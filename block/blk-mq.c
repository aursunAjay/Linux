--- conflicted
+++ resolved
@@ -253,11 +253,7 @@
 	ctx = blk_mq_get_ctx(q);
 	hctx = blk_mq_map_queue(q, ctx->cpu);
 	blk_mq_set_alloc_data(&alloc_data, q, flags, ctx, hctx);
-<<<<<<< HEAD
-	rq = __blk_mq_alloc_request(&alloc_data, rw, 0);
-=======
 	rq = __blk_mq_alloc_request(&alloc_data, rw);
->>>>>>> 405182c2
 	blk_mq_put_ctx(ctx);
 
 	if (!rq) {
@@ -336,10 +332,7 @@
 	rq->rq_flags = 0;
 
 	clear_bit(REQ_ATOM_STARTED, &rq->atomic_flags);
-<<<<<<< HEAD
-=======
 	clear_bit(REQ_ATOM_POLL_SLEPT, &rq->atomic_flags);
->>>>>>> 405182c2
 	blk_mq_put_tag(hctx, ctx, tag);
 	blk_queue_exit(q);
 }
@@ -596,25 +589,9 @@
 
 void blk_mq_kick_requeue_list(struct request_queue *q)
 {
-<<<<<<< HEAD
-	cancel_delayed_work_sync(&q->requeue_work);
-=======
 	kblockd_schedule_delayed_work(&q->requeue_work, 0);
->>>>>>> 405182c2
 }
 EXPORT_SYMBOL(blk_mq_kick_requeue_list);
-
-void blk_mq_delay_kick_requeue_list(struct request_queue *q,
-				    unsigned long msecs)
-{
-<<<<<<< HEAD
-	kblockd_schedule_delayed_work(&q->requeue_work, 0);
-=======
-	kblockd_schedule_delayed_work(&q->requeue_work,
-				      msecs_to_jiffies(msecs));
->>>>>>> 405182c2
-}
-EXPORT_SYMBOL(blk_mq_delay_kick_requeue_list);
 
 void blk_mq_delay_kick_requeue_list(struct request_queue *q,
 				    unsigned long msecs)
@@ -1320,24 +1297,11 @@
 	blk_queue_enter_live(q);
 	ctx = blk_mq_get_ctx(q);
 	hctx = blk_mq_map_queue(q, ctx->cpu);
-<<<<<<< HEAD
-
-	if (rw_is_sync(bio_op(bio), bio->bi_opf))
-		op_flags |= REQ_SYNC;
-
-	trace_block_getrq(q, bio, op);
-	blk_mq_set_alloc_data(&alloc_data, q, 0, ctx, hctx);
-	rq = __blk_mq_alloc_request(&alloc_data, op, op_flags);
-
-	data->hctx = alloc_data.hctx;
-	data->ctx = alloc_data.ctx;
-=======
 
 	trace_block_getrq(q, bio, bio->bi_opf);
 	blk_mq_set_alloc_data(data, q, 0, ctx, hctx);
 	rq = __blk_mq_alloc_request(data, bio->bi_opf);
 
->>>>>>> 405182c2
 	data->hctx->queued++;
 	return rq;
 }
@@ -1769,12 +1733,9 @@
 	if (set->ops->exit_hctx)
 		set->ops->exit_hctx(hctx, hctx_idx);
 
-<<<<<<< HEAD
-=======
 	if (hctx->flags & BLK_MQ_F_BLOCKING)
 		cleanup_srcu_struct(&hctx->queue_rq_srcu);
 
->>>>>>> 405182c2
 	blk_mq_remove_cpuhp(hctx);
 	blk_free_flush_queue(hctx->fq);
 	sbitmap_free(&hctx->ctx_map);
