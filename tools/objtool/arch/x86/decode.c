// SPDX-License-Identifier: GPL-2.0-or-later
/*
 * Copyright (C) 2015 Josh Poimboeuf <jpoimboe@redhat.com>
 */

#include <stdio.h>
#include <stdlib.h>

#define unlikely(cond) (cond)
#include <asm/insn.h>
#include "../../../arch/x86/lib/inat.c"
#include "../../../arch/x86/lib/insn.c"

#define CONFIG_64BIT 1
#include <asm/nops.h>

#include <asm/orc_types.h>
#include <objtool/check.h>
#include <objtool/elf.h>
#include <objtool/arch.h>
#include <objtool/warn.h>
#include <objtool/endianness.h>
#include <arch/elf.h>

static int is_x86_64(const struct elf *elf)
{
	switch (elf->ehdr.e_machine) {
	case EM_X86_64:
		return 1;
	case EM_386:
		return 0;
	default:
		WARN("unexpected ELF machine type %d", elf->ehdr.e_machine);
		return -1;
	}
}

bool arch_callee_saved_reg(unsigned char reg)
{
	switch (reg) {
	case CFI_BP:
	case CFI_BX:
	case CFI_R12:
	case CFI_R13:
	case CFI_R14:
	case CFI_R15:
		return true;

	case CFI_AX:
	case CFI_CX:
	case CFI_DX:
	case CFI_SI:
	case CFI_DI:
	case CFI_SP:
	case CFI_R8:
	case CFI_R9:
	case CFI_R10:
	case CFI_R11:
	case CFI_RA:
	default:
		return false;
	}
}

unsigned long arch_dest_reloc_offset(int addend)
{
	return addend + 4;
}

unsigned long arch_jump_destination(struct instruction *insn)
{
	return insn->offset + insn->len + insn->immediate;
}

#define ADD_OP(op) \
	if (!(op = calloc(1, sizeof(*op)))) \
		return -1; \
	else for (list_add_tail(&op->list, ops_list); op; op = NULL)

/*
 * Helpers to decode ModRM/SIB:
 *
 * r/m| AX  CX  DX  BX |  SP |  BP |  SI  DI |
 *    | R8  R9 R10 R11 | R12 | R13 | R14 R15 |
 * Mod+----------------+-----+-----+---------+
 * 00 |    [r/m]       |[SIB]|[IP+]|  [r/m]  |
 * 01 |  [r/m + d8]    |[S+d]|   [r/m + d8]  |
 * 10 |  [r/m + d32]   |[S+D]|   [r/m + d32] |
 * 11 |                   r/ m               |
 */

#define mod_is_mem()	(modrm_mod != 3)
#define mod_is_reg()	(modrm_mod == 3)

#define is_RIP()   ((modrm_rm & 7) == CFI_BP && modrm_mod == 0)
#define have_SIB() ((modrm_rm & 7) == CFI_SP && mod_is_mem())

#define rm_is(reg) (have_SIB() ? \
		    sib_base == (reg) && sib_index == CFI_SP : \
		    modrm_rm == (reg))

#define rm_is_mem(reg)	(mod_is_mem() && !is_RIP() && rm_is(reg))
#define rm_is_reg(reg)	(mod_is_reg() && modrm_rm == (reg))

int arch_decode_instruction(const struct elf *elf, const struct section *sec,
			    unsigned long offset, unsigned int maxlen,
			    unsigned int *len, enum insn_type *type,
			    unsigned long *immediate,
			    struct list_head *ops_list)
{
	struct insn insn;
	int x86_64, ret;
	unsigned char op1, op2,
		      rex = 0, rex_b = 0, rex_r = 0, rex_w = 0, rex_x = 0,
		      modrm = 0, modrm_mod = 0, modrm_rm = 0, modrm_reg = 0,
		      sib = 0, /* sib_scale = 0, */ sib_index = 0, sib_base = 0;
	struct stack_op *op = NULL;
	struct symbol *sym;
	u64 imm;

	x86_64 = is_x86_64(elf);
	if (x86_64 == -1)
		return -1;

	ret = insn_decode(&insn, sec->data->d_buf + offset, maxlen,
			  x86_64 ? INSN_MODE_64 : INSN_MODE_32);
	if (ret < 0) {
		WARN("can't decode instruction at %s:0x%lx", sec->name, offset);
		return -1;
	}

	*len = insn.length;
	*type = INSN_OTHER;

	if (insn.vex_prefix.nbytes)
		return 0;

	op1 = insn.opcode.bytes[0];
	op2 = insn.opcode.bytes[1];

	if (insn.rex_prefix.nbytes) {
		rex = insn.rex_prefix.bytes[0];
		rex_w = X86_REX_W(rex) >> 3;
		rex_r = X86_REX_R(rex) >> 2;
		rex_x = X86_REX_X(rex) >> 1;
		rex_b = X86_REX_B(rex);
	}

	if (insn.modrm.nbytes) {
		modrm = insn.modrm.bytes[0];
		modrm_mod = X86_MODRM_MOD(modrm);
		modrm_reg = X86_MODRM_REG(modrm) + 8*rex_r;
		modrm_rm  = X86_MODRM_RM(modrm)  + 8*rex_b;
	}

	if (insn.sib.nbytes) {
		sib = insn.sib.bytes[0];
		/* sib_scale = X86_SIB_SCALE(sib); */
		sib_index = X86_SIB_INDEX(sib) + 8*rex_x;
		sib_base  = X86_SIB_BASE(sib)  + 8*rex_b;
	}

	switch (op1) {

	case 0x1:
	case 0x29:
		if (rex_w && rm_is_reg(CFI_SP)) {

			/* add/sub reg, %rsp */
			ADD_OP(op) {
				op->src.type = OP_SRC_ADD;
				op->src.reg = modrm_reg;
				op->dest.type = OP_DEST_REG;
				op->dest.reg = CFI_SP;
			}
		}
		break;

	case 0x50 ... 0x57:

		/* push reg */
		ADD_OP(op) {
			op->src.type = OP_SRC_REG;
			op->src.reg = (op1 & 0x7) + 8*rex_b;
			op->dest.type = OP_DEST_PUSH;
		}

		break;

	case 0x58 ... 0x5f:

		/* pop reg */
		ADD_OP(op) {
			op->src.type = OP_SRC_POP;
			op->dest.type = OP_DEST_REG;
			op->dest.reg = (op1 & 0x7) + 8*rex_b;
		}

		break;

	case 0x68:
	case 0x6a:
		/* push immediate */
		ADD_OP(op) {
			op->src.type = OP_SRC_CONST;
			op->dest.type = OP_DEST_PUSH;
		}
		break;

	case 0x70 ... 0x7f:
		*type = INSN_JUMP_CONDITIONAL;
		break;

	case 0x80 ... 0x83:
		/*
		 * 1000 00sw : mod OP r/m : immediate
		 *
		 * s - sign extend immediate
		 * w - imm8 / imm32
		 *
		 * OP: 000 ADD    100 AND
		 *     001 OR     101 SUB
		 *     010 ADC    110 XOR
		 *     011 SBB    111 CMP
		 */

		/* 64bit only */
		if (!rex_w)
			break;

		/* %rsp target only */
		if (!rm_is_reg(CFI_SP))
			break;

		imm = insn.immediate.value;
		if (op1 & 2) { /* sign extend */
			if (op1 & 1) { /* imm32 */
				imm <<= 32;
				imm = (s64)imm >> 32;
			} else { /* imm8 */
				imm <<= 56;
				imm = (s64)imm >> 56;
			}
		}

		switch (modrm_reg & 7) {
		case 5:
			imm = -imm;
			/* fallthrough */
		case 0:
			/* add/sub imm, %rsp */
			ADD_OP(op) {
				op->src.type = OP_SRC_ADD;
				op->src.reg = CFI_SP;
				op->src.offset = imm;
				op->dest.type = OP_DEST_REG;
				op->dest.reg = CFI_SP;
			}
			break;

		case 4:
			/* and imm, %rsp */
			ADD_OP(op) {
				op->src.type = OP_SRC_AND;
				op->src.reg = CFI_SP;
				op->src.offset = insn.immediate.value;
				op->dest.type = OP_DEST_REG;
				op->dest.reg = CFI_SP;
			}
			break;

		default:
			/* WARN ? */
			break;
		}

		break;

	case 0x89:
		if (!rex_w)
			break;

		if (modrm_reg == CFI_SP) {

			if (mod_is_reg()) {
				/* mov %rsp, reg */
				ADD_OP(op) {
					op->src.type = OP_SRC_REG;
					op->src.reg = CFI_SP;
					op->dest.type = OP_DEST_REG;
					op->dest.reg = modrm_rm;
				}
				break;

			} else {
				/* skip RIP relative displacement */
				if (is_RIP())
					break;

				/* skip nontrivial SIB */
				if (have_SIB()) {
					modrm_rm = sib_base;
					if (sib_index != CFI_SP)
						break;
				}

				/* mov %rsp, disp(%reg) */
				ADD_OP(op) {
					op->src.type = OP_SRC_REG;
					op->src.reg = CFI_SP;
					op->dest.type = OP_DEST_REG_INDIRECT;
					op->dest.reg = modrm_rm;
					op->dest.offset = insn.displacement.value;
				}
				break;
			}

			break;
		}

		if (rm_is_reg(CFI_SP)) {

			/* mov reg, %rsp */
			ADD_OP(op) {
				op->src.type = OP_SRC_REG;
				op->src.reg = modrm_reg;
				op->dest.type = OP_DEST_REG;
				op->dest.reg = CFI_SP;
			}
			break;
		}

		/* fallthrough */
	case 0x88:
		if (!rex_w)
			break;

		if (rm_is_mem(CFI_BP)) {

			/* mov reg, disp(%rbp) */
			ADD_OP(op) {
				op->src.type = OP_SRC_REG;
				op->src.reg = modrm_reg;
				op->dest.type = OP_DEST_REG_INDIRECT;
				op->dest.reg = CFI_BP;
				op->dest.offset = insn.displacement.value;
			}
			break;
		}

		if (rm_is_mem(CFI_SP)) {

			/* mov reg, disp(%rsp) */
			ADD_OP(op) {
				op->src.type = OP_SRC_REG;
				op->src.reg = modrm_reg;
				op->dest.type = OP_DEST_REG_INDIRECT;
				op->dest.reg = CFI_SP;
				op->dest.offset = insn.displacement.value;
			}
			break;
		}

		break;

	case 0x8b:
		if (!rex_w)
			break;

		if (rm_is_mem(CFI_BP)) {

			/* mov disp(%rbp), reg */
			ADD_OP(op) {
				op->src.type = OP_SRC_REG_INDIRECT;
				op->src.reg = CFI_BP;
				op->src.offset = insn.displacement.value;
				op->dest.type = OP_DEST_REG;
				op->dest.reg = modrm_reg;
			}
			break;
		}

		if (rm_is_mem(CFI_SP)) {

			/* mov disp(%rsp), reg */
			ADD_OP(op) {
				op->src.type = OP_SRC_REG_INDIRECT;
				op->src.reg = CFI_SP;
				op->src.offset = insn.displacement.value;
				op->dest.type = OP_DEST_REG;
				op->dest.reg = modrm_reg;
			}
			break;
		}

		break;

	case 0x8d:
		if (mod_is_reg()) {
			WARN("invalid LEA encoding at %s:0x%lx", sec->name, offset);
			break;
		}

		/* skip non 64bit ops */
		if (!rex_w)
			break;

		/* skip RIP relative displacement */
		if (is_RIP())
			break;

		/* skip nontrivial SIB */
		if (have_SIB()) {
			modrm_rm = sib_base;
			if (sib_index != CFI_SP)
				break;
		}

		/* lea disp(%src), %dst */
		ADD_OP(op) {
			op->src.offset = insn.displacement.value;
			if (!op->src.offset) {
				/* lea (%src), %dst */
				op->src.type = OP_SRC_REG;
			} else {
				/* lea disp(%src), %dst */
				op->src.type = OP_SRC_ADD;
			}
			op->src.reg = modrm_rm;
			op->dest.type = OP_DEST_REG;
			op->dest.reg = modrm_reg;
		}
		break;

	case 0x8f:
		/* pop to mem */
		ADD_OP(op) {
			op->src.type = OP_SRC_POP;
			op->dest.type = OP_DEST_MEM;
		}
		break;

	case 0x90:
		*type = INSN_NOP;
		break;

	case 0x9c:
		/* pushf */
		ADD_OP(op) {
			op->src.type = OP_SRC_CONST;
			op->dest.type = OP_DEST_PUSHF;
		}
		break;

	case 0x9d:
		/* popf */
		ADD_OP(op) {
			op->src.type = OP_SRC_POPF;
			op->dest.type = OP_DEST_MEM;
		}
		break;

	case 0x0f:

		if (op2 == 0x01) {

			if (modrm == 0xca)
				*type = INSN_CLAC;
			else if (modrm == 0xcb)
				*type = INSN_STAC;

		} else if (op2 >= 0x80 && op2 <= 0x8f) {

			*type = INSN_JUMP_CONDITIONAL;

		} else if (op2 == 0x05 || op2 == 0x07 || op2 == 0x34 ||
			   op2 == 0x35) {

			/* sysenter, sysret */
			*type = INSN_CONTEXT_SWITCH;

		} else if (op2 == 0x0b || op2 == 0xb9) {

			/* ud2 */
			*type = INSN_BUG;

		} else if (op2 == 0x0d || op2 == 0x1f) {

			/* nopl/nopw */
			*type = INSN_NOP;

		} else if (op2 == 0xa0 || op2 == 0xa8) {

			/* push fs/gs */
			ADD_OP(op) {
				op->src.type = OP_SRC_CONST;
				op->dest.type = OP_DEST_PUSH;
			}

		} else if (op2 == 0xa1 || op2 == 0xa9) {

			/* pop fs/gs */
			ADD_OP(op) {
				op->src.type = OP_SRC_POP;
				op->dest.type = OP_DEST_MEM;
			}
		}

		break;

	case 0xc9:
		/*
		 * leave
		 *
		 * equivalent to:
		 * mov bp, sp
		 * pop bp
		 */
		ADD_OP(op) {
			op->src.type = OP_SRC_REG;
			op->src.reg = CFI_BP;
			op->dest.type = OP_DEST_REG;
			op->dest.reg = CFI_SP;
		}
		ADD_OP(op) {
			op->src.type = OP_SRC_POP;
			op->dest.type = OP_DEST_REG;
			op->dest.reg = CFI_BP;
		}
		break;

	case 0xe3:
		/* jecxz/jrcxz */
		*type = INSN_JUMP_CONDITIONAL;
		break;

	case 0xe9:
	case 0xeb:
		*type = INSN_JUMP_UNCONDITIONAL;
		break;

	case 0xc2:
	case 0xc3:
		*type = INSN_RETURN;
		break;

	case 0xcf: /* iret */
		/*
		 * Handle sync_core(), which has an IRET to self.
		 * All other IRET are in STT_NONE entry code.
		 */
		sym = find_symbol_containing(sec, offset);
		if (sym && sym->type == STT_FUNC) {
			ADD_OP(op) {
				/* add $40, %rsp */
				op->src.type = OP_SRC_ADD;
				op->src.reg = CFI_SP;
				op->src.offset = 5*8;
				op->dest.type = OP_DEST_REG;
				op->dest.reg = CFI_SP;
			}
			break;
		}

		/* fallthrough */

	case 0xca: /* retf */
	case 0xcb: /* retf */
		*type = INSN_CONTEXT_SWITCH;
		break;

	case 0xe8:
		*type = INSN_CALL;
		/*
		 * For the impact on the stack, a CALL behaves like
		 * a PUSH of an immediate value (the return address).
		 */
		ADD_OP(op) {
			op->src.type = OP_SRC_CONST;
			op->dest.type = OP_DEST_PUSH;
		}
		break;

	case 0xfc:
		*type = INSN_CLD;
		break;

	case 0xfd:
		*type = INSN_STD;
		break;

	case 0xff:
		if (modrm_reg == 2 || modrm_reg == 3)

			*type = INSN_CALL_DYNAMIC;

		else if (modrm_reg == 4)

			*type = INSN_JUMP_DYNAMIC;

		else if (modrm_reg == 5)

			/* jmpf */
			*type = INSN_CONTEXT_SWITCH;

		else if (modrm_reg == 6) {

			/* push from mem */
			ADD_OP(op) {
				op->src.type = OP_SRC_CONST;
				op->dest.type = OP_DEST_PUSH;
			}
		}

		break;

	default:
		break;
	}

	*immediate = insn.immediate.nbytes ? insn.immediate.value : 0;

	return 0;
}

void arch_initial_func_cfi_state(struct cfi_init_state *state)
{
	int i;

	for (i = 0; i < CFI_NUM_REGS; i++) {
		state->regs[i].base = CFI_UNDEFINED;
		state->regs[i].offset = 0;
	}

	/* initial CFA (call frame address) */
	state->cfa.base = CFI_SP;
	state->cfa.offset = 8;

	/* initial RA (return address) */
	state->regs[CFI_RA].base = CFI_CFA;
	state->regs[CFI_RA].offset = -8;
}

const char *arch_nop_insn(int len)
{
	static const char nops[5][5] = {
		{ BYTES_NOP1 },
		{ BYTES_NOP2 },
		{ BYTES_NOP3 },
		{ BYTES_NOP4 },
		{ BYTES_NOP5 },
	};

	if (len < 1 || len > 5) {
		WARN("invalid NOP size: %d\n", len);
		return NULL;
	}

	return nops[len-1];
}

/* asm/alternative.h ? */

#define ALTINSTR_FLAG_INV	(1 << 15)
#define ALT_NOT(feat)		((feat) | ALTINSTR_FLAG_INV)

struct alt_instr {
	s32 instr_offset;	/* original instruction */
	s32 repl_offset;	/* offset to replacement instruction */
	u16 cpuid;		/* cpuid bit set for replacement */
	u8  instrlen;		/* length of original instruction */
	u8  replacementlen;	/* length of new instruction */
} __packed;

static int elf_add_alternative(struct elf *elf,
			       struct instruction *orig, struct symbol *sym,
			       int cpuid, u8 orig_len, u8 repl_len)
{
	const int size = sizeof(struct alt_instr);
	struct alt_instr *alt;
	struct section *sec;
	Elf_Scn *s;

	sec = find_section_by_name(elf, ".altinstructions");
	if (!sec) {
		sec = elf_create_section(elf, ".altinstructions",
					 SHF_WRITE, size, 0);

		if (!sec) {
			WARN_ELF("elf_create_section");
			return -1;
		}
	}

	s = elf_getscn(elf->elf, sec->idx);
	if (!s) {
		WARN_ELF("elf_getscn");
		return -1;
	}

	sec->data = elf_newdata(s);
	if (!sec->data) {
		WARN_ELF("elf_newdata");
		return -1;
	}

	sec->data->d_size = size;
	sec->data->d_align = 1;

	alt = sec->data->d_buf = malloc(size);
	if (!sec->data->d_buf) {
		perror("malloc");
		return -1;
	}
	memset(sec->data->d_buf, 0, size);

	if (elf_add_reloc_to_insn(elf, sec, sec->sh.sh_size,
				  R_X86_64_PC32, orig->sec, orig->offset)) {
		WARN("elf_create_reloc: alt_instr::instr_offset");
		return -1;
	}

	if (elf_add_reloc(elf, sec, sec->sh.sh_size + 4,
			  R_X86_64_PC32, sym, 0)) {
		WARN("elf_create_reloc: alt_instr::repl_offset");
		return -1;
	}

	alt->cpuid = bswap_if_needed(cpuid);
	alt->instrlen = orig_len;
	alt->replacementlen = repl_len;

	sec->sh.sh_size += size;
	sec->changed = true;

	return 0;
}

#define X86_FEATURE_RETPOLINE                ( 7*32+12)

int arch_rewrite_retpolines(struct objtool_file *file)
{
	struct instruction *insn;
	struct reloc *reloc;
	struct symbol *sym;
	char name[32] = "";

	list_for_each_entry(insn, &file->retpoline_call_list, call_node) {

<<<<<<< HEAD
=======
		if (insn->type != INSN_JUMP_DYNAMIC &&
		    insn->type != INSN_CALL_DYNAMIC)
			continue;

>>>>>>> 5c6d4f97
		if (!strcmp(insn->sec->name, ".text.__x86.indirect_thunk"))
			continue;

		reloc = insn->reloc;

		sprintf(name, "__x86_indirect_alt_%s_%s",
			insn->type == INSN_JUMP_DYNAMIC ? "jmp" : "call",
			reloc->sym->name + 21);

		sym = find_symbol_by_name(file->elf, name);
		if (!sym) {
			sym = elf_create_undef_symbol(file->elf, name);
			if (!sym) {
				WARN("elf_create_undef_symbol");
				return -1;
			}
		}

		if (elf_add_alternative(file->elf, insn, sym,
					ALT_NOT(X86_FEATURE_RETPOLINE), 5, 5)) {
			WARN("elf_add_alternative");
			return -1;
		}
	}

	return 0;
}

int arch_decode_hint_reg(struct instruction *insn, u8 sp_reg)
{
	struct cfi_reg *cfa = &insn->cfi.cfa;

	switch (sp_reg) {
	case ORC_REG_UNDEFINED:
		cfa->base = CFI_UNDEFINED;
		break;
	case ORC_REG_SP:
		cfa->base = CFI_SP;
		break;
	case ORC_REG_BP:
		cfa->base = CFI_BP;
		break;
	case ORC_REG_SP_INDIRECT:
		cfa->base = CFI_SP_INDIRECT;
		break;
	case ORC_REG_R10:
		cfa->base = CFI_R10;
		break;
	case ORC_REG_R13:
		cfa->base = CFI_R13;
		break;
	case ORC_REG_DI:
		cfa->base = CFI_DI;
		break;
	case ORC_REG_DX:
		cfa->base = CFI_DX;
		break;
	default:
		return -1;
	}

	return 0;
}

bool arch_is_retpoline(struct symbol *sym)
{
	return !strncmp(sym->name, "__x86_indirect_", 15);
}<|MERGE_RESOLUTION|>--- conflicted
+++ resolved
@@ -747,13 +747,10 @@
 
 	list_for_each_entry(insn, &file->retpoline_call_list, call_node) {
 
-<<<<<<< HEAD
-=======
 		if (insn->type != INSN_JUMP_DYNAMIC &&
 		    insn->type != INSN_CALL_DYNAMIC)
 			continue;
 
->>>>>>> 5c6d4f97
 		if (!strcmp(insn->sec->name, ".text.__x86.indirect_thunk"))
 			continue;
 
