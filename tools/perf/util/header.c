--- conflicted
+++ resolved
@@ -1320,12 +1320,8 @@
 
 	dir = opendir(path);
 	if (!dir) {
-<<<<<<< HEAD
-		pr_warning("failed: can't open node sysfs data\n");
-=======
 		pr_debug2("%s: could't read %s, does this arch have topology information?\n",
 			  __func__, path);
->>>>>>> f853dcaa
 		return -1;
 	}
 
