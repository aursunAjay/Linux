// SPDX-License-Identifier: (GPL-2.0-only OR BSD-2-Clause)
/* Copyright (C) 2017-2018 Netronome Systems, Inc. */

#define _GNU_SOURCE
#include <errno.h>
#include <fcntl.h>
#include <stdarg.h>
#include <stdio.h>
#include <stdlib.h>
#include <string.h>
#include <time.h>
#include <unistd.h>
#include <net/if.h>
#include <sys/types.h>
#include <sys/stat.h>

#include <linux/err.h>

#include <bpf.h>
#include <btf.h>
#include <libbpf.h>

#include "cfg.h"
#include "main.h"
#include "xlated_dumper.h"

static const char * const attach_type_strings[] = {
	[BPF_SK_SKB_STREAM_PARSER] = "stream_parser",
	[BPF_SK_SKB_STREAM_VERDICT] = "stream_verdict",
	[BPF_SK_MSG_VERDICT] = "msg_verdict",
	[BPF_FLOW_DISSECTOR] = "flow_dissector",
	[__MAX_BPF_ATTACH_TYPE] = NULL,
};

static enum bpf_attach_type parse_attach_type(const char *str)
{
	enum bpf_attach_type type;

	for (type = 0; type < __MAX_BPF_ATTACH_TYPE; type++) {
		if (attach_type_strings[type] &&
		    is_prefix(str, attach_type_strings[type]))
			return type;
	}

	return __MAX_BPF_ATTACH_TYPE;
}

static void print_boot_time(__u64 nsecs, char *buf, unsigned int size)
{
	struct timespec real_time_ts, boot_time_ts;
	time_t wallclock_secs;
	struct tm load_tm;

	buf[--size] = '\0';

	if (clock_gettime(CLOCK_REALTIME, &real_time_ts) ||
	    clock_gettime(CLOCK_BOOTTIME, &boot_time_ts)) {
		perror("Can't read clocks");
		snprintf(buf, size, "%llu", nsecs / 1000000000);
		return;
	}

	wallclock_secs = (real_time_ts.tv_sec - boot_time_ts.tv_sec) +
		(real_time_ts.tv_nsec - boot_time_ts.tv_nsec + nsecs) /
		1000000000;


	if (!localtime_r(&wallclock_secs, &load_tm)) {
		snprintf(buf, size, "%llu", nsecs / 1000000000);
		return;
	}

	if (json_output)
		strftime(buf, size, "%s", &load_tm);
	else
		strftime(buf, size, "%FT%T%z", &load_tm);
}

static int prog_fd_by_tag(unsigned char *tag)
{
	unsigned int id = 0;
	int err;
	int fd;

	while (true) {
		struct bpf_prog_info info = {};
		__u32 len = sizeof(info);

		err = bpf_prog_get_next_id(id, &id);
		if (err) {
			p_err("%s", strerror(errno));
			return -1;
		}

		fd = bpf_prog_get_fd_by_id(id);
		if (fd < 0) {
			p_err("can't get prog by id (%u): %s",
			      id, strerror(errno));
			return -1;
		}

		err = bpf_obj_get_info_by_fd(fd, &info, &len);
		if (err) {
			p_err("can't get prog info (%u): %s",
			      id, strerror(errno));
			close(fd);
			return -1;
		}

		if (!memcmp(tag, info.tag, BPF_TAG_SIZE))
			return fd;

		close(fd);
	}
}

int prog_parse_fd(int *argc, char ***argv)
{
	int fd;

	if (is_prefix(**argv, "id")) {
		unsigned int id;
		char *endptr;

		NEXT_ARGP();

		id = strtoul(**argv, &endptr, 0);
		if (*endptr) {
			p_err("can't parse %s as ID", **argv);
			return -1;
		}
		NEXT_ARGP();

		fd = bpf_prog_get_fd_by_id(id);
		if (fd < 0)
			p_err("get by id (%u): %s", id, strerror(errno));
		return fd;
	} else if (is_prefix(**argv, "tag")) {
		unsigned char tag[BPF_TAG_SIZE];

		NEXT_ARGP();

		if (sscanf(**argv, BPF_TAG_FMT, tag, tag + 1, tag + 2,
			   tag + 3, tag + 4, tag + 5, tag + 6, tag + 7)
		    != BPF_TAG_SIZE) {
			p_err("can't parse tag");
			return -1;
		}
		NEXT_ARGP();

		return prog_fd_by_tag(tag);
	} else if (is_prefix(**argv, "pinned")) {
		char *path;

		NEXT_ARGP();

		path = **argv;
		NEXT_ARGP();

		return open_obj_pinned_any(path, BPF_OBJ_PROG);
	}

	p_err("expected 'id', 'tag' or 'pinned', got: '%s'?", **argv);
	return -1;
}

static void show_prog_maps(int fd, u32 num_maps)
{
	struct bpf_prog_info info = {};
	__u32 len = sizeof(info);
	__u32 map_ids[num_maps];
	unsigned int i;
	int err;

	info.nr_map_ids = num_maps;
	info.map_ids = ptr_to_u64(map_ids);

	err = bpf_obj_get_info_by_fd(fd, &info, &len);
	if (err || !info.nr_map_ids)
		return;

	if (json_output) {
		jsonw_name(json_wtr, "map_ids");
		jsonw_start_array(json_wtr);
		for (i = 0; i < info.nr_map_ids; i++)
			jsonw_uint(json_wtr, map_ids[i]);
		jsonw_end_array(json_wtr);
	} else {
		printf("  map_ids ");
		for (i = 0; i < info.nr_map_ids; i++)
			printf("%u%s", map_ids[i],
			       i == info.nr_map_ids - 1 ? "" : ",");
	}
}

static void print_prog_json(struct bpf_prog_info *info, int fd)
{
	char *memlock;

	jsonw_start_object(json_wtr);
	jsonw_uint_field(json_wtr, "id", info->id);
	if (info->type < ARRAY_SIZE(prog_type_name))
		jsonw_string_field(json_wtr, "type",
				   prog_type_name[info->type]);
	else
		jsonw_uint_field(json_wtr, "type", info->type);

	if (*info->name)
		jsonw_string_field(json_wtr, "name", info->name);

	jsonw_name(json_wtr, "tag");
	jsonw_printf(json_wtr, "\"" BPF_TAG_FMT "\"",
		     info->tag[0], info->tag[1], info->tag[2], info->tag[3],
		     info->tag[4], info->tag[5], info->tag[6], info->tag[7]);

	jsonw_bool_field(json_wtr, "gpl_compatible", info->gpl_compatible);
	if (info->run_time_ns) {
		jsonw_uint_field(json_wtr, "run_time_ns", info->run_time_ns);
		jsonw_uint_field(json_wtr, "run_cnt", info->run_cnt);
	}

	print_dev_json(info->ifindex, info->netns_dev, info->netns_ino);

	if (info->load_time) {
		char buf[32];

		print_boot_time(info->load_time, buf, sizeof(buf));

		/* Piggy back on load_time, since 0 uid is a valid one */
		jsonw_name(json_wtr, "loaded_at");
		jsonw_printf(json_wtr, "%s", buf);
		jsonw_uint_field(json_wtr, "uid", info->created_by_uid);
	}

	jsonw_uint_field(json_wtr, "bytes_xlated", info->xlated_prog_len);

	if (info->jited_prog_len) {
		jsonw_bool_field(json_wtr, "jited", true);
		jsonw_uint_field(json_wtr, "bytes_jited", info->jited_prog_len);
	} else {
		jsonw_bool_field(json_wtr, "jited", false);
	}

	memlock = get_fdinfo(fd, "memlock");
	if (memlock)
		jsonw_int_field(json_wtr, "bytes_memlock", atoi(memlock));
	free(memlock);

	if (info->nr_map_ids)
		show_prog_maps(fd, info->nr_map_ids);

	if (info->btf_id)
		jsonw_int_field(json_wtr, "btf_id", info->btf_id);

	if (!hash_empty(prog_table.table)) {
		struct pinned_obj *obj;

		jsonw_name(json_wtr, "pinned");
		jsonw_start_array(json_wtr);
		hash_for_each_possible(prog_table.table, obj, hash, info->id) {
			if (obj->id == info->id)
				jsonw_string(json_wtr, obj->path);
		}
		jsonw_end_array(json_wtr);
	}

	jsonw_end_object(json_wtr);
}

static void print_prog_plain(struct bpf_prog_info *info, int fd)
{
	char *memlock;

	printf("%u: ", info->id);
	if (info->type < ARRAY_SIZE(prog_type_name))
		printf("%s  ", prog_type_name[info->type]);
	else
		printf("type %u  ", info->type);

	if (*info->name)
		printf("name %s  ", info->name);

	printf("tag ");
	fprint_hex(stdout, info->tag, BPF_TAG_SIZE, "");
	print_dev_plain(info->ifindex, info->netns_dev, info->netns_ino);
	printf("%s", info->gpl_compatible ? "  gpl" : "");
	if (info->run_time_ns)
		printf(" run_time_ns %lld run_cnt %lld",
		       info->run_time_ns, info->run_cnt);
	printf("\n");

	if (info->load_time) {
		char buf[32];

		print_boot_time(info->load_time, buf, sizeof(buf));

		/* Piggy back on load_time, since 0 uid is a valid one */
		printf("\tloaded_at %s  uid %u\n", buf, info->created_by_uid);
	}

	printf("\txlated %uB", info->xlated_prog_len);

	if (info->jited_prog_len)
		printf("  jited %uB", info->jited_prog_len);
	else
		printf("  not jited");

	memlock = get_fdinfo(fd, "memlock");
	if (memlock)
		printf("  memlock %sB", memlock);
	free(memlock);

	if (info->nr_map_ids)
		show_prog_maps(fd, info->nr_map_ids);

	if (!hash_empty(prog_table.table)) {
		struct pinned_obj *obj;

		hash_for_each_possible(prog_table.table, obj, hash, info->id) {
			if (obj->id == info->id)
				printf("\n\tpinned %s", obj->path);
		}
	}

	if (info->btf_id)
		printf("\n\tbtf_id %d", info->btf_id);

	printf("\n");
}

static int show_prog(int fd)
{
	struct bpf_prog_info info = {};
	__u32 len = sizeof(info);
	int err;

	err = bpf_obj_get_info_by_fd(fd, &info, &len);
	if (err) {
		p_err("can't get prog info: %s", strerror(errno));
		return -1;
	}

	if (json_output)
		print_prog_json(&info, fd);
	else
		print_prog_plain(&info, fd);

	return 0;
}

static int do_show(int argc, char **argv)
{
	__u32 id = 0;
	int err;
	int fd;

	if (show_pinned)
		build_pinned_obj_table(&prog_table, BPF_OBJ_PROG);

	if (argc == 2) {
		fd = prog_parse_fd(&argc, &argv);
		if (fd < 0)
			return -1;

		return show_prog(fd);
	}

	if (argc)
		return BAD_ARG();

	if (json_output)
		jsonw_start_array(json_wtr);
	while (true) {
		err = bpf_prog_get_next_id(id, &id);
		if (err) {
			if (errno == ENOENT) {
				err = 0;
				break;
			}
			p_err("can't get next program: %s%s", strerror(errno),
			      errno == EINVAL ? " -- kernel too old?" : "");
			err = -1;
			break;
		}

		fd = bpf_prog_get_fd_by_id(id);
		if (fd < 0) {
			if (errno == ENOENT)
				continue;
			p_err("can't get prog by id (%u): %s",
			      id, strerror(errno));
			err = -1;
			break;
		}

		err = show_prog(fd);
		close(fd);
		if (err)
			break;
	}

	if (json_output)
		jsonw_end_array(json_wtr);

	return err;
}

static int do_dump(int argc, char **argv)
{
	struct bpf_prog_info_linear *info_linear;
	struct bpf_prog_linfo *prog_linfo = NULL;
	enum {DUMP_JITED, DUMP_XLATED} mode;
	const char *disasm_opt = NULL;
	struct bpf_prog_info *info;
	struct dump_data dd = {};
	void *func_info = NULL;
	struct btf *btf = NULL;
	char *filepath = NULL;
	bool opcodes = false;
	bool visual = false;
	char func_sig[1024];
	unsigned char *buf;
	bool linum = false;
	__u32 member_len;
	__u64 arrays;
	ssize_t n;
	int fd;

	if (is_prefix(*argv, "jited")) {
		if (disasm_init())
			return -1;
		mode = DUMP_JITED;
	} else if (is_prefix(*argv, "xlated")) {
		mode = DUMP_XLATED;
	} else {
		p_err("expected 'xlated' or 'jited', got: %s", *argv);
		return -1;
	}
	NEXT_ARG();

	if (argc < 2)
		usage();

	fd = prog_parse_fd(&argc, &argv);
	if (fd < 0)
		return -1;

	if (is_prefix(*argv, "file")) {
		NEXT_ARG();
		if (!argc) {
			p_err("expected file path");
			return -1;
		}

		filepath = *argv;
		NEXT_ARG();
	} else if (is_prefix(*argv, "opcodes")) {
		opcodes = true;
		NEXT_ARG();
	} else if (is_prefix(*argv, "visual")) {
		visual = true;
		NEXT_ARG();
	} else if (is_prefix(*argv, "linum")) {
		linum = true;
		NEXT_ARG();
	}

	if (argc) {
		usage();
		return -1;
	}

	if (mode == DUMP_JITED)
		arrays = 1UL << BPF_PROG_INFO_JITED_INSNS;
	else
		arrays = 1UL << BPF_PROG_INFO_XLATED_INSNS;

	arrays |= 1UL << BPF_PROG_INFO_JITED_KSYMS;
	arrays |= 1UL << BPF_PROG_INFO_JITED_FUNC_LENS;
	arrays |= 1UL << BPF_PROG_INFO_FUNC_INFO;
	arrays |= 1UL << BPF_PROG_INFO_LINE_INFO;
	arrays |= 1UL << BPF_PROG_INFO_JITED_LINE_INFO;

	info_linear = bpf_program__get_prog_info_linear(fd, arrays);
	close(fd);
	if (IS_ERR_OR_NULL(info_linear)) {
		p_err("can't get prog info: %s", strerror(errno));
		return -1;
	}

	info = &info_linear->info;
	if (mode == DUMP_JITED) {
		if (info->jited_prog_len == 0) {
			p_info("no instructions returned");
			goto err_free;
		}
		buf = (unsigned char *)(info->jited_prog_insns);
		member_len = info->jited_prog_len;
	} else {	/* DUMP_XLATED */
		if (info->xlated_prog_len == 0) {
			p_err("error retrieving insn dump: kernel.kptr_restrict set?");
			goto err_free;
		}
		buf = (unsigned char *)info->xlated_prog_insns;
		member_len = info->xlated_prog_len;
	}

	if (info->btf_id && btf__get_from_id(info->btf_id, &btf)) {
		p_err("failed to get btf");
		goto err_free;
	}
<<<<<<< HEAD

	func_info = (void *)info->func_info;

=======

	func_info = (void *)info->func_info;

>>>>>>> 0ecfebd2
	if (info->nr_line_info) {
		prog_linfo = bpf_prog_linfo__new(info);
		if (!prog_linfo)
			p_info("error in processing bpf_line_info.  continue without it.");
	}

	if (filepath) {
		fd = open(filepath, O_WRONLY | O_CREAT | O_TRUNC, 0600);
		if (fd < 0) {
			p_err("can't open file %s: %s", filepath,
			      strerror(errno));
			goto err_free;
		}

		n = write(fd, buf, member_len);
		close(fd);
		if (n != member_len) {
			p_err("error writing output file: %s",
			      n < 0 ? strerror(errno) : "short write");
			goto err_free;
		}

		if (json_output)
			jsonw_null(json_wtr);
	} else if (mode == DUMP_JITED) {
		const char *name = NULL;

		if (info->ifindex) {
			name = ifindex_to_bfd_params(info->ifindex,
						     info->netns_dev,
						     info->netns_ino,
						     &disasm_opt);
			if (!name)
				goto err_free;
		}

		if (info->nr_jited_func_lens && info->jited_func_lens) {
			struct kernel_sym *sym = NULL;
			struct bpf_func_info *record;
			char sym_name[SYM_MAX_NAME];
			unsigned char *img = buf;
			__u64 *ksyms = NULL;
			__u32 *lens;
			__u32 i;
			if (info->nr_jited_ksyms) {
				kernel_syms_load(&dd);
				ksyms = (__u64 *) info->jited_ksyms;
			}

			if (json_output)
				jsonw_start_array(json_wtr);

			lens = (__u32 *) info->jited_func_lens;
			for (i = 0; i < info->nr_jited_func_lens; i++) {
				if (ksyms) {
					sym = kernel_syms_search(&dd, ksyms[i]);
					if (sym)
						sprintf(sym_name, "%s", sym->name);
					else
						sprintf(sym_name, "0x%016llx", ksyms[i]);
				} else {
					strcpy(sym_name, "unknown");
				}

				if (func_info) {
					record = func_info + i * info->func_info_rec_size;
					btf_dumper_type_only(btf, record->type_id,
							     func_sig,
							     sizeof(func_sig));
				}

				if (json_output) {
					jsonw_start_object(json_wtr);
					if (func_info && func_sig[0] != '\0') {
						jsonw_name(json_wtr, "proto");
						jsonw_string(json_wtr, func_sig);
					}
					jsonw_name(json_wtr, "name");
					jsonw_string(json_wtr, sym_name);
					jsonw_name(json_wtr, "insns");
				} else {
					if (func_info && func_sig[0] != '\0')
						printf("%s:\n", func_sig);
					printf("%s:\n", sym_name);
				}

				disasm_print_insn(img, lens[i], opcodes,
						  name, disasm_opt, btf,
						  prog_linfo, ksyms[i], i,
						  linum);

				img += lens[i];

				if (json_output)
					jsonw_end_object(json_wtr);
				else
					printf("\n");
			}

			if (json_output)
				jsonw_end_array(json_wtr);
		} else {
			disasm_print_insn(buf, member_len, opcodes, name,
					  disasm_opt, btf, NULL, 0, 0, false);
		}
	} else if (visual) {
		if (json_output)
			jsonw_null(json_wtr);
		else
			dump_xlated_cfg(buf, member_len);
	} else {
		kernel_syms_load(&dd);
		dd.nr_jited_ksyms = info->nr_jited_ksyms;
		dd.jited_ksyms = (__u64 *) info->jited_ksyms;
		dd.btf = btf;
		dd.func_info = func_info;
		dd.finfo_rec_size = info->func_info_rec_size;
		dd.prog_linfo = prog_linfo;

		if (json_output)
			dump_xlated_json(&dd, buf, member_len, opcodes,
					 linum);
		else
			dump_xlated_plain(&dd, buf, member_len, opcodes,
					  linum);
		kernel_syms_destroy(&dd);
	}

	free(info_linear);
	return 0;

err_free:
	free(info_linear);
	return -1;
}

static int do_pin(int argc, char **argv)
{
	int err;

	err = do_pin_any(argc, argv, bpf_prog_get_fd_by_id);
	if (!err && json_output)
		jsonw_null(json_wtr);
	return err;
}

struct map_replace {
	int idx;
	int fd;
	char *name;
};

static int map_replace_compar(const void *p1, const void *p2)
{
	const struct map_replace *a = p1, *b = p2;

	return a->idx - b->idx;
}

static int parse_attach_detach_args(int argc, char **argv, int *progfd,
				    enum bpf_attach_type *attach_type,
				    int *mapfd)
{
	if (!REQ_ARGS(3))
		return -EINVAL;

	*progfd = prog_parse_fd(&argc, &argv);
	if (*progfd < 0)
		return *progfd;

	*attach_type = parse_attach_type(*argv);
	if (*attach_type == __MAX_BPF_ATTACH_TYPE) {
		p_err("invalid attach/detach type");
		return -EINVAL;
	}

	if (*attach_type == BPF_FLOW_DISSECTOR) {
		*mapfd = -1;
		return 0;
	}

	NEXT_ARG();
	if (!REQ_ARGS(2))
		return -EINVAL;
<<<<<<< HEAD

	*mapfd = map_parse_fd(&argc, &argv);
	if (*mapfd < 0)
		return *mapfd;

	return 0;
}

=======

	*mapfd = map_parse_fd(&argc, &argv);
	if (*mapfd < 0)
		return *mapfd;

	return 0;
}

>>>>>>> 0ecfebd2
static int do_attach(int argc, char **argv)
{
	enum bpf_attach_type attach_type;
	int err, progfd;
	int mapfd;

	err = parse_attach_detach_args(argc, argv,
				       &progfd, &attach_type, &mapfd);
	if (err)
		return err;

	err = bpf_prog_attach(progfd, mapfd, attach_type, 0);
	if (err) {
		p_err("failed prog attach to map");
		return -EINVAL;
	}

	if (json_output)
		jsonw_null(json_wtr);
	return 0;
}

static int do_detach(int argc, char **argv)
{
	enum bpf_attach_type attach_type;
	int err, progfd;
	int mapfd;

	err = parse_attach_detach_args(argc, argv,
				       &progfd, &attach_type, &mapfd);
	if (err)
		return err;

	err = bpf_prog_detach2(progfd, mapfd, attach_type);
	if (err) {
		p_err("failed prog detach from map");
		return -EINVAL;
	}

	if (json_output)
		jsonw_null(json_wtr);
	return 0;
}

static int load_with_options(int argc, char **argv, bool first_prog_only)
{
	enum bpf_attach_type expected_attach_type;
	struct bpf_object_open_attr attr = {
		.prog_type	= BPF_PROG_TYPE_UNSPEC,
	};
	struct map_replace *map_replace = NULL;
	struct bpf_program *prog = NULL, *pos;
	unsigned int old_map_fds = 0;
	const char *pinmaps = NULL;
	struct bpf_object *obj;
	struct bpf_map *map;
	const char *pinfile;
	unsigned int i, j;
	__u32 ifindex = 0;
	int idx, err;

	if (!REQ_ARGS(2))
		return -1;
	attr.file = GET_ARG();
	pinfile = GET_ARG();

	while (argc) {
		if (is_prefix(*argv, "type")) {
			char *type;

			NEXT_ARG();

			if (attr.prog_type != BPF_PROG_TYPE_UNSPEC) {
				p_err("program type already specified");
				goto err_free_reuse_maps;
			}
			if (!REQ_ARGS(1))
				goto err_free_reuse_maps;

			/* Put a '/' at the end of type to appease libbpf */
			type = malloc(strlen(*argv) + 2);
			if (!type) {
				p_err("mem alloc failed");
				goto err_free_reuse_maps;
			}
			*type = 0;
			strcat(type, *argv);
			strcat(type, "/");

			err = libbpf_prog_type_by_name(type, &attr.prog_type,
						       &expected_attach_type);
			free(type);
			if (err < 0)
				goto err_free_reuse_maps;

			NEXT_ARG();
		} else if (is_prefix(*argv, "map")) {
			void *new_map_replace;
			char *endptr, *name;
			int fd;

			NEXT_ARG();

			if (!REQ_ARGS(4))
				goto err_free_reuse_maps;

			if (is_prefix(*argv, "idx")) {
				NEXT_ARG();

				idx = strtoul(*argv, &endptr, 0);
				if (*endptr) {
					p_err("can't parse %s as IDX", *argv);
					goto err_free_reuse_maps;
				}
				name = NULL;
			} else if (is_prefix(*argv, "name")) {
				NEXT_ARG();

				name = *argv;
				idx = -1;
			} else {
				p_err("expected 'idx' or 'name', got: '%s'?",
				      *argv);
				goto err_free_reuse_maps;
			}
			NEXT_ARG();

			fd = map_parse_fd(&argc, &argv);
			if (fd < 0)
				goto err_free_reuse_maps;

			new_map_replace = reallocarray(map_replace,
						       old_map_fds + 1,
						       sizeof(*map_replace));
			if (!new_map_replace) {
				p_err("mem alloc failed");
				goto err_free_reuse_maps;
			}
			map_replace = new_map_replace;

			map_replace[old_map_fds].idx = idx;
			map_replace[old_map_fds].name = name;
			map_replace[old_map_fds].fd = fd;
			old_map_fds++;
		} else if (is_prefix(*argv, "dev")) {
			NEXT_ARG();

			if (ifindex) {
				p_err("offload device already specified");
				goto err_free_reuse_maps;
			}
			if (!REQ_ARGS(1))
				goto err_free_reuse_maps;

			ifindex = if_nametoindex(*argv);
			if (!ifindex) {
				p_err("unrecognized netdevice '%s': %s",
				      *argv, strerror(errno));
				goto err_free_reuse_maps;
			}
			NEXT_ARG();
		} else if (is_prefix(*argv, "pinmaps")) {
			NEXT_ARG();

			if (!REQ_ARGS(1))
				goto err_free_reuse_maps;

			pinmaps = GET_ARG();
		} else {
			p_err("expected no more arguments, 'type', 'map' or 'dev', got: '%s'?",
			      *argv);
			goto err_free_reuse_maps;
		}
	}

	set_max_rlimit();

	obj = __bpf_object__open_xattr(&attr, bpf_flags);
	if (IS_ERR_OR_NULL(obj)) {
		p_err("failed to open object file");
		goto err_free_reuse_maps;
	}

	bpf_object__for_each_program(pos, obj) {
		enum bpf_prog_type prog_type = attr.prog_type;

		if (attr.prog_type == BPF_PROG_TYPE_UNSPEC) {
			const char *sec_name = bpf_program__title(pos, false);

			err = libbpf_prog_type_by_name(sec_name, &prog_type,
						       &expected_attach_type);
			if (err < 0)
				goto err_close_obj;
		}

		bpf_program__set_ifindex(pos, ifindex);
		bpf_program__set_type(pos, prog_type);
		bpf_program__set_expected_attach_type(pos, expected_attach_type);
	}

	qsort(map_replace, old_map_fds, sizeof(*map_replace),
	      map_replace_compar);

	/* After the sort maps by name will be first on the list, because they
	 * have idx == -1.  Resolve them.
	 */
	j = 0;
	while (j < old_map_fds && map_replace[j].name) {
		i = 0;
		bpf_object__for_each_map(map, obj) {
			if (!strcmp(bpf_map__name(map), map_replace[j].name)) {
				map_replace[j].idx = i;
				break;
			}
			i++;
		}
		if (map_replace[j].idx == -1) {
			p_err("unable to find map '%s'", map_replace[j].name);
			goto err_close_obj;
		}
		j++;
	}
	/* Resort if any names were resolved */
	if (j)
		qsort(map_replace, old_map_fds, sizeof(*map_replace),
		      map_replace_compar);

	/* Set ifindex and name reuse */
	j = 0;
	idx = 0;
	bpf_object__for_each_map(map, obj) {
		if (!bpf_map__is_offload_neutral(map))
			bpf_map__set_ifindex(map, ifindex);

		if (j < old_map_fds && idx == map_replace[j].idx) {
			err = bpf_map__reuse_fd(map, map_replace[j++].fd);
			if (err) {
				p_err("unable to set up map reuse: %d", err);
				goto err_close_obj;
			}

			/* Next reuse wants to apply to the same map */
			if (j < old_map_fds && map_replace[j].idx == idx) {
				p_err("replacement for map idx %d specified more than once",
				      idx);
				goto err_close_obj;
			}
		}

		idx++;
	}
	if (j < old_map_fds) {
		p_err("map idx '%d' not used", map_replace[j].idx);
		goto err_close_obj;
	}

	set_max_rlimit();

	err = bpf_object__load(obj);
	if (err) {
		p_err("failed to load object file");
		goto err_close_obj;
	}

	err = mount_bpffs_for_pin(pinfile);
	if (err)
		goto err_close_obj;

	if (first_prog_only) {
		prog = bpf_program__next(NULL, obj);
		if (!prog) {
			p_err("object file doesn't contain any bpf program");
			goto err_close_obj;
		}

		err = bpf_obj_pin(bpf_program__fd(prog), pinfile);
		if (err) {
			p_err("failed to pin program %s",
			      bpf_program__title(prog, false));
			goto err_close_obj;
		}
	} else {
		err = bpf_object__pin_programs(obj, pinfile);
		if (err) {
			p_err("failed to pin all programs");
			goto err_close_obj;
		}
	}

	if (pinmaps) {
		err = bpf_object__pin_maps(obj, pinmaps);
		if (err) {
			p_err("failed to pin all maps");
			goto err_unpin;
		}
	}

	if (json_output)
		jsonw_null(json_wtr);

	bpf_object__close(obj);
	for (i = 0; i < old_map_fds; i++)
		close(map_replace[i].fd);
	free(map_replace);

	return 0;

err_unpin:
	if (first_prog_only)
		unlink(pinfile);
	else
		bpf_object__unpin_programs(obj, pinfile);
err_close_obj:
	bpf_object__close(obj);
err_free_reuse_maps:
	for (i = 0; i < old_map_fds; i++)
		close(map_replace[i].fd);
	free(map_replace);
	return -1;
}

static int do_load(int argc, char **argv)
{
	return load_with_options(argc, argv, true);
}

static int do_loadall(int argc, char **argv)
{
	return load_with_options(argc, argv, false);
}

static int do_help(int argc, char **argv)
{
	if (json_output) {
		jsonw_null(json_wtr);
		return 0;
	}

	fprintf(stderr,
		"Usage: %s %s { show | list } [PROG]\n"
		"       %s %s dump xlated PROG [{ file FILE | opcodes | visual | linum }]\n"
		"       %s %s dump jited  PROG [{ file FILE | opcodes | linum }]\n"
		"       %s %s pin   PROG FILE\n"
		"       %s %s { load | loadall } OBJ  PATH \\\n"
		"                         [type TYPE] [dev NAME] \\\n"
		"                         [map { idx IDX | name NAME } MAP]\\\n"
		"                         [pinmaps MAP_DIR]\n"
		"       %s %s attach PROG ATTACH_TYPE [MAP]\n"
		"       %s %s detach PROG ATTACH_TYPE [MAP]\n"
		"       %s %s tracelog\n"
		"       %s %s help\n"
		"\n"
		"       " HELP_SPEC_MAP "\n"
		"       " HELP_SPEC_PROGRAM "\n"
		"       TYPE := { socket | kprobe | kretprobe | classifier | action |\n"
		"                 tracepoint | raw_tracepoint | xdp | perf_event | cgroup/skb |\n"
		"                 cgroup/sock | cgroup/dev | lwt_in | lwt_out | lwt_xmit |\n"
		"                 lwt_seg6local | sockops | sk_skb | sk_msg | lirc_mode2 |\n"
<<<<<<< HEAD
		"                 sk_reuseport | flow_dissector |\n"
		"                 cgroup/bind4 | cgroup/bind6 | cgroup/post_bind4 |\n"
		"                 cgroup/post_bind6 | cgroup/connect4 | cgroup/connect6 |\n"
		"                 cgroup/sendmsg4 | cgroup/sendmsg6 }\n"
=======
		"                 sk_reuseport | flow_dissector | cgroup/sysctl |\n"
		"                 cgroup/bind4 | cgroup/bind6 | cgroup/post_bind4 |\n"
		"                 cgroup/post_bind6 | cgroup/connect4 | cgroup/connect6 |\n"
		"                 cgroup/sendmsg4 | cgroup/sendmsg6 | cgroup/recvmsg4 |\n"
		"                 cgroup/recvmsg6 }\n"
>>>>>>> 0ecfebd2
		"       ATTACH_TYPE := { msg_verdict | stream_verdict | stream_parser |\n"
		"                        flow_dissector }\n"
		"       " HELP_SPEC_OPTIONS "\n"
		"",
		bin_name, argv[-2], bin_name, argv[-2], bin_name, argv[-2],
		bin_name, argv[-2], bin_name, argv[-2], bin_name, argv[-2],
		bin_name, argv[-2], bin_name, argv[-2], bin_name, argv[-2]);

	return 0;
}

static const struct cmd cmds[] = {
	{ "show",	do_show },
	{ "list",	do_show },
	{ "help",	do_help },
	{ "dump",	do_dump },
	{ "pin",	do_pin },
	{ "load",	do_load },
	{ "loadall",	do_loadall },
	{ "attach",	do_attach },
	{ "detach",	do_detach },
	{ "tracelog",	do_tracelog },
	{ 0 }
};

int do_prog(int argc, char **argv)
{
	return cmd_select(cmds, argc, argv, do_help);
}<|MERGE_RESOLUTION|>--- conflicted
+++ resolved
@@ -509,15 +509,9 @@
 		p_err("failed to get btf");
 		goto err_free;
 	}
-<<<<<<< HEAD
 
 	func_info = (void *)info->func_info;
 
-=======
-
-	func_info = (void *)info->func_info;
-
->>>>>>> 0ecfebd2
 	if (info->nr_line_info) {
 		prog_linfo = bpf_prog_linfo__new(info);
 		if (!prog_linfo)
@@ -702,7 +696,6 @@
 	NEXT_ARG();
 	if (!REQ_ARGS(2))
 		return -EINVAL;
-<<<<<<< HEAD
 
 	*mapfd = map_parse_fd(&argc, &argv);
 	if (*mapfd < 0)
@@ -711,16 +704,6 @@
 	return 0;
 }
 
-=======
-
-	*mapfd = map_parse_fd(&argc, &argv);
-	if (*mapfd < 0)
-		return *mapfd;
-
-	return 0;
-}
-
->>>>>>> 0ecfebd2
 static int do_attach(int argc, char **argv)
 {
 	enum bpf_attach_type attach_type;
@@ -976,8 +959,6 @@
 		p_err("map idx '%d' not used", map_replace[j].idx);
 		goto err_close_obj;
 	}
-
-	set_max_rlimit();
 
 	err = bpf_object__load(obj);
 	if (err) {
@@ -1079,18 +1060,11 @@
 		"                 tracepoint | raw_tracepoint | xdp | perf_event | cgroup/skb |\n"
 		"                 cgroup/sock | cgroup/dev | lwt_in | lwt_out | lwt_xmit |\n"
 		"                 lwt_seg6local | sockops | sk_skb | sk_msg | lirc_mode2 |\n"
-<<<<<<< HEAD
-		"                 sk_reuseport | flow_dissector |\n"
-		"                 cgroup/bind4 | cgroup/bind6 | cgroup/post_bind4 |\n"
-		"                 cgroup/post_bind6 | cgroup/connect4 | cgroup/connect6 |\n"
-		"                 cgroup/sendmsg4 | cgroup/sendmsg6 }\n"
-=======
 		"                 sk_reuseport | flow_dissector | cgroup/sysctl |\n"
 		"                 cgroup/bind4 | cgroup/bind6 | cgroup/post_bind4 |\n"
 		"                 cgroup/post_bind6 | cgroup/connect4 | cgroup/connect6 |\n"
 		"                 cgroup/sendmsg4 | cgroup/sendmsg6 | cgroup/recvmsg4 |\n"
 		"                 cgroup/recvmsg6 }\n"
->>>>>>> 0ecfebd2
 		"       ATTACH_TYPE := { msg_verdict | stream_verdict | stream_parser |\n"
 		"                        flow_dissector }\n"
 		"       " HELP_SPEC_OPTIONS "\n"
