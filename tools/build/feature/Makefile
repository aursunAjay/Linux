--- conflicted
+++ resolved
@@ -1,55 +1,3 @@
-<<<<<<< HEAD
-FILES=					\
-	test-all.bin			\
-	test-backtrace.bin		\
-	test-bionic.bin			\
-	test-dwarf.bin			\
-	test-dwarf_getlocations.bin	\
-	test-fortify-source.bin		\
-	test-sync-compare-and-swap.bin	\
-	test-glibc.bin			\
-	test-gtk2.bin			\
-	test-gtk2-infobar.bin		\
-	test-hello.bin			\
-	test-libaudit.bin		\
-	test-libbfd.bin			\
-	test-liberty.bin		\
-	test-liberty-z.bin		\
-	test-cplus-demangle.bin		\
-	test-libelf.bin			\
-	test-libelf-getphdrnum.bin	\
-	test-libelf-gelf_getnote.bin	\
-	test-libelf-getshdrstrndx.bin	\
-	test-libelf-mmap.bin		\
-	test-libnuma.bin		\
-	test-numa_num_possible_cpus.bin	\
-	test-libperl.bin		\
-	test-libpython.bin		\
-	test-libpython-version.bin	\
-	test-libslang.bin		\
-	test-libcrypto.bin		\
-	test-libunwind.bin		\
-	test-libunwind-debug-frame.bin	\
-	test-libunwind-x86.bin		\
-	test-libunwind-x86_64.bin	\
-	test-libunwind-arm.bin		\
-	test-libunwind-aarch64.bin	\
-	test-libunwind-debug-frame-arm.bin	\
-	test-libunwind-debug-frame-aarch64.bin	\
-	test-pthread-attr-setaffinity-np.bin	\
-	test-stackprotector-all.bin	\
-	test-timerfd.bin		\
-	test-libdw-dwarf-unwind.bin	\
-	test-libbabeltrace.bin		\
-	test-compile-32.bin		\
-	test-compile-x32.bin		\
-	test-zlib.bin			\
-	test-lzma.bin			\
-	test-bpf.bin			\
-	test-get_cpuid.bin		\
-	test-sdt.bin			\
-	test-cxx.bin
-=======
 FILES=                                          \
          test-all.bin                           \
          test-backtrace.bin                     \
@@ -101,7 +49,6 @@
          test-sdt.bin                           \
          test-cxx.bin                           \
          test-jvmti.bin
->>>>>>> 405182c2
 
 FILES := $(addprefix $(OUTPUT),$(FILES))
 
@@ -280,8 +227,6 @@
 $(OUTPUT)test-cxx.bin:
 	$(BUILDXX) -std=gnu++11
 
-<<<<<<< HEAD
-=======
 $(OUTPUT)test-jvmti.bin:
 	$(BUILD)
 
@@ -306,7 +251,6 @@
 		$(shell $(LLVM_CONFIG) --libs Core option)	\
 		$(shell $(LLVM_CONFIG) --system-libs)
 
->>>>>>> 405182c2
 -include $(OUTPUT)*.d
 
 ###############################
