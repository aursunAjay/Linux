--- conflicted
+++ resolved
@@ -1,10 +1,6 @@
 VERSION = 3
 PATCHLEVEL = 4
-<<<<<<< HEAD
-SUBLEVEL = 61
-=======
 SUBLEVEL = 67
->>>>>>> 5a0383fb
 EXTRAVERSION =
 NAME = Saber-toothed Squirrel
 
