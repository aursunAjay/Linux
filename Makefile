--- conflicted
+++ resolved
@@ -1,10 +1,6 @@
 VERSION = 3
 PATCHLEVEL = 0
-<<<<<<< HEAD
-SUBLEVEL = 62
-=======
 SUBLEVEL = 72
->>>>>>> 59bc1922
 EXTRAVERSION =
 NAME = Sneaky Weasel
 
