# SPDX-License-Identifier: GPL-2.0
VERSION = 6
PATCHLEVEL = 11
SUBLEVEL = 0
<<<<<<< HEAD
EXTRAVERSION = -rc1
=======
EXTRAVERSION = -rc5
>>>>>>> b787a338
NAME = Baby Opossum Posse

# *DOCUMENTATION*
# To see a list of typical targets execute "make help"
# More info can be located in ./README
# Comments in this file are targeted only to the developer, do not
# expect to learn how to build the kernel reading this file.

ifeq ($(filter output-sync,$(.FEATURES)),)
$(error GNU Make >= 4.0 is required. Your Make version is $(MAKE_VERSION))
endif

$(if $(filter __%, $(MAKECMDGOALS)), \
	$(error targets prefixed with '__' are only for internal use))

# That's our default target when none is given on the command line
PHONY := __all
__all:

# We are using a recursive build, so we need to do a little thinking
# to get the ordering right.
#
# Most importantly: sub-Makefiles should only ever modify files in
# their own directory. If in some directory we have a dependency on
# a file in another dir (which doesn't happen often, but it's often
# unavoidable when linking the built-in.a targets which finally
# turn into vmlinux), we will call a sub make in that other dir, and
# after that we are sure that everything which is in that other dir
# is now up to date.
#
# The only cases where we need to modify files which have global
# effects are thus separated out and done before the recursive
# descending is started. They are now explicitly listed as the
# prepare rule.

this-makefile := $(lastword $(MAKEFILE_LIST))
abs_srctree := $(realpath $(dir $(this-makefile)))
abs_objtree := $(CURDIR)

ifneq ($(sub_make_done),1)

# Do not use make's built-in rules and variables
# (this increases performance and avoids hard-to-debug behaviour)
MAKEFLAGS += -rR

# Avoid funny character set dependencies
unexport LC_ALL
LC_COLLATE=C
LC_NUMERIC=C
export LC_COLLATE LC_NUMERIC

# Avoid interference with shell env settings
unexport GREP_OPTIONS

# Beautify output
# ---------------------------------------------------------------------------
#
# Most of build commands in Kbuild start with "cmd_". You can optionally define
# "quiet_cmd_*". If defined, the short log is printed. Otherwise, no log from
# that command is printed by default.
#
# e.g.)
#    quiet_cmd_depmod = DEPMOD  $(MODLIB)
#          cmd_depmod = $(srctree)/scripts/depmod.sh $(DEPMOD) $(KERNELRELEASE)
#
# A simple variant is to prefix commands with $(Q) - that's useful
# for commands that shall be hidden in non-verbose mode.
#
#    $(Q)$(MAKE) $(build)=scripts/basic
#
# If KBUILD_VERBOSE contains 1, the whole command is echoed.
# If KBUILD_VERBOSE contains 2, the reason for rebuilding is printed.
#
# To put more focus on warnings, be less verbose as default
# Use 'make V=1' to see the full commands

ifeq ("$(origin V)", "command line")
  KBUILD_VERBOSE = $(V)
endif

quiet = quiet_
Q = @

ifneq ($(findstring 1, $(KBUILD_VERBOSE)),)
  quiet =
  Q =
endif

# If the user is running make -s (silent mode), suppress echoing of
# commands
ifneq ($(findstring s,$(firstword -$(MAKEFLAGS))),)
quiet=silent_
override KBUILD_VERBOSE :=
endif

export quiet Q KBUILD_VERBOSE

# Call a source code checker (by default, "sparse") as part of the
# C compilation.
#
# Use 'make C=1' to enable checking of only re-compiled files.
# Use 'make C=2' to enable checking of *all* source files, regardless
# of whether they are re-compiled or not.
#
# See the file "Documentation/dev-tools/sparse.rst" for more details,
# including where to get the "sparse" utility.

ifeq ("$(origin C)", "command line")
  KBUILD_CHECKSRC = $(C)
endif
ifndef KBUILD_CHECKSRC
  KBUILD_CHECKSRC = 0
endif

export KBUILD_CHECKSRC

# Enable "clippy" (a linter) as part of the Rust compilation.
#
# Use 'make CLIPPY=1' to enable it.
ifeq ("$(origin CLIPPY)", "command line")
  KBUILD_CLIPPY := $(CLIPPY)
endif

export KBUILD_CLIPPY

# Use make M=dir or set the environment variable KBUILD_EXTMOD to specify the
# directory of external module to build. Setting M= takes precedence.
ifeq ("$(origin M)", "command line")
  KBUILD_EXTMOD := $(M)
endif

$(if $(word 2, $(KBUILD_EXTMOD)), \
	$(error building multiple external modules is not supported))

$(foreach x, % :, $(if $(findstring $x, $(KBUILD_EXTMOD)), \
	$(error module directory path cannot contain '$x')))

# Remove trailing slashes
ifneq ($(filter %/, $(KBUILD_EXTMOD)),)
KBUILD_EXTMOD := $(shell dirname $(KBUILD_EXTMOD).)
endif

export KBUILD_EXTMOD

# backward compatibility
KBUILD_EXTRA_WARN ?= $(KBUILD_ENABLE_EXTRA_GCC_CHECKS)

ifeq ("$(origin W)", "command line")
  KBUILD_EXTRA_WARN := $(W)
endif

export KBUILD_EXTRA_WARN

# Kbuild will save output files in the current working directory.
# This does not need to match to the root of the kernel source tree.
#
# For example, you can do this:
#
#  cd /dir/to/store/output/files; make -f /dir/to/kernel/source/Makefile
#
# If you want to save output files in a different location, there are
# two syntaxes to specify it.
#
# 1) O=
# Use "make O=dir/to/store/output/files/"
#
# 2) Set KBUILD_OUTPUT
# Set the environment variable KBUILD_OUTPUT to point to the output directory.
# export KBUILD_OUTPUT=dir/to/store/output/files/; make
#
# The O= assignment takes precedence over the KBUILD_OUTPUT environment
# variable.

# Do we want to change the working directory?
ifeq ("$(origin O)", "command line")
  KBUILD_OUTPUT := $(O)
endif

ifneq ($(KBUILD_OUTPUT),)
# $(realpath ...) gets empty if the path does not exist. Run 'mkdir -p' first.
$(shell mkdir -p "$(KBUILD_OUTPUT)")
# $(realpath ...) resolves symlinks
abs_objtree := $(realpath $(KBUILD_OUTPUT))
$(if $(abs_objtree),,$(error failed to create output directory "$(KBUILD_OUTPUT)"))
endif # ifneq ($(KBUILD_OUTPUT),)

ifneq ($(words $(subst :, ,$(abs_srctree))), 1)
$(error source directory cannot contain spaces or colons)
endif

export sub_make_done := 1

endif # sub_make_done

ifeq ($(abs_objtree),$(CURDIR))
# Suppress "Entering directory ..." if we are at the final work directory.
no-print-directory := --no-print-directory
else
# Recursion to show "Entering directory ..."
need-sub-make := 1
endif

ifeq ($(filter --no-print-directory, $(MAKEFLAGS)),)
# If --no-print-directory is unset, recurse once again to set it.
# You may end up recursing into __sub-make twice. This is needed due to the
# behavior change in GNU Make 4.4.1.
need-sub-make := 1
endif

ifeq ($(need-sub-make),1)

PHONY += $(MAKECMDGOALS) __sub-make

$(filter-out $(this-makefile), $(MAKECMDGOALS)) __all: __sub-make
	@:

# Invoke a second make in the output directory, passing relevant variables
__sub-make:
	$(Q)$(MAKE) $(no-print-directory) -C $(abs_objtree) \
	-f $(abs_srctree)/Makefile $(MAKECMDGOALS)

else # need-sub-make

# We process the rest of the Makefile if this is the final invocation of make

ifeq ($(abs_srctree),$(abs_objtree))
        # building in the source tree
        srctree := .
	building_out_of_srctree :=
else
        ifeq ($(abs_srctree)/,$(dir $(abs_objtree)))
                # building in a subdirectory of the source tree
                srctree := ..
        else
                srctree := $(abs_srctree)
        endif
	building_out_of_srctree := 1
endif

ifneq ($(KBUILD_ABS_SRCTREE),)
srctree := $(abs_srctree)
endif

objtree		:= .

VPATH		:=

ifeq ($(KBUILD_EXTMOD),)
ifdef building_out_of_srctree
VPATH		:= $(srctree)
endif
endif

export building_out_of_srctree srctree objtree VPATH

# To make sure we do not include .config for any of the *config targets
# catch them early, and hand them over to scripts/kconfig/Makefile
# It is allowed to specify more targets when calling make, including
# mixing *config targets and build targets.
# For example 'make oldconfig all'.
# Detect when mixed targets is specified, and make a second invocation
# of make so .config is not included in this case either (for *config).

version_h := include/generated/uapi/linux/version.h

clean-targets := %clean mrproper cleandocs
no-dot-config-targets := $(clean-targets) \
			 cscope gtags TAGS tags help% %docs check% coccicheck \
			 $(version_h) headers headers_% archheaders archscripts \
			 %asm-generic kernelversion %src-pkg dt_binding_check \
			 outputmakefile rustavailable rustfmt rustfmtcheck
no-sync-config-targets := $(no-dot-config-targets) %install modules_sign kernelrelease \
			  image_name
single-targets := %.a %.i %.ko %.lds %.ll %.lst %.mod %.o %.rsi %.s %.symtypes %/

config-build	:=
mixed-build	:=
need-config	:= 1
may-sync-config	:= 1
single-build	:=

ifneq ($(filter $(no-dot-config-targets), $(MAKECMDGOALS)),)
    ifeq ($(filter-out $(no-dot-config-targets), $(MAKECMDGOALS)),)
        need-config :=
    endif
endif

ifneq ($(filter $(no-sync-config-targets), $(MAKECMDGOALS)),)
    ifeq ($(filter-out $(no-sync-config-targets), $(MAKECMDGOALS)),)
        may-sync-config :=
    endif
endif

need-compiler := $(may-sync-config)

ifneq ($(KBUILD_EXTMOD),)
    may-sync-config :=
endif

ifeq ($(KBUILD_EXTMOD),)
    ifneq ($(filter %config,$(MAKECMDGOALS)),)
        config-build := 1
        ifneq ($(words $(MAKECMDGOALS)),1)
            mixed-build := 1
        endif
    endif
endif

# We cannot build single targets and the others at the same time
ifneq ($(filter $(single-targets), $(MAKECMDGOALS)),)
    single-build := 1
    ifneq ($(filter-out $(single-targets), $(MAKECMDGOALS)),)
        mixed-build := 1
    endif
endif

# For "make -j clean all", "make -j mrproper defconfig all", etc.
ifneq ($(filter $(clean-targets),$(MAKECMDGOALS)),)
    ifneq ($(filter-out $(clean-targets),$(MAKECMDGOALS)),)
        mixed-build := 1
    endif
endif

# install and modules_install need also be processed one by one
ifneq ($(filter install,$(MAKECMDGOALS)),)
    ifneq ($(filter modules_install,$(MAKECMDGOALS)),)
        mixed-build := 1
    endif
endif

ifdef mixed-build
# ===========================================================================
# We're called with mixed targets (*config and build targets).
# Handle them one by one.

PHONY += $(MAKECMDGOALS) __build_one_by_one

$(MAKECMDGOALS): __build_one_by_one
	@:

__build_one_by_one:
	$(Q)set -e; \
	for i in $(MAKECMDGOALS); do \
		$(MAKE) -f $(srctree)/Makefile $$i; \
	done

else # !mixed-build

include $(srctree)/scripts/Kbuild.include

# Read KERNELRELEASE from include/config/kernel.release (if it exists)
KERNELRELEASE = $(call read-file, include/config/kernel.release)
KERNELVERSION = $(VERSION)$(if $(PATCHLEVEL),.$(PATCHLEVEL)$(if $(SUBLEVEL),.$(SUBLEVEL)))$(EXTRAVERSION)
export VERSION PATCHLEVEL SUBLEVEL KERNELRELEASE KERNELVERSION

include $(srctree)/scripts/subarch.include

# Cross compiling and selecting different set of gcc/bin-utils
# ---------------------------------------------------------------------------
#
# When performing cross compilation for other architectures ARCH shall be set
# to the target architecture. (See arch/* for the possibilities).
# ARCH can be set during invocation of make:
# make ARCH=arm64
# Another way is to have ARCH set in the environment.
# The default ARCH is the host where make is executed.

# CROSS_COMPILE specify the prefix used for all executables used
# during compilation. Only gcc and related bin-utils executables
# are prefixed with $(CROSS_COMPILE).
# CROSS_COMPILE can be set on the command line
# make CROSS_COMPILE=aarch64-linux-gnu-
# Alternatively CROSS_COMPILE can be set in the environment.
# Default value for CROSS_COMPILE is not to prefix executables
# Note: Some architectures assign CROSS_COMPILE in their arch/*/Makefile
ARCH		?= $(SUBARCH)

# Architecture as present in compile.h
UTS_MACHINE 	:= $(ARCH)
SRCARCH 	:= $(ARCH)

# Additional ARCH settings for x86
ifeq ($(ARCH),i386)
        SRCARCH := x86
endif
ifeq ($(ARCH),x86_64)
        SRCARCH := x86
endif

# Additional ARCH settings for sparc
ifeq ($(ARCH),sparc32)
       SRCARCH := sparc
endif
ifeq ($(ARCH),sparc64)
       SRCARCH := sparc
endif

# Additional ARCH settings for parisc
ifeq ($(ARCH),parisc64)
       SRCARCH := parisc
endif

export cross_compiling :=
ifneq ($(SRCARCH),$(SUBARCH))
cross_compiling := 1
endif

KCONFIG_CONFIG	?= .config
export KCONFIG_CONFIG

# SHELL used by kbuild
CONFIG_SHELL := sh

HOST_LFS_CFLAGS := $(shell getconf LFS_CFLAGS 2>/dev/null)
HOST_LFS_LDFLAGS := $(shell getconf LFS_LDFLAGS 2>/dev/null)
HOST_LFS_LIBS := $(shell getconf LFS_LIBS 2>/dev/null)

ifneq ($(LLVM),)
ifneq ($(filter %/,$(LLVM)),)
LLVM_PREFIX := $(LLVM)
else ifneq ($(filter -%,$(LLVM)),)
LLVM_SUFFIX := $(LLVM)
endif

HOSTCC	= $(LLVM_PREFIX)clang$(LLVM_SUFFIX)
HOSTCXX	= $(LLVM_PREFIX)clang++$(LLVM_SUFFIX)
else
HOSTCC	= gcc
HOSTCXX	= g++
endif
HOSTRUSTC = rustc
HOSTPKG_CONFIG	= pkg-config

KBUILD_USERHOSTCFLAGS := -Wall -Wmissing-prototypes -Wstrict-prototypes \
			 -O2 -fomit-frame-pointer -std=gnu11
KBUILD_USERCFLAGS  := $(KBUILD_USERHOSTCFLAGS) $(USERCFLAGS)
KBUILD_USERLDFLAGS := $(USERLDFLAGS)

# These flags apply to all Rust code in the tree, including the kernel and
# host programs.
export rust_common_flags := --edition=2021 \
			    -Zbinary_dep_depinfo=y \
			    -Dunsafe_op_in_unsafe_fn \
			    -Dnon_ascii_idents \
			    -Wrust_2018_idioms \
			    -Wunreachable_pub \
			    -Wmissing_docs \
			    -Wrustdoc::missing_crate_level_docs \
			    -Wclippy::all \
			    -Wclippy::mut_mut \
			    -Wclippy::needless_bitwise_bool \
			    -Wclippy::needless_continue \
			    -Wclippy::no_mangle_with_rust_abi \
			    -Wclippy::dbg_macro

KBUILD_HOSTCFLAGS   := $(KBUILD_USERHOSTCFLAGS) $(HOST_LFS_CFLAGS) \
		       $(HOSTCFLAGS) -I $(srctree)/scripts/include
KBUILD_HOSTCXXFLAGS := -Wall -O2 $(HOST_LFS_CFLAGS) $(HOSTCXXFLAGS) \
		       -I $(srctree)/scripts/include
KBUILD_HOSTRUSTFLAGS := $(rust_common_flags) -O -Cstrip=debuginfo \
			-Zallow-features= $(HOSTRUSTFLAGS)
KBUILD_HOSTLDFLAGS  := $(HOST_LFS_LDFLAGS) $(HOSTLDFLAGS)
KBUILD_HOSTLDLIBS   := $(HOST_LFS_LIBS) $(HOSTLDLIBS)

# Make variables (CC, etc...)
CPP		= $(CC) -E
ifneq ($(LLVM),)
CC		= $(LLVM_PREFIX)clang$(LLVM_SUFFIX)
LD		= $(LLVM_PREFIX)ld.lld$(LLVM_SUFFIX)
AR		= $(LLVM_PREFIX)llvm-ar$(LLVM_SUFFIX)
NM		= $(LLVM_PREFIX)llvm-nm$(LLVM_SUFFIX)
OBJCOPY		= $(LLVM_PREFIX)llvm-objcopy$(LLVM_SUFFIX)
OBJDUMP		= $(LLVM_PREFIX)llvm-objdump$(LLVM_SUFFIX)
READELF		= $(LLVM_PREFIX)llvm-readelf$(LLVM_SUFFIX)
STRIP		= $(LLVM_PREFIX)llvm-strip$(LLVM_SUFFIX)
else
CC		= $(CROSS_COMPILE)gcc
LD		= $(CROSS_COMPILE)ld
AR		= $(CROSS_COMPILE)ar
NM		= $(CROSS_COMPILE)nm
OBJCOPY		= $(CROSS_COMPILE)objcopy
OBJDUMP		= $(CROSS_COMPILE)objdump
READELF		= $(CROSS_COMPILE)readelf
STRIP		= $(CROSS_COMPILE)strip
endif
RUSTC		= rustc
RUSTDOC		= rustdoc
RUSTFMT		= rustfmt
CLIPPY_DRIVER	= clippy-driver
BINDGEN		= bindgen
PAHOLE		= pahole
RESOLVE_BTFIDS	= $(objtree)/tools/bpf/resolve_btfids/resolve_btfids
LEX		= flex
YACC		= bison
AWK		= awk
INSTALLKERNEL  := installkernel
PERL		= perl
PYTHON3		= python3
CHECK		= sparse
BASH		= bash
KGZIP		= gzip
KBZIP2		= bzip2
KLZOP		= lzop
LZMA		= lzma
LZ4		= lz4c
XZ		= xz
ZSTD		= zstd

CHECKFLAGS     := -D__linux__ -Dlinux -D__STDC__ -Dunix -D__unix__ \
		  -Wbitwise -Wno-return-void -Wno-unknown-attribute $(CF)
NOSTDINC_FLAGS :=
CFLAGS_MODULE   =
RUSTFLAGS_MODULE =
AFLAGS_MODULE   =
LDFLAGS_MODULE  =
CFLAGS_KERNEL	=
RUSTFLAGS_KERNEL =
AFLAGS_KERNEL	=
LDFLAGS_vmlinux =

# Use USERINCLUDE when you must reference the UAPI directories only.
USERINCLUDE    := \
		-I$(srctree)/arch/$(SRCARCH)/include/uapi \
		-I$(objtree)/arch/$(SRCARCH)/include/generated/uapi \
		-I$(srctree)/include/uapi \
		-I$(objtree)/include/generated/uapi \
                -include $(srctree)/include/linux/compiler-version.h \
                -include $(srctree)/include/linux/kconfig.h

# Use LINUXINCLUDE when you must reference the include/ directory.
# Needed to be compatible with the O= option
LINUXINCLUDE    := \
		-I$(srctree)/arch/$(SRCARCH)/include \
		-I$(objtree)/arch/$(SRCARCH)/include/generated \
		$(if $(building_out_of_srctree),-I$(srctree)/include) \
		-I$(objtree)/include \
		$(USERINCLUDE)

KBUILD_AFLAGS   := -D__ASSEMBLY__ -fno-PIE

KBUILD_CFLAGS :=
KBUILD_CFLAGS += -std=gnu11
KBUILD_CFLAGS += -fshort-wchar
KBUILD_CFLAGS += -funsigned-char
KBUILD_CFLAGS += -fno-common
KBUILD_CFLAGS += -fno-PIE
KBUILD_CFLAGS += -fno-strict-aliasing

KBUILD_CPPFLAGS := -D__KERNEL__
KBUILD_RUSTFLAGS := $(rust_common_flags) \
		    -Cpanic=abort -Cembed-bitcode=n -Clto=n \
		    -Cforce-unwind-tables=n -Ccodegen-units=1 \
		    -Csymbol-mangling-version=v0 \
		    -Crelocation-model=static \
		    -Zfunction-sections=n \
		    -Wclippy::float_arithmetic

KBUILD_AFLAGS_KERNEL :=
KBUILD_CFLAGS_KERNEL :=
KBUILD_RUSTFLAGS_KERNEL :=
KBUILD_AFLAGS_MODULE  := -DMODULE
KBUILD_CFLAGS_MODULE  := -DMODULE
KBUILD_RUSTFLAGS_MODULE := --cfg MODULE
KBUILD_LDFLAGS_MODULE :=
KBUILD_LDFLAGS :=
CLANG_FLAGS :=

ifeq ($(KBUILD_CLIPPY),1)
	RUSTC_OR_CLIPPY_QUIET := CLIPPY
	RUSTC_OR_CLIPPY = $(CLIPPY_DRIVER)
else
	RUSTC_OR_CLIPPY_QUIET := RUSTC
	RUSTC_OR_CLIPPY = $(RUSTC)
endif

ifdef RUST_LIB_SRC
	export RUST_LIB_SRC
endif

# Allows the usage of unstable features in stable compilers.
export RUSTC_BOOTSTRAP := 1

export ARCH SRCARCH CONFIG_SHELL BASH HOSTCC KBUILD_HOSTCFLAGS CROSS_COMPILE LD CC HOSTPKG_CONFIG
export RUSTC RUSTDOC RUSTFMT RUSTC_OR_CLIPPY_QUIET RUSTC_OR_CLIPPY BINDGEN
export HOSTRUSTC KBUILD_HOSTRUSTFLAGS
export CPP AR NM STRIP OBJCOPY OBJDUMP READELF PAHOLE RESOLVE_BTFIDS LEX YACC AWK INSTALLKERNEL
export PERL PYTHON3 CHECK CHECKFLAGS MAKE UTS_MACHINE HOSTCXX
export KGZIP KBZIP2 KLZOP LZMA LZ4 XZ ZSTD
export KBUILD_HOSTCXXFLAGS KBUILD_HOSTLDFLAGS KBUILD_HOSTLDLIBS LDFLAGS_MODULE
export KBUILD_USERCFLAGS KBUILD_USERLDFLAGS

export KBUILD_CPPFLAGS NOSTDINC_FLAGS LINUXINCLUDE OBJCOPYFLAGS KBUILD_LDFLAGS
export KBUILD_CFLAGS CFLAGS_KERNEL CFLAGS_MODULE
export KBUILD_RUSTFLAGS RUSTFLAGS_KERNEL RUSTFLAGS_MODULE
export KBUILD_AFLAGS AFLAGS_KERNEL AFLAGS_MODULE
export KBUILD_AFLAGS_MODULE KBUILD_CFLAGS_MODULE KBUILD_RUSTFLAGS_MODULE KBUILD_LDFLAGS_MODULE
export KBUILD_AFLAGS_KERNEL KBUILD_CFLAGS_KERNEL KBUILD_RUSTFLAGS_KERNEL

# Files to ignore in find ... statements

export RCS_FIND_IGNORE := \( -name SCCS -o -name BitKeeper -o -name .svn -o    \
			  -name CVS -o -name .pc -o -name .hg -o -name .git \) \
			  -prune -o

# ===========================================================================
# Rules shared between *config targets and build targets

# Basic helpers built in scripts/basic/
PHONY += scripts_basic
scripts_basic:
	$(Q)$(MAKE) $(build)=scripts/basic

PHONY += outputmakefile
ifdef building_out_of_srctree
# Before starting out-of-tree build, make sure the source tree is clean.
# outputmakefile generates a Makefile in the output directory, if using a
# separate output directory. This allows convenient use of make in the
# output directory.
# At the same time when output Makefile generated, generate .gitignore to
# ignore whole output directory

quiet_cmd_makefile = GEN     Makefile
      cmd_makefile = { \
	echo "\# Automatically generated by $(srctree)/Makefile: don't edit"; \
	echo "include $(srctree)/Makefile"; \
	} > Makefile

outputmakefile:
	@if [ -f $(srctree)/.config -o \
		 -d $(srctree)/include/config -o \
		 -d $(srctree)/arch/$(SRCARCH)/include/generated ]; then \
		echo >&2 "***"; \
		echo >&2 "*** The source tree is not clean, please run 'make$(if $(findstring command line, $(origin ARCH)), ARCH=$(ARCH)) mrproper'"; \
		echo >&2 "*** in $(abs_srctree)";\
		echo >&2 "***"; \
		false; \
	fi
	$(Q)ln -fsn $(srctree) source
	$(call cmd,makefile)
	$(Q)test -e .gitignore || \
	{ echo "# this is build directory, ignore it"; echo "*"; } > .gitignore
endif

# The expansion should be delayed until arch/$(SRCARCH)/Makefile is included.
# Some architectures define CROSS_COMPILE in arch/$(SRCARCH)/Makefile.
# CC_VERSION_TEXT is referenced from Kconfig (so it needs export),
# and from include/config/auto.conf.cmd to detect the compiler upgrade.
CC_VERSION_TEXT = $(subst $(pound),,$(shell LC_ALL=C $(CC) --version 2>/dev/null | head -n 1))

ifneq ($(findstring clang,$(CC_VERSION_TEXT)),)
include $(srctree)/scripts/Makefile.clang
endif

# Include this also for config targets because some architectures need
# cc-cross-prefix to determine CROSS_COMPILE.
ifdef need-compiler
include $(srctree)/scripts/Makefile.compiler
endif

ifdef config-build
# ===========================================================================
# *config targets only - make sure prerequisites are updated, and descend
# in scripts/kconfig to make the *config target

# Read arch-specific Makefile to set KBUILD_DEFCONFIG as needed.
# KBUILD_DEFCONFIG may point out an alternative default configuration
# used for 'make defconfig'
include $(srctree)/arch/$(SRCARCH)/Makefile
export KBUILD_DEFCONFIG KBUILD_KCONFIG CC_VERSION_TEXT

config: outputmakefile scripts_basic FORCE
	$(Q)$(MAKE) $(build)=scripts/kconfig $@

%config: outputmakefile scripts_basic FORCE
	$(Q)$(MAKE) $(build)=scripts/kconfig $@

else #!config-build
# ===========================================================================
# Build targets only - this includes vmlinux, arch-specific targets, clean
# targets and others. In general all targets except *config targets.

# If building an external module we do not care about the all: rule
# but instead __all depend on modules
PHONY += all
ifeq ($(KBUILD_EXTMOD),)
__all: all
else
__all: modules
endif

targets :=

# Decide whether to build built-in, modular, or both.
# Normally, just do built-in.

KBUILD_MODULES :=
KBUILD_BUILTIN := 1

# If we have only "make modules", don't compile built-in objects.
ifeq ($(MAKECMDGOALS),modules)
  KBUILD_BUILTIN :=
endif

# If we have "make <whatever> modules", compile modules
# in addition to whatever we do anyway.
# Just "make" or "make all" shall build modules as well

ifneq ($(filter all modules nsdeps %compile_commands.json clang-%,$(MAKECMDGOALS)),)
  KBUILD_MODULES := 1
endif

ifeq ($(MAKECMDGOALS),)
  KBUILD_MODULES := 1
endif

export KBUILD_MODULES KBUILD_BUILTIN

ifdef need-config
include include/config/auto.conf
endif

ifeq ($(KBUILD_EXTMOD),)
# Objects we will link into vmlinux / subdirs we need to visit
core-y		:=
drivers-y	:=
libs-y		:= lib/
endif # KBUILD_EXTMOD

# The all: target is the default when no target is given on the
# command line.
# This allow a user to issue only 'make' to build a kernel including modules
# Defaults to vmlinux, but the arch makefile usually adds further targets
all: vmlinux

CFLAGS_GCOV	:= -fprofile-arcs -ftest-coverage
ifdef CONFIG_CC_IS_GCC
CFLAGS_GCOV	+= -fno-tree-loop-im
endif
export CFLAGS_GCOV

# The arch Makefiles can override CC_FLAGS_FTRACE. We may also append it later.
ifdef CONFIG_FUNCTION_TRACER
  CC_FLAGS_FTRACE := -pg
endif

include $(srctree)/arch/$(SRCARCH)/Makefile

ifdef need-config
ifdef may-sync-config
# Read in dependencies to all Kconfig* files, make sure to run syncconfig if
# changes are detected. This should be included after arch/$(SRCARCH)/Makefile
# because some architectures define CROSS_COMPILE there.
include include/config/auto.conf.cmd

$(KCONFIG_CONFIG):
	@echo >&2 '***'
	@echo >&2 '*** Configuration file "$@" not found!'
	@echo >&2 '***'
	@echo >&2 '*** Please run some configurator (e.g. "make oldconfig" or'
	@echo >&2 '*** "make menuconfig" or "make xconfig").'
	@echo >&2 '***'
	@/bin/false

# The actual configuration files used during the build are stored in
# include/generated/ and include/config/. Update them if .config is newer than
# include/config/auto.conf (which mirrors .config).
#
# This exploits the 'multi-target pattern rule' trick.
# The syncconfig should be executed only once to make all the targets.
# (Note: use the grouped target '&:' when we bump to GNU Make 4.3)
#
# Do not use $(call cmd,...) here. That would suppress prompts from syncconfig,
# so you cannot notice that Kconfig is waiting for the user input.
%/config/auto.conf %/config/auto.conf.cmd %/generated/autoconf.h %/generated/rustc_cfg: $(KCONFIG_CONFIG)
	$(Q)$(kecho) "  SYNC    $@"
	$(Q)$(MAKE) -f $(srctree)/Makefile syncconfig
else # !may-sync-config
# External modules and some install targets need include/generated/autoconf.h
# and include/config/auto.conf but do not care if they are up-to-date.
# Use auto.conf to trigger the test
PHONY += include/config/auto.conf

include/config/auto.conf:
	@test -e include/generated/autoconf.h -a -e $@ || (		\
	echo >&2;							\
	echo >&2 "  ERROR: Kernel configuration is invalid.";		\
	echo >&2 "         include/generated/autoconf.h or $@ are missing.";\
	echo >&2 "         Run 'make oldconfig && make prepare' on kernel src to fix it.";	\
	echo >&2 ;							\
	/bin/false)

endif # may-sync-config
endif # need-config

KBUILD_CFLAGS	+= -fno-delete-null-pointer-checks

ifdef CONFIG_CC_OPTIMIZE_FOR_PERFORMANCE
KBUILD_CFLAGS += -O2
KBUILD_RUSTFLAGS += -Copt-level=2
else ifdef CONFIG_CC_OPTIMIZE_FOR_SIZE
KBUILD_CFLAGS += -Os
KBUILD_RUSTFLAGS += -Copt-level=s
endif

# Always set `debug-assertions` and `overflow-checks` because their default
# depends on `opt-level` and `debug-assertions`, respectively.
KBUILD_RUSTFLAGS += -Cdebug-assertions=$(if $(CONFIG_RUST_DEBUG_ASSERTIONS),y,n)
KBUILD_RUSTFLAGS += -Coverflow-checks=$(if $(CONFIG_RUST_OVERFLOW_CHECKS),y,n)

# Tell gcc to never replace conditional load with a non-conditional one
ifdef CONFIG_CC_IS_GCC
# gcc-10 renamed --param=allow-store-data-races=0 to
# -fno-allow-store-data-races.
KBUILD_CFLAGS	+= $(call cc-option,--param=allow-store-data-races=0)
KBUILD_CFLAGS	+= $(call cc-option,-fno-allow-store-data-races)
endif

ifdef CONFIG_READABLE_ASM
# Disable optimizations that make assembler listings hard to read.
# reorder blocks reorders the control in the function
# ipa clone creates specialized cloned functions
# partial inlining inlines only parts of functions
KBUILD_CFLAGS += -fno-reorder-blocks -fno-ipa-cp-clone -fno-partial-inlining
endif

stackp-flags-y                                    := -fno-stack-protector
stackp-flags-$(CONFIG_STACKPROTECTOR)             := -fstack-protector
stackp-flags-$(CONFIG_STACKPROTECTOR_STRONG)      := -fstack-protector-strong

KBUILD_CFLAGS += $(stackp-flags-y)

KBUILD_RUSTFLAGS-$(CONFIG_WERROR) += -Dwarnings
KBUILD_RUSTFLAGS += $(KBUILD_RUSTFLAGS-y)

ifdef CONFIG_FRAME_POINTER
KBUILD_CFLAGS	+= -fno-omit-frame-pointer -fno-optimize-sibling-calls
KBUILD_RUSTFLAGS += -Cforce-frame-pointers=y
else
# Some targets (ARM with Thumb2, for example), can't be built with frame
# pointers.  For those, we don't have FUNCTION_TRACER automatically
# select FRAME_POINTER.  However, FUNCTION_TRACER adds -pg, and this is
# incompatible with -fomit-frame-pointer with current GCC, so we don't use
# -fomit-frame-pointer with FUNCTION_TRACER.
# In the Rust target specification, "frame-pointer" is set explicitly
# to "may-omit".
ifndef CONFIG_FUNCTION_TRACER
KBUILD_CFLAGS	+= -fomit-frame-pointer
endif
endif

# Initialize all stack variables with a 0xAA pattern.
ifdef CONFIG_INIT_STACK_ALL_PATTERN
KBUILD_CFLAGS	+= -ftrivial-auto-var-init=pattern
endif

# Initialize all stack variables with a zero value.
ifdef CONFIG_INIT_STACK_ALL_ZERO
KBUILD_CFLAGS	+= -ftrivial-auto-var-init=zero
ifdef CONFIG_CC_HAS_AUTO_VAR_INIT_ZERO_ENABLER
# https://github.com/llvm/llvm-project/issues/44842
CC_AUTO_VAR_INIT_ZERO_ENABLER := -enable-trivial-auto-var-init-zero-knowing-it-will-be-removed-from-clang
export CC_AUTO_VAR_INIT_ZERO_ENABLER
KBUILD_CFLAGS	+= $(CC_AUTO_VAR_INIT_ZERO_ENABLER)
endif
endif

# While VLAs have been removed, GCC produces unreachable stack probes
# for the randomize_kstack_offset feature. Disable it for all compilers.
KBUILD_CFLAGS	+= $(call cc-option, -fno-stack-clash-protection)

# Clear used registers at func exit (to reduce data lifetime and ROP gadgets).
ifdef CONFIG_ZERO_CALL_USED_REGS
KBUILD_CFLAGS	+= -fzero-call-used-regs=used-gpr
endif

ifdef CONFIG_FUNCTION_TRACER
ifdef CONFIG_FTRACE_MCOUNT_USE_CC
  CC_FLAGS_FTRACE	+= -mrecord-mcount
  ifdef CONFIG_HAVE_NOP_MCOUNT
    ifeq ($(call cc-option-yn, -mnop-mcount),y)
      CC_FLAGS_FTRACE	+= -mnop-mcount
      CC_FLAGS_USING	+= -DCC_USING_NOP_MCOUNT
    endif
  endif
endif
ifdef CONFIG_FTRACE_MCOUNT_USE_OBJTOOL
  ifdef CONFIG_HAVE_OBJTOOL_NOP_MCOUNT
    CC_FLAGS_USING	+= -DCC_USING_NOP_MCOUNT
  endif
endif
ifdef CONFIG_FTRACE_MCOUNT_USE_RECORDMCOUNT
  ifdef CONFIG_HAVE_C_RECORDMCOUNT
    BUILD_C_RECORDMCOUNT := y
    export BUILD_C_RECORDMCOUNT
  endif
endif
ifdef CONFIG_HAVE_FENTRY
  # s390-linux-gnu-gcc did not support -mfentry until gcc-9.
  ifeq ($(call cc-option-yn, -mfentry),y)
    CC_FLAGS_FTRACE	+= -mfentry
    CC_FLAGS_USING	+= -DCC_USING_FENTRY
  endif
endif
export CC_FLAGS_FTRACE
KBUILD_CFLAGS	+= $(CC_FLAGS_FTRACE) $(CC_FLAGS_USING)
KBUILD_AFLAGS	+= $(CC_FLAGS_USING)
endif

# We trigger additional mismatches with less inlining
ifdef CONFIG_DEBUG_SECTION_MISMATCH
KBUILD_CFLAGS += -fno-inline-functions-called-once
endif

# `rustc`'s `-Zfunction-sections` applies to data too (as of 1.59.0).
ifdef CONFIG_LD_DEAD_CODE_DATA_ELIMINATION
KBUILD_CFLAGS_KERNEL += -ffunction-sections -fdata-sections
KBUILD_RUSTFLAGS_KERNEL += -Zfunction-sections=y
LDFLAGS_vmlinux += --gc-sections
endif

ifdef CONFIG_SHADOW_CALL_STACK
ifndef CONFIG_DYNAMIC_SCS
CC_FLAGS_SCS	:= -fsanitize=shadow-call-stack
KBUILD_CFLAGS	+= $(CC_FLAGS_SCS)
endif
export CC_FLAGS_SCS
endif

ifdef CONFIG_LTO_CLANG
ifdef CONFIG_LTO_CLANG_THIN
CC_FLAGS_LTO	:= -flto=thin -fsplit-lto-unit
else
CC_FLAGS_LTO	:= -flto
endif
CC_FLAGS_LTO	+= -fvisibility=hidden

# Limit inlining across translation units to reduce binary size
KBUILD_LDFLAGS += -mllvm -import-instr-limit=5
endif

ifdef CONFIG_LTO
KBUILD_CFLAGS	+= -fno-lto $(CC_FLAGS_LTO)
KBUILD_AFLAGS	+= -fno-lto
export CC_FLAGS_LTO
endif

ifdef CONFIG_CFI_CLANG
CC_FLAGS_CFI	:= -fsanitize=kcfi
KBUILD_CFLAGS	+= $(CC_FLAGS_CFI)
export CC_FLAGS_CFI
endif

# Architectures can define flags to add/remove for floating-point support
CC_FLAGS_FPU	+= -D_LINUX_FPU_COMPILATION_UNIT
export CC_FLAGS_FPU
export CC_FLAGS_NO_FPU

ifneq ($(CONFIG_FUNCTION_ALIGNMENT),0)
# Set the minimal function alignment. Use the newer GCC option
# -fmin-function-alignment if it is available, or fall back to -falign-funtions.
# See also CONFIG_CC_HAS_SANE_FUNCTION_ALIGNMENT.
ifdef CONFIG_CC_HAS_MIN_FUNCTION_ALIGNMENT
KBUILD_CFLAGS += -fmin-function-alignment=$(CONFIG_FUNCTION_ALIGNMENT)
else
KBUILD_CFLAGS += -falign-functions=$(CONFIG_FUNCTION_ALIGNMENT)
endif
endif

# arch Makefile may override CC so keep this after arch Makefile is included
NOSTDINC_FLAGS += -nostdinc

# To gain proper coverage for CONFIG_UBSAN_BOUNDS and CONFIG_FORTIFY_SOURCE,
# the kernel uses only C99 flexible arrays for dynamically sized trailing
# arrays. Enforce this for everything that may examine structure sizes and
# perform bounds checking.
KBUILD_CFLAGS += $(call cc-option, -fstrict-flex-arrays=3)

#Currently, disable -Wstringop-overflow for GCC 11, globally.
KBUILD_CFLAGS-$(CONFIG_CC_NO_STRINGOP_OVERFLOW) += $(call cc-option, -Wno-stringop-overflow)
KBUILD_CFLAGS-$(CONFIG_CC_STRINGOP_OVERFLOW) += $(call cc-option, -Wstringop-overflow)

# disable invalid "can't wrap" optimizations for signed / pointers
KBUILD_CFLAGS	+= -fno-strict-overflow

# Make sure -fstack-check isn't enabled (like gentoo apparently did)
KBUILD_CFLAGS  += -fno-stack-check

# conserve stack if available
ifdef CONFIG_CC_IS_GCC
KBUILD_CFLAGS   += -fconserve-stack
endif

# change __FILE__ to the relative path from the srctree
KBUILD_CPPFLAGS += $(call cc-option,-fmacro-prefix-map=$(srctree)/=)

# include additional Makefiles when needed
include-y			:= scripts/Makefile.extrawarn
include-$(CONFIG_DEBUG_INFO)	+= scripts/Makefile.debug
include-$(CONFIG_DEBUG_INFO_BTF)+= scripts/Makefile.btf
include-$(CONFIG_KASAN)		+= scripts/Makefile.kasan
include-$(CONFIG_KCSAN)		+= scripts/Makefile.kcsan
include-$(CONFIG_KMSAN)		+= scripts/Makefile.kmsan
include-$(CONFIG_UBSAN)		+= scripts/Makefile.ubsan
include-$(CONFIG_KCOV)		+= scripts/Makefile.kcov
include-$(CONFIG_RANDSTRUCT)	+= scripts/Makefile.randstruct
include-$(CONFIG_GCC_PLUGINS)	+= scripts/Makefile.gcc-plugins

include $(addprefix $(srctree)/, $(include-y))

# scripts/Makefile.gcc-plugins is intentionally included last.
# Do not add $(call cc-option,...) below this line. When you build the kernel
# from the clean source tree, the GCC plugins do not exist at this point.

# Add user supplied CPPFLAGS, AFLAGS, CFLAGS and RUSTFLAGS as the last assignments
KBUILD_CPPFLAGS += $(KCPPFLAGS)
KBUILD_AFLAGS   += $(KAFLAGS)
KBUILD_CFLAGS   += $(KCFLAGS)
KBUILD_RUSTFLAGS += $(KRUSTFLAGS)

KBUILD_LDFLAGS_MODULE += --build-id=sha1
LDFLAGS_vmlinux += --build-id=sha1

KBUILD_LDFLAGS	+= -z noexecstack
ifeq ($(CONFIG_LD_IS_BFD),y)
KBUILD_LDFLAGS	+= $(call ld-option,--no-warn-rwx-segments)
endif

ifeq ($(CONFIG_STRIP_ASM_SYMS),y)
LDFLAGS_vmlinux	+= -X
endif

ifeq ($(CONFIG_RELR),y)
# ld.lld before 15 did not support -z pack-relative-relocs.
LDFLAGS_vmlinux	+= $(call ld-option,--pack-dyn-relocs=relr,-z pack-relative-relocs)
endif

# We never want expected sections to be placed heuristically by the
# linker. All sections should be explicitly named in the linker script.
ifdef CONFIG_LD_ORPHAN_WARN
LDFLAGS_vmlinux += --orphan-handling=$(CONFIG_LD_ORPHAN_WARN_LEVEL)
endif

# Align the bit size of userspace programs with the kernel
KBUILD_USERCFLAGS  += $(filter -m32 -m64 --target=%, $(KBUILD_CFLAGS))
KBUILD_USERLDFLAGS += $(filter -m32 -m64 --target=%, $(KBUILD_CFLAGS))

# make the checker run with the right architecture
CHECKFLAGS += --arch=$(ARCH)

# insure the checker run with the right endianness
CHECKFLAGS += $(if $(CONFIG_CPU_BIG_ENDIAN),-mbig-endian,-mlittle-endian)

# the checker needs the correct machine size
CHECKFLAGS += $(if $(CONFIG_64BIT),-m64,-m32)

# Default kernel image to build when no specific target is given.
# KBUILD_IMAGE may be overruled on the command line or
# set in the environment
# Also any assignments in arch/$(ARCH)/Makefile take precedence over
# this default value
export KBUILD_IMAGE ?= vmlinux

#
# INSTALL_PATH specifies where to place the updated kernel and system map
# images. Default is /boot, but you can set it to other values
export	INSTALL_PATH ?= /boot

#
# INSTALL_DTBS_PATH specifies a prefix for relocations required by build roots.
# Like INSTALL_MOD_PATH, it isn't defined in the Makefile, but can be passed as
# an argument if needed. Otherwise it defaults to the kernel install path
#
export INSTALL_DTBS_PATH ?= $(INSTALL_PATH)/dtbs/$(KERNELRELEASE)

#
# INSTALL_MOD_PATH specifies a prefix to MODLIB for module directory
# relocations required by build roots.  This is not defined in the
# makefile but the argument can be passed to make if needed.
#

MODLIB	= $(INSTALL_MOD_PATH)/lib/modules/$(KERNELRELEASE)
export MODLIB

PHONY += prepare0

export extmod_prefix = $(if $(KBUILD_EXTMOD),$(KBUILD_EXTMOD)/)
export MODORDER := $(extmod_prefix)modules.order
export MODULES_NSDEPS := $(extmod_prefix)modules.nsdeps

ifeq ($(KBUILD_EXTMOD),)

build-dir	:= .
clean-dirs	:= $(sort . Documentation \
		     $(patsubst %/,%,$(filter %/, $(core-) \
			$(drivers-) $(libs-))))

export ARCH_CORE	:= $(core-y)
export ARCH_LIB		:= $(filter %/, $(libs-y))
export ARCH_DRIVERS	:= $(drivers-y) $(drivers-m)
# Externally visible symbols (used by link-vmlinux.sh)

KBUILD_VMLINUX_OBJS := ./built-in.a
ifdef CONFIG_MODULES
KBUILD_VMLINUX_OBJS += $(patsubst %/, %/lib.a, $(filter %/, $(libs-y)))
KBUILD_VMLINUX_LIBS := $(filter-out %/, $(libs-y))
else
KBUILD_VMLINUX_LIBS := $(patsubst %/,%/lib.a, $(libs-y))
endif

export KBUILD_VMLINUX_LIBS
export KBUILD_LDS          := arch/$(SRCARCH)/kernel/vmlinux.lds

ifdef CONFIG_TRIM_UNUSED_KSYMS
# For the kernel to actually contain only the needed exported symbols,
# we have to build modules as well to determine what those symbols are.
KBUILD_MODULES := 1
endif

# '$(AR) mPi' needs 'T' to workaround the bug of llvm-ar <= 14
quiet_cmd_ar_vmlinux.a = AR      $@
      cmd_ar_vmlinux.a = \
	rm -f $@; \
	$(AR) cDPrST $@ $(KBUILD_VMLINUX_OBJS); \
	$(AR) mPiT $$($(AR) t $@ | sed -n 1p) $@ $$($(AR) t $@ | grep -F -f $(srctree)/scripts/head-object-list.txt)

targets += vmlinux.a
vmlinux.a: $(KBUILD_VMLINUX_OBJS) scripts/head-object-list.txt FORCE
	$(call if_changed,ar_vmlinux.a)

PHONY += vmlinux_o
vmlinux_o: vmlinux.a $(KBUILD_VMLINUX_LIBS)
	$(Q)$(MAKE) -f $(srctree)/scripts/Makefile.vmlinux_o

vmlinux.o modules.builtin.modinfo modules.builtin: vmlinux_o
	@:

PHONY += vmlinux
# LDFLAGS_vmlinux in the top Makefile defines linker flags for the top vmlinux,
# not for decompressors. LDFLAGS_vmlinux in arch/*/boot/compressed/Makefile is
# unrelated; the decompressors just happen to have the same base name,
# arch/*/boot/compressed/vmlinux.
# Export LDFLAGS_vmlinux only to scripts/Makefile.vmlinux.
#
# _LDFLAGS_vmlinux is a workaround for the 'private export' bug:
#   https://savannah.gnu.org/bugs/?61463
# For Make > 4.4, the following simple code will work:
#  vmlinux: private export LDFLAGS_vmlinux := $(LDFLAGS_vmlinux)
vmlinux: private _LDFLAGS_vmlinux := $(LDFLAGS_vmlinux)
vmlinux: export LDFLAGS_vmlinux = $(_LDFLAGS_vmlinux)
vmlinux: vmlinux.o $(KBUILD_LDS) modpost
	$(Q)$(MAKE) -f $(srctree)/scripts/Makefile.vmlinux

# The actual objects are generated when descending,
# make sure no implicit rule kicks in
$(sort $(KBUILD_LDS) $(KBUILD_VMLINUX_OBJS) $(KBUILD_VMLINUX_LIBS)): . ;

ifeq ($(origin KERNELRELEASE),file)
filechk_kernel.release = $(srctree)/scripts/setlocalversion $(srctree)
else
filechk_kernel.release = echo $(KERNELRELEASE)
endif

# Store (new) KERNELRELEASE string in include/config/kernel.release
include/config/kernel.release: FORCE
	$(call filechk,kernel.release)

# Additional helpers built in scripts/
# Carefully list dependencies so we do not try to build scripts twice
# in parallel
PHONY += scripts
scripts: scripts_basic scripts_dtc
	$(Q)$(MAKE) $(build)=$(@)

# Things we need to do before we recursively start building the kernel
# or the modules are listed in "prepare".
# A multi level approach is used. prepareN is processed before prepareN-1.
# archprepare is used in arch Makefiles and when processed asm symlink,
# version.h and scripts_basic is processed / created.

PHONY += prepare archprepare

archprepare: outputmakefile archheaders archscripts scripts include/config/kernel.release \
	asm-generic $(version_h) include/generated/utsrelease.h \
	include/generated/compile.h include/generated/autoconf.h remove-stale-files

prepare0: archprepare
	$(Q)$(MAKE) $(build)=scripts/mod
	$(Q)$(MAKE) $(build)=. prepare

# All the preparing..
prepare: prepare0
ifdef CONFIG_RUST
	+$(Q)$(CONFIG_SHELL) $(srctree)/scripts/rust_is_available.sh
	$(Q)$(MAKE) $(build)=rust
endif

PHONY += remove-stale-files
remove-stale-files:
	$(Q)$(srctree)/scripts/remove-stale-files

# Support for using generic headers in asm-generic
asm-generic := -f $(srctree)/scripts/Makefile.asm-headers obj

PHONY += asm-generic uapi-asm-generic
asm-generic: uapi-asm-generic
	$(Q)$(MAKE) $(asm-generic)=arch/$(SRCARCH)/include/generated/asm \
	generic=include/asm-generic
uapi-asm-generic:
	$(Q)$(MAKE) $(asm-generic)=arch/$(SRCARCH)/include/generated/uapi/asm \
	generic=include/uapi/asm-generic

# Generate some files
# ---------------------------------------------------------------------------

# KERNELRELEASE can change from a few different places, meaning version.h
# needs to be updated, so this check is forced on all builds

uts_len := 64
define filechk_utsrelease.h
	if [ `echo -n "$(KERNELRELEASE)" | wc -c ` -gt $(uts_len) ]; then \
	  echo '"$(KERNELRELEASE)" exceeds $(uts_len) characters' >&2;    \
	  exit 1;                                                         \
	fi;                                                               \
	echo \#define UTS_RELEASE \"$(KERNELRELEASE)\"
endef

define filechk_version.h
	if [ $(SUBLEVEL) -gt 255 ]; then                                 \
		echo \#define LINUX_VERSION_CODE $(shell                 \
		expr $(VERSION) \* 65536 + $(PATCHLEVEL) \* 256 + 255); \
	else                                                             \
		echo \#define LINUX_VERSION_CODE $(shell                 \
		expr $(VERSION) \* 65536 + $(PATCHLEVEL) \* 256 + $(SUBLEVEL)); \
	fi;                                                              \
	echo '#define KERNEL_VERSION(a,b,c) (((a) << 16) + ((b) << 8) +  \
	((c) > 255 ? 255 : (c)))';                                       \
	echo \#define LINUX_VERSION_MAJOR $(VERSION);                    \
	echo \#define LINUX_VERSION_PATCHLEVEL $(PATCHLEVEL);            \
	echo \#define LINUX_VERSION_SUBLEVEL $(SUBLEVEL)
endef

$(version_h): private PATCHLEVEL := $(or $(PATCHLEVEL), 0)
$(version_h): private SUBLEVEL := $(or $(SUBLEVEL), 0)
$(version_h): FORCE
	$(call filechk,version.h)

include/generated/utsrelease.h: include/config/kernel.release FORCE
	$(call filechk,utsrelease.h)

filechk_compile.h = $(srctree)/scripts/mkcompile_h \
	"$(UTS_MACHINE)" "$(CONFIG_CC_VERSION_TEXT)" "$(LD)"

include/generated/compile.h: FORCE
	$(call filechk,compile.h)

PHONY += headerdep
headerdep:
	$(Q)find $(srctree)/include/ -name '*.h' | xargs --max-args 1 \
	$(srctree)/scripts/headerdep.pl -I$(srctree)/include

# ---------------------------------------------------------------------------
# Kernel headers

#Default location for installed headers
export INSTALL_HDR_PATH = $(objtree)/usr

quiet_cmd_headers_install = INSTALL $(INSTALL_HDR_PATH)/include
      cmd_headers_install = \
	mkdir -p $(INSTALL_HDR_PATH); \
	rsync -mrl --include='*/' --include='*\.h' --exclude='*' \
	usr/include $(INSTALL_HDR_PATH)

PHONY += headers_install
headers_install: headers
	$(call cmd,headers_install)

PHONY += archheaders archscripts

hdr-inst := -f $(srctree)/scripts/Makefile.headersinst obj

PHONY += headers
headers: $(version_h) scripts_unifdef uapi-asm-generic archheaders archscripts
	$(if $(filter um, $(SRCARCH)), $(error Headers not exportable for UML))
	$(Q)$(MAKE) $(hdr-inst)=include/uapi
	$(Q)$(MAKE) $(hdr-inst)=arch/$(SRCARCH)/include/uapi

ifdef CONFIG_HEADERS_INSTALL
prepare: headers
endif

PHONY += scripts_unifdef
scripts_unifdef: scripts_basic
	$(Q)$(MAKE) $(build)=scripts scripts/unifdef

# ---------------------------------------------------------------------------
# Install

# Many distributions have the custom install script, /sbin/installkernel.
# If DKMS is installed, 'make install' will eventually recurse back
# to this Makefile to build and install external modules.
# Cancel sub_make_done so that options such as M=, V=, etc. are parsed.

quiet_cmd_install = INSTALL $(INSTALL_PATH)
      cmd_install = unset sub_make_done; $(srctree)/scripts/install.sh

# ---------------------------------------------------------------------------
# vDSO install

PHONY += vdso_install
vdso_install: export INSTALL_FILES = $(vdso-install-y)
vdso_install:
	$(Q)$(MAKE) -f $(srctree)/scripts/Makefile.vdsoinst

# ---------------------------------------------------------------------------
# Tools

ifdef CONFIG_OBJTOOL
prepare: tools/objtool
endif

ifdef CONFIG_BPF
ifdef CONFIG_DEBUG_INFO_BTF
prepare: tools/bpf/resolve_btfids
endif
endif

# The tools build system is not a part of Kbuild and tends to introduce
# its own unique issues. If you need to integrate a new tool into Kbuild,
# please consider locating that tool outside the tools/ tree and using the
# standard Kbuild "hostprogs" syntax instead of adding a new tools/* entry
# here. See Documentation/kbuild/makefiles.rst for details.

PHONY += resolve_btfids_clean

resolve_btfids_O = $(abspath $(objtree))/tools/bpf/resolve_btfids

# tools/bpf/resolve_btfids directory might not exist
# in output directory, skip its clean in that case
resolve_btfids_clean:
ifneq ($(wildcard $(resolve_btfids_O)),)
	$(Q)$(MAKE) -sC $(srctree)/tools/bpf/resolve_btfids O=$(resolve_btfids_O) clean
endif

# Clear a bunch of variables before executing the submake
ifeq ($(quiet),silent_)
tools_silent=s
endif

tools/: FORCE
	$(Q)mkdir -p $(objtree)/tools
	$(Q)$(MAKE) LDFLAGS= MAKEFLAGS="$(tools_silent) $(filter --j% -j,$(MAKEFLAGS))" O=$(abspath $(objtree)) subdir=tools -C $(srctree)/tools/

tools/%: FORCE
	$(Q)mkdir -p $(objtree)/tools
	$(Q)$(MAKE) LDFLAGS= MAKEFLAGS="$(tools_silent) $(filter --j% -j,$(MAKEFLAGS))" O=$(abspath $(objtree)) subdir=tools -C $(srctree)/tools/ $*

# ---------------------------------------------------------------------------
# Kernel selftest

PHONY += kselftest
kselftest: headers
	$(Q)$(MAKE) -C $(srctree)/tools/testing/selftests run_tests

kselftest-%: headers FORCE
	$(Q)$(MAKE) -C $(srctree)/tools/testing/selftests $*

PHONY += kselftest-merge
kselftest-merge:
	$(if $(wildcard $(objtree)/.config),, $(error No .config exists, config your kernel first!))
	$(Q)find $(srctree)/tools/testing/selftests -name config -o -name config.$(UTS_MACHINE) | \
		xargs $(srctree)/scripts/kconfig/merge_config.sh -y -m $(objtree)/.config
	$(Q)$(MAKE) -f $(srctree)/Makefile olddefconfig

# ---------------------------------------------------------------------------
# Devicetree files

ifneq ($(wildcard $(srctree)/arch/$(SRCARCH)/boot/dts/),)
dtstree := arch/$(SRCARCH)/boot/dts
endif

ifneq ($(dtstree),)

%.dtb: dtbs_prepare
	$(Q)$(MAKE) $(build)=$(dtstree) $(dtstree)/$@

%.dtbo: dtbs_prepare
	$(Q)$(MAKE) $(build)=$(dtstree) $(dtstree)/$@

PHONY += dtbs dtbs_prepare dtbs_install dtbs_check
dtbs: dtbs_prepare
	$(Q)$(MAKE) $(build)=$(dtstree) need-dtbslist=1

# include/config/kernel.release is actually needed when installing DTBs because
# INSTALL_DTBS_PATH contains $(KERNELRELEASE). However, we do not want to make
# dtbs_install depend on it as dtbs_install may run as root.
dtbs_prepare: include/config/kernel.release scripts_dtc

ifneq ($(filter dtbs_check, $(MAKECMDGOALS)),)
export CHECK_DTBS=y
endif

ifneq ($(CHECK_DTBS),)
dtbs_prepare: dt_binding_schemas
endif

dtbs_check: dtbs

dtbs_install:
	$(Q)$(MAKE) -f $(srctree)/scripts/Makefile.dtbinst obj=$(dtstree)

ifdef CONFIG_OF_EARLY_FLATTREE
all: dtbs
endif

endif

PHONY += scripts_dtc
scripts_dtc: scripts_basic
	$(Q)$(MAKE) $(build)=scripts/dtc

ifneq ($(filter dt_binding_check, $(MAKECMDGOALS)),)
export CHECK_DTBS=y
endif

PHONY += dt_binding_check dt_binding_schemas
dt_binding_check: dt_binding_schemas scripts_dtc
	$(Q)$(MAKE) $(build)=Documentation/devicetree/bindings $@

dt_binding_schemas:
	$(Q)$(MAKE) $(build)=Documentation/devicetree/bindings

PHONY += dt_compatible_check
dt_compatible_check: dt_binding_schemas
	$(Q)$(MAKE) $(build)=Documentation/devicetree/bindings $@

# ---------------------------------------------------------------------------
# Modules

ifdef CONFIG_MODULES

# By default, build modules as well

all: modules

# When we're building modules with modversions, we need to consider
# the built-in objects during the descend as well, in order to
# make sure the checksums are up to date before we record them.
ifdef CONFIG_MODVERSIONS
  KBUILD_BUILTIN := 1
endif

# Build modules
#

# *.ko are usually independent of vmlinux, but CONFIG_DEBUG_INFO_BTF_MODULES
# is an exception.
ifdef CONFIG_DEBUG_INFO_BTF_MODULES
KBUILD_BUILTIN := 1
modules: vmlinux
endif

modules: modules_prepare

# Target to prepare building external modules
modules_prepare: prepare
	$(Q)$(MAKE) $(build)=scripts scripts/module.lds

endif # CONFIG_MODULES

###
# Cleaning is done on three levels.
# make clean     Delete most generated files
#                Leave enough to build external modules
# make mrproper  Delete the current configuration, and all generated files
# make distclean Remove editor backup files, patch leftover files and the like

# Directories & files removed with 'make clean'
CLEAN_FILES += vmlinux.symvers modules-only.symvers \
	       modules.builtin modules.builtin.modinfo modules.nsdeps \
	       compile_commands.json rust/test \
	       rust-project.json .vmlinux.objs .vmlinux.export.c

# Directories & files removed with 'make mrproper'
MRPROPER_FILES += include/config include/generated          \
		  arch/$(SRCARCH)/include/generated .objdiff \
		  debian snap tar-install PKGBUILD pacman \
		  .config .config.old .version \
		  Module.symvers \
		  certs/signing_key.pem \
		  certs/x509.genkey \
		  vmlinux-gdb.py \
		  rpmbuild \
		  rust/libmacros.so

# clean - Delete most, but leave enough to build external modules
#
clean: private rm-files := $(CLEAN_FILES)

PHONY += archclean vmlinuxclean

vmlinuxclean:
	$(Q)$(CONFIG_SHELL) $(srctree)/scripts/link-vmlinux.sh clean
	$(Q)$(if $(ARCH_POSTLINK), $(MAKE) -f $(ARCH_POSTLINK) clean)

clean: archclean vmlinuxclean resolve_btfids_clean

# mrproper - Delete all generated files, including .config
#
mrproper: private rm-files := $(MRPROPER_FILES)
mrproper-dirs      := $(addprefix _mrproper_,scripts)

PHONY += $(mrproper-dirs) mrproper
$(mrproper-dirs):
	$(Q)$(MAKE) $(clean)=$(patsubst _mrproper_%,%,$@)

mrproper: clean $(mrproper-dirs)
	$(call cmd,rmfiles)
	@find . $(RCS_FIND_IGNORE) \
		\( -name '*.rmeta' \) \
		-type f -print | xargs rm -f

# distclean
#
PHONY += distclean

distclean: mrproper
	@find . $(RCS_FIND_IGNORE) \
		\( -name '*.orig' -o -name '*.rej' -o -name '*~' \
		-o -name '*.bak' -o -name '#*#' -o -name '*%' \
		-o -name 'core' -o -name tags -o -name TAGS -o -name 'cscope*' \
		-o -name GPATH -o -name GRTAGS -o -name GSYMS -o -name GTAGS \) \
		-type f -print | xargs rm -f


# Packaging of the kernel to various formats
# ---------------------------------------------------------------------------

%src-pkg: FORCE
	$(Q)$(MAKE) -f $(srctree)/scripts/Makefile.package $@
%pkg: include/config/kernel.release FORCE
	$(Q)$(MAKE) -f $(srctree)/scripts/Makefile.package $@

# Brief documentation of the typical targets used
# ---------------------------------------------------------------------------

boards := $(wildcard $(srctree)/arch/$(SRCARCH)/configs/*_defconfig)
boards := $(sort $(notdir $(boards)))
board-dirs := $(dir $(wildcard $(srctree)/arch/$(SRCARCH)/configs/*/*_defconfig))
board-dirs := $(sort $(notdir $(board-dirs:/=)))

PHONY += help
help:
	@echo  'Cleaning targets:'
	@echo  '  clean		  - Remove most generated files but keep the config and'
	@echo  '                    enough build support to build external modules'
	@echo  '  mrproper	  - Remove all generated files + config + various backup files'
	@echo  '  distclean	  - mrproper + remove editor backup and patch files'
	@echo  ''
	@$(MAKE) -f $(srctree)/scripts/kconfig/Makefile help
	@echo  ''
	@echo  'Other generic targets:'
	@echo  '  all		  - Build all targets marked with [*]'
	@echo  '* vmlinux	  - Build the bare kernel'
	@echo  '* modules	  - Build all modules'
	@echo  '  modules_install - Install all modules to INSTALL_MOD_PATH (default: /)'
	@echo  '  vdso_install    - Install unstripped vdso to INSTALL_MOD_PATH (default: /)'
	@echo  '  dir/            - Build all files in dir and below'
	@echo  '  dir/file.[ois]  - Build specified target only'
	@echo  '  dir/file.ll     - Build the LLVM assembly file'
	@echo  '                    (requires compiler support for LLVM assembly generation)'
	@echo  '  dir/file.lst    - Build specified mixed source/assembly target only'
	@echo  '                    (requires a recent binutils and recent build (System.map))'
	@echo  '  dir/file.ko     - Build module including final link'
	@echo  '  modules_prepare - Set up for building external modules'
	@echo  '  tags/TAGS	  - Generate tags file for editors'
	@echo  '  cscope	  - Generate cscope index'
	@echo  '  gtags           - Generate GNU GLOBAL index'
	@echo  '  kernelrelease	  - Output the release version string (use with make -s)'
	@echo  '  kernelversion	  - Output the version stored in Makefile (use with make -s)'
	@echo  '  image_name	  - Output the image name (use with make -s)'
	@echo  '  headers_install - Install sanitised kernel headers to INSTALL_HDR_PATH'; \
	 echo  '                    (default: $(INSTALL_HDR_PATH))'; \
	 echo  ''
	@echo  'Static analysers:'
	@echo  '  checkstack      - Generate a list of stack hogs and consider all functions'
	@echo  '                    with a stack size larger than MINSTACKSIZE (default: 100)'
	@echo  '  versioncheck    - Sanity check on version.h usage'
	@echo  '  includecheck    - Check for duplicate included header files'
	@echo  '  export_report   - List the usages of all exported symbols'
	@echo  '  headerdep       - Detect inclusion cycles in headers'
	@echo  '  coccicheck      - Check with Coccinelle'
	@echo  '  clang-analyzer  - Check with clang static analyzer'
	@echo  '  clang-tidy      - Check with clang-tidy'
	@echo  ''
	@echo  'Tools:'
	@echo  '  nsdeps          - Generate missing symbol namespace dependencies'
	@echo  ''
	@echo  'Kernel selftest:'
	@echo  '  kselftest         - Build and run kernel selftest'
	@echo  '                      Build, install, and boot kernel before'
	@echo  '                      running kselftest on it'
	@echo  '                      Run as root for full coverage'
	@echo  '  kselftest-all     - Build kernel selftest'
	@echo  '  kselftest-install - Build and install kernel selftest'
	@echo  '  kselftest-clean   - Remove all generated kselftest files'
	@echo  '  kselftest-merge   - Merge all the config dependencies of'
	@echo  '		      kselftest to existing .config.'
	@echo  ''
	@echo  'Rust targets:'
	@echo  '  rustavailable   - Checks whether the Rust toolchain is'
	@echo  '		    available and, if not, explains why.'
	@echo  '  rustfmt	  - Reformat all the Rust code in the kernel'
	@echo  '  rustfmtcheck	  - Checks if all the Rust code in the kernel'
	@echo  '		    is formatted, printing a diff otherwise.'
	@echo  '  rustdoc	  - Generate Rust documentation'
	@echo  '		    (requires kernel .config)'
	@echo  '  rusttest        - Runs the Rust tests'
	@echo  '                    (requires kernel .config; downloads external repos)'
	@echo  '  rust-analyzer	  - Generate rust-project.json rust-analyzer support file'
	@echo  '		    (requires kernel .config)'
	@echo  '  dir/file.[os]   - Build specified target only'
	@echo  '  dir/file.rsi    - Build macro expanded source, similar to C preprocessing.'
	@echo  '                    Run with RUSTFMT=n to skip reformatting if needed.'
	@echo  '                    The output is not intended to be compilable.'
	@echo  '  dir/file.ll     - Build the LLVM assembly file'
	@echo  ''
	@$(if $(dtstree), \
		echo 'Devicetree:'; \
		echo '* dtbs               - Build device tree blobs for enabled boards'; \
		echo '  dtbs_install       - Install dtbs to $(INSTALL_DTBS_PATH)'; \
		echo '  dt_binding_check   - Validate device tree binding documents and examples'; \
		echo '  dt_binding_schema  - Build processed device tree binding schemas'; \
		echo '  dtbs_check         - Validate device tree source files';\
		echo '')

	@echo 'Userspace tools targets:'
	@echo '  use "make tools/help"'
	@echo '  or  "cd tools; make help"'
	@echo  ''
	@echo  'Kernel packaging:'
	@$(MAKE) -f $(srctree)/scripts/Makefile.package help
	@echo  ''
	@echo  'Documentation targets:'
	@$(MAKE) -f $(srctree)/Documentation/Makefile dochelp
	@echo  ''
	@echo  'Architecture-specific targets ($(SRCARCH)):'
	@$(or $(archhelp),\
		echo '  No architecture-specific help defined for $(SRCARCH)')
	@echo  ''
	@$(if $(boards), \
		$(foreach b, $(boards), \
		printf "  %-27s - Build for %s\\n" $(b) $(subst _defconfig,,$(b));) \
		echo '')
	@$(if $(board-dirs), \
		$(foreach b, $(board-dirs), \
		printf "  %-16s - Show %s-specific targets\\n" help-$(b) $(b);) \
		printf "  %-16s - Show all of the above\\n" help-boards; \
		echo '')

	@echo  '  make V=n   [targets] 1: verbose build'
	@echo  '                       2: give reason for rebuild of target'
	@echo  '                       V=1 and V=2 can be combined with V=12'
	@echo  '  make O=dir [targets] Locate all output files in "dir", including .config'
	@echo  '  make C=1   [targets] Check re-compiled c source with $$CHECK'
	@echo  '                       (sparse by default)'
	@echo  '  make C=2   [targets] Force check of all c source with $$CHECK'
	@echo  '  make RECORDMCOUNT_WARN=1 [targets] Warn about ignored mcount sections'
	@echo  '  make W=n   [targets] Enable extra build checks, n=1,2,3,c,e where'
	@echo  '		1: warnings which may be relevant and do not occur too often'
	@echo  '		2: warnings which occur quite often but may still be relevant'
	@echo  '		3: more obscure warnings, can most likely be ignored'
	@echo  '		c: extra checks in the configuration stage (Kconfig)'
	@echo  '		e: warnings are being treated as errors'
	@echo  '		Multiple levels can be combined with W=12 or W=123'
	@$(if $(dtstree), \
		echo '  make CHECK_DTBS=1 [targets] Check all generated dtb files against schema'; \
		echo '         This can be applied both to "dtbs" and to individual "foo.dtb" targets' ; \
		)
	@echo  ''
	@echo  'Execute "make" or "make all" to build all targets marked with [*] '
	@echo  'For further info see the ./README file'


help-board-dirs := $(addprefix help-,$(board-dirs))

help-boards: $(help-board-dirs)

boards-per-dir = $(sort $(notdir $(wildcard $(srctree)/arch/$(SRCARCH)/configs/$*/*_defconfig)))

$(help-board-dirs): help-%:
	@echo  'Architecture-specific targets ($(SRCARCH) $*):'
	@$(if $(boards-per-dir), \
		$(foreach b, $(boards-per-dir), \
		printf "  %-24s - Build for %s\\n" $*/$(b) $(subst _defconfig,,$(b));) \
		echo '')


# Documentation targets
# ---------------------------------------------------------------------------
DOC_TARGETS := xmldocs latexdocs pdfdocs htmldocs epubdocs cleandocs \
	       linkcheckdocs dochelp refcheckdocs texinfodocs infodocs
PHONY += $(DOC_TARGETS)
$(DOC_TARGETS):
	$(Q)$(MAKE) $(build)=Documentation $@


# Rust targets
# ---------------------------------------------------------------------------

# "Is Rust available?" target
PHONY += rustavailable
rustavailable:
	+$(Q)$(CONFIG_SHELL) $(srctree)/scripts/rust_is_available.sh && echo "Rust is available!"

# Documentation target
#
# Using the singular to avoid running afoul of `no-dot-config-targets`.
PHONY += rustdoc
rustdoc: prepare
	$(Q)$(MAKE) $(build)=rust $@

# Testing target
PHONY += rusttest
rusttest: prepare
	$(Q)$(MAKE) $(build)=rust $@

# Formatting targets
PHONY += rustfmt rustfmtcheck

# We skip `rust/alloc` since we want to minimize the diff w.r.t. upstream.
#
# We match using absolute paths since `find` does not resolve them
# when matching, which is a problem when e.g. `srctree` is `..`.
# We `grep` afterwards in order to remove the directory entry itself.
rustfmt:
	$(Q)find $(abs_srctree) -type f -name '*.rs' \
		-o -path $(abs_srctree)/rust/alloc -prune \
		-o -path $(abs_objtree)/rust/test -prune \
		| grep -Fv $(abs_srctree)/rust/alloc \
		| grep -Fv $(abs_objtree)/rust/test \
		| grep -Fv generated \
		| xargs $(RUSTFMT) $(rustfmt_flags)

rustfmtcheck: rustfmt_flags = --check
rustfmtcheck: rustfmt

# Misc
# ---------------------------------------------------------------------------

PHONY += misc-check
misc-check:
	$(Q)$(srctree)/scripts/misc-check

all: misc-check

PHONY += scripts_gdb
scripts_gdb: prepare0
	$(Q)$(MAKE) $(build)=scripts/gdb
	$(Q)ln -fsn $(abspath $(srctree)/scripts/gdb/vmlinux-gdb.py)

ifdef CONFIG_GDB_SCRIPTS
all: scripts_gdb
endif

else # KBUILD_EXTMOD

filechk_kernel.release = echo $(KERNELRELEASE)

###
# External module support.
# When building external modules the kernel used as basis is considered
# read-only, and no consistency checks are made and the make
# system is not used on the basis kernel. If updates are required
# in the basis kernel ordinary make commands (without M=...) must be used.

# We are always building only modules.
KBUILD_BUILTIN :=
KBUILD_MODULES := 1

build-dir := $(KBUILD_EXTMOD)

compile_commands.json: $(extmod_prefix)compile_commands.json
PHONY += compile_commands.json

clean-dirs := $(KBUILD_EXTMOD)
clean: private rm-files := $(KBUILD_EXTMOD)/Module.symvers $(KBUILD_EXTMOD)/modules.nsdeps \
	$(KBUILD_EXTMOD)/compile_commands.json

PHONY += prepare
# now expand this into a simple variable to reduce the cost of shell evaluations
prepare: CC_VERSION_TEXT := $(CC_VERSION_TEXT)
prepare:
	@if [ "$(CC_VERSION_TEXT)" != "$(CONFIG_CC_VERSION_TEXT)" ]; then \
		echo >&2 "warning: the compiler differs from the one used to build the kernel"; \
		echo >&2 "  The kernel was built by: $(CONFIG_CC_VERSION_TEXT)"; \
		echo >&2 "  You are using:           $(CC_VERSION_TEXT)"; \
	fi

PHONY += help
help:
	@echo  '  Building external modules.'
	@echo  '  Syntax: make -C path/to/kernel/src M=$$PWD target'
	@echo  ''
	@echo  '  modules         - default target, build the module(s)'
	@echo  '  modules_install - install the module'
	@echo  '  clean           - remove generated files in module directory only'
	@echo  '  rust-analyzer	  - generate rust-project.json rust-analyzer support file'
	@echo  ''

ifndef CONFIG_MODULES
modules modules_install: __external_modules_error
__external_modules_error:
	@echo >&2 '***'
	@echo >&2 '*** The present kernel disabled CONFIG_MODULES.'
	@echo >&2 '*** You cannot build or install external modules.'
	@echo >&2 '***'
	@false
endif

endif # KBUILD_EXTMOD

# ---------------------------------------------------------------------------
# Modules

PHONY += modules modules_install modules_sign modules_prepare

modules_install:
	$(Q)$(MAKE) -f $(srctree)/scripts/Makefile.modinst \
	sign-only=$(if $(filter modules_install,$(MAKECMDGOALS)),,y)

ifeq ($(CONFIG_MODULE_SIG),y)
# modules_sign is a subset of modules_install.
# 'make modules_install modules_sign' is equivalent to 'make modules_install'.
modules_sign: modules_install
	@:
else
modules_sign:
	@echo >&2 '***'
	@echo >&2 '*** CONFIG_MODULE_SIG is disabled. You cannot sign modules.'
	@echo >&2 '***'
	@false
endif

ifdef CONFIG_MODULES

$(MODORDER): $(build-dir)
	@:

# KBUILD_MODPOST_NOFINAL can be set to skip the final link of modules.
# This is solely useful to speed up test compiles.
modules: modpost
ifneq ($(KBUILD_MODPOST_NOFINAL),1)
	$(Q)$(MAKE) -f $(srctree)/scripts/Makefile.modfinal
endif

PHONY += modules_check
modules_check: $(MODORDER)
	$(Q)$(CONFIG_SHELL) $(srctree)/scripts/modules-check.sh $<

else # CONFIG_MODULES

modules:
	@:

KBUILD_MODULES :=

endif # CONFIG_MODULES

PHONY += modpost
modpost: $(if $(single-build),, $(if $(KBUILD_BUILTIN), vmlinux.o)) \
	 $(if $(KBUILD_MODULES), modules_check)
	$(Q)$(MAKE) -f $(srctree)/scripts/Makefile.modpost

# Single targets
# ---------------------------------------------------------------------------
# To build individual files in subdirectories, you can do like this:
#
#   make foo/bar/baz.s
#
# The supported suffixes for single-target are listed in 'single-targets'
#
# To build only under specific subdirectories, you can do like this:
#
#   make foo/bar/baz/

ifdef single-build

# .ko is special because modpost is needed
single-ko := $(sort $(filter %.ko, $(MAKECMDGOALS)))
single-no-ko := $(filter-out $(single-ko), $(MAKECMDGOALS)) \
		$(foreach x, o mod, $(patsubst %.ko, %.$x, $(single-ko)))

$(single-ko): single_modules
	@:
$(single-no-ko): $(build-dir)
	@:

# Remove MODORDER when done because it is not the real one.
PHONY += single_modules
single_modules: $(single-no-ko) modules_prepare
	$(Q){ $(foreach m, $(single-ko), echo $(extmod_prefix)$(m:%.ko=%.o);) } > $(MODORDER)
	$(Q)$(MAKE) -f $(srctree)/scripts/Makefile.modpost
ifneq ($(KBUILD_MODPOST_NOFINAL),1)
	$(Q)$(MAKE) -f $(srctree)/scripts/Makefile.modfinal
endif
	$(Q)rm -f $(MODORDER)

single-goals := $(addprefix $(build-dir)/, $(single-no-ko))

KBUILD_MODULES := 1

endif

# Preset locale variables to speed up the build process. Limit locale
# tweaks to this spot to avoid wrong language settings when running
# make menuconfig etc.
# Error messages still appears in the original language
PHONY += $(build-dir)
$(build-dir): prepare
	$(Q)$(MAKE) $(build)=$@ need-builtin=1 need-modorder=1 $(single-goals)

clean-dirs := $(addprefix _clean_, $(clean-dirs))
PHONY += $(clean-dirs) clean
$(clean-dirs):
	$(Q)$(MAKE) $(clean)=$(patsubst _clean_%,%,$@)

clean: $(clean-dirs)
	$(call cmd,rmfiles)
	@find $(or $(KBUILD_EXTMOD), .) $(RCS_FIND_IGNORE) \
		\( -name '*.[aios]' -o -name '*.rsi' -o -name '*.ko' -o -name '.*.cmd' \
		-o -name '*.ko.*' \
		-o -name '*.dtb' -o -name '*.dtbo' \
		-o -name '*.dtb.S' -o -name '*.dtbo.S' \
		-o -name '*.dt.yaml' -o -name 'dtbs-list' \
		-o -name '*.dwo' -o -name '*.lst' \
		-o -name '*.su' -o -name '*.mod' \
		-o -name '.*.d' -o -name '.*.tmp' -o -name '*.mod.c' \
		-o -name '*.lex.c' -o -name '*.tab.[ch]' \
		-o -name '*.asn1.[ch]' \
		-o -name '*.symtypes' -o -name 'modules.order' \
		-o -name '*.c.[012]*.*' \
		-o -name '*.ll' \
		-o -name '*.gcno' \
		-o -name '*.*.symversions' \) -type f -print \
		-o -name '.tmp_*' -print \
		| xargs rm -rf

# Generate tags for editors
# ---------------------------------------------------------------------------
quiet_cmd_tags = GEN     $@
      cmd_tags = $(BASH) $(srctree)/scripts/tags.sh $@

tags TAGS cscope gtags: FORCE
	$(call cmd,tags)

# Generate rust-project.json (a file that describes the structure of non-Cargo
# Rust projects) for rust-analyzer (an implementation of the Language Server
# Protocol).
PHONY += rust-analyzer
rust-analyzer:
	+$(Q)$(CONFIG_SHELL) $(srctree)/scripts/rust_is_available.sh
	$(Q)$(MAKE) $(build)=rust $@

# Script to generate missing namespace dependencies
# ---------------------------------------------------------------------------

PHONY += nsdeps
nsdeps: export KBUILD_NSDEPS=1
nsdeps: modules
	$(Q)$(CONFIG_SHELL) $(srctree)/scripts/nsdeps

# Clang Tooling
# ---------------------------------------------------------------------------

quiet_cmd_gen_compile_commands = GEN     $@
      cmd_gen_compile_commands = $(PYTHON3) $< -a $(AR) -o $@ $(filter-out $<, $(real-prereqs))

$(extmod_prefix)compile_commands.json: $(srctree)/scripts/clang-tools/gen_compile_commands.py \
	$(if $(KBUILD_EXTMOD),, vmlinux.a $(KBUILD_VMLINUX_LIBS)) \
	$(if $(CONFIG_MODULES), $(MODORDER)) FORCE
	$(call if_changed,gen_compile_commands)

targets += $(extmod_prefix)compile_commands.json

PHONY += clang-tidy clang-analyzer

ifdef CONFIG_CC_IS_CLANG
quiet_cmd_clang_tools = CHECK   $<
      cmd_clang_tools = $(PYTHON3) $(srctree)/scripts/clang-tools/run-clang-tools.py $@ $<

clang-tidy clang-analyzer: $(extmod_prefix)compile_commands.json
	$(call cmd,clang_tools)
else
clang-tidy clang-analyzer:
	@echo "$@ requires CC=clang" >&2
	@false
endif

# Scripts to check various things for consistency
# ---------------------------------------------------------------------------

PHONY += includecheck versioncheck coccicheck export_report

includecheck:
	find $(srctree)/* $(RCS_FIND_IGNORE) \
		-name '*.[hcS]' -type f -print | sort \
		| xargs $(PERL) -w $(srctree)/scripts/checkincludes.pl

versioncheck:
	find $(srctree)/* $(RCS_FIND_IGNORE) \
		-name '*.[hcS]' -type f -print | sort \
		| xargs $(PERL) -w $(srctree)/scripts/checkversion.pl

coccicheck:
	$(Q)$(BASH) $(srctree)/scripts/$@

export_report:
	$(PERL) $(srctree)/scripts/export_report.pl

PHONY += checkstack kernelrelease kernelversion image_name

# UML needs a little special treatment here.  It wants to use the host
# toolchain, so needs $(SUBARCH) passed to checkstack.pl.  Everyone
# else wants $(ARCH), including people doing cross-builds, which means
# that $(SUBARCH) doesn't work here.
ifeq ($(ARCH), um)
CHECKSTACK_ARCH := $(SUBARCH)
else
CHECKSTACK_ARCH := $(ARCH)
endif
MINSTACKSIZE	?= 100
checkstack:
	$(OBJDUMP) -d vmlinux $$(find . -name '*.ko') | \
	$(PERL) $(srctree)/scripts/checkstack.pl $(CHECKSTACK_ARCH) $(MINSTACKSIZE)

kernelrelease:
	@$(filechk_kernel.release)

kernelversion:
	@echo $(KERNELVERSION)

image_name:
	@echo $(KBUILD_IMAGE)

PHONY += run-command
run-command:
	$(Q)$(KBUILD_RUN_COMMAND)

quiet_cmd_rmfiles = $(if $(wildcard $(rm-files)),CLEAN   $(wildcard $(rm-files)))
      cmd_rmfiles = rm -rf $(rm-files)

# read saved command lines for existing targets
existing-targets := $(wildcard $(sort $(targets)))

-include $(foreach f,$(existing-targets),$(dir $(f)).$(notdir $(f)).cmd)

endif # config-build
endif # mixed-build
endif # need-sub-make

PHONY += FORCE
FORCE:

# Declare the contents of the PHONY variable as phony.  We keep that
# information in a variable so we can use it in if_changed and friends.
.PHONY: $(PHONY)<|MERGE_RESOLUTION|>--- conflicted
+++ resolved
@@ -2,11 +2,7 @@
 VERSION = 6
 PATCHLEVEL = 11
 SUBLEVEL = 0
-<<<<<<< HEAD
-EXTRAVERSION = -rc1
-=======
 EXTRAVERSION = -rc5
->>>>>>> b787a338
 NAME = Baby Opossum Posse
 
 # *DOCUMENTATION*
