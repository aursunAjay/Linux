--- conflicted
+++ resolved
@@ -55,7 +55,70 @@
 	TP_printk(LOCAL_PR_FMT, LOCAL_PR_ARG)
 );
 
-<<<<<<< HEAD
+DECLARE_EVENT_CLASS(local_sdata_addr_evt,
+	TP_PROTO(struct ieee80211_local *local,
+		 struct ieee80211_sub_if_data *sdata),
+	TP_ARGS(local, sdata),
+
+	TP_STRUCT__entry(
+		LOCAL_ENTRY
+		VIF_ENTRY
+		__array(char, addr, 6)
+	),
+
+	TP_fast_assign(
+		LOCAL_ASSIGN;
+		VIF_ASSIGN;
+		memcpy(__entry->addr, sdata->vif.addr, 6);
+	),
+
+	TP_printk(
+		LOCAL_PR_FMT  VIF_PR_FMT " addr:%pM",
+		LOCAL_PR_ARG, VIF_PR_ARG, __entry->addr
+	)
+);
+
+DECLARE_EVENT_CLASS(local_u32_evt,
+	TP_PROTO(struct ieee80211_local *local, u32 value),
+	TP_ARGS(local, value),
+
+	TP_STRUCT__entry(
+		LOCAL_ENTRY
+		__field(u32, value)
+	),
+
+	TP_fast_assign(
+		LOCAL_ASSIGN;
+		__entry->value = value;
+	),
+
+	TP_printk(
+		LOCAL_PR_FMT " value:%d",
+		LOCAL_PR_ARG, __entry->value
+	)
+);
+
+DECLARE_EVENT_CLASS(local_sdata_evt,
+	TP_PROTO(struct ieee80211_local *local,
+		 struct ieee80211_sub_if_data *sdata),
+	TP_ARGS(local, sdata),
+
+	TP_STRUCT__entry(
+		LOCAL_ENTRY
+		VIF_ENTRY
+	),
+
+	TP_fast_assign(
+		LOCAL_ASSIGN;
+		VIF_ASSIGN;
+	),
+
+	TP_printk(
+		LOCAL_PR_FMT VIF_PR_FMT,
+		LOCAL_PR_ARG, VIF_PR_ARG
+	)
+);
+
 DEFINE_EVENT(local_only_evt, drv_return_void,
 	TP_PROTO(struct ieee80211_local *local),
 	TP_ARGS(local)
@@ -64,90 +127,6 @@
 TRACE_EVENT(drv_return_int,
 	TP_PROTO(struct ieee80211_local *local, int ret),
 	TP_ARGS(local, ret),
-=======
-DECLARE_EVENT_CLASS(local_sdata_addr_evt,
-	TP_PROTO(struct ieee80211_local *local,
-		 struct ieee80211_sub_if_data *sdata),
-	TP_ARGS(local, sdata),
-
->>>>>>> d762f438
-	TP_STRUCT__entry(
-		LOCAL_ENTRY
-		VIF_ENTRY
-		__array(char, addr, 6)
-	),
-
-	TP_fast_assign(
-		LOCAL_ASSIGN;
-		VIF_ASSIGN;
-		memcpy(__entry->addr, sdata->vif.addr, 6);
-	),
-
-	TP_printk(
-		LOCAL_PR_FMT  VIF_PR_FMT " addr:%pM",
-		LOCAL_PR_ARG, VIF_PR_ARG, __entry->addr
-	)
-);
-
-DECLARE_EVENT_CLASS(local_u32_evt,
-	TP_PROTO(struct ieee80211_local *local, u32 value),
-	TP_ARGS(local, value),
-
-	TP_STRUCT__entry(
-		LOCAL_ENTRY
-		__field(u32, value)
-	),
-
-	TP_fast_assign(
-		LOCAL_ASSIGN;
-		__entry->value = value;
-	),
-
-<<<<<<< HEAD
-DEFINE_EVENT(local_only_evt, drv_start,
-	TP_PROTO(struct ieee80211_local *local),
-	TP_ARGS(local)
-);
-
-DEFINE_EVENT(local_only_evt, drv_stop,
-	TP_PROTO(struct ieee80211_local *local),
-	TP_ARGS(local)
-=======
-	TP_printk(
-		LOCAL_PR_FMT " value:%d",
-		LOCAL_PR_ARG, __entry->value
-	)
-);
-
-DECLARE_EVENT_CLASS(local_sdata_evt,
-	TP_PROTO(struct ieee80211_local *local,
-		 struct ieee80211_sub_if_data *sdata),
-	TP_ARGS(local, sdata),
-
-	TP_STRUCT__entry(
-		LOCAL_ENTRY
-		VIF_ENTRY
-	),
-
-	TP_fast_assign(
-		LOCAL_ASSIGN;
-		VIF_ASSIGN;
-	),
-
-	TP_printk(
-		LOCAL_PR_FMT VIF_PR_FMT,
-		LOCAL_PR_ARG, VIF_PR_ARG
-	)
-);
-
-DEFINE_EVENT(local_only_evt, drv_return_void,
-	TP_PROTO(struct ieee80211_local *local),
-	TP_ARGS(local)
-);
-
-TRACE_EVENT(drv_return_int,
-	TP_PROTO(struct ieee80211_local *local, int ret),
-	TP_ARGS(local, ret),
 	TP_STRUCT__entry(
 		LOCAL_ENTRY
 		__field(int, ret)
@@ -157,7 +136,6 @@
 		__entry->ret = ret;
 	),
 	TP_printk(LOCAL_PR_FMT " - %d", LOCAL_PR_ARG, __entry->ret)
->>>>>>> d762f438
 );
 
 TRACE_EVENT(drv_return_bool,
@@ -1000,8 +978,6 @@
 		LOCAL_PR_FMT " tx:%d tx_max %d rx %d rx_max %d",
 		LOCAL_PR_ARG,
 		__entry->tx, __entry->tx_max, __entry->rx, __entry->rx_max
-<<<<<<< HEAD
-=======
 	)
 );
 
@@ -1039,13 +1015,7 @@
 	TP_printk(
 		LOCAL_PR_FMT  VIF_PR_FMT " 2G Mask:0x%x 5G Mask:0x%x",
 		LOCAL_PR_ARG, VIF_PR_ARG, __entry->legacy_2g, __entry->legacy_5g
->>>>>>> d762f438
-	)
-);
-
-DEFINE_EVENT(local_only_evt, drv_offchannel_tx_cancel_wait,
-	TP_PROTO(struct ieee80211_local *local),
-	TP_ARGS(local)
+	)
 );
 
 /*
@@ -1262,16 +1232,6 @@
 	)
 );
 
-<<<<<<< HEAD
-DEFINE_EVENT(local_only_evt, api_ready_on_channel,
-	TP_PROTO(struct ieee80211_local *local),
-	TP_ARGS(local)
-);
-
-DEFINE_EVENT(local_only_evt, api_remain_on_channel_expired,
-	TP_PROTO(struct ieee80211_local *local),
-	TP_ARGS(local)
-=======
 TRACE_EVENT(api_sta_block_awake,
 	TP_PROTO(struct ieee80211_local *local,
 		 struct ieee80211_sta *sta, bool block),
@@ -1315,7 +1275,6 @@
 		VIF_PR_FMT " success=%d",
 		VIF_PR_ARG, __entry->success
 	)
->>>>>>> d762f438
 );
 
 DEFINE_EVENT(local_only_evt, api_ready_on_channel,
