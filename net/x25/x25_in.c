--- conflicted
+++ resolved
@@ -107,11 +107,8 @@
 		/*
 		 *	Parse the data in the frame.
 		 */
-<<<<<<< HEAD
-=======
 		if (!pskb_may_pull(skb, X25_STD_MIN_LEN))
 			goto out_clear;
->>>>>>> ac15456e
 		skb_pull(skb, X25_STD_MIN_LEN);
 
 		len = x25_parse_address_block(skb, &source_addr,
@@ -132,17 +129,11 @@
 		 *	Copy any Call User Data.
 		 */
 		if (skb->len > 0) {
-<<<<<<< HEAD
-			skb_copy_from_linear_data(skb,
-						  x25->calluserdata.cuddata,
-						  skb->len);
-=======
 			if (skb->len > X25_MAX_CUD_LEN)
 				goto out_clear;
 
 			skb_copy_bits(skb, 0, x25->calluserdata.cuddata,
 				skb->len);
->>>>>>> ac15456e
 			x25->calluserdata.cudlength = skb->len;
 		}
 		if (!sock_flag(sk, SOCK_DEAD))
@@ -150,20 +141,13 @@
 		break;
 	}
 	case X25_CLEAR_REQUEST:
-<<<<<<< HEAD
+		if (!pskb_may_pull(skb, X25_STD_MIN_LEN + 2))
+			goto out_clear;
+
 		x25_write_internal(sk, X25_CLEAR_CONFIRMATION);
 		x25_disconnect(sk, ECONNREFUSED, skb->data[3], skb->data[4]);
 		break;
 
-=======
-		if (!pskb_may_pull(skb, X25_STD_MIN_LEN + 2))
-			goto out_clear;
-
-		x25_write_internal(sk, X25_CLEAR_CONFIRMATION);
-		x25_disconnect(sk, ECONNREFUSED, skb->data[3], skb->data[4]);
-		break;
-
->>>>>>> ac15456e
 	default:
 		break;
 	}
