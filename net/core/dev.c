// SPDX-License-Identifier: GPL-2.0-or-later
/*
 *      NET3    Protocol independent device support routines.
 *
 *	Derived from the non IP parts of dev.c 1.0.19
 *              Authors:	Ross Biro
 *				Fred N. van Kempen, <waltje@uWalt.NL.Mugnet.ORG>
 *				Mark Evans, <evansmp@uhura.aston.ac.uk>
 *
 *	Additional Authors:
 *		Florian la Roche <rzsfl@rz.uni-sb.de>
 *		Alan Cox <gw4pts@gw4pts.ampr.org>
 *		David Hinds <dahinds@users.sourceforge.net>
 *		Alexey Kuznetsov <kuznet@ms2.inr.ac.ru>
 *		Adam Sulmicki <adam@cfar.umd.edu>
 *              Pekka Riikonen <priikone@poesidon.pspt.fi>
 *
 *	Changes:
 *              D.J. Barrow     :       Fixed bug where dev->refcnt gets set
 *                                      to 2 if register_netdev gets called
 *                                      before net_dev_init & also removed a
 *                                      few lines of code in the process.
 *		Alan Cox	:	device private ioctl copies fields back.
 *		Alan Cox	:	Transmit queue code does relevant
 *					stunts to keep the queue safe.
 *		Alan Cox	:	Fixed double lock.
 *		Alan Cox	:	Fixed promisc NULL pointer trap
 *		????????	:	Support the full private ioctl range
 *		Alan Cox	:	Moved ioctl permission check into
 *					drivers
 *		Tim Kordas	:	SIOCADDMULTI/SIOCDELMULTI
 *		Alan Cox	:	100 backlog just doesn't cut it when
 *					you start doing multicast video 8)
 *		Alan Cox	:	Rewrote net_bh and list manager.
 *              Alan Cox        :       Fix ETH_P_ALL echoback lengths.
 *		Alan Cox	:	Took out transmit every packet pass
 *					Saved a few bytes in the ioctl handler
 *		Alan Cox	:	Network driver sets packet type before
 *					calling netif_rx. Saves a function
 *					call a packet.
 *		Alan Cox	:	Hashed net_bh()
 *		Richard Kooijman:	Timestamp fixes.
 *		Alan Cox	:	Wrong field in SIOCGIFDSTADDR
 *		Alan Cox	:	Device lock protection.
 *              Alan Cox        :       Fixed nasty side effect of device close
 *					changes.
 *		Rudi Cilibrasi	:	Pass the right thing to
 *					set_mac_address()
 *		Dave Miller	:	32bit quantity for the device lock to
 *					make it work out on a Sparc.
 *		Bjorn Ekwall	:	Added KERNELD hack.
 *		Alan Cox	:	Cleaned up the backlog initialise.
 *		Craig Metz	:	SIOCGIFCONF fix if space for under
 *					1 device.
 *	    Thomas Bogendoerfer :	Return ENODEV for dev_open, if there
 *					is no device open function.
 *		Andi Kleen	:	Fix error reporting for SIOCGIFCONF
 *	    Michael Chastain	:	Fix signed/unsigned for SIOCGIFCONF
 *		Cyrus Durgin	:	Cleaned for KMOD
 *		Adam Sulmicki   :	Bug Fix : Network Device Unload
 *					A network device unload needs to purge
 *					the backlog queue.
 *	Paul Rusty Russell	:	SIOCSIFNAME
 *              Pekka Riikonen  :	Netdev boot-time settings code
 *              Andrew Morton   :       Make unregister_netdevice wait
 *                                      indefinitely on dev->refcnt
 *              J Hadi Salim    :       - Backlog queue sampling
 *				        - netif_rx() feedback
 */

#include <linux/uaccess.h>
#include <linux/bitops.h>
#include <linux/capability.h>
#include <linux/cpu.h>
#include <linux/types.h>
#include <linux/kernel.h>
#include <linux/hash.h>
#include <linux/slab.h>
#include <linux/sched.h>
#include <linux/sched/mm.h>
#include <linux/mutex.h>
#include <linux/rwsem.h>
#include <linux/string.h>
#include <linux/mm.h>
#include <linux/socket.h>
#include <linux/sockios.h>
#include <linux/errno.h>
#include <linux/interrupt.h>
#include <linux/if_ether.h>
#include <linux/netdevice.h>
#include <linux/etherdevice.h>
#include <linux/ethtool.h>
#include <linux/skbuff.h>
#include <linux/bpf.h>
#include <linux/bpf_trace.h>
#include <net/net_namespace.h>
#include <net/sock.h>
#include <net/busy_poll.h>
#include <linux/rtnetlink.h>
#include <linux/stat.h>
#include <net/dsa.h>
#include <net/dst.h>
#include <net/dst_metadata.h>
#include <net/pkt_sched.h>
#include <net/pkt_cls.h>
#include <net/checksum.h>
#include <net/xfrm.h>
#include <linux/highmem.h>
#include <linux/init.h>
#include <linux/module.h>
#include <linux/netpoll.h>
#include <linux/rcupdate.h>
#include <linux/delay.h>
#include <net/iw_handler.h>
#include <asm/current.h>
#include <linux/audit.h>
#include <linux/dmaengine.h>
#include <linux/err.h>
#include <linux/ctype.h>
#include <linux/if_arp.h>
#include <linux/if_vlan.h>
#include <linux/ip.h>
#include <net/ip.h>
#include <net/mpls.h>
#include <linux/ipv6.h>
#include <linux/in.h>
#include <linux/jhash.h>
#include <linux/random.h>
#include <trace/events/napi.h>
#include <trace/events/net.h>
#include <trace/events/skb.h>
#include <linux/inetdevice.h>
#include <linux/cpu_rmap.h>
#include <linux/static_key.h>
#include <linux/hashtable.h>
#include <linux/vmalloc.h>
#include <linux/if_macvlan.h>
#include <linux/errqueue.h>
#include <linux/hrtimer.h>
#include <linux/netfilter_ingress.h>
#include <linux/crash_dump.h>
#include <linux/sctp.h>
#include <net/udp_tunnel.h>
#include <linux/net_namespace.h>
#include <linux/indirect_call_wrapper.h>
#include <net/devlink.h>
#include <linux/pm_runtime.h>
#include <linux/prandom.h>

#include "net-sysfs.h"

#define MAX_GRO_SKBS 8

/* This should be increased if a protocol with a bigger head is added. */
#define GRO_MAX_HEAD (MAX_HEADER + 128)

static DEFINE_SPINLOCK(ptype_lock);
static DEFINE_SPINLOCK(offload_lock);
struct list_head ptype_base[PTYPE_HASH_SIZE] __read_mostly;
struct list_head ptype_all __read_mostly;	/* Taps */
static struct list_head offload_base __read_mostly;

static int netif_rx_internal(struct sk_buff *skb);
static int call_netdevice_notifiers_info(unsigned long val,
					 struct netdev_notifier_info *info);
static int call_netdevice_notifiers_extack(unsigned long val,
					   struct net_device *dev,
					   struct netlink_ext_ack *extack);
static struct napi_struct *napi_by_id(unsigned int napi_id);

/*
 * The @dev_base_head list is protected by @dev_base_lock and the rtnl
 * semaphore.
 *
 * Pure readers hold dev_base_lock for reading, or rcu_read_lock()
 *
 * Writers must hold the rtnl semaphore while they loop through the
 * dev_base_head list, and hold dev_base_lock for writing when they do the
 * actual updates.  This allows pure readers to access the list even
 * while a writer is preparing to update it.
 *
 * To put it another way, dev_base_lock is held for writing only to
 * protect against pure readers; the rtnl semaphore provides the
 * protection against other writers.
 *
 * See, for example usages, register_netdevice() and
 * unregister_netdevice(), which must be called with the rtnl
 * semaphore held.
 */
DEFINE_RWLOCK(dev_base_lock);
EXPORT_SYMBOL(dev_base_lock);

static DEFINE_MUTEX(ifalias_mutex);

/* protects napi_hash addition/deletion and napi_gen_id */
static DEFINE_SPINLOCK(napi_hash_lock);

static unsigned int napi_gen_id = NR_CPUS;
static DEFINE_READ_MOSTLY_HASHTABLE(napi_hash, 8);

static DECLARE_RWSEM(devnet_rename_sem);

static inline void dev_base_seq_inc(struct net *net)
{
	while (++net->dev_base_seq == 0)
		;
}

static inline struct hlist_head *dev_name_hash(struct net *net, const char *name)
{
	unsigned int hash = full_name_hash(net, name, strnlen(name, IFNAMSIZ));

	return &net->dev_name_head[hash_32(hash, NETDEV_HASHBITS)];
}

static inline struct hlist_head *dev_index_hash(struct net *net, int ifindex)
{
	return &net->dev_index_head[ifindex & (NETDEV_HASHENTRIES - 1)];
}

static inline void rps_lock(struct softnet_data *sd)
{
#ifdef CONFIG_RPS
	spin_lock(&sd->input_pkt_queue.lock);
#endif
}

static inline void rps_unlock(struct softnet_data *sd)
{
#ifdef CONFIG_RPS
	spin_unlock(&sd->input_pkt_queue.lock);
#endif
}

static struct netdev_name_node *netdev_name_node_alloc(struct net_device *dev,
						       const char *name)
{
	struct netdev_name_node *name_node;

	name_node = kmalloc(sizeof(*name_node), GFP_KERNEL);
	if (!name_node)
		return NULL;
	INIT_HLIST_NODE(&name_node->hlist);
	name_node->dev = dev;
	name_node->name = name;
	return name_node;
}

static struct netdev_name_node *
netdev_name_node_head_alloc(struct net_device *dev)
{
	struct netdev_name_node *name_node;

	name_node = netdev_name_node_alloc(dev, dev->name);
	if (!name_node)
		return NULL;
	INIT_LIST_HEAD(&name_node->list);
	return name_node;
}

static void netdev_name_node_free(struct netdev_name_node *name_node)
{
	kfree(name_node);
}

static void netdev_name_node_add(struct net *net,
				 struct netdev_name_node *name_node)
{
	hlist_add_head_rcu(&name_node->hlist,
			   dev_name_hash(net, name_node->name));
}

static void netdev_name_node_del(struct netdev_name_node *name_node)
{
	hlist_del_rcu(&name_node->hlist);
}

static struct netdev_name_node *netdev_name_node_lookup(struct net *net,
							const char *name)
{
	struct hlist_head *head = dev_name_hash(net, name);
	struct netdev_name_node *name_node;

	hlist_for_each_entry(name_node, head, hlist)
		if (!strcmp(name_node->name, name))
			return name_node;
	return NULL;
}

static struct netdev_name_node *netdev_name_node_lookup_rcu(struct net *net,
							    const char *name)
{
	struct hlist_head *head = dev_name_hash(net, name);
	struct netdev_name_node *name_node;

	hlist_for_each_entry_rcu(name_node, head, hlist)
		if (!strcmp(name_node->name, name))
			return name_node;
	return NULL;
}

int netdev_name_node_alt_create(struct net_device *dev, const char *name)
{
	struct netdev_name_node *name_node;
	struct net *net = dev_net(dev);

	name_node = netdev_name_node_lookup(net, name);
	if (name_node)
		return -EEXIST;
	name_node = netdev_name_node_alloc(dev, name);
	if (!name_node)
		return -ENOMEM;
	netdev_name_node_add(net, name_node);
	/* The node that holds dev->name acts as a head of per-device list. */
	list_add_tail(&name_node->list, &dev->name_node->list);

	return 0;
}
EXPORT_SYMBOL(netdev_name_node_alt_create);

static void __netdev_name_node_alt_destroy(struct netdev_name_node *name_node)
{
	list_del(&name_node->list);
	netdev_name_node_del(name_node);
	kfree(name_node->name);
	netdev_name_node_free(name_node);
}

int netdev_name_node_alt_destroy(struct net_device *dev, const char *name)
{
	struct netdev_name_node *name_node;
	struct net *net = dev_net(dev);

	name_node = netdev_name_node_lookup(net, name);
	if (!name_node)
		return -ENOENT;
	/* lookup might have found our primary name or a name belonging
	 * to another device.
	 */
	if (name_node == dev->name_node || name_node->dev != dev)
		return -EINVAL;

	__netdev_name_node_alt_destroy(name_node);

	return 0;
}
EXPORT_SYMBOL(netdev_name_node_alt_destroy);

static void netdev_name_node_alt_flush(struct net_device *dev)
{
	struct netdev_name_node *name_node, *tmp;

	list_for_each_entry_safe(name_node, tmp, &dev->name_node->list, list)
		__netdev_name_node_alt_destroy(name_node);
}

/* Device list insertion */
static void list_netdevice(struct net_device *dev)
{
	struct net *net = dev_net(dev);

	ASSERT_RTNL();

	write_lock_bh(&dev_base_lock);
	list_add_tail_rcu(&dev->dev_list, &net->dev_base_head);
	netdev_name_node_add(net, dev->name_node);
	hlist_add_head_rcu(&dev->index_hlist,
			   dev_index_hash(net, dev->ifindex));
	write_unlock_bh(&dev_base_lock);

	dev_base_seq_inc(net);
}

/* Device list removal
 * caller must respect a RCU grace period before freeing/reusing dev
 */
static void unlist_netdevice(struct net_device *dev)
{
	ASSERT_RTNL();

	/* Unlink dev from the device chain */
	write_lock_bh(&dev_base_lock);
	list_del_rcu(&dev->dev_list);
	netdev_name_node_del(dev->name_node);
	hlist_del_rcu(&dev->index_hlist);
	write_unlock_bh(&dev_base_lock);

	dev_base_seq_inc(dev_net(dev));
}

/*
 *	Our notifier list
 */

static RAW_NOTIFIER_HEAD(netdev_chain);

/*
 *	Device drivers call our routines to queue packets here. We empty the
 *	queue in the local softnet handler.
 */

DEFINE_PER_CPU_ALIGNED(struct softnet_data, softnet_data);
EXPORT_PER_CPU_SYMBOL(softnet_data);

#ifdef CONFIG_LOCKDEP
/*
 * register_netdevice() inits txq->_xmit_lock and sets lockdep class
 * according to dev->type
 */
static const unsigned short netdev_lock_type[] = {
	 ARPHRD_NETROM, ARPHRD_ETHER, ARPHRD_EETHER, ARPHRD_AX25,
	 ARPHRD_PRONET, ARPHRD_CHAOS, ARPHRD_IEEE802, ARPHRD_ARCNET,
	 ARPHRD_APPLETLK, ARPHRD_DLCI, ARPHRD_ATM, ARPHRD_METRICOM,
	 ARPHRD_IEEE1394, ARPHRD_EUI64, ARPHRD_INFINIBAND, ARPHRD_SLIP,
	 ARPHRD_CSLIP, ARPHRD_SLIP6, ARPHRD_CSLIP6, ARPHRD_RSRVD,
	 ARPHRD_ADAPT, ARPHRD_ROSE, ARPHRD_X25, ARPHRD_HWX25,
	 ARPHRD_PPP, ARPHRD_CISCO, ARPHRD_LAPB, ARPHRD_DDCMP,
	 ARPHRD_RAWHDLC, ARPHRD_TUNNEL, ARPHRD_TUNNEL6, ARPHRD_FRAD,
	 ARPHRD_SKIP, ARPHRD_LOOPBACK, ARPHRD_LOCALTLK, ARPHRD_FDDI,
	 ARPHRD_BIF, ARPHRD_SIT, ARPHRD_IPDDP, ARPHRD_IPGRE,
	 ARPHRD_PIMREG, ARPHRD_HIPPI, ARPHRD_ASH, ARPHRD_ECONET,
	 ARPHRD_IRDA, ARPHRD_FCPP, ARPHRD_FCAL, ARPHRD_FCPL,
	 ARPHRD_FCFABRIC, ARPHRD_IEEE80211, ARPHRD_IEEE80211_PRISM,
	 ARPHRD_IEEE80211_RADIOTAP, ARPHRD_PHONET, ARPHRD_PHONET_PIPE,
	 ARPHRD_IEEE802154, ARPHRD_VOID, ARPHRD_NONE};

static const char *const netdev_lock_name[] = {
	"_xmit_NETROM", "_xmit_ETHER", "_xmit_EETHER", "_xmit_AX25",
	"_xmit_PRONET", "_xmit_CHAOS", "_xmit_IEEE802", "_xmit_ARCNET",
	"_xmit_APPLETLK", "_xmit_DLCI", "_xmit_ATM", "_xmit_METRICOM",
	"_xmit_IEEE1394", "_xmit_EUI64", "_xmit_INFINIBAND", "_xmit_SLIP",
	"_xmit_CSLIP", "_xmit_SLIP6", "_xmit_CSLIP6", "_xmit_RSRVD",
	"_xmit_ADAPT", "_xmit_ROSE", "_xmit_X25", "_xmit_HWX25",
	"_xmit_PPP", "_xmit_CISCO", "_xmit_LAPB", "_xmit_DDCMP",
	"_xmit_RAWHDLC", "_xmit_TUNNEL", "_xmit_TUNNEL6", "_xmit_FRAD",
	"_xmit_SKIP", "_xmit_LOOPBACK", "_xmit_LOCALTLK", "_xmit_FDDI",
	"_xmit_BIF", "_xmit_SIT", "_xmit_IPDDP", "_xmit_IPGRE",
	"_xmit_PIMREG", "_xmit_HIPPI", "_xmit_ASH", "_xmit_ECONET",
	"_xmit_IRDA", "_xmit_FCPP", "_xmit_FCAL", "_xmit_FCPL",
	"_xmit_FCFABRIC", "_xmit_IEEE80211", "_xmit_IEEE80211_PRISM",
	"_xmit_IEEE80211_RADIOTAP", "_xmit_PHONET", "_xmit_PHONET_PIPE",
	"_xmit_IEEE802154", "_xmit_VOID", "_xmit_NONE"};

static struct lock_class_key netdev_xmit_lock_key[ARRAY_SIZE(netdev_lock_type)];
static struct lock_class_key netdev_addr_lock_key[ARRAY_SIZE(netdev_lock_type)];

static inline unsigned short netdev_lock_pos(unsigned short dev_type)
{
	int i;

	for (i = 0; i < ARRAY_SIZE(netdev_lock_type); i++)
		if (netdev_lock_type[i] == dev_type)
			return i;
	/* the last key is used by default */
	return ARRAY_SIZE(netdev_lock_type) - 1;
}

static inline void netdev_set_xmit_lockdep_class(spinlock_t *lock,
						 unsigned short dev_type)
{
	int i;

	i = netdev_lock_pos(dev_type);
	lockdep_set_class_and_name(lock, &netdev_xmit_lock_key[i],
				   netdev_lock_name[i]);
}

static inline void netdev_set_addr_lockdep_class(struct net_device *dev)
{
	int i;

	i = netdev_lock_pos(dev->type);
	lockdep_set_class_and_name(&dev->addr_list_lock,
				   &netdev_addr_lock_key[i],
				   netdev_lock_name[i]);
}
#else
static inline void netdev_set_xmit_lockdep_class(spinlock_t *lock,
						 unsigned short dev_type)
{
}

static inline void netdev_set_addr_lockdep_class(struct net_device *dev)
{
}
#endif

/*******************************************************************************
 *
 *		Protocol management and registration routines
 *
 *******************************************************************************/


/*
 *	Add a protocol ID to the list. Now that the input handler is
 *	smarter we can dispense with all the messy stuff that used to be
 *	here.
 *
 *	BEWARE!!! Protocol handlers, mangling input packets,
 *	MUST BE last in hash buckets and checking protocol handlers
 *	MUST start from promiscuous ptype_all chain in net_bh.
 *	It is true now, do not change it.
 *	Explanation follows: if protocol handler, mangling packet, will
 *	be the first on list, it is not able to sense, that packet
 *	is cloned and should be copied-on-write, so that it will
 *	change it and subsequent readers will get broken packet.
 *							--ANK (980803)
 */

static inline struct list_head *ptype_head(const struct packet_type *pt)
{
	if (pt->type == htons(ETH_P_ALL))
		return pt->dev ? &pt->dev->ptype_all : &ptype_all;
	else
		return pt->dev ? &pt->dev->ptype_specific :
				 &ptype_base[ntohs(pt->type) & PTYPE_HASH_MASK];
}

/**
 *	dev_add_pack - add packet handler
 *	@pt: packet type declaration
 *
 *	Add a protocol handler to the networking stack. The passed &packet_type
 *	is linked into kernel lists and may not be freed until it has been
 *	removed from the kernel lists.
 *
 *	This call does not sleep therefore it can not
 *	guarantee all CPU's that are in middle of receiving packets
 *	will see the new packet type (until the next received packet).
 */

void dev_add_pack(struct packet_type *pt)
{
	struct list_head *head = ptype_head(pt);

	spin_lock(&ptype_lock);
	list_add_rcu(&pt->list, head);
	spin_unlock(&ptype_lock);
}
EXPORT_SYMBOL(dev_add_pack);

/**
 *	__dev_remove_pack	 - remove packet handler
 *	@pt: packet type declaration
 *
 *	Remove a protocol handler that was previously added to the kernel
 *	protocol handlers by dev_add_pack(). The passed &packet_type is removed
 *	from the kernel lists and can be freed or reused once this function
 *	returns.
 *
 *      The packet type might still be in use by receivers
 *	and must not be freed until after all the CPU's have gone
 *	through a quiescent state.
 */
void __dev_remove_pack(struct packet_type *pt)
{
	struct list_head *head = ptype_head(pt);
	struct packet_type *pt1;

	spin_lock(&ptype_lock);

	list_for_each_entry(pt1, head, list) {
		if (pt == pt1) {
			list_del_rcu(&pt->list);
			goto out;
		}
	}

	pr_warn("dev_remove_pack: %p not found\n", pt);
out:
	spin_unlock(&ptype_lock);
}
EXPORT_SYMBOL(__dev_remove_pack);

/**
 *	dev_remove_pack	 - remove packet handler
 *	@pt: packet type declaration
 *
 *	Remove a protocol handler that was previously added to the kernel
 *	protocol handlers by dev_add_pack(). The passed &packet_type is removed
 *	from the kernel lists and can be freed or reused once this function
 *	returns.
 *
 *	This call sleeps to guarantee that no CPU is looking at the packet
 *	type after return.
 */
void dev_remove_pack(struct packet_type *pt)
{
	__dev_remove_pack(pt);

	synchronize_net();
}
EXPORT_SYMBOL(dev_remove_pack);


/**
 *	dev_add_offload - register offload handlers
 *	@po: protocol offload declaration
 *
 *	Add protocol offload handlers to the networking stack. The passed
 *	&proto_offload is linked into kernel lists and may not be freed until
 *	it has been removed from the kernel lists.
 *
 *	This call does not sleep therefore it can not
 *	guarantee all CPU's that are in middle of receiving packets
 *	will see the new offload handlers (until the next received packet).
 */
void dev_add_offload(struct packet_offload *po)
{
	struct packet_offload *elem;

	spin_lock(&offload_lock);
	list_for_each_entry(elem, &offload_base, list) {
		if (po->priority < elem->priority)
			break;
	}
	list_add_rcu(&po->list, elem->list.prev);
	spin_unlock(&offload_lock);
}
EXPORT_SYMBOL(dev_add_offload);

/**
 *	__dev_remove_offload	 - remove offload handler
 *	@po: packet offload declaration
 *
 *	Remove a protocol offload handler that was previously added to the
 *	kernel offload handlers by dev_add_offload(). The passed &offload_type
 *	is removed from the kernel lists and can be freed or reused once this
 *	function returns.
 *
 *      The packet type might still be in use by receivers
 *	and must not be freed until after all the CPU's have gone
 *	through a quiescent state.
 */
static void __dev_remove_offload(struct packet_offload *po)
{
	struct list_head *head = &offload_base;
	struct packet_offload *po1;

	spin_lock(&offload_lock);

	list_for_each_entry(po1, head, list) {
		if (po == po1) {
			list_del_rcu(&po->list);
			goto out;
		}
	}

	pr_warn("dev_remove_offload: %p not found\n", po);
out:
	spin_unlock(&offload_lock);
}

/**
 *	dev_remove_offload	 - remove packet offload handler
 *	@po: packet offload declaration
 *
 *	Remove a packet offload handler that was previously added to the kernel
 *	offload handlers by dev_add_offload(). The passed &offload_type is
 *	removed from the kernel lists and can be freed or reused once this
 *	function returns.
 *
 *	This call sleeps to guarantee that no CPU is looking at the packet
 *	type after return.
 */
void dev_remove_offload(struct packet_offload *po)
{
	__dev_remove_offload(po);

	synchronize_net();
}
EXPORT_SYMBOL(dev_remove_offload);

/******************************************************************************
 *
 *		      Device Boot-time Settings Routines
 *
 ******************************************************************************/

/* Boot time configuration table */
static struct netdev_boot_setup dev_boot_setup[NETDEV_BOOT_SETUP_MAX];

/**
 *	netdev_boot_setup_add	- add new setup entry
 *	@name: name of the device
 *	@map: configured settings for the device
 *
 *	Adds new setup entry to the dev_boot_setup list.  The function
 *	returns 0 on error and 1 on success.  This is a generic routine to
 *	all netdevices.
 */
static int netdev_boot_setup_add(char *name, struct ifmap *map)
{
	struct netdev_boot_setup *s;
	int i;

	s = dev_boot_setup;
	for (i = 0; i < NETDEV_BOOT_SETUP_MAX; i++) {
		if (s[i].name[0] == '\0' || s[i].name[0] == ' ') {
			memset(s[i].name, 0, sizeof(s[i].name));
			strlcpy(s[i].name, name, IFNAMSIZ);
			memcpy(&s[i].map, map, sizeof(s[i].map));
			break;
		}
	}

	return i >= NETDEV_BOOT_SETUP_MAX ? 0 : 1;
}

/**
 * netdev_boot_setup_check	- check boot time settings
 * @dev: the netdevice
 *
 * Check boot time settings for the device.
 * The found settings are set for the device to be used
 * later in the device probing.
 * Returns 0 if no settings found, 1 if they are.
 */
int netdev_boot_setup_check(struct net_device *dev)
{
	struct netdev_boot_setup *s = dev_boot_setup;
	int i;

	for (i = 0; i < NETDEV_BOOT_SETUP_MAX; i++) {
		if (s[i].name[0] != '\0' && s[i].name[0] != ' ' &&
		    !strcmp(dev->name, s[i].name)) {
			dev->irq = s[i].map.irq;
			dev->base_addr = s[i].map.base_addr;
			dev->mem_start = s[i].map.mem_start;
			dev->mem_end = s[i].map.mem_end;
			return 1;
		}
	}
	return 0;
}
EXPORT_SYMBOL(netdev_boot_setup_check);


/**
 * netdev_boot_base	- get address from boot time settings
 * @prefix: prefix for network device
 * @unit: id for network device
 *
 * Check boot time settings for the base address of device.
 * The found settings are set for the device to be used
 * later in the device probing.
 * Returns 0 if no settings found.
 */
unsigned long netdev_boot_base(const char *prefix, int unit)
{
	const struct netdev_boot_setup *s = dev_boot_setup;
	char name[IFNAMSIZ];
	int i;

	sprintf(name, "%s%d", prefix, unit);

	/*
	 * If device already registered then return base of 1
	 * to indicate not to probe for this interface
	 */
	if (__dev_get_by_name(&init_net, name))
		return 1;

	for (i = 0; i < NETDEV_BOOT_SETUP_MAX; i++)
		if (!strcmp(name, s[i].name))
			return s[i].map.base_addr;
	return 0;
}

/*
 * Saves at boot time configured settings for any netdevice.
 */
int __init netdev_boot_setup(char *str)
{
	int ints[5];
	struct ifmap map;

	str = get_options(str, ARRAY_SIZE(ints), ints);
	if (!str || !*str)
		return 0;

	/* Save settings */
	memset(&map, 0, sizeof(map));
	if (ints[0] > 0)
		map.irq = ints[1];
	if (ints[0] > 1)
		map.base_addr = ints[2];
	if (ints[0] > 2)
		map.mem_start = ints[3];
	if (ints[0] > 3)
		map.mem_end = ints[4];

	/* Add new entry to the list */
	return netdev_boot_setup_add(str, &map);
}

__setup("netdev=", netdev_boot_setup);

/*******************************************************************************
 *
 *			    Device Interface Subroutines
 *
 *******************************************************************************/

/**
 *	dev_get_iflink	- get 'iflink' value of a interface
 *	@dev: targeted interface
 *
 *	Indicates the ifindex the interface is linked to.
 *	Physical interfaces have the same 'ifindex' and 'iflink' values.
 */

int dev_get_iflink(const struct net_device *dev)
{
	if (dev->netdev_ops && dev->netdev_ops->ndo_get_iflink)
		return dev->netdev_ops->ndo_get_iflink(dev);

	return dev->ifindex;
}
EXPORT_SYMBOL(dev_get_iflink);

/**
 *	dev_fill_metadata_dst - Retrieve tunnel egress information.
 *	@dev: targeted interface
 *	@skb: The packet.
 *
 *	For better visibility of tunnel traffic OVS needs to retrieve
 *	egress tunnel information for a packet. Following API allows
 *	user to get this info.
 */
int dev_fill_metadata_dst(struct net_device *dev, struct sk_buff *skb)
{
	struct ip_tunnel_info *info;

	if (!dev->netdev_ops  || !dev->netdev_ops->ndo_fill_metadata_dst)
		return -EINVAL;

	info = skb_tunnel_info_unclone(skb);
	if (!info)
		return -ENOMEM;
	if (unlikely(!(info->mode & IP_TUNNEL_INFO_TX)))
		return -EINVAL;

	return dev->netdev_ops->ndo_fill_metadata_dst(dev, skb);
}
EXPORT_SYMBOL_GPL(dev_fill_metadata_dst);

/**
 *	__dev_get_by_name	- find a device by its name
 *	@net: the applicable net namespace
 *	@name: name to find
 *
 *	Find an interface by name. Must be called under RTNL semaphore
 *	or @dev_base_lock. If the name is found a pointer to the device
 *	is returned. If the name is not found then %NULL is returned. The
 *	reference counters are not incremented so the caller must be
 *	careful with locks.
 */

struct net_device *__dev_get_by_name(struct net *net, const char *name)
{
	struct netdev_name_node *node_name;

	node_name = netdev_name_node_lookup(net, name);
	return node_name ? node_name->dev : NULL;
}
EXPORT_SYMBOL(__dev_get_by_name);

/**
 * dev_get_by_name_rcu	- find a device by its name
 * @net: the applicable net namespace
 * @name: name to find
 *
 * Find an interface by name.
 * If the name is found a pointer to the device is returned.
 * If the name is not found then %NULL is returned.
 * The reference counters are not incremented so the caller must be
 * careful with locks. The caller must hold RCU lock.
 */

struct net_device *dev_get_by_name_rcu(struct net *net, const char *name)
{
	struct netdev_name_node *node_name;

	node_name = netdev_name_node_lookup_rcu(net, name);
	return node_name ? node_name->dev : NULL;
}
EXPORT_SYMBOL(dev_get_by_name_rcu);

/**
 *	dev_get_by_name		- find a device by its name
 *	@net: the applicable net namespace
 *	@name: name to find
 *
 *	Find an interface by name. This can be called from any
 *	context and does its own locking. The returned handle has
 *	the usage count incremented and the caller must use dev_put() to
 *	release it when it is no longer needed. %NULL is returned if no
 *	matching device is found.
 */

struct net_device *dev_get_by_name(struct net *net, const char *name)
{
	struct net_device *dev;

	rcu_read_lock();
	dev = dev_get_by_name_rcu(net, name);
	if (dev)
		dev_hold(dev);
	rcu_read_unlock();
	return dev;
}
EXPORT_SYMBOL(dev_get_by_name);

/**
 *	__dev_get_by_index - find a device by its ifindex
 *	@net: the applicable net namespace
 *	@ifindex: index of device
 *
 *	Search for an interface by index. Returns %NULL if the device
 *	is not found or a pointer to the device. The device has not
 *	had its reference counter increased so the caller must be careful
 *	about locking. The caller must hold either the RTNL semaphore
 *	or @dev_base_lock.
 */

struct net_device *__dev_get_by_index(struct net *net, int ifindex)
{
	struct net_device *dev;
	struct hlist_head *head = dev_index_hash(net, ifindex);

	hlist_for_each_entry(dev, head, index_hlist)
		if (dev->ifindex == ifindex)
			return dev;

	return NULL;
}
EXPORT_SYMBOL(__dev_get_by_index);

/**
 *	dev_get_by_index_rcu - find a device by its ifindex
 *	@net: the applicable net namespace
 *	@ifindex: index of device
 *
 *	Search for an interface by index. Returns %NULL if the device
 *	is not found or a pointer to the device. The device has not
 *	had its reference counter increased so the caller must be careful
 *	about locking. The caller must hold RCU lock.
 */

struct net_device *dev_get_by_index_rcu(struct net *net, int ifindex)
{
	struct net_device *dev;
	struct hlist_head *head = dev_index_hash(net, ifindex);

	hlist_for_each_entry_rcu(dev, head, index_hlist)
		if (dev->ifindex == ifindex)
			return dev;

	return NULL;
}
EXPORT_SYMBOL(dev_get_by_index_rcu);


/**
 *	dev_get_by_index - find a device by its ifindex
 *	@net: the applicable net namespace
 *	@ifindex: index of device
 *
 *	Search for an interface by index. Returns NULL if the device
 *	is not found or a pointer to the device. The device returned has
 *	had a reference added and the pointer is safe until the user calls
 *	dev_put to indicate they have finished with it.
 */

struct net_device *dev_get_by_index(struct net *net, int ifindex)
{
	struct net_device *dev;

	rcu_read_lock();
	dev = dev_get_by_index_rcu(net, ifindex);
	if (dev)
		dev_hold(dev);
	rcu_read_unlock();
	return dev;
}
EXPORT_SYMBOL(dev_get_by_index);

/**
 *	dev_get_by_napi_id - find a device by napi_id
 *	@napi_id: ID of the NAPI struct
 *
 *	Search for an interface by NAPI ID. Returns %NULL if the device
 *	is not found or a pointer to the device. The device has not had
 *	its reference counter increased so the caller must be careful
 *	about locking. The caller must hold RCU lock.
 */

struct net_device *dev_get_by_napi_id(unsigned int napi_id)
{
	struct napi_struct *napi;

	WARN_ON_ONCE(!rcu_read_lock_held());

	if (napi_id < MIN_NAPI_ID)
		return NULL;

	napi = napi_by_id(napi_id);

	return napi ? napi->dev : NULL;
}
EXPORT_SYMBOL(dev_get_by_napi_id);

/**
 *	netdev_get_name - get a netdevice name, knowing its ifindex.
 *	@net: network namespace
 *	@name: a pointer to the buffer where the name will be stored.
 *	@ifindex: the ifindex of the interface to get the name from.
 */
int netdev_get_name(struct net *net, char *name, int ifindex)
{
	struct net_device *dev;
	int ret;

	down_read(&devnet_rename_sem);
	rcu_read_lock();

	dev = dev_get_by_index_rcu(net, ifindex);
	if (!dev) {
		ret = -ENODEV;
		goto out;
	}

	strcpy(name, dev->name);

	ret = 0;
out:
	rcu_read_unlock();
	up_read(&devnet_rename_sem);
	return ret;
}

/**
 *	dev_getbyhwaddr_rcu - find a device by its hardware address
 *	@net: the applicable net namespace
 *	@type: media type of device
 *	@ha: hardware address
 *
 *	Search for an interface by MAC address. Returns NULL if the device
 *	is not found or a pointer to the device.
 *	The caller must hold RCU or RTNL.
 *	The returned device has not had its ref count increased
 *	and the caller must therefore be careful about locking
 *
 */

struct net_device *dev_getbyhwaddr_rcu(struct net *net, unsigned short type,
				       const char *ha)
{
	struct net_device *dev;

	for_each_netdev_rcu(net, dev)
		if (dev->type == type &&
		    !memcmp(dev->dev_addr, ha, dev->addr_len))
			return dev;

	return NULL;
}
EXPORT_SYMBOL(dev_getbyhwaddr_rcu);

struct net_device *dev_getfirstbyhwtype(struct net *net, unsigned short type)
{
	struct net_device *dev, *ret = NULL;

	rcu_read_lock();
	for_each_netdev_rcu(net, dev)
		if (dev->type == type) {
			dev_hold(dev);
			ret = dev;
			break;
		}
	rcu_read_unlock();
	return ret;
}
EXPORT_SYMBOL(dev_getfirstbyhwtype);

/**
 *	__dev_get_by_flags - find any device with given flags
 *	@net: the applicable net namespace
 *	@if_flags: IFF_* values
 *	@mask: bitmask of bits in if_flags to check
 *
 *	Search for any interface with the given flags. Returns NULL if a device
 *	is not found or a pointer to the device. Must be called inside
 *	rtnl_lock(), and result refcount is unchanged.
 */

struct net_device *__dev_get_by_flags(struct net *net, unsigned short if_flags,
				      unsigned short mask)
{
	struct net_device *dev, *ret;

	ASSERT_RTNL();

	ret = NULL;
	for_each_netdev(net, dev) {
		if (((dev->flags ^ if_flags) & mask) == 0) {
			ret = dev;
			break;
		}
	}
	return ret;
}
EXPORT_SYMBOL(__dev_get_by_flags);

/**
 *	dev_valid_name - check if name is okay for network device
 *	@name: name string
 *
 *	Network device names need to be valid file names to
 *	allow sysfs to work.  We also disallow any kind of
 *	whitespace.
 */
bool dev_valid_name(const char *name)
{
	if (*name == '\0')
		return false;
	if (strnlen(name, IFNAMSIZ) == IFNAMSIZ)
		return false;
	if (!strcmp(name, ".") || !strcmp(name, ".."))
		return false;

	while (*name) {
		if (*name == '/' || *name == ':' || isspace(*name))
			return false;
		name++;
	}
	return true;
}
EXPORT_SYMBOL(dev_valid_name);

/**
 *	__dev_alloc_name - allocate a name for a device
 *	@net: network namespace to allocate the device name in
 *	@name: name format string
 *	@buf:  scratch buffer and result name string
 *
 *	Passed a format string - eg "lt%d" it will try and find a suitable
 *	id. It scans list of devices to build up a free map, then chooses
 *	the first empty slot. The caller must hold the dev_base or rtnl lock
 *	while allocating the name and adding the device in order to avoid
 *	duplicates.
 *	Limited to bits_per_byte * page size devices (ie 32K on most platforms).
 *	Returns the number of the unit assigned or a negative errno code.
 */

static int __dev_alloc_name(struct net *net, const char *name, char *buf)
{
	int i = 0;
	const char *p;
	const int max_netdevices = 8*PAGE_SIZE;
	unsigned long *inuse;
	struct net_device *d;

	if (!dev_valid_name(name))
		return -EINVAL;

	p = strchr(name, '%');
	if (p) {
		/*
		 * Verify the string as this thing may have come from
		 * the user.  There must be either one "%d" and no other "%"
		 * characters.
		 */
		if (p[1] != 'd' || strchr(p + 2, '%'))
			return -EINVAL;

		/* Use one page as a bit array of possible slots */
		inuse = (unsigned long *) get_zeroed_page(GFP_ATOMIC);
		if (!inuse)
			return -ENOMEM;

		for_each_netdev(net, d) {
			if (!sscanf(d->name, name, &i))
				continue;
			if (i < 0 || i >= max_netdevices)
				continue;

			/*  avoid cases where sscanf is not exact inverse of printf */
			snprintf(buf, IFNAMSIZ, name, i);
			if (!strncmp(buf, d->name, IFNAMSIZ))
				set_bit(i, inuse);
		}

		i = find_first_zero_bit(inuse, max_netdevices);
		free_page((unsigned long) inuse);
	}

	snprintf(buf, IFNAMSIZ, name, i);
	if (!__dev_get_by_name(net, buf))
		return i;

	/* It is possible to run out of possible slots
	 * when the name is long and there isn't enough space left
	 * for the digits, or if all bits are used.
	 */
	return -ENFILE;
}

static int dev_alloc_name_ns(struct net *net,
			     struct net_device *dev,
			     const char *name)
{
	char buf[IFNAMSIZ];
	int ret;

	BUG_ON(!net);
	ret = __dev_alloc_name(net, name, buf);
	if (ret >= 0)
		strlcpy(dev->name, buf, IFNAMSIZ);
	return ret;
}

/**
 *	dev_alloc_name - allocate a name for a device
 *	@dev: device
 *	@name: name format string
 *
 *	Passed a format string - eg "lt%d" it will try and find a suitable
 *	id. It scans list of devices to build up a free map, then chooses
 *	the first empty slot. The caller must hold the dev_base or rtnl lock
 *	while allocating the name and adding the device in order to avoid
 *	duplicates.
 *	Limited to bits_per_byte * page size devices (ie 32K on most platforms).
 *	Returns the number of the unit assigned or a negative errno code.
 */

int dev_alloc_name(struct net_device *dev, const char *name)
{
	return dev_alloc_name_ns(dev_net(dev), dev, name);
}
EXPORT_SYMBOL(dev_alloc_name);

static int dev_get_valid_name(struct net *net, struct net_device *dev,
			      const char *name)
{
	BUG_ON(!net);

	if (!dev_valid_name(name))
		return -EINVAL;

	if (strchr(name, '%'))
		return dev_alloc_name_ns(net, dev, name);
	else if (__dev_get_by_name(net, name))
		return -EEXIST;
	else if (dev->name != name)
		strlcpy(dev->name, name, IFNAMSIZ);

	return 0;
}

/**
 *	dev_change_name - change name of a device
 *	@dev: device
 *	@newname: name (or format string) must be at least IFNAMSIZ
 *
 *	Change name of a device, can pass format strings "eth%d".
 *	for wildcarding.
 */
int dev_change_name(struct net_device *dev, const char *newname)
{
	unsigned char old_assign_type;
	char oldname[IFNAMSIZ];
	int err = 0;
	int ret;
	struct net *net;

	ASSERT_RTNL();
	BUG_ON(!dev_net(dev));

	net = dev_net(dev);

	/* Some auto-enslaved devices e.g. failover slaves are
	 * special, as userspace might rename the device after
	 * the interface had been brought up and running since
	 * the point kernel initiated auto-enslavement. Allow
	 * live name change even when these slave devices are
	 * up and running.
	 *
	 * Typically, users of these auto-enslaving devices
	 * don't actually care about slave name change, as
	 * they are supposed to operate on master interface
	 * directly.
	 */
	if (dev->flags & IFF_UP &&
	    likely(!(dev->priv_flags & IFF_LIVE_RENAME_OK)))
		return -EBUSY;

	down_write(&devnet_rename_sem);

	if (strncmp(newname, dev->name, IFNAMSIZ) == 0) {
		up_write(&devnet_rename_sem);
		return 0;
	}

	memcpy(oldname, dev->name, IFNAMSIZ);

	err = dev_get_valid_name(net, dev, newname);
	if (err < 0) {
		up_write(&devnet_rename_sem);
		return err;
	}

	if (oldname[0] && !strchr(oldname, '%'))
		netdev_info(dev, "renamed from %s\n", oldname);

	old_assign_type = dev->name_assign_type;
	dev->name_assign_type = NET_NAME_RENAMED;

rollback:
	ret = device_rename(&dev->dev, dev->name);
	if (ret) {
		memcpy(dev->name, oldname, IFNAMSIZ);
		dev->name_assign_type = old_assign_type;
		up_write(&devnet_rename_sem);
		return ret;
	}

	up_write(&devnet_rename_sem);

	netdev_adjacent_rename_links(dev, oldname);

	write_lock_bh(&dev_base_lock);
	netdev_name_node_del(dev->name_node);
	write_unlock_bh(&dev_base_lock);

	synchronize_rcu();

	write_lock_bh(&dev_base_lock);
	netdev_name_node_add(net, dev->name_node);
	write_unlock_bh(&dev_base_lock);

	ret = call_netdevice_notifiers(NETDEV_CHANGENAME, dev);
	ret = notifier_to_errno(ret);

	if (ret) {
		/* err >= 0 after dev_alloc_name() or stores the first errno */
		if (err >= 0) {
			err = ret;
			down_write(&devnet_rename_sem);
			memcpy(dev->name, oldname, IFNAMSIZ);
			memcpy(oldname, newname, IFNAMSIZ);
			dev->name_assign_type = old_assign_type;
			old_assign_type = NET_NAME_RENAMED;
			goto rollback;
		} else {
			pr_err("%s: name change rollback failed: %d\n",
			       dev->name, ret);
		}
	}

	return err;
}

/**
 *	dev_set_alias - change ifalias of a device
 *	@dev: device
 *	@alias: name up to IFALIASZ
 *	@len: limit of bytes to copy from info
 *
 *	Set ifalias for a device,
 */
int dev_set_alias(struct net_device *dev, const char *alias, size_t len)
{
	struct dev_ifalias *new_alias = NULL;

	if (len >= IFALIASZ)
		return -EINVAL;

	if (len) {
		new_alias = kmalloc(sizeof(*new_alias) + len + 1, GFP_KERNEL);
		if (!new_alias)
			return -ENOMEM;

		memcpy(new_alias->ifalias, alias, len);
		new_alias->ifalias[len] = 0;
	}

	mutex_lock(&ifalias_mutex);
	new_alias = rcu_replace_pointer(dev->ifalias, new_alias,
					mutex_is_locked(&ifalias_mutex));
	mutex_unlock(&ifalias_mutex);

	if (new_alias)
		kfree_rcu(new_alias, rcuhead);

	return len;
}
EXPORT_SYMBOL(dev_set_alias);

/**
 *	dev_get_alias - get ifalias of a device
 *	@dev: device
 *	@name: buffer to store name of ifalias
 *	@len: size of buffer
 *
 *	get ifalias for a device.  Caller must make sure dev cannot go
 *	away,  e.g. rcu read lock or own a reference count to device.
 */
int dev_get_alias(const struct net_device *dev, char *name, size_t len)
{
	const struct dev_ifalias *alias;
	int ret = 0;

	rcu_read_lock();
	alias = rcu_dereference(dev->ifalias);
	if (alias)
		ret = snprintf(name, len, "%s", alias->ifalias);
	rcu_read_unlock();

	return ret;
}

/**
 *	netdev_features_change - device changes features
 *	@dev: device to cause notification
 *
 *	Called to indicate a device has changed features.
 */
void netdev_features_change(struct net_device *dev)
{
	call_netdevice_notifiers(NETDEV_FEAT_CHANGE, dev);
}
EXPORT_SYMBOL(netdev_features_change);

/**
 *	netdev_state_change - device changes state
 *	@dev: device to cause notification
 *
 *	Called to indicate a device has changed state. This function calls
 *	the notifier chains for netdev_chain and sends a NEWLINK message
 *	to the routing socket.
 */
void netdev_state_change(struct net_device *dev)
{
	if (dev->flags & IFF_UP) {
		struct netdev_notifier_change_info change_info = {
			.info.dev = dev,
		};

		call_netdevice_notifiers_info(NETDEV_CHANGE,
					      &change_info.info);
		rtmsg_ifinfo(RTM_NEWLINK, dev, 0, GFP_KERNEL);
	}
}
EXPORT_SYMBOL(netdev_state_change);

/**
 * __netdev_notify_peers - notify network peers about existence of @dev,
 * to be called when rtnl lock is already held.
 * @dev: network device
 *
 * Generate traffic such that interested network peers are aware of
 * @dev, such as by generating a gratuitous ARP. This may be used when
 * a device wants to inform the rest of the network about some sort of
 * reconfiguration such as a failover event or virtual machine
 * migration.
 */
void __netdev_notify_peers(struct net_device *dev)
{
	ASSERT_RTNL();
	call_netdevice_notifiers(NETDEV_NOTIFY_PEERS, dev);
	call_netdevice_notifiers(NETDEV_RESEND_IGMP, dev);
}
EXPORT_SYMBOL(__netdev_notify_peers);

/**
 * netdev_notify_peers - notify network peers about existence of @dev
 * @dev: network device
 *
 * Generate traffic such that interested network peers are aware of
 * @dev, such as by generating a gratuitous ARP. This may be used when
 * a device wants to inform the rest of the network about some sort of
 * reconfiguration such as a failover event or virtual machine
 * migration.
 */
void netdev_notify_peers(struct net_device *dev)
{
	rtnl_lock();
	__netdev_notify_peers(dev);
	rtnl_unlock();
}
EXPORT_SYMBOL(netdev_notify_peers);

static int __dev_open(struct net_device *dev, struct netlink_ext_ack *extack)
{
	const struct net_device_ops *ops = dev->netdev_ops;
	int ret;

	ASSERT_RTNL();

	if (!netif_device_present(dev)) {
		/* may be detached because parent is runtime-suspended */
		if (dev->dev.parent)
			pm_runtime_resume(dev->dev.parent);
		if (!netif_device_present(dev))
			return -ENODEV;
	}

	/* Block netpoll from trying to do any rx path servicing.
	 * If we don't do this there is a chance ndo_poll_controller
	 * or ndo_poll may be running while we open the device
	 */
	netpoll_poll_disable(dev);

	ret = call_netdevice_notifiers_extack(NETDEV_PRE_UP, dev, extack);
	ret = notifier_to_errno(ret);
	if (ret)
		return ret;

	set_bit(__LINK_STATE_START, &dev->state);

	if (ops->ndo_validate_addr)
		ret = ops->ndo_validate_addr(dev);

	if (!ret && ops->ndo_open)
		ret = ops->ndo_open(dev);

	netpoll_poll_enable(dev);

	if (ret)
		clear_bit(__LINK_STATE_START, &dev->state);
	else {
		dev->flags |= IFF_UP;
		dev_set_rx_mode(dev);
		dev_activate(dev);
		add_device_randomness(dev->dev_addr, dev->addr_len);
	}

	return ret;
}

/**
 *	dev_open	- prepare an interface for use.
 *	@dev: device to open
 *	@extack: netlink extended ack
 *
 *	Takes a device from down to up state. The device's private open
 *	function is invoked and then the multicast lists are loaded. Finally
 *	the device is moved into the up state and a %NETDEV_UP message is
 *	sent to the netdev notifier chain.
 *
 *	Calling this function on an active interface is a nop. On a failure
 *	a negative errno code is returned.
 */
int dev_open(struct net_device *dev, struct netlink_ext_ack *extack)
{
	int ret;

	if (dev->flags & IFF_UP)
		return 0;

	ret = __dev_open(dev, extack);
	if (ret < 0)
		return ret;

	rtmsg_ifinfo(RTM_NEWLINK, dev, IFF_UP|IFF_RUNNING, GFP_KERNEL);
	call_netdevice_notifiers(NETDEV_UP, dev);

	return ret;
}
EXPORT_SYMBOL(dev_open);

static void __dev_close_many(struct list_head *head)
{
	struct net_device *dev;

	ASSERT_RTNL();
	might_sleep();

	list_for_each_entry(dev, head, close_list) {
		/* Temporarily disable netpoll until the interface is down */
		netpoll_poll_disable(dev);

		call_netdevice_notifiers(NETDEV_GOING_DOWN, dev);

		clear_bit(__LINK_STATE_START, &dev->state);

		/* Synchronize to scheduled poll. We cannot touch poll list, it
		 * can be even on different cpu. So just clear netif_running().
		 *
		 * dev->stop() will invoke napi_disable() on all of it's
		 * napi_struct instances on this device.
		 */
		smp_mb__after_atomic(); /* Commit netif_running(). */
	}

	dev_deactivate_many(head);

	list_for_each_entry(dev, head, close_list) {
		const struct net_device_ops *ops = dev->netdev_ops;

		/*
		 *	Call the device specific close. This cannot fail.
		 *	Only if device is UP
		 *
		 *	We allow it to be called even after a DETACH hot-plug
		 *	event.
		 */
		if (ops->ndo_stop)
			ops->ndo_stop(dev);

		dev->flags &= ~IFF_UP;
		netpoll_poll_enable(dev);
	}
}

static void __dev_close(struct net_device *dev)
{
	LIST_HEAD(single);

	list_add(&dev->close_list, &single);
	__dev_close_many(&single);
	list_del(&single);
}

void dev_close_many(struct list_head *head, bool unlink)
{
	struct net_device *dev, *tmp;

	/* Remove the devices that don't need to be closed */
	list_for_each_entry_safe(dev, tmp, head, close_list)
		if (!(dev->flags & IFF_UP))
			list_del_init(&dev->close_list);

	__dev_close_many(head);

	list_for_each_entry_safe(dev, tmp, head, close_list) {
		rtmsg_ifinfo(RTM_NEWLINK, dev, IFF_UP|IFF_RUNNING, GFP_KERNEL);
		call_netdevice_notifiers(NETDEV_DOWN, dev);
		if (unlink)
			list_del_init(&dev->close_list);
	}
}
EXPORT_SYMBOL(dev_close_many);

/**
 *	dev_close - shutdown an interface.
 *	@dev: device to shutdown
 *
 *	This function moves an active device into down state. A
 *	%NETDEV_GOING_DOWN is sent to the netdev notifier chain. The device
 *	is then deactivated and finally a %NETDEV_DOWN is sent to the notifier
 *	chain.
 */
void dev_close(struct net_device *dev)
{
	if (dev->flags & IFF_UP) {
		LIST_HEAD(single);

		list_add(&dev->close_list, &single);
		dev_close_many(&single, true);
		list_del(&single);
	}
}
EXPORT_SYMBOL(dev_close);


/**
 *	dev_disable_lro - disable Large Receive Offload on a device
 *	@dev: device
 *
 *	Disable Large Receive Offload (LRO) on a net device.  Must be
 *	called under RTNL.  This is needed if received packets may be
 *	forwarded to another interface.
 */
void dev_disable_lro(struct net_device *dev)
{
	struct net_device *lower_dev;
	struct list_head *iter;

	dev->wanted_features &= ~NETIF_F_LRO;
	netdev_update_features(dev);

	if (unlikely(dev->features & NETIF_F_LRO))
		netdev_WARN(dev, "failed to disable LRO!\n");

	netdev_for_each_lower_dev(dev, lower_dev, iter)
		dev_disable_lro(lower_dev);
}
EXPORT_SYMBOL(dev_disable_lro);

/**
 *	dev_disable_gro_hw - disable HW Generic Receive Offload on a device
 *	@dev: device
 *
 *	Disable HW Generic Receive Offload (GRO_HW) on a net device.  Must be
 *	called under RTNL.  This is needed if Generic XDP is installed on
 *	the device.
 */
static void dev_disable_gro_hw(struct net_device *dev)
{
	dev->wanted_features &= ~NETIF_F_GRO_HW;
	netdev_update_features(dev);

	if (unlikely(dev->features & NETIF_F_GRO_HW))
		netdev_WARN(dev, "failed to disable GRO_HW!\n");
}

const char *netdev_cmd_to_name(enum netdev_cmd cmd)
{
#define N(val) 						\
	case NETDEV_##val:				\
		return "NETDEV_" __stringify(val);
	switch (cmd) {
	N(UP) N(DOWN) N(REBOOT) N(CHANGE) N(REGISTER) N(UNREGISTER)
	N(CHANGEMTU) N(CHANGEADDR) N(GOING_DOWN) N(CHANGENAME) N(FEAT_CHANGE)
	N(BONDING_FAILOVER) N(PRE_UP) N(PRE_TYPE_CHANGE) N(POST_TYPE_CHANGE)
	N(POST_INIT) N(RELEASE) N(NOTIFY_PEERS) N(JOIN) N(CHANGEUPPER)
	N(RESEND_IGMP) N(PRECHANGEMTU) N(CHANGEINFODATA) N(BONDING_INFO)
	N(PRECHANGEUPPER) N(CHANGELOWERSTATE) N(UDP_TUNNEL_PUSH_INFO)
	N(UDP_TUNNEL_DROP_INFO) N(CHANGE_TX_QUEUE_LEN)
	N(CVLAN_FILTER_PUSH_INFO) N(CVLAN_FILTER_DROP_INFO)
	N(SVLAN_FILTER_PUSH_INFO) N(SVLAN_FILTER_DROP_INFO)
	N(PRE_CHANGEADDR)
	}
#undef N
	return "UNKNOWN_NETDEV_EVENT";
}
EXPORT_SYMBOL_GPL(netdev_cmd_to_name);

static int call_netdevice_notifier(struct notifier_block *nb, unsigned long val,
				   struct net_device *dev)
{
	struct netdev_notifier_info info = {
		.dev = dev,
	};

	return nb->notifier_call(nb, val, &info);
}

static int call_netdevice_register_notifiers(struct notifier_block *nb,
					     struct net_device *dev)
{
	int err;

	err = call_netdevice_notifier(nb, NETDEV_REGISTER, dev);
	err = notifier_to_errno(err);
	if (err)
		return err;

	if (!(dev->flags & IFF_UP))
		return 0;

	call_netdevice_notifier(nb, NETDEV_UP, dev);
	return 0;
}

static void call_netdevice_unregister_notifiers(struct notifier_block *nb,
						struct net_device *dev)
{
	if (dev->flags & IFF_UP) {
		call_netdevice_notifier(nb, NETDEV_GOING_DOWN,
					dev);
		call_netdevice_notifier(nb, NETDEV_DOWN, dev);
	}
	call_netdevice_notifier(nb, NETDEV_UNREGISTER, dev);
}

static int call_netdevice_register_net_notifiers(struct notifier_block *nb,
						 struct net *net)
{
	struct net_device *dev;
	int err;

	for_each_netdev(net, dev) {
		err = call_netdevice_register_notifiers(nb, dev);
		if (err)
			goto rollback;
	}
	return 0;

rollback:
	for_each_netdev_continue_reverse(net, dev)
		call_netdevice_unregister_notifiers(nb, dev);
	return err;
}

static void call_netdevice_unregister_net_notifiers(struct notifier_block *nb,
						    struct net *net)
{
	struct net_device *dev;

	for_each_netdev(net, dev)
		call_netdevice_unregister_notifiers(nb, dev);
}

static int dev_boot_phase = 1;

/**
 * register_netdevice_notifier - register a network notifier block
 * @nb: notifier
 *
 * Register a notifier to be called when network device events occur.
 * The notifier passed is linked into the kernel structures and must
 * not be reused until it has been unregistered. A negative errno code
 * is returned on a failure.
 *
 * When registered all registration and up events are replayed
 * to the new notifier to allow device to have a race free
 * view of the network device list.
 */

int register_netdevice_notifier(struct notifier_block *nb)
{
	struct net *net;
	int err;

	/* Close race with setup_net() and cleanup_net() */
	down_write(&pernet_ops_rwsem);
	rtnl_lock();
	err = raw_notifier_chain_register(&netdev_chain, nb);
	if (err)
		goto unlock;
	if (dev_boot_phase)
		goto unlock;
	for_each_net(net) {
		err = call_netdevice_register_net_notifiers(nb, net);
		if (err)
			goto rollback;
	}

unlock:
	rtnl_unlock();
	up_write(&pernet_ops_rwsem);
	return err;

rollback:
	for_each_net_continue_reverse(net)
		call_netdevice_unregister_net_notifiers(nb, net);

	raw_notifier_chain_unregister(&netdev_chain, nb);
	goto unlock;
}
EXPORT_SYMBOL(register_netdevice_notifier);

/**
 * unregister_netdevice_notifier - unregister a network notifier block
 * @nb: notifier
 *
 * Unregister a notifier previously registered by
 * register_netdevice_notifier(). The notifier is unlinked into the
 * kernel structures and may then be reused. A negative errno code
 * is returned on a failure.
 *
 * After unregistering unregister and down device events are synthesized
 * for all devices on the device list to the removed notifier to remove
 * the need for special case cleanup code.
 */

int unregister_netdevice_notifier(struct notifier_block *nb)
{
	struct net *net;
	int err;

	/* Close race with setup_net() and cleanup_net() */
	down_write(&pernet_ops_rwsem);
	rtnl_lock();
	err = raw_notifier_chain_unregister(&netdev_chain, nb);
	if (err)
		goto unlock;

	for_each_net(net)
		call_netdevice_unregister_net_notifiers(nb, net);

unlock:
	rtnl_unlock();
	up_write(&pernet_ops_rwsem);
	return err;
}
EXPORT_SYMBOL(unregister_netdevice_notifier);

static int __register_netdevice_notifier_net(struct net *net,
					     struct notifier_block *nb,
					     bool ignore_call_fail)
{
	int err;

	err = raw_notifier_chain_register(&net->netdev_chain, nb);
	if (err)
		return err;
	if (dev_boot_phase)
		return 0;

	err = call_netdevice_register_net_notifiers(nb, net);
	if (err && !ignore_call_fail)
		goto chain_unregister;

	return 0;

chain_unregister:
	raw_notifier_chain_unregister(&net->netdev_chain, nb);
	return err;
}

static int __unregister_netdevice_notifier_net(struct net *net,
					       struct notifier_block *nb)
{
	int err;

	err = raw_notifier_chain_unregister(&net->netdev_chain, nb);
	if (err)
		return err;

	call_netdevice_unregister_net_notifiers(nb, net);
	return 0;
}

/**
 * register_netdevice_notifier_net - register a per-netns network notifier block
 * @net: network namespace
 * @nb: notifier
 *
 * Register a notifier to be called when network device events occur.
 * The notifier passed is linked into the kernel structures and must
 * not be reused until it has been unregistered. A negative errno code
 * is returned on a failure.
 *
 * When registered all registration and up events are replayed
 * to the new notifier to allow device to have a race free
 * view of the network device list.
 */

int register_netdevice_notifier_net(struct net *net, struct notifier_block *nb)
{
	int err;

	rtnl_lock();
	err = __register_netdevice_notifier_net(net, nb, false);
	rtnl_unlock();
	return err;
}
EXPORT_SYMBOL(register_netdevice_notifier_net);

/**
 * unregister_netdevice_notifier_net - unregister a per-netns
 *                                     network notifier block
 * @net: network namespace
 * @nb: notifier
 *
 * Unregister a notifier previously registered by
 * register_netdevice_notifier(). The notifier is unlinked into the
 * kernel structures and may then be reused. A negative errno code
 * is returned on a failure.
 *
 * After unregistering unregister and down device events are synthesized
 * for all devices on the device list to the removed notifier to remove
 * the need for special case cleanup code.
 */

int unregister_netdevice_notifier_net(struct net *net,
				      struct notifier_block *nb)
{
	int err;

	rtnl_lock();
	err = __unregister_netdevice_notifier_net(net, nb);
	rtnl_unlock();
	return err;
}
EXPORT_SYMBOL(unregister_netdevice_notifier_net);

int register_netdevice_notifier_dev_net(struct net_device *dev,
					struct notifier_block *nb,
					struct netdev_net_notifier *nn)
{
	int err;

	rtnl_lock();
	err = __register_netdevice_notifier_net(dev_net(dev), nb, false);
	if (!err) {
		nn->nb = nb;
		list_add(&nn->list, &dev->net_notifier_list);
	}
	rtnl_unlock();
	return err;
}
EXPORT_SYMBOL(register_netdevice_notifier_dev_net);

int unregister_netdevice_notifier_dev_net(struct net_device *dev,
					  struct notifier_block *nb,
					  struct netdev_net_notifier *nn)
{
	int err;

	rtnl_lock();
	list_del(&nn->list);
	err = __unregister_netdevice_notifier_net(dev_net(dev), nb);
	rtnl_unlock();
	return err;
}
EXPORT_SYMBOL(unregister_netdevice_notifier_dev_net);

static void move_netdevice_notifiers_dev_net(struct net_device *dev,
					     struct net *net)
{
	struct netdev_net_notifier *nn;

	list_for_each_entry(nn, &dev->net_notifier_list, list) {
		__unregister_netdevice_notifier_net(dev_net(dev), nn->nb);
		__register_netdevice_notifier_net(net, nn->nb, true);
	}
}

/**
 *	call_netdevice_notifiers_info - call all network notifier blocks
 *	@val: value passed unmodified to notifier function
 *	@info: notifier information data
 *
 *	Call all network notifier blocks.  Parameters and return value
 *	are as for raw_notifier_call_chain().
 */

static int call_netdevice_notifiers_info(unsigned long val,
					 struct netdev_notifier_info *info)
{
	struct net *net = dev_net(info->dev);
	int ret;

	ASSERT_RTNL();

	/* Run per-netns notifier block chain first, then run the global one.
	 * Hopefully, one day, the global one is going to be removed after
	 * all notifier block registrators get converted to be per-netns.
	 */
	ret = raw_notifier_call_chain(&net->netdev_chain, val, info);
	if (ret & NOTIFY_STOP_MASK)
		return ret;
	return raw_notifier_call_chain(&netdev_chain, val, info);
}

static int call_netdevice_notifiers_extack(unsigned long val,
					   struct net_device *dev,
					   struct netlink_ext_ack *extack)
{
	struct netdev_notifier_info info = {
		.dev = dev,
		.extack = extack,
	};

	return call_netdevice_notifiers_info(val, &info);
}

/**
 *	call_netdevice_notifiers - call all network notifier blocks
 *      @val: value passed unmodified to notifier function
 *      @dev: net_device pointer passed unmodified to notifier function
 *
 *	Call all network notifier blocks.  Parameters and return value
 *	are as for raw_notifier_call_chain().
 */

int call_netdevice_notifiers(unsigned long val, struct net_device *dev)
{
	return call_netdevice_notifiers_extack(val, dev, NULL);
}
EXPORT_SYMBOL(call_netdevice_notifiers);

/**
 *	call_netdevice_notifiers_mtu - call all network notifier blocks
 *	@val: value passed unmodified to notifier function
 *	@dev: net_device pointer passed unmodified to notifier function
 *	@arg: additional u32 argument passed to the notifier function
 *
 *	Call all network notifier blocks.  Parameters and return value
 *	are as for raw_notifier_call_chain().
 */
static int call_netdevice_notifiers_mtu(unsigned long val,
					struct net_device *dev, u32 arg)
{
	struct netdev_notifier_info_ext info = {
		.info.dev = dev,
		.ext.mtu = arg,
	};

	BUILD_BUG_ON(offsetof(struct netdev_notifier_info_ext, info) != 0);

	return call_netdevice_notifiers_info(val, &info.info);
}

#ifdef CONFIG_NET_INGRESS
static DEFINE_STATIC_KEY_FALSE(ingress_needed_key);

void net_inc_ingress_queue(void)
{
	static_branch_inc(&ingress_needed_key);
}
EXPORT_SYMBOL_GPL(net_inc_ingress_queue);

void net_dec_ingress_queue(void)
{
	static_branch_dec(&ingress_needed_key);
}
EXPORT_SYMBOL_GPL(net_dec_ingress_queue);
#endif

#ifdef CONFIG_NET_EGRESS
static DEFINE_STATIC_KEY_FALSE(egress_needed_key);

void net_inc_egress_queue(void)
{
	static_branch_inc(&egress_needed_key);
}
EXPORT_SYMBOL_GPL(net_inc_egress_queue);

void net_dec_egress_queue(void)
{
	static_branch_dec(&egress_needed_key);
}
EXPORT_SYMBOL_GPL(net_dec_egress_queue);
#endif

static DEFINE_STATIC_KEY_FALSE(netstamp_needed_key);
#ifdef CONFIG_JUMP_LABEL
static atomic_t netstamp_needed_deferred;
static atomic_t netstamp_wanted;
static void netstamp_clear(struct work_struct *work)
{
	int deferred = atomic_xchg(&netstamp_needed_deferred, 0);
	int wanted;

	wanted = atomic_add_return(deferred, &netstamp_wanted);
	if (wanted > 0)
		static_branch_enable(&netstamp_needed_key);
	else
		static_branch_disable(&netstamp_needed_key);
}
static DECLARE_WORK(netstamp_work, netstamp_clear);
#endif

void net_enable_timestamp(void)
{
#ifdef CONFIG_JUMP_LABEL
	int wanted;

	while (1) {
		wanted = atomic_read(&netstamp_wanted);
		if (wanted <= 0)
			break;
		if (atomic_cmpxchg(&netstamp_wanted, wanted, wanted + 1) == wanted)
			return;
	}
	atomic_inc(&netstamp_needed_deferred);
	schedule_work(&netstamp_work);
#else
	static_branch_inc(&netstamp_needed_key);
#endif
}
EXPORT_SYMBOL(net_enable_timestamp);

void net_disable_timestamp(void)
{
#ifdef CONFIG_JUMP_LABEL
	int wanted;

	while (1) {
		wanted = atomic_read(&netstamp_wanted);
		if (wanted <= 1)
			break;
		if (atomic_cmpxchg(&netstamp_wanted, wanted, wanted - 1) == wanted)
			return;
	}
	atomic_dec(&netstamp_needed_deferred);
	schedule_work(&netstamp_work);
#else
	static_branch_dec(&netstamp_needed_key);
#endif
}
EXPORT_SYMBOL(net_disable_timestamp);

static inline void net_timestamp_set(struct sk_buff *skb)
{
	skb->tstamp = 0;
	if (static_branch_unlikely(&netstamp_needed_key))
		__net_timestamp(skb);
}

#define net_timestamp_check(COND, SKB)				\
	if (static_branch_unlikely(&netstamp_needed_key)) {	\
		if ((COND) && !(SKB)->tstamp)			\
			__net_timestamp(SKB);			\
	}							\

bool is_skb_forwardable(const struct net_device *dev, const struct sk_buff *skb)
{
	unsigned int len;

	if (!(dev->flags & IFF_UP))
		return false;

	len = dev->mtu + dev->hard_header_len + VLAN_HLEN;
	if (skb->len <= len)
		return true;

	/* if TSO is enabled, we don't care about the length as the packet
	 * could be forwarded without being segmented before
	 */
	if (skb_is_gso(skb))
		return true;

	return false;
}
EXPORT_SYMBOL_GPL(is_skb_forwardable);

int __dev_forward_skb(struct net_device *dev, struct sk_buff *skb)
{
	int ret = ____dev_forward_skb(dev, skb);

	if (likely(!ret)) {
		skb->protocol = eth_type_trans(skb, dev);
		skb_postpull_rcsum(skb, eth_hdr(skb), ETH_HLEN);
	}

	return ret;
}
EXPORT_SYMBOL_GPL(__dev_forward_skb);

/**
 * dev_forward_skb - loopback an skb to another netif
 *
 * @dev: destination network device
 * @skb: buffer to forward
 *
 * return values:
 *	NET_RX_SUCCESS	(no congestion)
 *	NET_RX_DROP     (packet was dropped, but freed)
 *
 * dev_forward_skb can be used for injecting an skb from the
 * start_xmit function of one device into the receive queue
 * of another device.
 *
 * The receiving device may be in another namespace, so
 * we have to clear all information in the skb that could
 * impact namespace isolation.
 */
int dev_forward_skb(struct net_device *dev, struct sk_buff *skb)
{
	return __dev_forward_skb(dev, skb) ?: netif_rx_internal(skb);
}
EXPORT_SYMBOL_GPL(dev_forward_skb);

static inline int deliver_skb(struct sk_buff *skb,
			      struct packet_type *pt_prev,
			      struct net_device *orig_dev)
{
	if (unlikely(skb_orphan_frags_rx(skb, GFP_ATOMIC)))
		return -ENOMEM;
	refcount_inc(&skb->users);
	return pt_prev->func(skb, skb->dev, pt_prev, orig_dev);
}

static inline void deliver_ptype_list_skb(struct sk_buff *skb,
					  struct packet_type **pt,
					  struct net_device *orig_dev,
					  __be16 type,
					  struct list_head *ptype_list)
{
	struct packet_type *ptype, *pt_prev = *pt;

	list_for_each_entry_rcu(ptype, ptype_list, list) {
		if (ptype->type != type)
			continue;
		if (pt_prev)
			deliver_skb(skb, pt_prev, orig_dev);
		pt_prev = ptype;
	}
	*pt = pt_prev;
}

static inline bool skb_loop_sk(struct packet_type *ptype, struct sk_buff *skb)
{
	if (!ptype->af_packet_priv || !skb->sk)
		return false;

	if (ptype->id_match)
		return ptype->id_match(ptype, skb->sk);
	else if ((struct sock *)ptype->af_packet_priv == skb->sk)
		return true;

	return false;
}

/**
 * dev_nit_active - return true if any network interface taps are in use
 *
 * @dev: network device to check for the presence of taps
 */
bool dev_nit_active(struct net_device *dev)
{
	return !list_empty(&ptype_all) || !list_empty(&dev->ptype_all);
}
EXPORT_SYMBOL_GPL(dev_nit_active);

/*
 *	Support routine. Sends outgoing frames to any network
 *	taps currently in use.
 */

void dev_queue_xmit_nit(struct sk_buff *skb, struct net_device *dev)
{
	struct packet_type *ptype;
	struct sk_buff *skb2 = NULL;
	struct packet_type *pt_prev = NULL;
	struct list_head *ptype_list = &ptype_all;

	rcu_read_lock();
again:
	list_for_each_entry_rcu(ptype, ptype_list, list) {
		if (ptype->ignore_outgoing)
			continue;

		/* Never send packets back to the socket
		 * they originated from - MvS (miquels@drinkel.ow.org)
		 */
		if (skb_loop_sk(ptype, skb))
			continue;

		if (pt_prev) {
			deliver_skb(skb2, pt_prev, skb->dev);
			pt_prev = ptype;
			continue;
		}

		/* need to clone skb, done only once */
		skb2 = skb_clone(skb, GFP_ATOMIC);
		if (!skb2)
			goto out_unlock;

		net_timestamp_set(skb2);

		/* skb->nh should be correctly
		 * set by sender, so that the second statement is
		 * just protection against buggy protocols.
		 */
		skb_reset_mac_header(skb2);

		if (skb_network_header(skb2) < skb2->data ||
		    skb_network_header(skb2) > skb_tail_pointer(skb2)) {
			net_crit_ratelimited("protocol %04x is buggy, dev %s\n",
					     ntohs(skb2->protocol),
					     dev->name);
			skb_reset_network_header(skb2);
		}

		skb2->transport_header = skb2->network_header;
		skb2->pkt_type = PACKET_OUTGOING;
		pt_prev = ptype;
	}

	if (ptype_list == &ptype_all) {
		ptype_list = &dev->ptype_all;
		goto again;
	}
out_unlock:
	if (pt_prev) {
		if (!skb_orphan_frags_rx(skb2, GFP_ATOMIC))
			pt_prev->func(skb2, skb->dev, pt_prev, skb->dev);
		else
			kfree_skb(skb2);
	}
	rcu_read_unlock();
}
EXPORT_SYMBOL_GPL(dev_queue_xmit_nit);

/**
 * netif_setup_tc - Handle tc mappings on real_num_tx_queues change
 * @dev: Network device
 * @txq: number of queues available
 *
 * If real_num_tx_queues is changed the tc mappings may no longer be
 * valid. To resolve this verify the tc mapping remains valid and if
 * not NULL the mapping. With no priorities mapping to this
 * offset/count pair it will no longer be used. In the worst case TC0
 * is invalid nothing can be done so disable priority mappings. If is
 * expected that drivers will fix this mapping if they can before
 * calling netif_set_real_num_tx_queues.
 */
static void netif_setup_tc(struct net_device *dev, unsigned int txq)
{
	int i;
	struct netdev_tc_txq *tc = &dev->tc_to_txq[0];

	/* If TC0 is invalidated disable TC mapping */
	if (tc->offset + tc->count > txq) {
		pr_warn("Number of in use tx queues changed invalidating tc mappings. Priority traffic classification disabled!\n");
		dev->num_tc = 0;
		return;
	}

	/* Invalidated prio to tc mappings set to TC0 */
	for (i = 1; i < TC_BITMASK + 1; i++) {
		int q = netdev_get_prio_tc_map(dev, i);

		tc = &dev->tc_to_txq[q];
		if (tc->offset + tc->count > txq) {
			pr_warn("Number of in use tx queues changed. Priority %i to tc mapping %i is no longer valid. Setting map to 0\n",
				i, q);
			netdev_set_prio_tc_map(dev, i, 0);
		}
	}
}

int netdev_txq_to_tc(struct net_device *dev, unsigned int txq)
{
	if (dev->num_tc) {
		struct netdev_tc_txq *tc = &dev->tc_to_txq[0];
		int i;

		/* walk through the TCs and see if it falls into any of them */
		for (i = 0; i < TC_MAX_QUEUE; i++, tc++) {
			if ((txq - tc->offset) < tc->count)
				return i;
		}

		/* didn't find it, just return -1 to indicate no match */
		return -1;
	}

	return 0;
}
EXPORT_SYMBOL(netdev_txq_to_tc);

#ifdef CONFIG_XPS
struct static_key xps_needed __read_mostly;
EXPORT_SYMBOL(xps_needed);
struct static_key xps_rxqs_needed __read_mostly;
EXPORT_SYMBOL(xps_rxqs_needed);
static DEFINE_MUTEX(xps_map_mutex);
#define xmap_dereference(P)		\
	rcu_dereference_protected((P), lockdep_is_held(&xps_map_mutex))

static bool remove_xps_queue(struct xps_dev_maps *dev_maps,
			     int tci, u16 index)
{
	struct xps_map *map = NULL;
	int pos;

	if (dev_maps)
		map = xmap_dereference(dev_maps->attr_map[tci]);
	if (!map)
		return false;

	for (pos = map->len; pos--;) {
		if (map->queues[pos] != index)
			continue;

		if (map->len > 1) {
			map->queues[pos] = map->queues[--map->len];
			break;
		}

		RCU_INIT_POINTER(dev_maps->attr_map[tci], NULL);
		kfree_rcu(map, rcu);
		return false;
	}

	return true;
}

static bool remove_xps_queue_cpu(struct net_device *dev,
				 struct xps_dev_maps *dev_maps,
				 int cpu, u16 offset, u16 count)
{
	int num_tc = dev->num_tc ? : 1;
	bool active = false;
	int tci;

	for (tci = cpu * num_tc; num_tc--; tci++) {
		int i, j;

		for (i = count, j = offset; i--; j++) {
			if (!remove_xps_queue(dev_maps, tci, j))
				break;
		}

		active |= i < 0;
	}

	return active;
}

static void reset_xps_maps(struct net_device *dev,
			   struct xps_dev_maps *dev_maps,
			   bool is_rxqs_map)
{
	if (is_rxqs_map) {
		static_key_slow_dec_cpuslocked(&xps_rxqs_needed);
		RCU_INIT_POINTER(dev->xps_rxqs_map, NULL);
	} else {
		RCU_INIT_POINTER(dev->xps_cpus_map, NULL);
	}
	static_key_slow_dec_cpuslocked(&xps_needed);
	kfree_rcu(dev_maps, rcu);
}

static void clean_xps_maps(struct net_device *dev, const unsigned long *mask,
			   struct xps_dev_maps *dev_maps, unsigned int nr_ids,
			   u16 offset, u16 count, bool is_rxqs_map)
{
	bool active = false;
	int i, j;

	for (j = -1; j = netif_attrmask_next(j, mask, nr_ids),
	     j < nr_ids;)
		active |= remove_xps_queue_cpu(dev, dev_maps, j, offset,
					       count);
	if (!active)
		reset_xps_maps(dev, dev_maps, is_rxqs_map);

	if (!is_rxqs_map) {
		for (i = offset + (count - 1); count--; i--) {
			netdev_queue_numa_node_write(
				netdev_get_tx_queue(dev, i),
				NUMA_NO_NODE);
		}
	}
}

static void netif_reset_xps_queues(struct net_device *dev, u16 offset,
				   u16 count)
{
	const unsigned long *possible_mask = NULL;
	struct xps_dev_maps *dev_maps;
	unsigned int nr_ids;

	if (!static_key_false(&xps_needed))
		return;

	cpus_read_lock();
	mutex_lock(&xps_map_mutex);

	if (static_key_false(&xps_rxqs_needed)) {
		dev_maps = xmap_dereference(dev->xps_rxqs_map);
		if (dev_maps) {
			nr_ids = dev->num_rx_queues;
			clean_xps_maps(dev, possible_mask, dev_maps, nr_ids,
				       offset, count, true);
		}
	}

	dev_maps = xmap_dereference(dev->xps_cpus_map);
	if (!dev_maps)
		goto out_no_maps;

	if (num_possible_cpus() > 1)
		possible_mask = cpumask_bits(cpu_possible_mask);
	nr_ids = nr_cpu_ids;
	clean_xps_maps(dev, possible_mask, dev_maps, nr_ids, offset, count,
		       false);

out_no_maps:
	mutex_unlock(&xps_map_mutex);
	cpus_read_unlock();
}

static void netif_reset_xps_queues_gt(struct net_device *dev, u16 index)
{
	netif_reset_xps_queues(dev, index, dev->num_tx_queues - index);
}

static struct xps_map *expand_xps_map(struct xps_map *map, int attr_index,
				      u16 index, bool is_rxqs_map)
{
	struct xps_map *new_map;
	int alloc_len = XPS_MIN_MAP_ALLOC;
	int i, pos;

	for (pos = 0; map && pos < map->len; pos++) {
		if (map->queues[pos] != index)
			continue;
		return map;
	}

	/* Need to add tx-queue to this CPU's/rx-queue's existing map */
	if (map) {
		if (pos < map->alloc_len)
			return map;

		alloc_len = map->alloc_len * 2;
	}

	/* Need to allocate new map to store tx-queue on this CPU's/rx-queue's
	 *  map
	 */
	if (is_rxqs_map)
		new_map = kzalloc(XPS_MAP_SIZE(alloc_len), GFP_KERNEL);
	else
		new_map = kzalloc_node(XPS_MAP_SIZE(alloc_len), GFP_KERNEL,
				       cpu_to_node(attr_index));
	if (!new_map)
		return NULL;

	for (i = 0; i < pos; i++)
		new_map->queues[i] = map->queues[i];
	new_map->alloc_len = alloc_len;
	new_map->len = pos;

	return new_map;
}

/* Must be called under cpus_read_lock */
int __netif_set_xps_queue(struct net_device *dev, const unsigned long *mask,
			  u16 index, bool is_rxqs_map)
{
	const unsigned long *online_mask = NULL, *possible_mask = NULL;
	struct xps_dev_maps *dev_maps, *new_dev_maps = NULL;
	int i, j, tci, numa_node_id = -2;
	int maps_sz, num_tc = 1, tc = 0;
	struct xps_map *map, *new_map;
	bool active = false;
	unsigned int nr_ids;

	if (dev->num_tc) {
		/* Do not allow XPS on subordinate device directly */
		num_tc = dev->num_tc;
		if (num_tc < 0)
			return -EINVAL;

		/* If queue belongs to subordinate dev use its map */
		dev = netdev_get_tx_queue(dev, index)->sb_dev ? : dev;

		tc = netdev_txq_to_tc(dev, index);
		if (tc < 0)
			return -EINVAL;
	}

	mutex_lock(&xps_map_mutex);
	if (is_rxqs_map) {
		maps_sz = XPS_RXQ_DEV_MAPS_SIZE(num_tc, dev->num_rx_queues);
		dev_maps = xmap_dereference(dev->xps_rxqs_map);
		nr_ids = dev->num_rx_queues;
	} else {
		maps_sz = XPS_CPU_DEV_MAPS_SIZE(num_tc);
		if (num_possible_cpus() > 1) {
			online_mask = cpumask_bits(cpu_online_mask);
			possible_mask = cpumask_bits(cpu_possible_mask);
		}
		dev_maps = xmap_dereference(dev->xps_cpus_map);
		nr_ids = nr_cpu_ids;
	}

	if (maps_sz < L1_CACHE_BYTES)
		maps_sz = L1_CACHE_BYTES;

	/* allocate memory for queue storage */
	for (j = -1; j = netif_attrmask_next_and(j, online_mask, mask, nr_ids),
	     j < nr_ids;) {
		if (!new_dev_maps)
			new_dev_maps = kzalloc(maps_sz, GFP_KERNEL);
		if (!new_dev_maps) {
			mutex_unlock(&xps_map_mutex);
			return -ENOMEM;
		}

		tci = j * num_tc + tc;
		map = dev_maps ? xmap_dereference(dev_maps->attr_map[tci]) :
				 NULL;

		map = expand_xps_map(map, j, index, is_rxqs_map);
		if (!map)
			goto error;

		RCU_INIT_POINTER(new_dev_maps->attr_map[tci], map);
	}

	if (!new_dev_maps)
		goto out_no_new_maps;

	if (!dev_maps) {
		/* Increment static keys at most once per type */
		static_key_slow_inc_cpuslocked(&xps_needed);
		if (is_rxqs_map)
			static_key_slow_inc_cpuslocked(&xps_rxqs_needed);
	}

	for (j = -1; j = netif_attrmask_next(j, possible_mask, nr_ids),
	     j < nr_ids;) {
		/* copy maps belonging to foreign traffic classes */
		for (i = tc, tci = j * num_tc; dev_maps && i--; tci++) {
			/* fill in the new device map from the old device map */
			map = xmap_dereference(dev_maps->attr_map[tci]);
			RCU_INIT_POINTER(new_dev_maps->attr_map[tci], map);
		}

		/* We need to explicitly update tci as prevous loop
		 * could break out early if dev_maps is NULL.
		 */
		tci = j * num_tc + tc;

		if (netif_attr_test_mask(j, mask, nr_ids) &&
		    netif_attr_test_online(j, online_mask, nr_ids)) {
			/* add tx-queue to CPU/rx-queue maps */
			int pos = 0;

			map = xmap_dereference(new_dev_maps->attr_map[tci]);
			while ((pos < map->len) && (map->queues[pos] != index))
				pos++;

			if (pos == map->len)
				map->queues[map->len++] = index;
#ifdef CONFIG_NUMA
			if (!is_rxqs_map) {
				if (numa_node_id == -2)
					numa_node_id = cpu_to_node(j);
				else if (numa_node_id != cpu_to_node(j))
					numa_node_id = -1;
			}
#endif
		} else if (dev_maps) {
			/* fill in the new device map from the old device map */
			map = xmap_dereference(dev_maps->attr_map[tci]);
			RCU_INIT_POINTER(new_dev_maps->attr_map[tci], map);
		}

		/* copy maps belonging to foreign traffic classes */
		for (i = num_tc - tc, tci++; dev_maps && --i; tci++) {
			/* fill in the new device map from the old device map */
			map = xmap_dereference(dev_maps->attr_map[tci]);
			RCU_INIT_POINTER(new_dev_maps->attr_map[tci], map);
		}
	}

	if (is_rxqs_map)
		rcu_assign_pointer(dev->xps_rxqs_map, new_dev_maps);
	else
		rcu_assign_pointer(dev->xps_cpus_map, new_dev_maps);

	/* Cleanup old maps */
	if (!dev_maps)
		goto out_no_old_maps;

	for (j = -1; j = netif_attrmask_next(j, possible_mask, nr_ids),
	     j < nr_ids;) {
		for (i = num_tc, tci = j * num_tc; i--; tci++) {
			new_map = xmap_dereference(new_dev_maps->attr_map[tci]);
			map = xmap_dereference(dev_maps->attr_map[tci]);
			if (map && map != new_map)
				kfree_rcu(map, rcu);
		}
	}

	kfree_rcu(dev_maps, rcu);

out_no_old_maps:
	dev_maps = new_dev_maps;
	active = true;

out_no_new_maps:
	if (!is_rxqs_map) {
		/* update Tx queue numa node */
		netdev_queue_numa_node_write(netdev_get_tx_queue(dev, index),
					     (numa_node_id >= 0) ?
					     numa_node_id : NUMA_NO_NODE);
	}

	if (!dev_maps)
		goto out_no_maps;

	/* removes tx-queue from unused CPUs/rx-queues */
	for (j = -1; j = netif_attrmask_next(j, possible_mask, nr_ids),
	     j < nr_ids;) {
		for (i = tc, tci = j * num_tc; i--; tci++)
			active |= remove_xps_queue(dev_maps, tci, index);
		if (!netif_attr_test_mask(j, mask, nr_ids) ||
		    !netif_attr_test_online(j, online_mask, nr_ids))
			active |= remove_xps_queue(dev_maps, tci, index);
		for (i = num_tc - tc, tci++; --i; tci++)
			active |= remove_xps_queue(dev_maps, tci, index);
	}

	/* free map if not active */
	if (!active)
		reset_xps_maps(dev, dev_maps, is_rxqs_map);

out_no_maps:
	mutex_unlock(&xps_map_mutex);

	return 0;
error:
	/* remove any maps that we added */
	for (j = -1; j = netif_attrmask_next(j, possible_mask, nr_ids),
	     j < nr_ids;) {
		for (i = num_tc, tci = j * num_tc; i--; tci++) {
			new_map = xmap_dereference(new_dev_maps->attr_map[tci]);
			map = dev_maps ?
			      xmap_dereference(dev_maps->attr_map[tci]) :
			      NULL;
			if (new_map && new_map != map)
				kfree(new_map);
		}
	}

	mutex_unlock(&xps_map_mutex);

	kfree(new_dev_maps);
	return -ENOMEM;
}
EXPORT_SYMBOL_GPL(__netif_set_xps_queue);

int netif_set_xps_queue(struct net_device *dev, const struct cpumask *mask,
			u16 index)
{
	int ret;

	cpus_read_lock();
	ret =  __netif_set_xps_queue(dev, cpumask_bits(mask), index, false);
	cpus_read_unlock();

	return ret;
}
EXPORT_SYMBOL(netif_set_xps_queue);

#endif
static void netdev_unbind_all_sb_channels(struct net_device *dev)
{
	struct netdev_queue *txq = &dev->_tx[dev->num_tx_queues];

	/* Unbind any subordinate channels */
	while (txq-- != &dev->_tx[0]) {
		if (txq->sb_dev)
			netdev_unbind_sb_channel(dev, txq->sb_dev);
	}
}

void netdev_reset_tc(struct net_device *dev)
{
#ifdef CONFIG_XPS
	netif_reset_xps_queues_gt(dev, 0);
#endif
	netdev_unbind_all_sb_channels(dev);

	/* Reset TC configuration of device */
	dev->num_tc = 0;
	memset(dev->tc_to_txq, 0, sizeof(dev->tc_to_txq));
	memset(dev->prio_tc_map, 0, sizeof(dev->prio_tc_map));
}
EXPORT_SYMBOL(netdev_reset_tc);

int netdev_set_tc_queue(struct net_device *dev, u8 tc, u16 count, u16 offset)
{
	if (tc >= dev->num_tc)
		return -EINVAL;

#ifdef CONFIG_XPS
	netif_reset_xps_queues(dev, offset, count);
#endif
	dev->tc_to_txq[tc].count = count;
	dev->tc_to_txq[tc].offset = offset;
	return 0;
}
EXPORT_SYMBOL(netdev_set_tc_queue);

int netdev_set_num_tc(struct net_device *dev, u8 num_tc)
{
	if (num_tc > TC_MAX_QUEUE)
		return -EINVAL;

#ifdef CONFIG_XPS
	netif_reset_xps_queues_gt(dev, 0);
#endif
	netdev_unbind_all_sb_channels(dev);

	dev->num_tc = num_tc;
	return 0;
}
EXPORT_SYMBOL(netdev_set_num_tc);

void netdev_unbind_sb_channel(struct net_device *dev,
			      struct net_device *sb_dev)
{
	struct netdev_queue *txq = &dev->_tx[dev->num_tx_queues];

#ifdef CONFIG_XPS
	netif_reset_xps_queues_gt(sb_dev, 0);
#endif
	memset(sb_dev->tc_to_txq, 0, sizeof(sb_dev->tc_to_txq));
	memset(sb_dev->prio_tc_map, 0, sizeof(sb_dev->prio_tc_map));

	while (txq-- != &dev->_tx[0]) {
		if (txq->sb_dev == sb_dev)
			txq->sb_dev = NULL;
	}
}
EXPORT_SYMBOL(netdev_unbind_sb_channel);

int netdev_bind_sb_channel_queue(struct net_device *dev,
				 struct net_device *sb_dev,
				 u8 tc, u16 count, u16 offset)
{
	/* Make certain the sb_dev and dev are already configured */
	if (sb_dev->num_tc >= 0 || tc >= dev->num_tc)
		return -EINVAL;

	/* We cannot hand out queues we don't have */
	if ((offset + count) > dev->real_num_tx_queues)
		return -EINVAL;

	/* Record the mapping */
	sb_dev->tc_to_txq[tc].count = count;
	sb_dev->tc_to_txq[tc].offset = offset;

	/* Provide a way for Tx queue to find the tc_to_txq map or
	 * XPS map for itself.
	 */
	while (count--)
		netdev_get_tx_queue(dev, count + offset)->sb_dev = sb_dev;

	return 0;
}
EXPORT_SYMBOL(netdev_bind_sb_channel_queue);

int netdev_set_sb_channel(struct net_device *dev, u16 channel)
{
	/* Do not use a multiqueue device to represent a subordinate channel */
	if (netif_is_multiqueue(dev))
		return -ENODEV;

	/* We allow channels 1 - 32767 to be used for subordinate channels.
	 * Channel 0 is meant to be "native" mode and used only to represent
	 * the main root device. We allow writing 0 to reset the device back
	 * to normal mode after being used as a subordinate channel.
	 */
	if (channel > S16_MAX)
		return -EINVAL;

	dev->num_tc = -channel;

	return 0;
}
EXPORT_SYMBOL(netdev_set_sb_channel);

/*
 * Routine to help set real_num_tx_queues. To avoid skbs mapped to queues
 * greater than real_num_tx_queues stale skbs on the qdisc must be flushed.
 */
int netif_set_real_num_tx_queues(struct net_device *dev, unsigned int txq)
{
	bool disabling;
	int rc;

	disabling = txq < dev->real_num_tx_queues;

	if (txq < 1 || txq > dev->num_tx_queues)
		return -EINVAL;

	if (dev->reg_state == NETREG_REGISTERED ||
	    dev->reg_state == NETREG_UNREGISTERING) {
		ASSERT_RTNL();

		rc = netdev_queue_update_kobjects(dev, dev->real_num_tx_queues,
						  txq);
		if (rc)
			return rc;

		if (dev->num_tc)
			netif_setup_tc(dev, txq);

		dev->real_num_tx_queues = txq;

		if (disabling) {
			synchronize_net();
			qdisc_reset_all_tx_gt(dev, txq);
#ifdef CONFIG_XPS
			netif_reset_xps_queues_gt(dev, txq);
#endif
		}
	} else {
		dev->real_num_tx_queues = txq;
	}

	return 0;
}
EXPORT_SYMBOL(netif_set_real_num_tx_queues);

#ifdef CONFIG_SYSFS
/**
 *	netif_set_real_num_rx_queues - set actual number of RX queues used
 *	@dev: Network device
 *	@rxq: Actual number of RX queues
 *
 *	This must be called either with the rtnl_lock held or before
 *	registration of the net device.  Returns 0 on success, or a
 *	negative error code.  If called before registration, it always
 *	succeeds.
 */
int netif_set_real_num_rx_queues(struct net_device *dev, unsigned int rxq)
{
	int rc;

	if (rxq < 1 || rxq > dev->num_rx_queues)
		return -EINVAL;

	if (dev->reg_state == NETREG_REGISTERED) {
		ASSERT_RTNL();

		rc = net_rx_queue_update_kobjects(dev, dev->real_num_rx_queues,
						  rxq);
		if (rc)
			return rc;
	}

	dev->real_num_rx_queues = rxq;
	return 0;
}
EXPORT_SYMBOL(netif_set_real_num_rx_queues);
#endif

/**
 * netif_get_num_default_rss_queues - default number of RSS queues
 *
 * This routine should set an upper limit on the number of RSS queues
 * used by default by multiqueue devices.
 */
int netif_get_num_default_rss_queues(void)
{
	return is_kdump_kernel() ?
		1 : min_t(int, DEFAULT_MAX_NUM_RSS_QUEUES, num_online_cpus());
}
EXPORT_SYMBOL(netif_get_num_default_rss_queues);

static void __netif_reschedule(struct Qdisc *q)
{
	struct softnet_data *sd;
	unsigned long flags;

	local_irq_save(flags);
	sd = this_cpu_ptr(&softnet_data);
	q->next_sched = NULL;
	*sd->output_queue_tailp = q;
	sd->output_queue_tailp = &q->next_sched;
	raise_softirq_irqoff(NET_TX_SOFTIRQ);
	local_irq_restore(flags);
}

void __netif_schedule(struct Qdisc *q)
{
	if (!test_and_set_bit(__QDISC_STATE_SCHED, &q->state))
		__netif_reschedule(q);
}
EXPORT_SYMBOL(__netif_schedule);

struct dev_kfree_skb_cb {
	enum skb_free_reason reason;
};

static struct dev_kfree_skb_cb *get_kfree_skb_cb(const struct sk_buff *skb)
{
	return (struct dev_kfree_skb_cb *)skb->cb;
}

void netif_schedule_queue(struct netdev_queue *txq)
{
	rcu_read_lock();
	if (!netif_xmit_stopped(txq)) {
		struct Qdisc *q = rcu_dereference(txq->qdisc);

		__netif_schedule(q);
	}
	rcu_read_unlock();
}
EXPORT_SYMBOL(netif_schedule_queue);

void netif_tx_wake_queue(struct netdev_queue *dev_queue)
{
	if (test_and_clear_bit(__QUEUE_STATE_DRV_XOFF, &dev_queue->state)) {
		struct Qdisc *q;

		rcu_read_lock();
		q = rcu_dereference(dev_queue->qdisc);
		__netif_schedule(q);
		rcu_read_unlock();
	}
}
EXPORT_SYMBOL(netif_tx_wake_queue);

void __dev_kfree_skb_irq(struct sk_buff *skb, enum skb_free_reason reason)
{
	unsigned long flags;

	if (unlikely(!skb))
		return;

	if (likely(refcount_read(&skb->users) == 1)) {
		smp_rmb();
		refcount_set(&skb->users, 0);
	} else if (likely(!refcount_dec_and_test(&skb->users))) {
		return;
	}
	get_kfree_skb_cb(skb)->reason = reason;
	local_irq_save(flags);
	skb->next = __this_cpu_read(softnet_data.completion_queue);
	__this_cpu_write(softnet_data.completion_queue, skb);
	raise_softirq_irqoff(NET_TX_SOFTIRQ);
	local_irq_restore(flags);
}
EXPORT_SYMBOL(__dev_kfree_skb_irq);

void __dev_kfree_skb_any(struct sk_buff *skb, enum skb_free_reason reason)
{
	if (in_irq() || irqs_disabled())
		__dev_kfree_skb_irq(skb, reason);
	else
		dev_kfree_skb(skb);
}
EXPORT_SYMBOL(__dev_kfree_skb_any);


/**
 * netif_device_detach - mark device as removed
 * @dev: network device
 *
 * Mark device as removed from system and therefore no longer available.
 */
void netif_device_detach(struct net_device *dev)
{
	if (test_and_clear_bit(__LINK_STATE_PRESENT, &dev->state) &&
	    netif_running(dev)) {
		netif_tx_stop_all_queues(dev);
	}
}
EXPORT_SYMBOL(netif_device_detach);

/**
 * netif_device_attach - mark device as attached
 * @dev: network device
 *
 * Mark device as attached from system and restart if needed.
 */
void netif_device_attach(struct net_device *dev)
{
	if (!test_and_set_bit(__LINK_STATE_PRESENT, &dev->state) &&
	    netif_running(dev)) {
		netif_tx_wake_all_queues(dev);
		__netdev_watchdog_up(dev);
	}
}
EXPORT_SYMBOL(netif_device_attach);

/*
 * Returns a Tx hash based on the given packet descriptor a Tx queues' number
 * to be used as a distribution range.
 */
static u16 skb_tx_hash(const struct net_device *dev,
		       const struct net_device *sb_dev,
		       struct sk_buff *skb)
{
	u32 hash;
	u16 qoffset = 0;
	u16 qcount = dev->real_num_tx_queues;

	if (dev->num_tc) {
		u8 tc = netdev_get_prio_tc_map(dev, skb->priority);

		qoffset = sb_dev->tc_to_txq[tc].offset;
		qcount = sb_dev->tc_to_txq[tc].count;
	}

	if (skb_rx_queue_recorded(skb)) {
		hash = skb_get_rx_queue(skb);
		if (hash >= qoffset)
			hash -= qoffset;
		while (unlikely(hash >= qcount))
			hash -= qcount;
		return hash + qoffset;
	}

	return (u16) reciprocal_scale(skb_get_hash(skb), qcount) + qoffset;
}

static void skb_warn_bad_offload(const struct sk_buff *skb)
{
	static const netdev_features_t null_features;
	struct net_device *dev = skb->dev;
	const char *name = "";

	if (!net_ratelimit())
		return;

	if (dev) {
		if (dev->dev.parent)
			name = dev_driver_string(dev->dev.parent);
		else
			name = netdev_name(dev);
	}
	skb_dump(KERN_WARNING, skb, false);
	WARN(1, "%s: caps=(%pNF, %pNF)\n",
	     name, dev ? &dev->features : &null_features,
	     skb->sk ? &skb->sk->sk_route_caps : &null_features);
}

/*
 * Invalidate hardware checksum when packet is to be mangled, and
 * complete checksum manually on outgoing path.
 */
int skb_checksum_help(struct sk_buff *skb)
{
	__wsum csum;
	int ret = 0, offset;

	if (skb->ip_summed == CHECKSUM_COMPLETE)
		goto out_set_summed;

	if (unlikely(skb_is_gso(skb))) {
		skb_warn_bad_offload(skb);
		return -EINVAL;
	}

	/* Before computing a checksum, we should make sure no frag could
	 * be modified by an external entity : checksum could be wrong.
	 */
	if (skb_has_shared_frag(skb)) {
		ret = __skb_linearize(skb);
		if (ret)
			goto out;
	}

	offset = skb_checksum_start_offset(skb);
	BUG_ON(offset >= skb_headlen(skb));
	csum = skb_checksum(skb, offset, skb->len - offset, 0);

	offset += skb->csum_offset;
	BUG_ON(offset + sizeof(__sum16) > skb_headlen(skb));

	ret = skb_ensure_writable(skb, offset + sizeof(__sum16));
	if (ret)
		goto out;

	*(__sum16 *)(skb->data + offset) = csum_fold(csum) ?: CSUM_MANGLED_0;
out_set_summed:
	skb->ip_summed = CHECKSUM_NONE;
out:
	return ret;
}
EXPORT_SYMBOL(skb_checksum_help);

int skb_crc32c_csum_help(struct sk_buff *skb)
{
	__le32 crc32c_csum;
	int ret = 0, offset, start;

	if (skb->ip_summed != CHECKSUM_PARTIAL)
		goto out;

	if (unlikely(skb_is_gso(skb)))
		goto out;

	/* Before computing a checksum, we should make sure no frag could
	 * be modified by an external entity : checksum could be wrong.
	 */
	if (unlikely(skb_has_shared_frag(skb))) {
		ret = __skb_linearize(skb);
		if (ret)
			goto out;
	}
	start = skb_checksum_start_offset(skb);
	offset = start + offsetof(struct sctphdr, checksum);
	if (WARN_ON_ONCE(offset >= skb_headlen(skb))) {
		ret = -EINVAL;
		goto out;
	}

	ret = skb_ensure_writable(skb, offset + sizeof(__le32));
	if (ret)
		goto out;

	crc32c_csum = cpu_to_le32(~__skb_checksum(skb, start,
						  skb->len - start, ~(__u32)0,
						  crc32c_csum_stub));
	*(__le32 *)(skb->data + offset) = crc32c_csum;
	skb->ip_summed = CHECKSUM_NONE;
	skb->csum_not_inet = 0;
out:
	return ret;
}

__be16 skb_network_protocol(struct sk_buff *skb, int *depth)
{
	__be16 type = skb->protocol;

	/* Tunnel gso handlers can set protocol to ethernet. */
	if (type == htons(ETH_P_TEB)) {
		struct ethhdr *eth;

		if (unlikely(!pskb_may_pull(skb, sizeof(struct ethhdr))))
			return 0;

		eth = (struct ethhdr *)skb->data;
		type = eth->h_proto;
	}

	return __vlan_get_protocol(skb, type, depth);
}

/**
 *	skb_mac_gso_segment - mac layer segmentation handler.
 *	@skb: buffer to segment
 *	@features: features for the output path (see dev->features)
 */
struct sk_buff *skb_mac_gso_segment(struct sk_buff *skb,
				    netdev_features_t features)
{
	struct sk_buff *segs = ERR_PTR(-EPROTONOSUPPORT);
	struct packet_offload *ptype;
	int vlan_depth = skb->mac_len;
	__be16 type = skb_network_protocol(skb, &vlan_depth);

	if (unlikely(!type))
		return ERR_PTR(-EINVAL);

	__skb_pull(skb, vlan_depth);

	rcu_read_lock();
	list_for_each_entry_rcu(ptype, &offload_base, list) {
		if (ptype->type == type && ptype->callbacks.gso_segment) {
			segs = ptype->callbacks.gso_segment(skb, features);
			break;
		}
	}
	rcu_read_unlock();

	__skb_push(skb, skb->data - skb_mac_header(skb));

	return segs;
}
EXPORT_SYMBOL(skb_mac_gso_segment);


/* openvswitch calls this on rx path, so we need a different check.
 */
static inline bool skb_needs_check(struct sk_buff *skb, bool tx_path)
{
	if (tx_path)
		return skb->ip_summed != CHECKSUM_PARTIAL &&
		       skb->ip_summed != CHECKSUM_UNNECESSARY;

	return skb->ip_summed == CHECKSUM_NONE;
}

/**
 *	__skb_gso_segment - Perform segmentation on skb.
 *	@skb: buffer to segment
 *	@features: features for the output path (see dev->features)
 *	@tx_path: whether it is called in TX path
 *
 *	This function segments the given skb and returns a list of segments.
 *
 *	It may return NULL if the skb requires no segmentation.  This is
 *	only possible when GSO is used for verifying header integrity.
 *
 *	Segmentation preserves SKB_GSO_CB_OFFSET bytes of previous skb cb.
 */
struct sk_buff *__skb_gso_segment(struct sk_buff *skb,
				  netdev_features_t features, bool tx_path)
{
	struct sk_buff *segs;

	if (unlikely(skb_needs_check(skb, tx_path))) {
		int err;

		/* We're going to init ->check field in TCP or UDP header */
		err = skb_cow_head(skb, 0);
		if (err < 0)
			return ERR_PTR(err);
	}

	/* Only report GSO partial support if it will enable us to
	 * support segmentation on this frame without needing additional
	 * work.
	 */
	if (features & NETIF_F_GSO_PARTIAL) {
		netdev_features_t partial_features = NETIF_F_GSO_ROBUST;
		struct net_device *dev = skb->dev;

		partial_features |= dev->features & dev->gso_partial_features;
		if (!skb_gso_ok(skb, features | partial_features))
			features &= ~NETIF_F_GSO_PARTIAL;
	}

	BUILD_BUG_ON(SKB_GSO_CB_OFFSET +
		     sizeof(*SKB_GSO_CB(skb)) > sizeof(skb->cb));

	SKB_GSO_CB(skb)->mac_offset = skb_headroom(skb);
	SKB_GSO_CB(skb)->encap_level = 0;

	skb_reset_mac_header(skb);
	skb_reset_mac_len(skb);

	segs = skb_mac_gso_segment(skb, features);

	if (segs != skb && unlikely(skb_needs_check(skb, tx_path) && !IS_ERR(segs)))
		skb_warn_bad_offload(skb);

	return segs;
}
EXPORT_SYMBOL(__skb_gso_segment);

/* Take action when hardware reception checksum errors are detected. */
#ifdef CONFIG_BUG
void netdev_rx_csum_fault(struct net_device *dev, struct sk_buff *skb)
{
	if (net_ratelimit()) {
		pr_err("%s: hw csum failure\n", dev ? dev->name : "<unknown>");
		skb_dump(KERN_ERR, skb, true);
		dump_stack();
	}
}
EXPORT_SYMBOL(netdev_rx_csum_fault);
#endif

/* XXX: check that highmem exists at all on the given machine. */
static int illegal_highdma(struct net_device *dev, struct sk_buff *skb)
{
#ifdef CONFIG_HIGHMEM
	int i;

	if (!(dev->features & NETIF_F_HIGHDMA)) {
		for (i = 0; i < skb_shinfo(skb)->nr_frags; i++) {
			skb_frag_t *frag = &skb_shinfo(skb)->frags[i];

			if (PageHighMem(skb_frag_page(frag)))
				return 1;
		}
	}
#endif
	return 0;
}

/* If MPLS offload request, verify we are testing hardware MPLS features
 * instead of standard features for the netdev.
 */
#if IS_ENABLED(CONFIG_NET_MPLS_GSO)
static netdev_features_t net_mpls_features(struct sk_buff *skb,
					   netdev_features_t features,
					   __be16 type)
{
	if (eth_p_mpls(type))
		features &= skb->dev->mpls_features;

	return features;
}
#else
static netdev_features_t net_mpls_features(struct sk_buff *skb,
					   netdev_features_t features,
					   __be16 type)
{
	return features;
}
#endif

static netdev_features_t harmonize_features(struct sk_buff *skb,
	netdev_features_t features)
{
	__be16 type;

	type = skb_network_protocol(skb, NULL);
	features = net_mpls_features(skb, features, type);

	if (skb->ip_summed != CHECKSUM_NONE &&
	    !can_checksum_protocol(features, type)) {
		features &= ~(NETIF_F_CSUM_MASK | NETIF_F_GSO_MASK);
	}
	if (illegal_highdma(skb->dev, skb))
		features &= ~NETIF_F_SG;

	return features;
}

netdev_features_t passthru_features_check(struct sk_buff *skb,
					  struct net_device *dev,
					  netdev_features_t features)
{
	return features;
}
EXPORT_SYMBOL(passthru_features_check);

static netdev_features_t dflt_features_check(struct sk_buff *skb,
					     struct net_device *dev,
					     netdev_features_t features)
{
	return vlan_features_check(skb, features);
}

static netdev_features_t gso_features_check(const struct sk_buff *skb,
					    struct net_device *dev,
					    netdev_features_t features)
{
	u16 gso_segs = skb_shinfo(skb)->gso_segs;

	if (gso_segs > dev->gso_max_segs)
		return features & ~NETIF_F_GSO_MASK;

	if (!skb_shinfo(skb)->gso_type) {
		skb_warn_bad_offload(skb);
		return features & ~NETIF_F_GSO_MASK;
	}

	/* Support for GSO partial features requires software
	 * intervention before we can actually process the packets
	 * so we need to strip support for any partial features now
	 * and we can pull them back in after we have partially
	 * segmented the frame.
	 */
	if (!(skb_shinfo(skb)->gso_type & SKB_GSO_PARTIAL))
		features &= ~dev->gso_partial_features;

	/* Make sure to clear the IPv4 ID mangling feature if the
	 * IPv4 header has the potential to be fragmented.
	 */
	if (skb_shinfo(skb)->gso_type & SKB_GSO_TCPV4) {
		struct iphdr *iph = skb->encapsulation ?
				    inner_ip_hdr(skb) : ip_hdr(skb);

		if (!(iph->frag_off & htons(IP_DF)))
			features &= ~NETIF_F_TSO_MANGLEID;
	}

	return features;
}

netdev_features_t netif_skb_features(struct sk_buff *skb)
{
	struct net_device *dev = skb->dev;
	netdev_features_t features = dev->features;

	if (skb_is_gso(skb))
		features = gso_features_check(skb, dev, features);

	/* If encapsulation offload request, verify we are testing
	 * hardware encapsulation features instead of standard
	 * features for the netdev
	 */
	if (skb->encapsulation)
		features &= dev->hw_enc_features;

	if (skb_vlan_tagged(skb))
		features = netdev_intersect_features(features,
						     dev->vlan_features |
						     NETIF_F_HW_VLAN_CTAG_TX |
						     NETIF_F_HW_VLAN_STAG_TX);

	if (dev->netdev_ops->ndo_features_check)
		features &= dev->netdev_ops->ndo_features_check(skb, dev,
								features);
	else
		features &= dflt_features_check(skb, dev, features);

	return harmonize_features(skb, features);
}
EXPORT_SYMBOL(netif_skb_features);

static int xmit_one(struct sk_buff *skb, struct net_device *dev,
		    struct netdev_queue *txq, bool more)
{
	unsigned int len;
	int rc;

	if (dev_nit_active(dev))
		dev_queue_xmit_nit(skb, dev);

	len = skb->len;
	PRANDOM_ADD_NOISE(skb, dev, txq, len + jiffies);
	trace_net_dev_start_xmit(skb, dev);
	rc = netdev_start_xmit(skb, dev, txq, more);
	trace_net_dev_xmit(skb, rc, dev, len);

	return rc;
}

struct sk_buff *dev_hard_start_xmit(struct sk_buff *first, struct net_device *dev,
				    struct netdev_queue *txq, int *ret)
{
	struct sk_buff *skb = first;
	int rc = NETDEV_TX_OK;

	while (skb) {
		struct sk_buff *next = skb->next;

		skb_mark_not_on_list(skb);
		rc = xmit_one(skb, dev, txq, next != NULL);
		if (unlikely(!dev_xmit_complete(rc))) {
			skb->next = next;
			goto out;
		}

		skb = next;
		if (netif_tx_queue_stopped(txq) && skb) {
			rc = NETDEV_TX_BUSY;
			break;
		}
	}

out:
	*ret = rc;
	return skb;
}

static struct sk_buff *validate_xmit_vlan(struct sk_buff *skb,
					  netdev_features_t features)
{
	if (skb_vlan_tag_present(skb) &&
	    !vlan_hw_offload_capable(features, skb->vlan_proto))
		skb = __vlan_hwaccel_push_inside(skb);
	return skb;
}

int skb_csum_hwoffload_help(struct sk_buff *skb,
			    const netdev_features_t features)
{
	if (unlikely(skb->csum_not_inet))
		return !!(features & NETIF_F_SCTP_CRC) ? 0 :
			skb_crc32c_csum_help(skb);

	return !!(features & NETIF_F_CSUM_MASK) ? 0 : skb_checksum_help(skb);
}
EXPORT_SYMBOL(skb_csum_hwoffload_help);

static struct sk_buff *validate_xmit_skb(struct sk_buff *skb, struct net_device *dev, bool *again)
{
	netdev_features_t features;

	features = netif_skb_features(skb);
	skb = validate_xmit_vlan(skb, features);
	if (unlikely(!skb))
		goto out_null;

	skb = sk_validate_xmit_skb(skb, dev);
	if (unlikely(!skb))
		goto out_null;

	if (netif_needs_gso(skb, features)) {
		struct sk_buff *segs;

		segs = skb_gso_segment(skb, features);
		if (IS_ERR(segs)) {
			goto out_kfree_skb;
		} else if (segs) {
			consume_skb(skb);
			skb = segs;
		}
	} else {
		if (skb_needs_linearize(skb, features) &&
		    __skb_linearize(skb))
			goto out_kfree_skb;

		/* If packet is not checksummed and device does not
		 * support checksumming for this protocol, complete
		 * checksumming here.
		 */
		if (skb->ip_summed == CHECKSUM_PARTIAL) {
			if (skb->encapsulation)
				skb_set_inner_transport_header(skb,
							       skb_checksum_start_offset(skb));
			else
				skb_set_transport_header(skb,
							 skb_checksum_start_offset(skb));
			if (skb_csum_hwoffload_help(skb, features))
				goto out_kfree_skb;
		}
	}

	skb = validate_xmit_xfrm(skb, features, again);

	return skb;

out_kfree_skb:
	kfree_skb(skb);
out_null:
	atomic_long_inc(&dev->tx_dropped);
	return NULL;
}

struct sk_buff *validate_xmit_skb_list(struct sk_buff *skb, struct net_device *dev, bool *again)
{
	struct sk_buff *next, *head = NULL, *tail;

	for (; skb != NULL; skb = next) {
		next = skb->next;
		skb_mark_not_on_list(skb);

		/* in case skb wont be segmented, point to itself */
		skb->prev = skb;

		skb = validate_xmit_skb(skb, dev, again);
		if (!skb)
			continue;

		if (!head)
			head = skb;
		else
			tail->next = skb;
		/* If skb was segmented, skb->prev points to
		 * the last segment. If not, it still contains skb.
		 */
		tail = skb->prev;
	}
	return head;
}
EXPORT_SYMBOL_GPL(validate_xmit_skb_list);

static void qdisc_pkt_len_init(struct sk_buff *skb)
{
	const struct skb_shared_info *shinfo = skb_shinfo(skb);

	qdisc_skb_cb(skb)->pkt_len = skb->len;

	/* To get more precise estimation of bytes sent on wire,
	 * we add to pkt_len the headers size of all segments
	 */
	if (shinfo->gso_size && skb_transport_header_was_set(skb)) {
		unsigned int hdr_len;
		u16 gso_segs = shinfo->gso_segs;

		/* mac layer + network layer */
		hdr_len = skb_transport_header(skb) - skb_mac_header(skb);

		/* + transport layer */
		if (likely(shinfo->gso_type & (SKB_GSO_TCPV4 | SKB_GSO_TCPV6))) {
			const struct tcphdr *th;
			struct tcphdr _tcphdr;

			th = skb_header_pointer(skb, skb_transport_offset(skb),
						sizeof(_tcphdr), &_tcphdr);
			if (likely(th))
				hdr_len += __tcp_hdrlen(th);
		} else {
			struct udphdr _udphdr;

			if (skb_header_pointer(skb, skb_transport_offset(skb),
					       sizeof(_udphdr), &_udphdr))
				hdr_len += sizeof(struct udphdr);
		}

		if (shinfo->gso_type & SKB_GSO_DODGY)
			gso_segs = DIV_ROUND_UP(skb->len - hdr_len,
						shinfo->gso_size);

		qdisc_skb_cb(skb)->pkt_len += (gso_segs - 1) * hdr_len;
	}
}

static inline int __dev_xmit_skb(struct sk_buff *skb, struct Qdisc *q,
				 struct net_device *dev,
				 struct netdev_queue *txq)
{
	spinlock_t *root_lock = qdisc_lock(q);
	struct sk_buff *to_free = NULL;
	bool contended;
	int rc;

	qdisc_calculate_pkt_len(skb, q);

	if (q->flags & TCQ_F_NOLOCK) {
		rc = q->enqueue(skb, q, &to_free) & NET_XMIT_MASK;
		qdisc_run(q);

		if (unlikely(to_free))
			kfree_skb_list(to_free);
		return rc;
	}

	/*
	 * Heuristic to force contended enqueues to serialize on a
	 * separate lock before trying to get qdisc main lock.
	 * This permits qdisc->running owner to get the lock more
	 * often and dequeue packets faster.
	 */
	contended = qdisc_is_running(q);
	if (unlikely(contended))
		spin_lock(&q->busylock);

	spin_lock(root_lock);
	if (unlikely(test_bit(__QDISC_STATE_DEACTIVATED, &q->state))) {
		__qdisc_drop(skb, &to_free);
		rc = NET_XMIT_DROP;
	} else if ((q->flags & TCQ_F_CAN_BYPASS) && !qdisc_qlen(q) &&
		   qdisc_run_begin(q)) {
		/*
		 * This is a work-conserving queue; there are no old skbs
		 * waiting to be sent out; and the qdisc is not running -
		 * xmit the skb directly.
		 */

		qdisc_bstats_update(q, skb);

		if (sch_direct_xmit(skb, q, dev, txq, root_lock, true)) {
			if (unlikely(contended)) {
				spin_unlock(&q->busylock);
				contended = false;
			}
			__qdisc_run(q);
		}

		qdisc_run_end(q);
		rc = NET_XMIT_SUCCESS;
	} else {
		rc = q->enqueue(skb, q, &to_free) & NET_XMIT_MASK;
		if (qdisc_run_begin(q)) {
			if (unlikely(contended)) {
				spin_unlock(&q->busylock);
				contended = false;
			}
			__qdisc_run(q);
			qdisc_run_end(q);
		}
	}
	spin_unlock(root_lock);
	if (unlikely(to_free))
		kfree_skb_list(to_free);
	if (unlikely(contended))
		spin_unlock(&q->busylock);
	return rc;
}

#if IS_ENABLED(CONFIG_CGROUP_NET_PRIO)
static void skb_update_prio(struct sk_buff *skb)
{
	const struct netprio_map *map;
	const struct sock *sk;
	unsigned int prioidx;

	if (skb->priority)
		return;
	map = rcu_dereference_bh(skb->dev->priomap);
	if (!map)
		return;
	sk = skb_to_full_sk(skb);
	if (!sk)
		return;

	prioidx = sock_cgroup_prioidx(&sk->sk_cgrp_data);

	if (prioidx < map->priomap_len)
		skb->priority = map->priomap[prioidx];
}
#else
#define skb_update_prio(skb)
#endif

/**
 *	dev_loopback_xmit - loop back @skb
 *	@net: network namespace this loopback is happening in
 *	@sk:  sk needed to be a netfilter okfn
 *	@skb: buffer to transmit
 */
int dev_loopback_xmit(struct net *net, struct sock *sk, struct sk_buff *skb)
{
	skb_reset_mac_header(skb);
	__skb_pull(skb, skb_network_offset(skb));
	skb->pkt_type = PACKET_LOOPBACK;
	skb->ip_summed = CHECKSUM_UNNECESSARY;
	WARN_ON(!skb_dst(skb));
	skb_dst_force(skb);
	netif_rx_ni(skb);
	return 0;
}
EXPORT_SYMBOL(dev_loopback_xmit);

#ifdef CONFIG_NET_EGRESS
static struct sk_buff *
sch_handle_egress(struct sk_buff *skb, int *ret, struct net_device *dev)
{
	struct mini_Qdisc *miniq = rcu_dereference_bh(dev->miniq_egress);
	struct tcf_result cl_res;

	if (!miniq)
		return skb;

	/* qdisc_skb_cb(skb)->pkt_len was already set by the caller. */
	qdisc_skb_cb(skb)->mru = 0;
	mini_qdisc_bstats_cpu_update(miniq, skb);

	switch (tcf_classify(skb, miniq->filter_list, &cl_res, false)) {
	case TC_ACT_OK:
	case TC_ACT_RECLASSIFY:
		skb->tc_index = TC_H_MIN(cl_res.classid);
		break;
	case TC_ACT_SHOT:
		mini_qdisc_qstats_cpu_drop(miniq);
		*ret = NET_XMIT_DROP;
		kfree_skb(skb);
		return NULL;
	case TC_ACT_STOLEN:
	case TC_ACT_QUEUED:
	case TC_ACT_TRAP:
		*ret = NET_XMIT_SUCCESS;
		consume_skb(skb);
		return NULL;
	case TC_ACT_REDIRECT:
		/* No need to push/pop skb's mac_header here on egress! */
		skb_do_redirect(skb);
		*ret = NET_XMIT_SUCCESS;
		return NULL;
	default:
		break;
	}

	return skb;
}
#endif /* CONFIG_NET_EGRESS */

#ifdef CONFIG_XPS
static int __get_xps_queue_idx(struct net_device *dev, struct sk_buff *skb,
			       struct xps_dev_maps *dev_maps, unsigned int tci)
{
	struct xps_map *map;
	int queue_index = -1;

	if (dev->num_tc) {
		tci *= dev->num_tc;
		tci += netdev_get_prio_tc_map(dev, skb->priority);
	}

	map = rcu_dereference(dev_maps->attr_map[tci]);
	if (map) {
		if (map->len == 1)
			queue_index = map->queues[0];
		else
			queue_index = map->queues[reciprocal_scale(
						skb_get_hash(skb), map->len)];
		if (unlikely(queue_index >= dev->real_num_tx_queues))
			queue_index = -1;
	}
	return queue_index;
}
#endif

static int get_xps_queue(struct net_device *dev, struct net_device *sb_dev,
			 struct sk_buff *skb)
{
#ifdef CONFIG_XPS
	struct xps_dev_maps *dev_maps;
	struct sock *sk = skb->sk;
	int queue_index = -1;

	if (!static_key_false(&xps_needed))
		return -1;

	rcu_read_lock();
	if (!static_key_false(&xps_rxqs_needed))
		goto get_cpus_map;

	dev_maps = rcu_dereference(sb_dev->xps_rxqs_map);
	if (dev_maps) {
		int tci = sk_rx_queue_get(sk);

		if (tci >= 0 && tci < dev->num_rx_queues)
			queue_index = __get_xps_queue_idx(dev, skb, dev_maps,
							  tci);
	}

get_cpus_map:
	if (queue_index < 0) {
		dev_maps = rcu_dereference(sb_dev->xps_cpus_map);
		if (dev_maps) {
			unsigned int tci = skb->sender_cpu - 1;

			queue_index = __get_xps_queue_idx(dev, skb, dev_maps,
							  tci);
		}
	}
	rcu_read_unlock();

	return queue_index;
#else
	return -1;
#endif
}

u16 dev_pick_tx_zero(struct net_device *dev, struct sk_buff *skb,
		     struct net_device *sb_dev)
{
	return 0;
}
EXPORT_SYMBOL(dev_pick_tx_zero);

u16 dev_pick_tx_cpu_id(struct net_device *dev, struct sk_buff *skb,
		       struct net_device *sb_dev)
{
	return (u16)raw_smp_processor_id() % dev->real_num_tx_queues;
}
EXPORT_SYMBOL(dev_pick_tx_cpu_id);

u16 netdev_pick_tx(struct net_device *dev, struct sk_buff *skb,
		     struct net_device *sb_dev)
{
	struct sock *sk = skb->sk;
	int queue_index = sk_tx_queue_get(sk);

	sb_dev = sb_dev ? : dev;

	if (queue_index < 0 || skb->ooo_okay ||
	    queue_index >= dev->real_num_tx_queues) {
		int new_index = get_xps_queue(dev, sb_dev, skb);

		if (new_index < 0)
			new_index = skb_tx_hash(dev, sb_dev, skb);

		if (queue_index != new_index && sk &&
		    sk_fullsock(sk) &&
		    rcu_access_pointer(sk->sk_dst_cache))
			sk_tx_queue_set(sk, new_index);

		queue_index = new_index;
	}

	return queue_index;
}
EXPORT_SYMBOL(netdev_pick_tx);

struct netdev_queue *netdev_core_pick_tx(struct net_device *dev,
					 struct sk_buff *skb,
					 struct net_device *sb_dev)
{
	int queue_index = 0;

#ifdef CONFIG_XPS
	u32 sender_cpu = skb->sender_cpu - 1;

	if (sender_cpu >= (u32)NR_CPUS)
		skb->sender_cpu = raw_smp_processor_id() + 1;
#endif

	if (dev->real_num_tx_queues != 1) {
		const struct net_device_ops *ops = dev->netdev_ops;

		if (ops->ndo_select_queue)
			queue_index = ops->ndo_select_queue(dev, skb, sb_dev);
		else
			queue_index = netdev_pick_tx(dev, skb, sb_dev);

		queue_index = netdev_cap_txqueue(dev, queue_index);
	}

	skb_set_queue_mapping(skb, queue_index);
	return netdev_get_tx_queue(dev, queue_index);
}

/**
 *	__dev_queue_xmit - transmit a buffer
 *	@skb: buffer to transmit
 *	@sb_dev: suboordinate device used for L2 forwarding offload
 *
 *	Queue a buffer for transmission to a network device. The caller must
 *	have set the device and priority and built the buffer before calling
 *	this function. The function can be called from an interrupt.
 *
 *	A negative errno code is returned on a failure. A success does not
 *	guarantee the frame will be transmitted as it may be dropped due
 *	to congestion or traffic shaping.
 *
 * -----------------------------------------------------------------------------------
 *      I notice this method can also return errors from the queue disciplines,
 *      including NET_XMIT_DROP, which is a positive value.  So, errors can also
 *      be positive.
 *
 *      Regardless of the return value, the skb is consumed, so it is currently
 *      difficult to retry a send to this method.  (You can bump the ref count
 *      before sending to hold a reference for retry if you are careful.)
 *
 *      When calling this method, interrupts MUST be enabled.  This is because
 *      the BH enable code must have IRQs enabled so that it will not deadlock.
 *          --BLG
 */
static int __dev_queue_xmit(struct sk_buff *skb, struct net_device *sb_dev)
{
	struct net_device *dev = skb->dev;
	struct netdev_queue *txq;
	struct Qdisc *q;
	int rc = -ENOMEM;
	bool again = false;

	skb_reset_mac_header(skb);

	if (unlikely(skb_shinfo(skb)->tx_flags & SKBTX_SCHED_TSTAMP))
		__skb_tstamp_tx(skb, NULL, skb->sk, SCM_TSTAMP_SCHED);

	/* Disable soft irqs for various locks below. Also
	 * stops preemption for RCU.
	 */
	rcu_read_lock_bh();

	skb_update_prio(skb);

	qdisc_pkt_len_init(skb);
#ifdef CONFIG_NET_CLS_ACT
	skb->tc_at_ingress = 0;
# ifdef CONFIG_NET_EGRESS
	if (static_branch_unlikely(&egress_needed_key)) {
		skb = sch_handle_egress(skb, &rc, dev);
		if (!skb)
			goto out;
	}
# endif
#endif
	/* If device/qdisc don't need skb->dst, release it right now while
	 * its hot in this cpu cache.
	 */
	if (dev->priv_flags & IFF_XMIT_DST_RELEASE)
		skb_dst_drop(skb);
	else
		skb_dst_force(skb);

	txq = netdev_core_pick_tx(dev, skb, sb_dev);
	q = rcu_dereference_bh(txq->qdisc);

	trace_net_dev_queue(skb);
	if (q->enqueue) {
		rc = __dev_xmit_skb(skb, q, dev, txq);
		goto out;
	}

	/* The device has no queue. Common case for software devices:
	 * loopback, all the sorts of tunnels...

	 * Really, it is unlikely that netif_tx_lock protection is necessary
	 * here.  (f.e. loopback and IP tunnels are clean ignoring statistics
	 * counters.)
	 * However, it is possible, that they rely on protection
	 * made by us here.

	 * Check this and shot the lock. It is not prone from deadlocks.
	 *Either shot noqueue qdisc, it is even simpler 8)
	 */
	if (dev->flags & IFF_UP) {
		int cpu = smp_processor_id(); /* ok because BHs are off */

		if (txq->xmit_lock_owner != cpu) {
			if (dev_xmit_recursion())
				goto recursion_alert;

			skb = validate_xmit_skb(skb, dev, &again);
			if (!skb)
				goto out;

			PRANDOM_ADD_NOISE(skb, dev, txq, jiffies);
			HARD_TX_LOCK(dev, txq, cpu);

			if (!netif_xmit_stopped(txq)) {
				dev_xmit_recursion_inc();
				skb = dev_hard_start_xmit(skb, dev, txq, &rc);
				dev_xmit_recursion_dec();
				if (dev_xmit_complete(rc)) {
					HARD_TX_UNLOCK(dev, txq);
					goto out;
				}
			}
			HARD_TX_UNLOCK(dev, txq);
			net_crit_ratelimited("Virtual device %s asks to queue packet!\n",
					     dev->name);
		} else {
			/* Recursion is detected! It is possible,
			 * unfortunately
			 */
recursion_alert:
			net_crit_ratelimited("Dead loop on virtual device %s, fix it urgently!\n",
					     dev->name);
		}
	}

	rc = -ENETDOWN;
	rcu_read_unlock_bh();

	atomic_long_inc(&dev->tx_dropped);
	kfree_skb_list(skb);
	return rc;
out:
	rcu_read_unlock_bh();
	return rc;
}

int dev_queue_xmit(struct sk_buff *skb)
{
	return __dev_queue_xmit(skb, NULL);
}
EXPORT_SYMBOL(dev_queue_xmit);

int dev_queue_xmit_accel(struct sk_buff *skb, struct net_device *sb_dev)
{
	return __dev_queue_xmit(skb, sb_dev);
}
EXPORT_SYMBOL(dev_queue_xmit_accel);

int __dev_direct_xmit(struct sk_buff *skb, u16 queue_id)
{
	struct net_device *dev = skb->dev;
	struct sk_buff *orig_skb = skb;
	struct netdev_queue *txq;
	int ret = NETDEV_TX_BUSY;
	bool again = false;

	if (unlikely(!netif_running(dev) ||
		     !netif_carrier_ok(dev)))
		goto drop;

	skb = validate_xmit_skb_list(skb, dev, &again);
	if (skb != orig_skb)
		goto drop;

	skb_set_queue_mapping(skb, queue_id);
	txq = skb_get_tx_queue(dev, skb);
	PRANDOM_ADD_NOISE(skb, dev, txq, jiffies);

	local_bh_disable();

	dev_xmit_recursion_inc();
	HARD_TX_LOCK(dev, txq, smp_processor_id());
	if (!netif_xmit_frozen_or_drv_stopped(txq))
		ret = netdev_start_xmit(skb, dev, txq, false);
	HARD_TX_UNLOCK(dev, txq);
	dev_xmit_recursion_dec();

	local_bh_enable();
	return ret;
drop:
	atomic_long_inc(&dev->tx_dropped);
	kfree_skb_list(skb);
	return NET_XMIT_DROP;
}
EXPORT_SYMBOL(__dev_direct_xmit);

/*************************************************************************
 *			Receiver routines
 *************************************************************************/

int netdev_max_backlog __read_mostly = 1000;
EXPORT_SYMBOL(netdev_max_backlog);

int netdev_tstamp_prequeue __read_mostly = 1;
int netdev_budget __read_mostly = 300;
/* Must be at least 2 jiffes to guarantee 1 jiffy timeout */
unsigned int __read_mostly netdev_budget_usecs = 2 * USEC_PER_SEC / HZ;
int weight_p __read_mostly = 64;           /* old backlog weight */
int dev_weight_rx_bias __read_mostly = 1;  /* bias for backlog weight */
int dev_weight_tx_bias __read_mostly = 1;  /* bias for output_queue quota */
int dev_rx_weight __read_mostly = 64;
int dev_tx_weight __read_mostly = 64;
/* Maximum number of GRO_NORMAL skbs to batch up for list-RX */
int gro_normal_batch __read_mostly = 8;

/* Called with irq disabled */
static inline void ____napi_schedule(struct softnet_data *sd,
				     struct napi_struct *napi)
{
	list_add_tail(&napi->poll_list, &sd->poll_list);
	__raise_softirq_irqoff(NET_RX_SOFTIRQ);
}

#ifdef CONFIG_RPS

/* One global table that all flow-based protocols share. */
struct rps_sock_flow_table __rcu *rps_sock_flow_table __read_mostly;
EXPORT_SYMBOL(rps_sock_flow_table);
u32 rps_cpu_mask __read_mostly;
EXPORT_SYMBOL(rps_cpu_mask);

struct static_key_false rps_needed __read_mostly;
EXPORT_SYMBOL(rps_needed);
struct static_key_false rfs_needed __read_mostly;
EXPORT_SYMBOL(rfs_needed);

static struct rps_dev_flow *
set_rps_cpu(struct net_device *dev, struct sk_buff *skb,
	    struct rps_dev_flow *rflow, u16 next_cpu)
{
	if (next_cpu < nr_cpu_ids) {
#ifdef CONFIG_RFS_ACCEL
		struct netdev_rx_queue *rxqueue;
		struct rps_dev_flow_table *flow_table;
		struct rps_dev_flow *old_rflow;
		u32 flow_id;
		u16 rxq_index;
		int rc;

		/* Should we steer this flow to a different hardware queue? */
		if (!skb_rx_queue_recorded(skb) || !dev->rx_cpu_rmap ||
		    !(dev->features & NETIF_F_NTUPLE))
			goto out;
		rxq_index = cpu_rmap_lookup_index(dev->rx_cpu_rmap, next_cpu);
		if (rxq_index == skb_get_rx_queue(skb))
			goto out;

		rxqueue = dev->_rx + rxq_index;
		flow_table = rcu_dereference(rxqueue->rps_flow_table);
		if (!flow_table)
			goto out;
		flow_id = skb_get_hash(skb) & flow_table->mask;
		rc = dev->netdev_ops->ndo_rx_flow_steer(dev, skb,
							rxq_index, flow_id);
		if (rc < 0)
			goto out;
		old_rflow = rflow;
		rflow = &flow_table->flows[flow_id];
		rflow->filter = rc;
		if (old_rflow->filter == rflow->filter)
			old_rflow->filter = RPS_NO_FILTER;
	out:
#endif
		rflow->last_qtail =
			per_cpu(softnet_data, next_cpu).input_queue_head;
	}

	rflow->cpu = next_cpu;
	return rflow;
}

/*
 * get_rps_cpu is called from netif_receive_skb and returns the target
 * CPU from the RPS map of the receiving queue for a given skb.
 * rcu_read_lock must be held on entry.
 */
static int get_rps_cpu(struct net_device *dev, struct sk_buff *skb,
		       struct rps_dev_flow **rflowp)
{
	const struct rps_sock_flow_table *sock_flow_table;
	struct netdev_rx_queue *rxqueue = dev->_rx;
	struct rps_dev_flow_table *flow_table;
	struct rps_map *map;
	int cpu = -1;
	u32 tcpu;
	u32 hash;

	if (skb_rx_queue_recorded(skb)) {
		u16 index = skb_get_rx_queue(skb);

		if (unlikely(index >= dev->real_num_rx_queues)) {
			WARN_ONCE(dev->real_num_rx_queues > 1,
				  "%s received packet on queue %u, but number "
				  "of RX queues is %u\n",
				  dev->name, index, dev->real_num_rx_queues);
			goto done;
		}
		rxqueue += index;
	}

	/* Avoid computing hash if RFS/RPS is not active for this rxqueue */

	flow_table = rcu_dereference(rxqueue->rps_flow_table);
	map = rcu_dereference(rxqueue->rps_map);
	if (!flow_table && !map)
		goto done;

	skb_reset_network_header(skb);
	hash = skb_get_hash(skb);
	if (!hash)
		goto done;

	sock_flow_table = rcu_dereference(rps_sock_flow_table);
	if (flow_table && sock_flow_table) {
		struct rps_dev_flow *rflow;
		u32 next_cpu;
		u32 ident;

		/* First check into global flow table if there is a match */
		ident = sock_flow_table->ents[hash & sock_flow_table->mask];
		if ((ident ^ hash) & ~rps_cpu_mask)
			goto try_rps;

		next_cpu = ident & rps_cpu_mask;

		/* OK, now we know there is a match,
		 * we can look at the local (per receive queue) flow table
		 */
		rflow = &flow_table->flows[hash & flow_table->mask];
		tcpu = rflow->cpu;

		/*
		 * If the desired CPU (where last recvmsg was done) is
		 * different from current CPU (one in the rx-queue flow
		 * table entry), switch if one of the following holds:
		 *   - Current CPU is unset (>= nr_cpu_ids).
		 *   - Current CPU is offline.
		 *   - The current CPU's queue tail has advanced beyond the
		 *     last packet that was enqueued using this table entry.
		 *     This guarantees that all previous packets for the flow
		 *     have been dequeued, thus preserving in order delivery.
		 */
		if (unlikely(tcpu != next_cpu) &&
		    (tcpu >= nr_cpu_ids || !cpu_online(tcpu) ||
		     ((int)(per_cpu(softnet_data, tcpu).input_queue_head -
		      rflow->last_qtail)) >= 0)) {
			tcpu = next_cpu;
			rflow = set_rps_cpu(dev, skb, rflow, next_cpu);
		}

		if (tcpu < nr_cpu_ids && cpu_online(tcpu)) {
			*rflowp = rflow;
			cpu = tcpu;
			goto done;
		}
	}

try_rps:

	if (map) {
		tcpu = map->cpus[reciprocal_scale(hash, map->len)];
		if (cpu_online(tcpu)) {
			cpu = tcpu;
			goto done;
		}
	}

done:
	return cpu;
}

#ifdef CONFIG_RFS_ACCEL

/**
 * rps_may_expire_flow - check whether an RFS hardware filter may be removed
 * @dev: Device on which the filter was set
 * @rxq_index: RX queue index
 * @flow_id: Flow ID passed to ndo_rx_flow_steer()
 * @filter_id: Filter ID returned by ndo_rx_flow_steer()
 *
 * Drivers that implement ndo_rx_flow_steer() should periodically call
 * this function for each installed filter and remove the filters for
 * which it returns %true.
 */
bool rps_may_expire_flow(struct net_device *dev, u16 rxq_index,
			 u32 flow_id, u16 filter_id)
{
	struct netdev_rx_queue *rxqueue = dev->_rx + rxq_index;
	struct rps_dev_flow_table *flow_table;
	struct rps_dev_flow *rflow;
	bool expire = true;
	unsigned int cpu;

	rcu_read_lock();
	flow_table = rcu_dereference(rxqueue->rps_flow_table);
	if (flow_table && flow_id <= flow_table->mask) {
		rflow = &flow_table->flows[flow_id];
		cpu = READ_ONCE(rflow->cpu);
		if (rflow->filter == filter_id && cpu < nr_cpu_ids &&
		    ((int)(per_cpu(softnet_data, cpu).input_queue_head -
			   rflow->last_qtail) <
		     (int)(10 * flow_table->mask)))
			expire = false;
	}
	rcu_read_unlock();
	return expire;
}
EXPORT_SYMBOL(rps_may_expire_flow);

#endif /* CONFIG_RFS_ACCEL */

/* Called from hardirq (IPI) context */
static void rps_trigger_softirq(void *data)
{
	struct softnet_data *sd = data;

	____napi_schedule(sd, &sd->backlog);
	sd->received_rps++;
}

#endif /* CONFIG_RPS */

/*
 * Check if this softnet_data structure is another cpu one
 * If yes, queue it to our IPI list and return 1
 * If no, return 0
 */
static int rps_ipi_queued(struct softnet_data *sd)
{
#ifdef CONFIG_RPS
	struct softnet_data *mysd = this_cpu_ptr(&softnet_data);

	if (sd != mysd) {
		sd->rps_ipi_next = mysd->rps_ipi_list;
		mysd->rps_ipi_list = sd;

		__raise_softirq_irqoff(NET_RX_SOFTIRQ);
		return 1;
	}
#endif /* CONFIG_RPS */
	return 0;
}

#ifdef CONFIG_NET_FLOW_LIMIT
int netdev_flow_limit_table_len __read_mostly = (1 << 12);
#endif

static bool skb_flow_limit(struct sk_buff *skb, unsigned int qlen)
{
#ifdef CONFIG_NET_FLOW_LIMIT
	struct sd_flow_limit *fl;
	struct softnet_data *sd;
	unsigned int old_flow, new_flow;

	if (qlen < (netdev_max_backlog >> 1))
		return false;

	sd = this_cpu_ptr(&softnet_data);

	rcu_read_lock();
	fl = rcu_dereference(sd->flow_limit);
	if (fl) {
		new_flow = skb_get_hash(skb) & (fl->num_buckets - 1);
		old_flow = fl->history[fl->history_head];
		fl->history[fl->history_head] = new_flow;

		fl->history_head++;
		fl->history_head &= FLOW_LIMIT_HISTORY - 1;

		if (likely(fl->buckets[old_flow]))
			fl->buckets[old_flow]--;

		if (++fl->buckets[new_flow] > (FLOW_LIMIT_HISTORY >> 1)) {
			fl->count++;
			rcu_read_unlock();
			return true;
		}
	}
	rcu_read_unlock();
#endif
	return false;
}

/*
 * enqueue_to_backlog is called to queue an skb to a per CPU backlog
 * queue (may be a remote CPU queue).
 */
static int enqueue_to_backlog(struct sk_buff *skb, int cpu,
			      unsigned int *qtail)
{
	struct softnet_data *sd;
	unsigned long flags;
	unsigned int qlen;

	sd = &per_cpu(softnet_data, cpu);

	local_irq_save(flags);

	rps_lock(sd);
	if (!netif_running(skb->dev))
		goto drop;
	qlen = skb_queue_len(&sd->input_pkt_queue);
	if (qlen <= netdev_max_backlog && !skb_flow_limit(skb, qlen)) {
		if (qlen) {
enqueue:
			__skb_queue_tail(&sd->input_pkt_queue, skb);
			input_queue_tail_incr_save(sd, qtail);
			rps_unlock(sd);
			local_irq_restore(flags);
			return NET_RX_SUCCESS;
		}

		/* Schedule NAPI for backlog device
		 * We can use non atomic operation since we own the queue lock
		 */
		if (!__test_and_set_bit(NAPI_STATE_SCHED, &sd->backlog.state)) {
			if (!rps_ipi_queued(sd))
				____napi_schedule(sd, &sd->backlog);
		}
		goto enqueue;
	}

drop:
	sd->dropped++;
	rps_unlock(sd);

	local_irq_restore(flags);

	atomic_long_inc(&skb->dev->rx_dropped);
	kfree_skb(skb);
	return NET_RX_DROP;
}

static struct netdev_rx_queue *netif_get_rxqueue(struct sk_buff *skb)
{
	struct net_device *dev = skb->dev;
	struct netdev_rx_queue *rxqueue;

	rxqueue = dev->_rx;

	if (skb_rx_queue_recorded(skb)) {
		u16 index = skb_get_rx_queue(skb);

		if (unlikely(index >= dev->real_num_rx_queues)) {
			WARN_ONCE(dev->real_num_rx_queues > 1,
				  "%s received packet on queue %u, but number "
				  "of RX queues is %u\n",
				  dev->name, index, dev->real_num_rx_queues);

			return rxqueue; /* Return first rxqueue */
		}
		rxqueue += index;
	}
	return rxqueue;
}

static u32 netif_receive_generic_xdp(struct sk_buff *skb,
				     struct xdp_buff *xdp,
				     struct bpf_prog *xdp_prog)
{
	struct netdev_rx_queue *rxqueue;
	void *orig_data, *orig_data_end;
	u32 metalen, act = XDP_DROP;
	__be16 orig_eth_type;
	struct ethhdr *eth;
	bool orig_bcast;
	int hlen, off;
	u32 mac_len;

	/* Reinjected packets coming from act_mirred or similar should
	 * not get XDP generic processing.
	 */
	if (skb_is_redirected(skb))
		return XDP_PASS;

	/* XDP packets must be linear and must have sufficient headroom
	 * of XDP_PACKET_HEADROOM bytes. This is the guarantee that also
	 * native XDP provides, thus we need to do it here as well.
	 */
	if (skb_cloned(skb) || skb_is_nonlinear(skb) ||
	    skb_headroom(skb) < XDP_PACKET_HEADROOM) {
		int hroom = XDP_PACKET_HEADROOM - skb_headroom(skb);
		int troom = skb->tail + skb->data_len - skb->end;

		/* In case we have to go down the path and also linearize,
		 * then lets do the pskb_expand_head() work just once here.
		 */
		if (pskb_expand_head(skb,
				     hroom > 0 ? ALIGN(hroom, NET_SKB_PAD) : 0,
				     troom > 0 ? troom + 128 : 0, GFP_ATOMIC))
			goto do_drop;
		if (skb_linearize(skb))
			goto do_drop;
	}

	/* The XDP program wants to see the packet starting at the MAC
	 * header.
	 */
	mac_len = skb->data - skb_mac_header(skb);
	hlen = skb_headlen(skb) + mac_len;
	xdp->data = skb->data - mac_len;
	xdp->data_meta = xdp->data;
	xdp->data_end = xdp->data + hlen;
	xdp->data_hard_start = skb->data - skb_headroom(skb);

	/* SKB "head" area always have tailroom for skb_shared_info */
	xdp->frame_sz  = (void *)skb_end_pointer(skb) - xdp->data_hard_start;
	xdp->frame_sz += SKB_DATA_ALIGN(sizeof(struct skb_shared_info));

	orig_data_end = xdp->data_end;
	orig_data = xdp->data;
	eth = (struct ethhdr *)xdp->data;
	orig_bcast = is_multicast_ether_addr_64bits(eth->h_dest);
	orig_eth_type = eth->h_proto;

	rxqueue = netif_get_rxqueue(skb);
	xdp->rxq = &rxqueue->xdp_rxq;

	act = bpf_prog_run_xdp(xdp_prog, xdp);

	/* check if bpf_xdp_adjust_head was used */
	off = xdp->data - orig_data;
	if (off) {
		if (off > 0)
			__skb_pull(skb, off);
		else if (off < 0)
			__skb_push(skb, -off);

		skb->mac_header += off;
		skb_reset_network_header(skb);
	}

	/* check if bpf_xdp_adjust_tail was used */
	off = xdp->data_end - orig_data_end;
	if (off != 0) {
		skb_set_tail_pointer(skb, xdp->data_end - xdp->data);
		skb->len += off; /* positive on grow, negative on shrink */
	}

	/* check if XDP changed eth hdr such SKB needs update */
	eth = (struct ethhdr *)xdp->data;
	if ((orig_eth_type != eth->h_proto) ||
	    (orig_bcast != is_multicast_ether_addr_64bits(eth->h_dest))) {
		__skb_push(skb, ETH_HLEN);
		skb->protocol = eth_type_trans(skb, skb->dev);
	}

	switch (act) {
	case XDP_REDIRECT:
	case XDP_TX:
		__skb_push(skb, mac_len);
		break;
	case XDP_PASS:
		metalen = xdp->data - xdp->data_meta;
		if (metalen)
			skb_metadata_set(skb, metalen);
		break;
	default:
		bpf_warn_invalid_xdp_action(act);
		fallthrough;
	case XDP_ABORTED:
		trace_xdp_exception(skb->dev, xdp_prog, act);
		fallthrough;
	case XDP_DROP:
	do_drop:
		kfree_skb(skb);
		break;
	}

	return act;
}

/* When doing generic XDP we have to bypass the qdisc layer and the
 * network taps in order to match in-driver-XDP behavior.
 */
void generic_xdp_tx(struct sk_buff *skb, struct bpf_prog *xdp_prog)
{
	struct net_device *dev = skb->dev;
	struct netdev_queue *txq;
	bool free_skb = true;
	int cpu, rc;

	txq = netdev_core_pick_tx(dev, skb, NULL);
	cpu = smp_processor_id();
	HARD_TX_LOCK(dev, txq, cpu);
	if (!netif_xmit_stopped(txq)) {
		rc = netdev_start_xmit(skb, dev, txq, 0);
		if (dev_xmit_complete(rc))
			free_skb = false;
	}
	HARD_TX_UNLOCK(dev, txq);
	if (free_skb) {
		trace_xdp_exception(dev, xdp_prog, XDP_TX);
		kfree_skb(skb);
	}
}

static DEFINE_STATIC_KEY_FALSE(generic_xdp_needed_key);

int do_xdp_generic(struct bpf_prog *xdp_prog, struct sk_buff *skb)
{
	if (xdp_prog) {
		struct xdp_buff xdp;
		u32 act;
		int err;

		act = netif_receive_generic_xdp(skb, &xdp, xdp_prog);
		if (act != XDP_PASS) {
			switch (act) {
			case XDP_REDIRECT:
				err = xdp_do_generic_redirect(skb->dev, skb,
							      &xdp, xdp_prog);
				if (err)
					goto out_redir;
				break;
			case XDP_TX:
				generic_xdp_tx(skb, xdp_prog);
				break;
			}
			return XDP_DROP;
		}
	}
	return XDP_PASS;
out_redir:
	kfree_skb(skb);
	return XDP_DROP;
}
EXPORT_SYMBOL_GPL(do_xdp_generic);

static int netif_rx_internal(struct sk_buff *skb)
{
	int ret;

	net_timestamp_check(netdev_tstamp_prequeue, skb);

	trace_netif_rx(skb);

#ifdef CONFIG_RPS
	if (static_branch_unlikely(&rps_needed)) {
		struct rps_dev_flow voidflow, *rflow = &voidflow;
		int cpu;

		preempt_disable();
		rcu_read_lock();

		cpu = get_rps_cpu(skb->dev, skb, &rflow);
		if (cpu < 0)
			cpu = smp_processor_id();

		ret = enqueue_to_backlog(skb, cpu, &rflow->last_qtail);

		rcu_read_unlock();
		preempt_enable();
	} else
#endif
	{
		unsigned int qtail;

		ret = enqueue_to_backlog(skb, get_cpu(), &qtail);
		put_cpu();
	}
	return ret;
}

/**
 *	netif_rx	-	post buffer to the network code
 *	@skb: buffer to post
 *
 *	This function receives a packet from a device driver and queues it for
 *	the upper (protocol) levels to process.  It always succeeds. The buffer
 *	may be dropped during processing for congestion control or by the
 *	protocol layers.
 *
 *	return values:
 *	NET_RX_SUCCESS	(no congestion)
 *	NET_RX_DROP     (packet was dropped)
 *
 */

int netif_rx(struct sk_buff *skb)
{
	int ret;

	trace_netif_rx_entry(skb);

	ret = netif_rx_internal(skb);
	trace_netif_rx_exit(ret);

	return ret;
}
EXPORT_SYMBOL(netif_rx);

int netif_rx_ni(struct sk_buff *skb)
{
	int err;

	trace_netif_rx_ni_entry(skb);

	preempt_disable();
	err = netif_rx_internal(skb);
	if (local_softirq_pending())
		do_softirq();
	preempt_enable();
	trace_netif_rx_ni_exit(err);

	return err;
}
EXPORT_SYMBOL(netif_rx_ni);

int netif_rx_any_context(struct sk_buff *skb)
{
	/*
	 * If invoked from contexts which do not invoke bottom half
	 * processing either at return from interrupt or when softrqs are
	 * reenabled, use netif_rx_ni() which invokes bottomhalf processing
	 * directly.
	 */
	if (in_interrupt())
		return netif_rx(skb);
	else
		return netif_rx_ni(skb);
}
EXPORT_SYMBOL(netif_rx_any_context);

static __latent_entropy void net_tx_action(struct softirq_action *h)
{
	struct softnet_data *sd = this_cpu_ptr(&softnet_data);

	if (sd->completion_queue) {
		struct sk_buff *clist;

		local_irq_disable();
		clist = sd->completion_queue;
		sd->completion_queue = NULL;
		local_irq_enable();

		while (clist) {
			struct sk_buff *skb = clist;

			clist = clist->next;

			WARN_ON(refcount_read(&skb->users));
			if (likely(get_kfree_skb_cb(skb)->reason == SKB_REASON_CONSUMED))
				trace_consume_skb(skb);
			else
				trace_kfree_skb(skb, net_tx_action);

			if (skb->fclone != SKB_FCLONE_UNAVAILABLE)
				__kfree_skb(skb);
			else
				__kfree_skb_defer(skb);
		}

		__kfree_skb_flush();
	}

	if (sd->output_queue) {
		struct Qdisc *head;

		local_irq_disable();
		head = sd->output_queue;
		sd->output_queue = NULL;
		sd->output_queue_tailp = &sd->output_queue;
		local_irq_enable();

		while (head) {
			struct Qdisc *q = head;
			spinlock_t *root_lock = NULL;

			head = head->next_sched;

			if (!(q->flags & TCQ_F_NOLOCK)) {
				root_lock = qdisc_lock(q);
				spin_lock(root_lock);
			}
			/* We need to make sure head->next_sched is read
			 * before clearing __QDISC_STATE_SCHED
			 */
			smp_mb__before_atomic();
			clear_bit(__QDISC_STATE_SCHED, &q->state);
			qdisc_run(q);
			if (root_lock)
				spin_unlock(root_lock);
		}
	}

	xfrm_dev_backlog(sd);
}

#if IS_ENABLED(CONFIG_BRIDGE) && IS_ENABLED(CONFIG_ATM_LANE)
/* This hook is defined here for ATM LANE */
int (*br_fdb_test_addr_hook)(struct net_device *dev,
			     unsigned char *addr) __read_mostly;
EXPORT_SYMBOL_GPL(br_fdb_test_addr_hook);
#endif

static inline struct sk_buff *
sch_handle_ingress(struct sk_buff *skb, struct packet_type **pt_prev, int *ret,
		   struct net_device *orig_dev, bool *another)
{
#ifdef CONFIG_NET_CLS_ACT
	struct mini_Qdisc *miniq = rcu_dereference_bh(skb->dev->miniq_ingress);
	struct tcf_result cl_res;

	/* If there's at least one ingress present somewhere (so
	 * we get here via enabled static key), remaining devices
	 * that are not configured with an ingress qdisc will bail
	 * out here.
	 */
	if (!miniq)
		return skb;

	if (*pt_prev) {
		*ret = deliver_skb(skb, *pt_prev, orig_dev);
		*pt_prev = NULL;
	}

	qdisc_skb_cb(skb)->pkt_len = skb->len;
	qdisc_skb_cb(skb)->mru = 0;
	skb->tc_at_ingress = 1;
	mini_qdisc_bstats_cpu_update(miniq, skb);

	switch (tcf_classify_ingress(skb, miniq->block, miniq->filter_list,
				     &cl_res, false)) {
	case TC_ACT_OK:
	case TC_ACT_RECLASSIFY:
		skb->tc_index = TC_H_MIN(cl_res.classid);
		break;
	case TC_ACT_SHOT:
		mini_qdisc_qstats_cpu_drop(miniq);
		kfree_skb(skb);
		return NULL;
	case TC_ACT_STOLEN:
	case TC_ACT_QUEUED:
	case TC_ACT_TRAP:
		consume_skb(skb);
		return NULL;
	case TC_ACT_REDIRECT:
		/* skb_mac_header check was done by cls/act_bpf, so
		 * we can safely push the L2 header back before
		 * redirecting to another netdev
		 */
		__skb_push(skb, skb->mac_len);
		if (skb_do_redirect(skb) == -EAGAIN) {
			__skb_pull(skb, skb->mac_len);
			*another = true;
			break;
		}
		return NULL;
	case TC_ACT_CONSUMED:
		return NULL;
	default:
		break;
	}
#endif /* CONFIG_NET_CLS_ACT */
	return skb;
}

/**
 *	netdev_is_rx_handler_busy - check if receive handler is registered
 *	@dev: device to check
 *
 *	Check if a receive handler is already registered for a given device.
 *	Return true if there one.
 *
 *	The caller must hold the rtnl_mutex.
 */
bool netdev_is_rx_handler_busy(struct net_device *dev)
{
	ASSERT_RTNL();
	return dev && rtnl_dereference(dev->rx_handler);
}
EXPORT_SYMBOL_GPL(netdev_is_rx_handler_busy);

/**
 *	netdev_rx_handler_register - register receive handler
 *	@dev: device to register a handler for
 *	@rx_handler: receive handler to register
 *	@rx_handler_data: data pointer that is used by rx handler
 *
 *	Register a receive handler for a device. This handler will then be
 *	called from __netif_receive_skb. A negative errno code is returned
 *	on a failure.
 *
 *	The caller must hold the rtnl_mutex.
 *
 *	For a general description of rx_handler, see enum rx_handler_result.
 */
int netdev_rx_handler_register(struct net_device *dev,
			       rx_handler_func_t *rx_handler,
			       void *rx_handler_data)
{
	if (netdev_is_rx_handler_busy(dev))
		return -EBUSY;

	if (dev->priv_flags & IFF_NO_RX_HANDLER)
		return -EINVAL;

	/* Note: rx_handler_data must be set before rx_handler */
	rcu_assign_pointer(dev->rx_handler_data, rx_handler_data);
	rcu_assign_pointer(dev->rx_handler, rx_handler);

	return 0;
}
EXPORT_SYMBOL_GPL(netdev_rx_handler_register);

/**
 *	netdev_rx_handler_unregister - unregister receive handler
 *	@dev: device to unregister a handler from
 *
 *	Unregister a receive handler from a device.
 *
 *	The caller must hold the rtnl_mutex.
 */
void netdev_rx_handler_unregister(struct net_device *dev)
{

	ASSERT_RTNL();
	RCU_INIT_POINTER(dev->rx_handler, NULL);
	/* a reader seeing a non NULL rx_handler in a rcu_read_lock()
	 * section has a guarantee to see a non NULL rx_handler_data
	 * as well.
	 */
	synchronize_net();
	RCU_INIT_POINTER(dev->rx_handler_data, NULL);
}
EXPORT_SYMBOL_GPL(netdev_rx_handler_unregister);

/*
 * Limit the use of PFMEMALLOC reserves to those protocols that implement
 * the special handling of PFMEMALLOC skbs.
 */
static bool skb_pfmemalloc_protocol(struct sk_buff *skb)
{
	switch (skb->protocol) {
	case htons(ETH_P_ARP):
	case htons(ETH_P_IP):
	case htons(ETH_P_IPV6):
	case htons(ETH_P_8021Q):
	case htons(ETH_P_8021AD):
		return true;
	default:
		return false;
	}
}

static inline int nf_ingress(struct sk_buff *skb, struct packet_type **pt_prev,
			     int *ret, struct net_device *orig_dev)
{
	if (nf_hook_ingress_active(skb)) {
		int ingress_retval;

		if (*pt_prev) {
			*ret = deliver_skb(skb, *pt_prev, orig_dev);
			*pt_prev = NULL;
		}

		rcu_read_lock();
		ingress_retval = nf_hook_ingress(skb);
		rcu_read_unlock();
		return ingress_retval;
	}
	return 0;
}

static int __netif_receive_skb_core(struct sk_buff **pskb, bool pfmemalloc,
				    struct packet_type **ppt_prev)
{
	struct packet_type *ptype, *pt_prev;
	rx_handler_func_t *rx_handler;
	struct sk_buff *skb = *pskb;
	struct net_device *orig_dev;
	bool deliver_exact = false;
	int ret = NET_RX_DROP;
	__be16 type;

	net_timestamp_check(!netdev_tstamp_prequeue, skb);

	trace_netif_receive_skb(skb);

	orig_dev = skb->dev;

	skb_reset_network_header(skb);
	if (!skb_transport_header_was_set(skb))
		skb_reset_transport_header(skb);
	skb_reset_mac_len(skb);

	pt_prev = NULL;

another_round:
	skb->skb_iif = skb->dev->ifindex;

	__this_cpu_inc(softnet_data.processed);

	if (static_branch_unlikely(&generic_xdp_needed_key)) {
		int ret2;

		preempt_disable();
		ret2 = do_xdp_generic(rcu_dereference(skb->dev->xdp_prog), skb);
		preempt_enable();

		if (ret2 != XDP_PASS) {
			ret = NET_RX_DROP;
			goto out;
		}
		skb_reset_mac_len(skb);
	}

	if (skb->protocol == cpu_to_be16(ETH_P_8021Q) ||
	    skb->protocol == cpu_to_be16(ETH_P_8021AD)) {
		skb = skb_vlan_untag(skb);
		if (unlikely(!skb))
			goto out;
	}

	if (skb_skip_tc_classify(skb))
		goto skip_classify;

	if (pfmemalloc)
		goto skip_taps;

	list_for_each_entry_rcu(ptype, &ptype_all, list) {
		if (pt_prev)
			ret = deliver_skb(skb, pt_prev, orig_dev);
		pt_prev = ptype;
	}

	list_for_each_entry_rcu(ptype, &skb->dev->ptype_all, list) {
		if (pt_prev)
			ret = deliver_skb(skb, pt_prev, orig_dev);
		pt_prev = ptype;
	}

skip_taps:
#ifdef CONFIG_NET_INGRESS
	if (static_branch_unlikely(&ingress_needed_key)) {
		bool another = false;

		skb = sch_handle_ingress(skb, &pt_prev, &ret, orig_dev,
					 &another);
		if (another)
			goto another_round;
		if (!skb)
			goto out;

		if (nf_ingress(skb, &pt_prev, &ret, orig_dev) < 0)
			goto out;
	}
#endif
	skb_reset_redirect(skb);
skip_classify:
	if (pfmemalloc && !skb_pfmemalloc_protocol(skb))
		goto drop;

	if (skb_vlan_tag_present(skb)) {
		if (pt_prev) {
			ret = deliver_skb(skb, pt_prev, orig_dev);
			pt_prev = NULL;
		}
		if (vlan_do_receive(&skb))
			goto another_round;
		else if (unlikely(!skb))
			goto out;
	}

	rx_handler = rcu_dereference(skb->dev->rx_handler);
	if (rx_handler) {
		if (pt_prev) {
			ret = deliver_skb(skb, pt_prev, orig_dev);
			pt_prev = NULL;
		}
		switch (rx_handler(&skb)) {
		case RX_HANDLER_CONSUMED:
			ret = NET_RX_SUCCESS;
			goto out;
		case RX_HANDLER_ANOTHER:
			goto another_round;
		case RX_HANDLER_EXACT:
			deliver_exact = true;
		case RX_HANDLER_PASS:
			break;
		default:
			BUG();
		}
	}

	if (unlikely(skb_vlan_tag_present(skb)) && !netdev_uses_dsa(skb->dev)) {
check_vlan_id:
		if (skb_vlan_tag_get_id(skb)) {
			/* Vlan id is non 0 and vlan_do_receive() above couldn't
			 * find vlan device.
			 */
			skb->pkt_type = PACKET_OTHERHOST;
		} else if (skb->protocol == cpu_to_be16(ETH_P_8021Q) ||
			   skb->protocol == cpu_to_be16(ETH_P_8021AD)) {
			/* Outer header is 802.1P with vlan 0, inner header is
			 * 802.1Q or 802.1AD and vlan_do_receive() above could
			 * not find vlan dev for vlan id 0.
			 */
			__vlan_hwaccel_clear_tag(skb);
			skb = skb_vlan_untag(skb);
			if (unlikely(!skb))
				goto out;
			if (vlan_do_receive(&skb))
				/* After stripping off 802.1P header with vlan 0
				 * vlan dev is found for inner header.
				 */
				goto another_round;
			else if (unlikely(!skb))
				goto out;
			else
				/* We have stripped outer 802.1P vlan 0 header.
				 * But could not find vlan dev.
				 * check again for vlan id to set OTHERHOST.
				 */
				goto check_vlan_id;
		}
		/* Note: we might in the future use prio bits
		 * and set skb->priority like in vlan_do_receive()
		 * For the time being, just ignore Priority Code Point
		 */
		__vlan_hwaccel_clear_tag(skb);
	}

	type = skb->protocol;

	/* deliver only exact match when indicated */
	if (likely(!deliver_exact)) {
		deliver_ptype_list_skb(skb, &pt_prev, orig_dev, type,
				       &ptype_base[ntohs(type) &
						   PTYPE_HASH_MASK]);
	}

	deliver_ptype_list_skb(skb, &pt_prev, orig_dev, type,
			       &orig_dev->ptype_specific);

	if (unlikely(skb->dev != orig_dev)) {
		deliver_ptype_list_skb(skb, &pt_prev, orig_dev, type,
				       &skb->dev->ptype_specific);
	}

	if (pt_prev) {
		if (unlikely(skb_orphan_frags_rx(skb, GFP_ATOMIC)))
			goto drop;
		*ppt_prev = pt_prev;
	} else {
drop:
		if (!deliver_exact)
			atomic_long_inc(&skb->dev->rx_dropped);
		else
			atomic_long_inc(&skb->dev->rx_nohandler);
		kfree_skb(skb);
		/* Jamal, now you will not able to escape explaining
		 * me how you were going to use this. :-)
		 */
		ret = NET_RX_DROP;
	}

out:
	/* The invariant here is that if *ppt_prev is not NULL
	 * then skb should also be non-NULL.
	 *
	 * Apparently *ppt_prev assignment above holds this invariant due to
	 * skb dereferencing near it.
	 */
	*pskb = skb;
	return ret;
}

static int __netif_receive_skb_one_core(struct sk_buff *skb, bool pfmemalloc)
{
	struct net_device *orig_dev = skb->dev;
	struct packet_type *pt_prev = NULL;
	int ret;

	ret = __netif_receive_skb_core(&skb, pfmemalloc, &pt_prev);
	if (pt_prev)
		ret = INDIRECT_CALL_INET(pt_prev->func, ipv6_rcv, ip_rcv, skb,
					 skb->dev, pt_prev, orig_dev);
	return ret;
}

/**
 *	netif_receive_skb_core - special purpose version of netif_receive_skb
 *	@skb: buffer to process
 *
 *	More direct receive version of netif_receive_skb().  It should
 *	only be used by callers that have a need to skip RPS and Generic XDP.
 *	Caller must also take care of handling if ``(page_is_)pfmemalloc``.
 *
 *	This function may only be called from softirq context and interrupts
 *	should be enabled.
 *
 *	Return values (usually ignored):
 *	NET_RX_SUCCESS: no congestion
 *	NET_RX_DROP: packet was dropped
 */
int netif_receive_skb_core(struct sk_buff *skb)
{
	int ret;

	rcu_read_lock();
	ret = __netif_receive_skb_one_core(skb, false);
	rcu_read_unlock();

	return ret;
}
EXPORT_SYMBOL(netif_receive_skb_core);

static inline void __netif_receive_skb_list_ptype(struct list_head *head,
						  struct packet_type *pt_prev,
						  struct net_device *orig_dev)
{
	struct sk_buff *skb, *next;

	if (!pt_prev)
		return;
	if (list_empty(head))
		return;
	if (pt_prev->list_func != NULL)
		INDIRECT_CALL_INET(pt_prev->list_func, ipv6_list_rcv,
				   ip_list_rcv, head, pt_prev, orig_dev);
	else
		list_for_each_entry_safe(skb, next, head, list) {
			skb_list_del_init(skb);
			pt_prev->func(skb, skb->dev, pt_prev, orig_dev);
		}
}

static void __netif_receive_skb_list_core(struct list_head *head, bool pfmemalloc)
{
	/* Fast-path assumptions:
	 * - There is no RX handler.
	 * - Only one packet_type matches.
	 * If either of these fails, we will end up doing some per-packet
	 * processing in-line, then handling the 'last ptype' for the whole
	 * sublist.  This can't cause out-of-order delivery to any single ptype,
	 * because the 'last ptype' must be constant across the sublist, and all
	 * other ptypes are handled per-packet.
	 */
	/* Current (common) ptype of sublist */
	struct packet_type *pt_curr = NULL;
	/* Current (common) orig_dev of sublist */
	struct net_device *od_curr = NULL;
	struct list_head sublist;
	struct sk_buff *skb, *next;

	INIT_LIST_HEAD(&sublist);
	list_for_each_entry_safe(skb, next, head, list) {
		struct net_device *orig_dev = skb->dev;
		struct packet_type *pt_prev = NULL;

		skb_list_del_init(skb);
		__netif_receive_skb_core(&skb, pfmemalloc, &pt_prev);
		if (!pt_prev)
			continue;
		if (pt_curr != pt_prev || od_curr != orig_dev) {
			/* dispatch old sublist */
			__netif_receive_skb_list_ptype(&sublist, pt_curr, od_curr);
			/* start new sublist */
			INIT_LIST_HEAD(&sublist);
			pt_curr = pt_prev;
			od_curr = orig_dev;
		}
		list_add_tail(&skb->list, &sublist);
	}

	/* dispatch final sublist */
	__netif_receive_skb_list_ptype(&sublist, pt_curr, od_curr);
}

static int __netif_receive_skb(struct sk_buff *skb)
{
	int ret;

	if (sk_memalloc_socks() && skb_pfmemalloc(skb)) {
		unsigned int noreclaim_flag;

		/*
		 * PFMEMALLOC skbs are special, they should
		 * - be delivered to SOCK_MEMALLOC sockets only
		 * - stay away from userspace
		 * - have bounded memory usage
		 *
		 * Use PF_MEMALLOC as this saves us from propagating the allocation
		 * context down to all allocation sites.
		 */
		noreclaim_flag = memalloc_noreclaim_save();
		ret = __netif_receive_skb_one_core(skb, true);
		memalloc_noreclaim_restore(noreclaim_flag);
	} else
		ret = __netif_receive_skb_one_core(skb, false);

	return ret;
}

static void __netif_receive_skb_list(struct list_head *head)
{
	unsigned long noreclaim_flag = 0;
	struct sk_buff *skb, *next;
	bool pfmemalloc = false; /* Is current sublist PF_MEMALLOC? */

	list_for_each_entry_safe(skb, next, head, list) {
		if ((sk_memalloc_socks() && skb_pfmemalloc(skb)) != pfmemalloc) {
			struct list_head sublist;

			/* Handle the previous sublist */
			list_cut_before(&sublist, head, &skb->list);
			if (!list_empty(&sublist))
				__netif_receive_skb_list_core(&sublist, pfmemalloc);
			pfmemalloc = !pfmemalloc;
			/* See comments in __netif_receive_skb */
			if (pfmemalloc)
				noreclaim_flag = memalloc_noreclaim_save();
			else
				memalloc_noreclaim_restore(noreclaim_flag);
		}
	}
	/* Handle the remaining sublist */
	if (!list_empty(head))
		__netif_receive_skb_list_core(head, pfmemalloc);
	/* Restore pflags */
	if (pfmemalloc)
		memalloc_noreclaim_restore(noreclaim_flag);
}

static int generic_xdp_install(struct net_device *dev, struct netdev_bpf *xdp)
{
	struct bpf_prog *old = rtnl_dereference(dev->xdp_prog);
	struct bpf_prog *new = xdp->prog;
	int ret = 0;

	if (new) {
		u32 i;

		mutex_lock(&new->aux->used_maps_mutex);

		/* generic XDP does not work with DEVMAPs that can
		 * have a bpf_prog installed on an entry
		 */
		for (i = 0; i < new->aux->used_map_cnt; i++) {
			if (dev_map_can_have_prog(new->aux->used_maps[i]) ||
			    cpu_map_prog_allowed(new->aux->used_maps[i])) {
				mutex_unlock(&new->aux->used_maps_mutex);
				return -EINVAL;
			}
		}

		mutex_unlock(&new->aux->used_maps_mutex);
	}

	switch (xdp->command) {
	case XDP_SETUP_PROG:
		rcu_assign_pointer(dev->xdp_prog, new);
		if (old)
			bpf_prog_put(old);

		if (old && !new) {
			static_branch_dec(&generic_xdp_needed_key);
		} else if (new && !old) {
			static_branch_inc(&generic_xdp_needed_key);
			dev_disable_lro(dev);
			dev_disable_gro_hw(dev);
		}
		break;

	default:
		ret = -EINVAL;
		break;
	}

	return ret;
}

static int netif_receive_skb_internal(struct sk_buff *skb)
{
	int ret;

	net_timestamp_check(netdev_tstamp_prequeue, skb);

	if (skb_defer_rx_timestamp(skb))
		return NET_RX_SUCCESS;

	rcu_read_lock();
#ifdef CONFIG_RPS
	if (static_branch_unlikely(&rps_needed)) {
		struct rps_dev_flow voidflow, *rflow = &voidflow;
		int cpu = get_rps_cpu(skb->dev, skb, &rflow);

		if (cpu >= 0) {
			ret = enqueue_to_backlog(skb, cpu, &rflow->last_qtail);
			rcu_read_unlock();
			return ret;
		}
	}
#endif
	ret = __netif_receive_skb(skb);
	rcu_read_unlock();
	return ret;
}

static void netif_receive_skb_list_internal(struct list_head *head)
{
	struct sk_buff *skb, *next;
	struct list_head sublist;

	INIT_LIST_HEAD(&sublist);
	list_for_each_entry_safe(skb, next, head, list) {
		net_timestamp_check(netdev_tstamp_prequeue, skb);
		skb_list_del_init(skb);
		if (!skb_defer_rx_timestamp(skb))
			list_add_tail(&skb->list, &sublist);
	}
	list_splice_init(&sublist, head);

	rcu_read_lock();
#ifdef CONFIG_RPS
	if (static_branch_unlikely(&rps_needed)) {
		list_for_each_entry_safe(skb, next, head, list) {
			struct rps_dev_flow voidflow, *rflow = &voidflow;
			int cpu = get_rps_cpu(skb->dev, skb, &rflow);

			if (cpu >= 0) {
				/* Will be handled, remove from list */
				skb_list_del_init(skb);
				enqueue_to_backlog(skb, cpu, &rflow->last_qtail);
			}
		}
	}
#endif
	__netif_receive_skb_list(head);
	rcu_read_unlock();
}

/**
 *	netif_receive_skb - process receive buffer from network
 *	@skb: buffer to process
 *
 *	netif_receive_skb() is the main receive data processing function.
 *	It always succeeds. The buffer may be dropped during processing
 *	for congestion control or by the protocol layers.
 *
 *	This function may only be called from softirq context and interrupts
 *	should be enabled.
 *
 *	Return values (usually ignored):
 *	NET_RX_SUCCESS: no congestion
 *	NET_RX_DROP: packet was dropped
 */
int netif_receive_skb(struct sk_buff *skb)
{
	int ret;

	trace_netif_receive_skb_entry(skb);

	ret = netif_receive_skb_internal(skb);
	trace_netif_receive_skb_exit(ret);

	return ret;
}
EXPORT_SYMBOL(netif_receive_skb);

/**
 *	netif_receive_skb_list - process many receive buffers from network
 *	@head: list of skbs to process.
 *
 *	Since return value of netif_receive_skb() is normally ignored, and
 *	wouldn't be meaningful for a list, this function returns void.
 *
 *	This function may only be called from softirq context and interrupts
 *	should be enabled.
 */
void netif_receive_skb_list(struct list_head *head)
{
	struct sk_buff *skb;

	if (list_empty(head))
		return;
	if (trace_netif_receive_skb_list_entry_enabled()) {
		list_for_each_entry(skb, head, list)
			trace_netif_receive_skb_list_entry(skb);
	}
	netif_receive_skb_list_internal(head);
	trace_netif_receive_skb_list_exit(0);
}
EXPORT_SYMBOL(netif_receive_skb_list);

static DEFINE_PER_CPU(struct work_struct, flush_works);

/* Network device is going away, flush any packets still pending */
static void flush_backlog(struct work_struct *work)
{
	struct sk_buff *skb, *tmp;
	struct softnet_data *sd;

	local_bh_disable();
	sd = this_cpu_ptr(&softnet_data);

	local_irq_disable();
	rps_lock(sd);
	skb_queue_walk_safe(&sd->input_pkt_queue, skb, tmp) {
		if (skb->dev->reg_state == NETREG_UNREGISTERING) {
			__skb_unlink(skb, &sd->input_pkt_queue);
			dev_kfree_skb_irq(skb);
			input_queue_head_incr(sd);
		}
	}
	rps_unlock(sd);
	local_irq_enable();

	skb_queue_walk_safe(&sd->process_queue, skb, tmp) {
		if (skb->dev->reg_state == NETREG_UNREGISTERING) {
			__skb_unlink(skb, &sd->process_queue);
			kfree_skb(skb);
			input_queue_head_incr(sd);
		}
	}
	local_bh_enable();
}

static bool flush_required(int cpu)
{
#if IS_ENABLED(CONFIG_RPS)
	struct softnet_data *sd = &per_cpu(softnet_data, cpu);
	bool do_flush;

	local_irq_disable();
	rps_lock(sd);

	/* as insertion into process_queue happens with the rps lock held,
	 * process_queue access may race only with dequeue
	 */
	do_flush = !skb_queue_empty(&sd->input_pkt_queue) ||
		   !skb_queue_empty_lockless(&sd->process_queue);
	rps_unlock(sd);
	local_irq_enable();

	return do_flush;
#endif
	/* without RPS we can't safely check input_pkt_queue: during a
	 * concurrent remote skb_queue_splice() we can detect as empty both
	 * input_pkt_queue and process_queue even if the latter could end-up
	 * containing a lot of packets.
	 */
	return true;
}

static void flush_all_backlogs(void)
{
	static cpumask_t flush_cpus;
	unsigned int cpu;

	/* since we are under rtnl lock protection we can use static data
	 * for the cpumask and avoid allocating on stack the possibly
	 * large mask
	 */
	ASSERT_RTNL();

	get_online_cpus();

	cpumask_clear(&flush_cpus);
	for_each_online_cpu(cpu) {
		if (flush_required(cpu)) {
			queue_work_on(cpu, system_highpri_wq,
				      per_cpu_ptr(&flush_works, cpu));
			cpumask_set_cpu(cpu, &flush_cpus);
		}
	}

	/* we can have in flight packet[s] on the cpus we are not flushing,
	 * synchronize_net() in rollback_registered_many() will take care of
	 * them
	 */
	for_each_cpu(cpu, &flush_cpus)
		flush_work(per_cpu_ptr(&flush_works, cpu));

	put_online_cpus();
}

/* Pass the currently batched GRO_NORMAL SKBs up to the stack. */
static void gro_normal_list(struct napi_struct *napi)
{
	if (!napi->rx_count)
		return;
	netif_receive_skb_list_internal(&napi->rx_list);
	INIT_LIST_HEAD(&napi->rx_list);
	napi->rx_count = 0;
}

/* Queue one GRO_NORMAL SKB up for list processing. If batch size exceeded,
 * pass the whole batch up to the stack.
 */
static void gro_normal_one(struct napi_struct *napi, struct sk_buff *skb)
{
	list_add_tail(&skb->list, &napi->rx_list);
	if (++napi->rx_count >= gro_normal_batch)
		gro_normal_list(napi);
}

INDIRECT_CALLABLE_DECLARE(int inet_gro_complete(struct sk_buff *, int));
INDIRECT_CALLABLE_DECLARE(int ipv6_gro_complete(struct sk_buff *, int));
static int napi_gro_complete(struct napi_struct *napi, struct sk_buff *skb)
{
	struct packet_offload *ptype;
	__be16 type = skb->protocol;
	struct list_head *head = &offload_base;
	int err = -ENOENT;

	BUILD_BUG_ON(sizeof(struct napi_gro_cb) > sizeof(skb->cb));

	if (NAPI_GRO_CB(skb)->count == 1) {
		skb_shinfo(skb)->gso_size = 0;
		goto out;
	}

	rcu_read_lock();
	list_for_each_entry_rcu(ptype, head, list) {
		if (ptype->type != type || !ptype->callbacks.gro_complete)
			continue;

		err = INDIRECT_CALL_INET(ptype->callbacks.gro_complete,
					 ipv6_gro_complete, inet_gro_complete,
					 skb, 0);
		break;
	}
	rcu_read_unlock();

	if (err) {
		WARN_ON(&ptype->list == head);
		kfree_skb(skb);
		return NET_RX_SUCCESS;
	}

out:
	gro_normal_one(napi, skb);
	return NET_RX_SUCCESS;
}

static void __napi_gro_flush_chain(struct napi_struct *napi, u32 index,
				   bool flush_old)
{
	struct list_head *head = &napi->gro_hash[index].list;
	struct sk_buff *skb, *p;

	list_for_each_entry_safe_reverse(skb, p, head, list) {
		if (flush_old && NAPI_GRO_CB(skb)->age == jiffies)
			return;
		skb_list_del_init(skb);
		napi_gro_complete(napi, skb);
		napi->gro_hash[index].count--;
	}

	if (!napi->gro_hash[index].count)
		__clear_bit(index, &napi->gro_bitmask);
}

/* napi->gro_hash[].list contains packets ordered by age.
 * youngest packets at the head of it.
 * Complete skbs in reverse order to reduce latencies.
 */
void napi_gro_flush(struct napi_struct *napi, bool flush_old)
{
	unsigned long bitmask = napi->gro_bitmask;
	unsigned int i, base = ~0U;

	while ((i = ffs(bitmask)) != 0) {
		bitmask >>= i;
		base += i;
		__napi_gro_flush_chain(napi, base, flush_old);
	}
}
EXPORT_SYMBOL(napi_gro_flush);

static struct list_head *gro_list_prepare(struct napi_struct *napi,
					  struct sk_buff *skb)
{
	unsigned int maclen = skb->dev->hard_header_len;
	u32 hash = skb_get_hash_raw(skb);
	struct list_head *head;
	struct sk_buff *p;

	head = &napi->gro_hash[hash & (GRO_HASH_BUCKETS - 1)].list;
	list_for_each_entry(p, head, list) {
		unsigned long diffs;

		NAPI_GRO_CB(p)->flush = 0;

		if (hash != skb_get_hash_raw(p)) {
			NAPI_GRO_CB(p)->same_flow = 0;
			continue;
		}

		diffs = (unsigned long)p->dev ^ (unsigned long)skb->dev;
		diffs |= skb_vlan_tag_present(p) ^ skb_vlan_tag_present(skb);
		if (skb_vlan_tag_present(p))
			diffs |= skb_vlan_tag_get(p) ^ skb_vlan_tag_get(skb);
		diffs |= skb_metadata_dst_cmp(p, skb);
		diffs |= skb_metadata_differs(p, skb);
		if (maclen == ETH_HLEN)
			diffs |= compare_ether_header(skb_mac_header(p),
						      skb_mac_header(skb));
		else if (!diffs)
			diffs = memcmp(skb_mac_header(p),
				       skb_mac_header(skb),
				       maclen);
		NAPI_GRO_CB(p)->same_flow = !diffs;
	}

	return head;
}

static void skb_gro_reset_offset(struct sk_buff *skb)
{
	const struct skb_shared_info *pinfo = skb_shinfo(skb);
	const skb_frag_t *frag0 = &pinfo->frags[0];

	NAPI_GRO_CB(skb)->data_offset = 0;
	NAPI_GRO_CB(skb)->frag0 = NULL;
	NAPI_GRO_CB(skb)->frag0_len = 0;

	if (!skb_headlen(skb) && pinfo->nr_frags &&
	    !PageHighMem(skb_frag_page(frag0))) {
		NAPI_GRO_CB(skb)->frag0 = skb_frag_address(frag0);
		NAPI_GRO_CB(skb)->frag0_len = min_t(unsigned int,
						    skb_frag_size(frag0),
						    skb->end - skb->tail);
	}
}

static void gro_pull_from_frag0(struct sk_buff *skb, int grow)
{
	struct skb_shared_info *pinfo = skb_shinfo(skb);

	BUG_ON(skb->end - skb->tail < grow);

	memcpy(skb_tail_pointer(skb), NAPI_GRO_CB(skb)->frag0, grow);

	skb->data_len -= grow;
	skb->tail += grow;

	skb_frag_off_add(&pinfo->frags[0], grow);
	skb_frag_size_sub(&pinfo->frags[0], grow);

	if (unlikely(!skb_frag_size(&pinfo->frags[0]))) {
		skb_frag_unref(skb, 0);
		memmove(pinfo->frags, pinfo->frags + 1,
			--pinfo->nr_frags * sizeof(pinfo->frags[0]));
	}
}

static void gro_flush_oldest(struct napi_struct *napi, struct list_head *head)
{
	struct sk_buff *oldest;

	oldest = list_last_entry(head, struct sk_buff, list);

	/* We are called with head length >= MAX_GRO_SKBS, so this is
	 * impossible.
	 */
	if (WARN_ON_ONCE(!oldest))
		return;

	/* Do not adjust napi->gro_hash[].count, caller is adding a new
	 * SKB to the chain.
	 */
	skb_list_del_init(oldest);
	napi_gro_complete(napi, oldest);
}

INDIRECT_CALLABLE_DECLARE(struct sk_buff *inet_gro_receive(struct list_head *,
							   struct sk_buff *));
INDIRECT_CALLABLE_DECLARE(struct sk_buff *ipv6_gro_receive(struct list_head *,
							   struct sk_buff *));
static enum gro_result dev_gro_receive(struct napi_struct *napi, struct sk_buff *skb)
{
	u32 hash = skb_get_hash_raw(skb) & (GRO_HASH_BUCKETS - 1);
	struct list_head *head = &offload_base;
	struct packet_offload *ptype;
	__be16 type = skb->protocol;
	struct list_head *gro_head;
	struct sk_buff *pp = NULL;
	enum gro_result ret;
	int same_flow;
	int grow;

	if (netif_elide_gro(skb->dev))
		goto normal;

	gro_head = gro_list_prepare(napi, skb);

	rcu_read_lock();
	list_for_each_entry_rcu(ptype, head, list) {
		if (ptype->type != type || !ptype->callbacks.gro_receive)
			continue;

		skb_set_network_header(skb, skb_gro_offset(skb));
		skb_reset_mac_len(skb);
		NAPI_GRO_CB(skb)->same_flow = 0;
		NAPI_GRO_CB(skb)->flush = skb_is_gso(skb) || skb_has_frag_list(skb);
		NAPI_GRO_CB(skb)->free = 0;
		NAPI_GRO_CB(skb)->encap_mark = 0;
		NAPI_GRO_CB(skb)->recursion_counter = 0;
		NAPI_GRO_CB(skb)->is_fou = 0;
		NAPI_GRO_CB(skb)->is_atomic = 1;
		NAPI_GRO_CB(skb)->gro_remcsum_start = 0;

		/* Setup for GRO checksum validation */
		switch (skb->ip_summed) {
		case CHECKSUM_COMPLETE:
			NAPI_GRO_CB(skb)->csum = skb->csum;
			NAPI_GRO_CB(skb)->csum_valid = 1;
			NAPI_GRO_CB(skb)->csum_cnt = 0;
			break;
		case CHECKSUM_UNNECESSARY:
			NAPI_GRO_CB(skb)->csum_cnt = skb->csum_level + 1;
			NAPI_GRO_CB(skb)->csum_valid = 0;
			break;
		default:
			NAPI_GRO_CB(skb)->csum_cnt = 0;
			NAPI_GRO_CB(skb)->csum_valid = 0;
		}

		pp = INDIRECT_CALL_INET(ptype->callbacks.gro_receive,
					ipv6_gro_receive, inet_gro_receive,
					gro_head, skb);
		break;
	}
	rcu_read_unlock();

	if (&ptype->list == head)
		goto normal;

	if (PTR_ERR(pp) == -EINPROGRESS) {
		ret = GRO_CONSUMED;
		goto ok;
	}

	same_flow = NAPI_GRO_CB(skb)->same_flow;
	ret = NAPI_GRO_CB(skb)->free ? GRO_MERGED_FREE : GRO_MERGED;

	if (pp) {
		skb_list_del_init(pp);
		napi_gro_complete(napi, pp);
		napi->gro_hash[hash].count--;
	}

	if (same_flow)
		goto ok;

	if (NAPI_GRO_CB(skb)->flush)
		goto normal;

	if (unlikely(napi->gro_hash[hash].count >= MAX_GRO_SKBS)) {
		gro_flush_oldest(napi, gro_head);
	} else {
		napi->gro_hash[hash].count++;
	}
	NAPI_GRO_CB(skb)->count = 1;
	NAPI_GRO_CB(skb)->age = jiffies;
	NAPI_GRO_CB(skb)->last = skb;
	skb_shinfo(skb)->gso_size = skb_gro_len(skb);
	list_add(&skb->list, gro_head);
	ret = GRO_HELD;

pull:
	grow = skb_gro_offset(skb) - skb_headlen(skb);
	if (grow > 0)
		gro_pull_from_frag0(skb, grow);
ok:
	if (napi->gro_hash[hash].count) {
		if (!test_bit(hash, &napi->gro_bitmask))
			__set_bit(hash, &napi->gro_bitmask);
	} else if (test_bit(hash, &napi->gro_bitmask)) {
		__clear_bit(hash, &napi->gro_bitmask);
	}

	return ret;

normal:
	ret = GRO_NORMAL;
	goto pull;
}

struct packet_offload *gro_find_receive_by_type(__be16 type)
{
	struct list_head *offload_head = &offload_base;
	struct packet_offload *ptype;

	list_for_each_entry_rcu(ptype, offload_head, list) {
		if (ptype->type != type || !ptype->callbacks.gro_receive)
			continue;
		return ptype;
	}
	return NULL;
}
EXPORT_SYMBOL(gro_find_receive_by_type);

struct packet_offload *gro_find_complete_by_type(__be16 type)
{
	struct list_head *offload_head = &offload_base;
	struct packet_offload *ptype;

	list_for_each_entry_rcu(ptype, offload_head, list) {
		if (ptype->type != type || !ptype->callbacks.gro_complete)
			continue;
		return ptype;
	}
	return NULL;
}
EXPORT_SYMBOL(gro_find_complete_by_type);

static void napi_skb_free_stolen_head(struct sk_buff *skb)
{
	skb_dst_drop(skb);
	skb_ext_put(skb);
	kmem_cache_free(skbuff_head_cache, skb);
}

static gro_result_t napi_skb_finish(struct napi_struct *napi,
				    struct sk_buff *skb,
				    gro_result_t ret)
{
	switch (ret) {
	case GRO_NORMAL:
		gro_normal_one(napi, skb);
		break;

	case GRO_DROP:
		kfree_skb(skb);
		break;

	case GRO_MERGED_FREE:
		if (NAPI_GRO_CB(skb)->free == NAPI_GRO_FREE_STOLEN_HEAD)
			napi_skb_free_stolen_head(skb);
		else
			__kfree_skb(skb);
		break;

	case GRO_HELD:
	case GRO_MERGED:
	case GRO_CONSUMED:
		break;
	}

	return ret;
}

gro_result_t napi_gro_receive(struct napi_struct *napi, struct sk_buff *skb)
{
	gro_result_t ret;

	skb_mark_napi_id(skb, napi);
	trace_napi_gro_receive_entry(skb);

	skb_gro_reset_offset(skb);

	ret = napi_skb_finish(napi, skb, dev_gro_receive(napi, skb));
	trace_napi_gro_receive_exit(ret);

	return ret;
}
EXPORT_SYMBOL(napi_gro_receive);

static void napi_reuse_skb(struct napi_struct *napi, struct sk_buff *skb)
{
	if (unlikely(skb->pfmemalloc)) {
		consume_skb(skb);
		return;
	}
	__skb_pull(skb, skb_headlen(skb));
	/* restore the reserve we had after netdev_alloc_skb_ip_align() */
	skb_reserve(skb, NET_SKB_PAD + NET_IP_ALIGN - skb_headroom(skb));
	__vlan_hwaccel_clear_tag(skb);
	skb->dev = napi->dev;
	skb->skb_iif = 0;

	/* eth_type_trans() assumes pkt_type is PACKET_HOST */
	skb->pkt_type = PACKET_HOST;

	skb->encapsulation = 0;
	skb_shinfo(skb)->gso_type = 0;
	skb->truesize = SKB_TRUESIZE(skb_end_offset(skb));
	skb_ext_reset(skb);

	napi->skb = skb;
}

struct sk_buff *napi_get_frags(struct napi_struct *napi)
{
	struct sk_buff *skb = napi->skb;

	if (!skb) {
		skb = napi_alloc_skb(napi, GRO_MAX_HEAD);
		if (skb) {
			napi->skb = skb;
			skb_mark_napi_id(skb, napi);
		}
	}
	return skb;
}
EXPORT_SYMBOL(napi_get_frags);

static gro_result_t napi_frags_finish(struct napi_struct *napi,
				      struct sk_buff *skb,
				      gro_result_t ret)
{
	switch (ret) {
	case GRO_NORMAL:
	case GRO_HELD:
		__skb_push(skb, ETH_HLEN);
		skb->protocol = eth_type_trans(skb, skb->dev);
		if (ret == GRO_NORMAL)
			gro_normal_one(napi, skb);
		break;

	case GRO_DROP:
		napi_reuse_skb(napi, skb);
		break;

	case GRO_MERGED_FREE:
		if (NAPI_GRO_CB(skb)->free == NAPI_GRO_FREE_STOLEN_HEAD)
			napi_skb_free_stolen_head(skb);
		else
			napi_reuse_skb(napi, skb);
		break;

	case GRO_MERGED:
	case GRO_CONSUMED:
		break;
	}

	return ret;
}

/* Upper GRO stack assumes network header starts at gro_offset=0
 * Drivers could call both napi_gro_frags() and napi_gro_receive()
 * We copy ethernet header into skb->data to have a common layout.
 */
static struct sk_buff *napi_frags_skb(struct napi_struct *napi)
{
	struct sk_buff *skb = napi->skb;
	const struct ethhdr *eth;
	unsigned int hlen = sizeof(*eth);

	napi->skb = NULL;

	skb_reset_mac_header(skb);
	skb_gro_reset_offset(skb);

	if (unlikely(skb_gro_header_hard(skb, hlen))) {
		eth = skb_gro_header_slow(skb, hlen, 0);
		if (unlikely(!eth)) {
			net_warn_ratelimited("%s: dropping impossible skb from %s\n",
					     __func__, napi->dev->name);
			napi_reuse_skb(napi, skb);
			return NULL;
		}
	} else {
		eth = (const struct ethhdr *)skb->data;
		gro_pull_from_frag0(skb, hlen);
		NAPI_GRO_CB(skb)->frag0 += hlen;
		NAPI_GRO_CB(skb)->frag0_len -= hlen;
	}
	__skb_pull(skb, hlen);

	/*
	 * This works because the only protocols we care about don't require
	 * special handling.
	 * We'll fix it up properly in napi_frags_finish()
	 */
	skb->protocol = eth->h_proto;

	return skb;
}

gro_result_t napi_gro_frags(struct napi_struct *napi)
{
	gro_result_t ret;
	struct sk_buff *skb = napi_frags_skb(napi);

	if (!skb)
		return GRO_DROP;

	trace_napi_gro_frags_entry(skb);

	ret = napi_frags_finish(napi, skb, dev_gro_receive(napi, skb));
	trace_napi_gro_frags_exit(ret);

	return ret;
}
EXPORT_SYMBOL(napi_gro_frags);

/* Compute the checksum from gro_offset and return the folded value
 * after adding in any pseudo checksum.
 */
__sum16 __skb_gro_checksum_complete(struct sk_buff *skb)
{
	__wsum wsum;
	__sum16 sum;

	wsum = skb_checksum(skb, skb_gro_offset(skb), skb_gro_len(skb), 0);

	/* NAPI_GRO_CB(skb)->csum holds pseudo checksum */
	sum = csum_fold(csum_add(NAPI_GRO_CB(skb)->csum, wsum));
	/* See comments in __skb_checksum_complete(). */
	if (likely(!sum)) {
		if (unlikely(skb->ip_summed == CHECKSUM_COMPLETE) &&
		    !skb->csum_complete_sw)
			netdev_rx_csum_fault(skb->dev, skb);
	}

	NAPI_GRO_CB(skb)->csum = wsum;
	NAPI_GRO_CB(skb)->csum_valid = 1;

	return sum;
}
EXPORT_SYMBOL(__skb_gro_checksum_complete);

static void net_rps_send_ipi(struct softnet_data *remsd)
{
#ifdef CONFIG_RPS
	while (remsd) {
		struct softnet_data *next = remsd->rps_ipi_next;

		if (cpu_online(remsd->cpu))
			smp_call_function_single_async(remsd->cpu, &remsd->csd);
		remsd = next;
	}
#endif
}

/*
 * net_rps_action_and_irq_enable sends any pending IPI's for rps.
 * Note: called with local irq disabled, but exits with local irq enabled.
 */
static void net_rps_action_and_irq_enable(struct softnet_data *sd)
{
#ifdef CONFIG_RPS
	struct softnet_data *remsd = sd->rps_ipi_list;

	if (remsd) {
		sd->rps_ipi_list = NULL;

		local_irq_enable();

		/* Send pending IPI's to kick RPS processing on remote cpus. */
		net_rps_send_ipi(remsd);
	} else
#endif
		local_irq_enable();
}

static bool sd_has_rps_ipi_waiting(struct softnet_data *sd)
{
#ifdef CONFIG_RPS
	return sd->rps_ipi_list != NULL;
#else
	return false;
#endif
}

static int process_backlog(struct napi_struct *napi, int quota)
{
	struct softnet_data *sd = container_of(napi, struct softnet_data, backlog);
	bool again = true;
	int work = 0;

	/* Check if we have pending ipi, its better to send them now,
	 * not waiting net_rx_action() end.
	 */
	if (sd_has_rps_ipi_waiting(sd)) {
		local_irq_disable();
		net_rps_action_and_irq_enable(sd);
	}

	napi->weight = dev_rx_weight;
	while (again) {
		struct sk_buff *skb;

		while ((skb = __skb_dequeue(&sd->process_queue))) {
			rcu_read_lock();
			__netif_receive_skb(skb);
			rcu_read_unlock();
			input_queue_head_incr(sd);
			if (++work >= quota)
				return work;

		}

		local_irq_disable();
		rps_lock(sd);
		if (skb_queue_empty(&sd->input_pkt_queue)) {
			/*
			 * Inline a custom version of __napi_complete().
			 * only current cpu owns and manipulates this napi,
			 * and NAPI_STATE_SCHED is the only possible flag set
			 * on backlog.
			 * We can use a plain write instead of clear_bit(),
			 * and we dont need an smp_mb() memory barrier.
			 */
			napi->state = 0;
			again = false;
		} else {
			skb_queue_splice_tail_init(&sd->input_pkt_queue,
						   &sd->process_queue);
		}
		rps_unlock(sd);
		local_irq_enable();
	}

	return work;
}

/**
 * __napi_schedule - schedule for receive
 * @n: entry to schedule
 *
 * The entry's receive function will be scheduled to run.
 * Consider using __napi_schedule_irqoff() if hard irqs are masked.
 */
void __napi_schedule(struct napi_struct *n)
{
	unsigned long flags;

	local_irq_save(flags);
	____napi_schedule(this_cpu_ptr(&softnet_data), n);
	local_irq_restore(flags);
}
EXPORT_SYMBOL(__napi_schedule);

/**
 *	napi_schedule_prep - check if napi can be scheduled
 *	@n: napi context
 *
 * Test if NAPI routine is already running, and if not mark
 * it as running.  This is used as a condition variable to
 * insure only one NAPI poll instance runs.  We also make
 * sure there is no pending NAPI disable.
 */
bool napi_schedule_prep(struct napi_struct *n)
{
	unsigned long val, new;

	do {
		val = READ_ONCE(n->state);
		if (unlikely(val & NAPIF_STATE_DISABLE))
			return false;
		new = val | NAPIF_STATE_SCHED;

		/* Sets STATE_MISSED bit if STATE_SCHED was already set
		 * This was suggested by Alexander Duyck, as compiler
		 * emits better code than :
		 * if (val & NAPIF_STATE_SCHED)
		 *     new |= NAPIF_STATE_MISSED;
		 */
		new |= (val & NAPIF_STATE_SCHED) / NAPIF_STATE_SCHED *
						   NAPIF_STATE_MISSED;
	} while (cmpxchg(&n->state, val, new) != val);

	return !(val & NAPIF_STATE_SCHED);
}
EXPORT_SYMBOL(napi_schedule_prep);

/**
 * __napi_schedule_irqoff - schedule for receive
 * @n: entry to schedule
 *
 * Variant of __napi_schedule() assuming hard irqs are masked
 */
void __napi_schedule_irqoff(struct napi_struct *n)
{
	____napi_schedule(this_cpu_ptr(&softnet_data), n);
}
EXPORT_SYMBOL(__napi_schedule_irqoff);

bool napi_complete_done(struct napi_struct *n, int work_done)
{
	unsigned long flags, val, new, timeout = 0;
	bool ret = true;

	/*
	 * 1) Don't let napi dequeue from the cpu poll list
	 *    just in case its running on a different cpu.
	 * 2) If we are busy polling, do nothing here, we have
	 *    the guarantee we will be called later.
	 */
	if (unlikely(n->state & (NAPIF_STATE_NPSVC |
				 NAPIF_STATE_IN_BUSY_POLL)))
		return false;

	if (work_done) {
		if (n->gro_bitmask)
			timeout = READ_ONCE(n->dev->gro_flush_timeout);
		n->defer_hard_irqs_count = READ_ONCE(n->dev->napi_defer_hard_irqs);
	}
	if (n->defer_hard_irqs_count > 0) {
		n->defer_hard_irqs_count--;
		timeout = READ_ONCE(n->dev->gro_flush_timeout);
		if (timeout)
			ret = false;
	}
	if (n->gro_bitmask) {
		/* When the NAPI instance uses a timeout and keeps postponing
		 * it, we need to bound somehow the time packets are kept in
		 * the GRO layer
		 */
		napi_gro_flush(n, !!timeout);
	}

	gro_normal_list(n);

	if (unlikely(!list_empty(&n->poll_list))) {
		/* If n->poll_list is not empty, we need to mask irqs */
		local_irq_save(flags);
		list_del_init(&n->poll_list);
		local_irq_restore(flags);
	}

	do {
		val = READ_ONCE(n->state);

		WARN_ON_ONCE(!(val & NAPIF_STATE_SCHED));

		new = val & ~(NAPIF_STATE_MISSED | NAPIF_STATE_SCHED |
			      NAPIF_STATE_PREFER_BUSY_POLL);

		/* If STATE_MISSED was set, leave STATE_SCHED set,
		 * because we will call napi->poll() one more time.
		 * This C code was suggested by Alexander Duyck to help gcc.
		 */
		new |= (val & NAPIF_STATE_MISSED) / NAPIF_STATE_MISSED *
						    NAPIF_STATE_SCHED;
	} while (cmpxchg(&n->state, val, new) != val);

	if (unlikely(val & NAPIF_STATE_MISSED)) {
		__napi_schedule(n);
		return false;
	}

	if (timeout)
		hrtimer_start(&n->timer, ns_to_ktime(timeout),
			      HRTIMER_MODE_REL_PINNED);
	return ret;
}
EXPORT_SYMBOL(napi_complete_done);

/* must be called under rcu_read_lock(), as we dont take a reference */
static struct napi_struct *napi_by_id(unsigned int napi_id)
{
	unsigned int hash = napi_id % HASH_SIZE(napi_hash);
	struct napi_struct *napi;

	hlist_for_each_entry_rcu(napi, &napi_hash[hash], napi_hash_node)
		if (napi->napi_id == napi_id)
			return napi;

	return NULL;
}

#if defined(CONFIG_NET_RX_BUSY_POLL)

static void __busy_poll_stop(struct napi_struct *napi, bool skip_schedule)
{
	if (!skip_schedule) {
		gro_normal_list(napi);
		__napi_schedule(napi);
		return;
	}
<<<<<<< HEAD

	if (napi->gro_bitmask) {
		/* flush too old packets
		 * If HZ < 1000, flush all packets.
		 */
		napi_gro_flush(napi, HZ >= 1000);
	}

=======

	if (napi->gro_bitmask) {
		/* flush too old packets
		 * If HZ < 1000, flush all packets.
		 */
		napi_gro_flush(napi, HZ >= 1000);
	}

>>>>>>> 6ee1d745
	gro_normal_list(napi);
	clear_bit(NAPI_STATE_SCHED, &napi->state);
}

static void busy_poll_stop(struct napi_struct *napi, void *have_poll_lock, bool prefer_busy_poll,
			   u16 budget)
{
	bool skip_schedule = false;
	unsigned long timeout;
	int rc;

	/* Busy polling means there is a high chance device driver hard irq
	 * could not grab NAPI_STATE_SCHED, and that NAPI_STATE_MISSED was
	 * set in napi_schedule_prep().
	 * Since we are about to call napi->poll() once more, we can safely
	 * clear NAPI_STATE_MISSED.
	 *
	 * Note: x86 could use a single "lock and ..." instruction
	 * to perform these two clear_bit()
	 */
	clear_bit(NAPI_STATE_MISSED, &napi->state);
	clear_bit(NAPI_STATE_IN_BUSY_POLL, &napi->state);

	local_bh_disable();

	if (prefer_busy_poll) {
		napi->defer_hard_irqs_count = READ_ONCE(napi->dev->napi_defer_hard_irqs);
		timeout = READ_ONCE(napi->dev->gro_flush_timeout);
		if (napi->defer_hard_irqs_count && timeout) {
			hrtimer_start(&napi->timer, ns_to_ktime(timeout), HRTIMER_MODE_REL_PINNED);
			skip_schedule = true;
		}
	}

	/* All we really want here is to re-enable device interrupts.
	 * Ideally, a new ndo_busy_poll_stop() could avoid another round.
	 */
	rc = napi->poll(napi, budget);
	/* We can't gro_normal_list() here, because napi->poll() might have
	 * rearmed the napi (napi_complete_done()) in which case it could
	 * already be running on another CPU.
	 */
	trace_napi_poll(napi, rc, budget);
	netpoll_poll_unlock(have_poll_lock);
	if (rc == budget)
		__busy_poll_stop(napi, skip_schedule);
	local_bh_enable();
}

void napi_busy_loop(unsigned int napi_id,
		    bool (*loop_end)(void *, unsigned long),
		    void *loop_end_arg, bool prefer_busy_poll, u16 budget)
{
	unsigned long start_time = loop_end ? busy_loop_current_time() : 0;
	int (*napi_poll)(struct napi_struct *napi, int budget);
	void *have_poll_lock = NULL;
	struct napi_struct *napi;

restart:
	napi_poll = NULL;

	rcu_read_lock();

	napi = napi_by_id(napi_id);
	if (!napi)
		goto out;

	preempt_disable();
	for (;;) {
		int work = 0;

		local_bh_disable();
		if (!napi_poll) {
			unsigned long val = READ_ONCE(napi->state);

			/* If multiple threads are competing for this napi,
			 * we avoid dirtying napi->state as much as we can.
			 */
			if (val & (NAPIF_STATE_DISABLE | NAPIF_STATE_SCHED |
				   NAPIF_STATE_IN_BUSY_POLL)) {
				if (prefer_busy_poll)
					set_bit(NAPI_STATE_PREFER_BUSY_POLL, &napi->state);
				goto count;
			}
			if (cmpxchg(&napi->state, val,
				    val | NAPIF_STATE_IN_BUSY_POLL |
					  NAPIF_STATE_SCHED) != val) {
				if (prefer_busy_poll)
					set_bit(NAPI_STATE_PREFER_BUSY_POLL, &napi->state);
				goto count;
			}
			have_poll_lock = netpoll_poll_lock(napi);
			napi_poll = napi->poll;
		}
		work = napi_poll(napi, budget);
		trace_napi_poll(napi, work, budget);
		gro_normal_list(napi);
count:
		if (work > 0)
			__NET_ADD_STATS(dev_net(napi->dev),
					LINUX_MIB_BUSYPOLLRXPACKETS, work);
		local_bh_enable();

		if (!loop_end || loop_end(loop_end_arg, start_time))
			break;

		if (unlikely(need_resched())) {
			if (napi_poll)
				busy_poll_stop(napi, have_poll_lock, prefer_busy_poll, budget);
			preempt_enable();
			rcu_read_unlock();
			cond_resched();
			if (loop_end(loop_end_arg, start_time))
				return;
			goto restart;
		}
		cpu_relax();
	}
	if (napi_poll)
		busy_poll_stop(napi, have_poll_lock, prefer_busy_poll, budget);
	preempt_enable();
out:
	rcu_read_unlock();
}
EXPORT_SYMBOL(napi_busy_loop);

#endif /* CONFIG_NET_RX_BUSY_POLL */

static void napi_hash_add(struct napi_struct *napi)
{
	if (test_bit(NAPI_STATE_NO_BUSY_POLL, &napi->state))
		return;

	spin_lock(&napi_hash_lock);

	/* 0..NR_CPUS range is reserved for sender_cpu use */
	do {
		if (unlikely(++napi_gen_id < MIN_NAPI_ID))
			napi_gen_id = MIN_NAPI_ID;
	} while (napi_by_id(napi_gen_id));
	napi->napi_id = napi_gen_id;

	hlist_add_head_rcu(&napi->napi_hash_node,
			   &napi_hash[napi->napi_id % HASH_SIZE(napi_hash)]);

	spin_unlock(&napi_hash_lock);
}

/* Warning : caller is responsible to make sure rcu grace period
 * is respected before freeing memory containing @napi
 */
static void napi_hash_del(struct napi_struct *napi)
{
	spin_lock(&napi_hash_lock);

	hlist_del_init_rcu(&napi->napi_hash_node);

	spin_unlock(&napi_hash_lock);
}

static enum hrtimer_restart napi_watchdog(struct hrtimer *timer)
{
	struct napi_struct *napi;

	napi = container_of(timer, struct napi_struct, timer);

	/* Note : we use a relaxed variant of napi_schedule_prep() not setting
	 * NAPI_STATE_MISSED, since we do not react to a device IRQ.
	 */
	if (!napi_disable_pending(napi) &&
	    !test_and_set_bit(NAPI_STATE_SCHED, &napi->state)) {
		clear_bit(NAPI_STATE_PREFER_BUSY_POLL, &napi->state);
		__napi_schedule_irqoff(napi);
	}

	return HRTIMER_NORESTART;
}

static void init_gro_hash(struct napi_struct *napi)
{
	int i;

	for (i = 0; i < GRO_HASH_BUCKETS; i++) {
		INIT_LIST_HEAD(&napi->gro_hash[i].list);
		napi->gro_hash[i].count = 0;
	}
	napi->gro_bitmask = 0;
}

void netif_napi_add(struct net_device *dev, struct napi_struct *napi,
		    int (*poll)(struct napi_struct *, int), int weight)
{
	if (WARN_ON(test_and_set_bit(NAPI_STATE_LISTED, &napi->state)))
		return;

	INIT_LIST_HEAD(&napi->poll_list);
	INIT_HLIST_NODE(&napi->napi_hash_node);
	hrtimer_init(&napi->timer, CLOCK_MONOTONIC, HRTIMER_MODE_REL_PINNED);
	napi->timer.function = napi_watchdog;
	init_gro_hash(napi);
	napi->skb = NULL;
	INIT_LIST_HEAD(&napi->rx_list);
	napi->rx_count = 0;
	napi->poll = poll;
	if (weight > NAPI_POLL_WEIGHT)
		netdev_err_once(dev, "%s() called with weight %d\n", __func__,
				weight);
	napi->weight = weight;
	napi->dev = dev;
#ifdef CONFIG_NETPOLL
	napi->poll_owner = -1;
#endif
	set_bit(NAPI_STATE_SCHED, &napi->state);
	set_bit(NAPI_STATE_NPSVC, &napi->state);
	list_add_rcu(&napi->dev_list, &dev->napi_list);
	napi_hash_add(napi);
}
EXPORT_SYMBOL(netif_napi_add);

void napi_disable(struct napi_struct *n)
{
	might_sleep();
	set_bit(NAPI_STATE_DISABLE, &n->state);

	while (test_and_set_bit(NAPI_STATE_SCHED, &n->state))
		msleep(1);
	while (test_and_set_bit(NAPI_STATE_NPSVC, &n->state))
		msleep(1);

	hrtimer_cancel(&n->timer);

	clear_bit(NAPI_STATE_PREFER_BUSY_POLL, &n->state);
	clear_bit(NAPI_STATE_DISABLE, &n->state);
}
EXPORT_SYMBOL(napi_disable);

static void flush_gro_hash(struct napi_struct *napi)
{
	int i;

	for (i = 0; i < GRO_HASH_BUCKETS; i++) {
		struct sk_buff *skb, *n;

		list_for_each_entry_safe(skb, n, &napi->gro_hash[i].list, list)
			kfree_skb(skb);
		napi->gro_hash[i].count = 0;
	}
}

/* Must be called in process context */
void __netif_napi_del(struct napi_struct *napi)
{
	if (!test_and_clear_bit(NAPI_STATE_LISTED, &napi->state))
		return;

	napi_hash_del(napi);
	list_del_rcu(&napi->dev_list);
	napi_free_frags(napi);

	flush_gro_hash(napi);
	napi->gro_bitmask = 0;
}
EXPORT_SYMBOL(__netif_napi_del);

static int napi_poll(struct napi_struct *n, struct list_head *repoll)
{
	void *have;
	int work, weight;

	list_del_init(&n->poll_list);

	have = netpoll_poll_lock(n);

	weight = n->weight;

	/* This NAPI_STATE_SCHED test is for avoiding a race
	 * with netpoll's poll_napi().  Only the entity which
	 * obtains the lock and sees NAPI_STATE_SCHED set will
	 * actually make the ->poll() call.  Therefore we avoid
	 * accidentally calling ->poll() when NAPI is not scheduled.
	 */
	work = 0;
	if (test_bit(NAPI_STATE_SCHED, &n->state)) {
		work = n->poll(n, weight);
		trace_napi_poll(n, work, weight);
	}

	if (unlikely(work > weight))
		pr_err_once("NAPI poll function %pS returned %d, exceeding its budget of %d.\n",
			    n->poll, work, weight);

	if (likely(work < weight))
		goto out_unlock;

	/* Drivers must not modify the NAPI state if they
	 * consume the entire weight.  In such cases this code
	 * still "owns" the NAPI instance and therefore can
	 * move the instance around on the list at-will.
	 */
	if (unlikely(napi_disable_pending(n))) {
		napi_complete(n);
		goto out_unlock;
	}

	/* The NAPI context has more processing work, but busy-polling
	 * is preferred. Exit early.
	 */
	if (napi_prefer_busy_poll(n)) {
		if (napi_complete_done(n, work)) {
			/* If timeout is not set, we need to make sure
			 * that the NAPI is re-scheduled.
			 */
			napi_schedule(n);
		}
		goto out_unlock;
	}

	if (n->gro_bitmask) {
		/* flush too old packets
		 * If HZ < 1000, flush all packets.
		 */
		napi_gro_flush(n, HZ >= 1000);
	}

	gro_normal_list(n);

	/* Some drivers may have called napi_schedule
	 * prior to exhausting their budget.
	 */
	if (unlikely(!list_empty(&n->poll_list))) {
		pr_warn_once("%s: Budget exhausted after napi rescheduled\n",
			     n->dev ? n->dev->name : "backlog");
		goto out_unlock;
	}

	list_add_tail(&n->poll_list, repoll);

out_unlock:
	netpoll_poll_unlock(have);

	return work;
}

static __latent_entropy void net_rx_action(struct softirq_action *h)
{
	struct softnet_data *sd = this_cpu_ptr(&softnet_data);
	unsigned long time_limit = jiffies +
		usecs_to_jiffies(netdev_budget_usecs);
	int budget = netdev_budget;
	LIST_HEAD(list);
	LIST_HEAD(repoll);

	local_irq_disable();
	list_splice_init(&sd->poll_list, &list);
	local_irq_enable();

	for (;;) {
		struct napi_struct *n;

		if (list_empty(&list)) {
			if (!sd_has_rps_ipi_waiting(sd) && list_empty(&repoll))
				goto out;
			break;
		}

		n = list_first_entry(&list, struct napi_struct, poll_list);
		budget -= napi_poll(n, &repoll);

		/* If softirq window is exhausted then punt.
		 * Allow this to run for 2 jiffies since which will allow
		 * an average latency of 1.5/HZ.
		 */
		if (unlikely(budget <= 0 ||
			     time_after_eq(jiffies, time_limit))) {
			sd->time_squeeze++;
			break;
		}
	}

	local_irq_disable();

	list_splice_tail_init(&sd->poll_list, &list);
	list_splice_tail(&repoll, &list);
	list_splice(&list, &sd->poll_list);
	if (!list_empty(&sd->poll_list))
		__raise_softirq_irqoff(NET_RX_SOFTIRQ);

	net_rps_action_and_irq_enable(sd);
out:
	__kfree_skb_flush();
}

struct netdev_adjacent {
	struct net_device *dev;

	/* upper master flag, there can only be one master device per list */
	bool master;

	/* lookup ignore flag */
	bool ignore;

	/* counter for the number of times this device was added to us */
	u16 ref_nr;

	/* private field for the users */
	void *private;

	struct list_head list;
	struct rcu_head rcu;
};

static struct netdev_adjacent *__netdev_find_adj(struct net_device *adj_dev,
						 struct list_head *adj_list)
{
	struct netdev_adjacent *adj;

	list_for_each_entry(adj, adj_list, list) {
		if (adj->dev == adj_dev)
			return adj;
	}
	return NULL;
}

static int ____netdev_has_upper_dev(struct net_device *upper_dev,
				    struct netdev_nested_priv *priv)
{
	struct net_device *dev = (struct net_device *)priv->data;

	return upper_dev == dev;
}

/**
 * netdev_has_upper_dev - Check if device is linked to an upper device
 * @dev: device
 * @upper_dev: upper device to check
 *
 * Find out if a device is linked to specified upper device and return true
 * in case it is. Note that this checks only immediate upper device,
 * not through a complete stack of devices. The caller must hold the RTNL lock.
 */
bool netdev_has_upper_dev(struct net_device *dev,
			  struct net_device *upper_dev)
{
	struct netdev_nested_priv priv = {
		.data = (void *)upper_dev,
	};

	ASSERT_RTNL();

	return netdev_walk_all_upper_dev_rcu(dev, ____netdev_has_upper_dev,
					     &priv);
}
EXPORT_SYMBOL(netdev_has_upper_dev);

/**
 * netdev_has_upper_dev_all_rcu - Check if device is linked to an upper device
 * @dev: device
 * @upper_dev: upper device to check
 *
 * Find out if a device is linked to specified upper device and return true
 * in case it is. Note that this checks the entire upper device chain.
 * The caller must hold rcu lock.
 */

bool netdev_has_upper_dev_all_rcu(struct net_device *dev,
				  struct net_device *upper_dev)
{
	struct netdev_nested_priv priv = {
		.data = (void *)upper_dev,
	};

	return !!netdev_walk_all_upper_dev_rcu(dev, ____netdev_has_upper_dev,
					       &priv);
}
EXPORT_SYMBOL(netdev_has_upper_dev_all_rcu);

/**
 * netdev_has_any_upper_dev - Check if device is linked to some device
 * @dev: device
 *
 * Find out if a device is linked to an upper device and return true in case
 * it is. The caller must hold the RTNL lock.
 */
bool netdev_has_any_upper_dev(struct net_device *dev)
{
	ASSERT_RTNL();

	return !list_empty(&dev->adj_list.upper);
}
EXPORT_SYMBOL(netdev_has_any_upper_dev);

/**
 * netdev_master_upper_dev_get - Get master upper device
 * @dev: device
 *
 * Find a master upper device and return pointer to it or NULL in case
 * it's not there. The caller must hold the RTNL lock.
 */
struct net_device *netdev_master_upper_dev_get(struct net_device *dev)
{
	struct netdev_adjacent *upper;

	ASSERT_RTNL();

	if (list_empty(&dev->adj_list.upper))
		return NULL;

	upper = list_first_entry(&dev->adj_list.upper,
				 struct netdev_adjacent, list);
	if (likely(upper->master))
		return upper->dev;
	return NULL;
}
EXPORT_SYMBOL(netdev_master_upper_dev_get);

static struct net_device *__netdev_master_upper_dev_get(struct net_device *dev)
{
	struct netdev_adjacent *upper;

	ASSERT_RTNL();

	if (list_empty(&dev->adj_list.upper))
		return NULL;

	upper = list_first_entry(&dev->adj_list.upper,
				 struct netdev_adjacent, list);
	if (likely(upper->master) && !upper->ignore)
		return upper->dev;
	return NULL;
}

/**
 * netdev_has_any_lower_dev - Check if device is linked to some device
 * @dev: device
 *
 * Find out if a device is linked to a lower device and return true in case
 * it is. The caller must hold the RTNL lock.
 */
static bool netdev_has_any_lower_dev(struct net_device *dev)
{
	ASSERT_RTNL();

	return !list_empty(&dev->adj_list.lower);
}

void *netdev_adjacent_get_private(struct list_head *adj_list)
{
	struct netdev_adjacent *adj;

	adj = list_entry(adj_list, struct netdev_adjacent, list);

	return adj->private;
}
EXPORT_SYMBOL(netdev_adjacent_get_private);

/**
 * netdev_upper_get_next_dev_rcu - Get the next dev from upper list
 * @dev: device
 * @iter: list_head ** of the current position
 *
 * Gets the next device from the dev's upper list, starting from iter
 * position. The caller must hold RCU read lock.
 */
struct net_device *netdev_upper_get_next_dev_rcu(struct net_device *dev,
						 struct list_head **iter)
{
	struct netdev_adjacent *upper;

	WARN_ON_ONCE(!rcu_read_lock_held() && !lockdep_rtnl_is_held());

	upper = list_entry_rcu((*iter)->next, struct netdev_adjacent, list);

	if (&upper->list == &dev->adj_list.upper)
		return NULL;

	*iter = &upper->list;

	return upper->dev;
}
EXPORT_SYMBOL(netdev_upper_get_next_dev_rcu);

static struct net_device *__netdev_next_upper_dev(struct net_device *dev,
						  struct list_head **iter,
						  bool *ignore)
{
	struct netdev_adjacent *upper;

	upper = list_entry((*iter)->next, struct netdev_adjacent, list);

	if (&upper->list == &dev->adj_list.upper)
		return NULL;

	*iter = &upper->list;
	*ignore = upper->ignore;

	return upper->dev;
}

static struct net_device *netdev_next_upper_dev_rcu(struct net_device *dev,
						    struct list_head **iter)
{
	struct netdev_adjacent *upper;

	WARN_ON_ONCE(!rcu_read_lock_held() && !lockdep_rtnl_is_held());

	upper = list_entry_rcu((*iter)->next, struct netdev_adjacent, list);

	if (&upper->list == &dev->adj_list.upper)
		return NULL;

	*iter = &upper->list;

	return upper->dev;
}

static int __netdev_walk_all_upper_dev(struct net_device *dev,
				       int (*fn)(struct net_device *dev,
					 struct netdev_nested_priv *priv),
				       struct netdev_nested_priv *priv)
{
	struct net_device *udev, *next, *now, *dev_stack[MAX_NEST_DEV + 1];
	struct list_head *niter, *iter, *iter_stack[MAX_NEST_DEV + 1];
	int ret, cur = 0;
	bool ignore;

	now = dev;
	iter = &dev->adj_list.upper;

	while (1) {
		if (now != dev) {
			ret = fn(now, priv);
			if (ret)
				return ret;
		}

		next = NULL;
		while (1) {
			udev = __netdev_next_upper_dev(now, &iter, &ignore);
			if (!udev)
				break;
			if (ignore)
				continue;

			next = udev;
			niter = &udev->adj_list.upper;
			dev_stack[cur] = now;
			iter_stack[cur++] = iter;
			break;
		}

		if (!next) {
			if (!cur)
				return 0;
			next = dev_stack[--cur];
			niter = iter_stack[cur];
		}

		now = next;
		iter = niter;
	}

	return 0;
}

int netdev_walk_all_upper_dev_rcu(struct net_device *dev,
				  int (*fn)(struct net_device *dev,
					    struct netdev_nested_priv *priv),
				  struct netdev_nested_priv *priv)
{
	struct net_device *udev, *next, *now, *dev_stack[MAX_NEST_DEV + 1];
	struct list_head *niter, *iter, *iter_stack[MAX_NEST_DEV + 1];
	int ret, cur = 0;

	now = dev;
	iter = &dev->adj_list.upper;

	while (1) {
		if (now != dev) {
			ret = fn(now, priv);
			if (ret)
				return ret;
		}

		next = NULL;
		while (1) {
			udev = netdev_next_upper_dev_rcu(now, &iter);
			if (!udev)
				break;

			next = udev;
			niter = &udev->adj_list.upper;
			dev_stack[cur] = now;
			iter_stack[cur++] = iter;
			break;
		}

		if (!next) {
			if (!cur)
				return 0;
			next = dev_stack[--cur];
			niter = iter_stack[cur];
		}

		now = next;
		iter = niter;
	}

	return 0;
}
EXPORT_SYMBOL_GPL(netdev_walk_all_upper_dev_rcu);

static bool __netdev_has_upper_dev(struct net_device *dev,
				   struct net_device *upper_dev)
{
	struct netdev_nested_priv priv = {
		.flags = 0,
		.data = (void *)upper_dev,
	};

	ASSERT_RTNL();

	return __netdev_walk_all_upper_dev(dev, ____netdev_has_upper_dev,
					   &priv);
}

/**
 * netdev_lower_get_next_private - Get the next ->private from the
 *				   lower neighbour list
 * @dev: device
 * @iter: list_head ** of the current position
 *
 * Gets the next netdev_adjacent->private from the dev's lower neighbour
 * list, starting from iter position. The caller must hold either hold the
 * RTNL lock or its own locking that guarantees that the neighbour lower
 * list will remain unchanged.
 */
void *netdev_lower_get_next_private(struct net_device *dev,
				    struct list_head **iter)
{
	struct netdev_adjacent *lower;

	lower = list_entry(*iter, struct netdev_adjacent, list);

	if (&lower->list == &dev->adj_list.lower)
		return NULL;

	*iter = lower->list.next;

	return lower->private;
}
EXPORT_SYMBOL(netdev_lower_get_next_private);

/**
 * netdev_lower_get_next_private_rcu - Get the next ->private from the
 *				       lower neighbour list, RCU
 *				       variant
 * @dev: device
 * @iter: list_head ** of the current position
 *
 * Gets the next netdev_adjacent->private from the dev's lower neighbour
 * list, starting from iter position. The caller must hold RCU read lock.
 */
void *netdev_lower_get_next_private_rcu(struct net_device *dev,
					struct list_head **iter)
{
	struct netdev_adjacent *lower;

	WARN_ON_ONCE(!rcu_read_lock_held());

	lower = list_entry_rcu((*iter)->next, struct netdev_adjacent, list);

	if (&lower->list == &dev->adj_list.lower)
		return NULL;

	*iter = &lower->list;

	return lower->private;
}
EXPORT_SYMBOL(netdev_lower_get_next_private_rcu);

/**
 * netdev_lower_get_next - Get the next device from the lower neighbour
 *                         list
 * @dev: device
 * @iter: list_head ** of the current position
 *
 * Gets the next netdev_adjacent from the dev's lower neighbour
 * list, starting from iter position. The caller must hold RTNL lock or
 * its own locking that guarantees that the neighbour lower
 * list will remain unchanged.
 */
void *netdev_lower_get_next(struct net_device *dev, struct list_head **iter)
{
	struct netdev_adjacent *lower;

	lower = list_entry(*iter, struct netdev_adjacent, list);

	if (&lower->list == &dev->adj_list.lower)
		return NULL;

	*iter = lower->list.next;

	return lower->dev;
}
EXPORT_SYMBOL(netdev_lower_get_next);

static struct net_device *netdev_next_lower_dev(struct net_device *dev,
						struct list_head **iter)
{
	struct netdev_adjacent *lower;

	lower = list_entry((*iter)->next, struct netdev_adjacent, list);

	if (&lower->list == &dev->adj_list.lower)
		return NULL;

	*iter = &lower->list;

	return lower->dev;
}

static struct net_device *__netdev_next_lower_dev(struct net_device *dev,
						  struct list_head **iter,
						  bool *ignore)
{
	struct netdev_adjacent *lower;

	lower = list_entry((*iter)->next, struct netdev_adjacent, list);

	if (&lower->list == &dev->adj_list.lower)
		return NULL;

	*iter = &lower->list;
	*ignore = lower->ignore;

	return lower->dev;
}

int netdev_walk_all_lower_dev(struct net_device *dev,
			      int (*fn)(struct net_device *dev,
					struct netdev_nested_priv *priv),
			      struct netdev_nested_priv *priv)
{
	struct net_device *ldev, *next, *now, *dev_stack[MAX_NEST_DEV + 1];
	struct list_head *niter, *iter, *iter_stack[MAX_NEST_DEV + 1];
	int ret, cur = 0;

	now = dev;
	iter = &dev->adj_list.lower;

	while (1) {
		if (now != dev) {
			ret = fn(now, priv);
			if (ret)
				return ret;
		}

		next = NULL;
		while (1) {
			ldev = netdev_next_lower_dev(now, &iter);
			if (!ldev)
				break;

			next = ldev;
			niter = &ldev->adj_list.lower;
			dev_stack[cur] = now;
			iter_stack[cur++] = iter;
			break;
		}

		if (!next) {
			if (!cur)
				return 0;
			next = dev_stack[--cur];
			niter = iter_stack[cur];
		}

		now = next;
		iter = niter;
	}

	return 0;
}
EXPORT_SYMBOL_GPL(netdev_walk_all_lower_dev);

static int __netdev_walk_all_lower_dev(struct net_device *dev,
				       int (*fn)(struct net_device *dev,
					 struct netdev_nested_priv *priv),
				       struct netdev_nested_priv *priv)
{
	struct net_device *ldev, *next, *now, *dev_stack[MAX_NEST_DEV + 1];
	struct list_head *niter, *iter, *iter_stack[MAX_NEST_DEV + 1];
	int ret, cur = 0;
	bool ignore;

	now = dev;
	iter = &dev->adj_list.lower;

	while (1) {
		if (now != dev) {
			ret = fn(now, priv);
			if (ret)
				return ret;
		}

		next = NULL;
		while (1) {
			ldev = __netdev_next_lower_dev(now, &iter, &ignore);
			if (!ldev)
				break;
			if (ignore)
				continue;

			next = ldev;
			niter = &ldev->adj_list.lower;
			dev_stack[cur] = now;
			iter_stack[cur++] = iter;
			break;
		}

		if (!next) {
			if (!cur)
				return 0;
			next = dev_stack[--cur];
			niter = iter_stack[cur];
		}

		now = next;
		iter = niter;
	}

	return 0;
}

struct net_device *netdev_next_lower_dev_rcu(struct net_device *dev,
					     struct list_head **iter)
{
	struct netdev_adjacent *lower;

	lower = list_entry_rcu((*iter)->next, struct netdev_adjacent, list);
	if (&lower->list == &dev->adj_list.lower)
		return NULL;

	*iter = &lower->list;

	return lower->dev;
}
EXPORT_SYMBOL(netdev_next_lower_dev_rcu);

static u8 __netdev_upper_depth(struct net_device *dev)
{
	struct net_device *udev;
	struct list_head *iter;
	u8 max_depth = 0;
	bool ignore;

	for (iter = &dev->adj_list.upper,
	     udev = __netdev_next_upper_dev(dev, &iter, &ignore);
	     udev;
	     udev = __netdev_next_upper_dev(dev, &iter, &ignore)) {
		if (ignore)
			continue;
		if (max_depth < udev->upper_level)
			max_depth = udev->upper_level;
	}

	return max_depth;
}

static u8 __netdev_lower_depth(struct net_device *dev)
{
	struct net_device *ldev;
	struct list_head *iter;
	u8 max_depth = 0;
	bool ignore;

	for (iter = &dev->adj_list.lower,
	     ldev = __netdev_next_lower_dev(dev, &iter, &ignore);
	     ldev;
	     ldev = __netdev_next_lower_dev(dev, &iter, &ignore)) {
		if (ignore)
			continue;
		if (max_depth < ldev->lower_level)
			max_depth = ldev->lower_level;
	}

	return max_depth;
}

static int __netdev_update_upper_level(struct net_device *dev,
				       struct netdev_nested_priv *__unused)
{
	dev->upper_level = __netdev_upper_depth(dev) + 1;
	return 0;
}

static int __netdev_update_lower_level(struct net_device *dev,
				       struct netdev_nested_priv *priv)
{
	dev->lower_level = __netdev_lower_depth(dev) + 1;

#ifdef CONFIG_LOCKDEP
	if (!priv)
		return 0;

	if (priv->flags & NESTED_SYNC_IMM)
		dev->nested_level = dev->lower_level - 1;
	if (priv->flags & NESTED_SYNC_TODO)
		net_unlink_todo(dev);
#endif
	return 0;
}

int netdev_walk_all_lower_dev_rcu(struct net_device *dev,
				  int (*fn)(struct net_device *dev,
					    struct netdev_nested_priv *priv),
				  struct netdev_nested_priv *priv)
{
	struct net_device *ldev, *next, *now, *dev_stack[MAX_NEST_DEV + 1];
	struct list_head *niter, *iter, *iter_stack[MAX_NEST_DEV + 1];
	int ret, cur = 0;

	now = dev;
	iter = &dev->adj_list.lower;

	while (1) {
		if (now != dev) {
			ret = fn(now, priv);
			if (ret)
				return ret;
		}

		next = NULL;
		while (1) {
			ldev = netdev_next_lower_dev_rcu(now, &iter);
			if (!ldev)
				break;

			next = ldev;
			niter = &ldev->adj_list.lower;
			dev_stack[cur] = now;
			iter_stack[cur++] = iter;
			break;
		}

		if (!next) {
			if (!cur)
				return 0;
			next = dev_stack[--cur];
			niter = iter_stack[cur];
		}

		now = next;
		iter = niter;
	}

	return 0;
}
EXPORT_SYMBOL_GPL(netdev_walk_all_lower_dev_rcu);

/**
 * netdev_lower_get_first_private_rcu - Get the first ->private from the
 *				       lower neighbour list, RCU
 *				       variant
 * @dev: device
 *
 * Gets the first netdev_adjacent->private from the dev's lower neighbour
 * list. The caller must hold RCU read lock.
 */
void *netdev_lower_get_first_private_rcu(struct net_device *dev)
{
	struct netdev_adjacent *lower;

	lower = list_first_or_null_rcu(&dev->adj_list.lower,
			struct netdev_adjacent, list);
	if (lower)
		return lower->private;
	return NULL;
}
EXPORT_SYMBOL(netdev_lower_get_first_private_rcu);

/**
 * netdev_master_upper_dev_get_rcu - Get master upper device
 * @dev: device
 *
 * Find a master upper device and return pointer to it or NULL in case
 * it's not there. The caller must hold the RCU read lock.
 */
struct net_device *netdev_master_upper_dev_get_rcu(struct net_device *dev)
{
	struct netdev_adjacent *upper;

	upper = list_first_or_null_rcu(&dev->adj_list.upper,
				       struct netdev_adjacent, list);
	if (upper && likely(upper->master))
		return upper->dev;
	return NULL;
}
EXPORT_SYMBOL(netdev_master_upper_dev_get_rcu);

static int netdev_adjacent_sysfs_add(struct net_device *dev,
			      struct net_device *adj_dev,
			      struct list_head *dev_list)
{
	char linkname[IFNAMSIZ+7];

	sprintf(linkname, dev_list == &dev->adj_list.upper ?
		"upper_%s" : "lower_%s", adj_dev->name);
	return sysfs_create_link(&(dev->dev.kobj), &(adj_dev->dev.kobj),
				 linkname);
}
static void netdev_adjacent_sysfs_del(struct net_device *dev,
			       char *name,
			       struct list_head *dev_list)
{
	char linkname[IFNAMSIZ+7];

	sprintf(linkname, dev_list == &dev->adj_list.upper ?
		"upper_%s" : "lower_%s", name);
	sysfs_remove_link(&(dev->dev.kobj), linkname);
}

static inline bool netdev_adjacent_is_neigh_list(struct net_device *dev,
						 struct net_device *adj_dev,
						 struct list_head *dev_list)
{
	return (dev_list == &dev->adj_list.upper ||
		dev_list == &dev->adj_list.lower) &&
		net_eq(dev_net(dev), dev_net(adj_dev));
}

static int __netdev_adjacent_dev_insert(struct net_device *dev,
					struct net_device *adj_dev,
					struct list_head *dev_list,
					void *private, bool master)
{
	struct netdev_adjacent *adj;
	int ret;

	adj = __netdev_find_adj(adj_dev, dev_list);

	if (adj) {
		adj->ref_nr += 1;
		pr_debug("Insert adjacency: dev %s adj_dev %s adj->ref_nr %d\n",
			 dev->name, adj_dev->name, adj->ref_nr);

		return 0;
	}

	adj = kmalloc(sizeof(*adj), GFP_KERNEL);
	if (!adj)
		return -ENOMEM;

	adj->dev = adj_dev;
	adj->master = master;
	adj->ref_nr = 1;
	adj->private = private;
	adj->ignore = false;
	dev_hold(adj_dev);

	pr_debug("Insert adjacency: dev %s adj_dev %s adj->ref_nr %d; dev_hold on %s\n",
		 dev->name, adj_dev->name, adj->ref_nr, adj_dev->name);

	if (netdev_adjacent_is_neigh_list(dev, adj_dev, dev_list)) {
		ret = netdev_adjacent_sysfs_add(dev, adj_dev, dev_list);
		if (ret)
			goto free_adj;
	}

	/* Ensure that master link is always the first item in list. */
	if (master) {
		ret = sysfs_create_link(&(dev->dev.kobj),
					&(adj_dev->dev.kobj), "master");
		if (ret)
			goto remove_symlinks;

		list_add_rcu(&adj->list, dev_list);
	} else {
		list_add_tail_rcu(&adj->list, dev_list);
	}

	return 0;

remove_symlinks:
	if (netdev_adjacent_is_neigh_list(dev, adj_dev, dev_list))
		netdev_adjacent_sysfs_del(dev, adj_dev->name, dev_list);
free_adj:
	kfree(adj);
	dev_put(adj_dev);

	return ret;
}

static void __netdev_adjacent_dev_remove(struct net_device *dev,
					 struct net_device *adj_dev,
					 u16 ref_nr,
					 struct list_head *dev_list)
{
	struct netdev_adjacent *adj;

	pr_debug("Remove adjacency: dev %s adj_dev %s ref_nr %d\n",
		 dev->name, adj_dev->name, ref_nr);

	adj = __netdev_find_adj(adj_dev, dev_list);

	if (!adj) {
		pr_err("Adjacency does not exist for device %s from %s\n",
		       dev->name, adj_dev->name);
		WARN_ON(1);
		return;
	}

	if (adj->ref_nr > ref_nr) {
		pr_debug("adjacency: %s to %s ref_nr - %d = %d\n",
			 dev->name, adj_dev->name, ref_nr,
			 adj->ref_nr - ref_nr);
		adj->ref_nr -= ref_nr;
		return;
	}

	if (adj->master)
		sysfs_remove_link(&(dev->dev.kobj), "master");

	if (netdev_adjacent_is_neigh_list(dev, adj_dev, dev_list))
		netdev_adjacent_sysfs_del(dev, adj_dev->name, dev_list);

	list_del_rcu(&adj->list);
	pr_debug("adjacency: dev_put for %s, because link removed from %s to %s\n",
		 adj_dev->name, dev->name, adj_dev->name);
	dev_put(adj_dev);
	kfree_rcu(adj, rcu);
}

static int __netdev_adjacent_dev_link_lists(struct net_device *dev,
					    struct net_device *upper_dev,
					    struct list_head *up_list,
					    struct list_head *down_list,
					    void *private, bool master)
{
	int ret;

	ret = __netdev_adjacent_dev_insert(dev, upper_dev, up_list,
					   private, master);
	if (ret)
		return ret;

	ret = __netdev_adjacent_dev_insert(upper_dev, dev, down_list,
					   private, false);
	if (ret) {
		__netdev_adjacent_dev_remove(dev, upper_dev, 1, up_list);
		return ret;
	}

	return 0;
}

static void __netdev_adjacent_dev_unlink_lists(struct net_device *dev,
					       struct net_device *upper_dev,
					       u16 ref_nr,
					       struct list_head *up_list,
					       struct list_head *down_list)
{
	__netdev_adjacent_dev_remove(dev, upper_dev, ref_nr, up_list);
	__netdev_adjacent_dev_remove(upper_dev, dev, ref_nr, down_list);
}

static int __netdev_adjacent_dev_link_neighbour(struct net_device *dev,
						struct net_device *upper_dev,
						void *private, bool master)
{
	return __netdev_adjacent_dev_link_lists(dev, upper_dev,
						&dev->adj_list.upper,
						&upper_dev->adj_list.lower,
						private, master);
}

static void __netdev_adjacent_dev_unlink_neighbour(struct net_device *dev,
						   struct net_device *upper_dev)
{
	__netdev_adjacent_dev_unlink_lists(dev, upper_dev, 1,
					   &dev->adj_list.upper,
					   &upper_dev->adj_list.lower);
}

static int __netdev_upper_dev_link(struct net_device *dev,
				   struct net_device *upper_dev, bool master,
				   void *upper_priv, void *upper_info,
				   struct netdev_nested_priv *priv,
				   struct netlink_ext_ack *extack)
{
	struct netdev_notifier_changeupper_info changeupper_info = {
		.info = {
			.dev = dev,
			.extack = extack,
		},
		.upper_dev = upper_dev,
		.master = master,
		.linking = true,
		.upper_info = upper_info,
	};
	struct net_device *master_dev;
	int ret = 0;

	ASSERT_RTNL();

	if (dev == upper_dev)
		return -EBUSY;

	/* To prevent loops, check if dev is not upper device to upper_dev. */
	if (__netdev_has_upper_dev(upper_dev, dev))
		return -EBUSY;

	if ((dev->lower_level + upper_dev->upper_level) > MAX_NEST_DEV)
		return -EMLINK;

	if (!master) {
		if (__netdev_has_upper_dev(dev, upper_dev))
			return -EEXIST;
	} else {
		master_dev = __netdev_master_upper_dev_get(dev);
		if (master_dev)
			return master_dev == upper_dev ? -EEXIST : -EBUSY;
	}

	ret = call_netdevice_notifiers_info(NETDEV_PRECHANGEUPPER,
					    &changeupper_info.info);
	ret = notifier_to_errno(ret);
	if (ret)
		return ret;

	ret = __netdev_adjacent_dev_link_neighbour(dev, upper_dev, upper_priv,
						   master);
	if (ret)
		return ret;

	ret = call_netdevice_notifiers_info(NETDEV_CHANGEUPPER,
					    &changeupper_info.info);
	ret = notifier_to_errno(ret);
	if (ret)
		goto rollback;

	__netdev_update_upper_level(dev, NULL);
	__netdev_walk_all_lower_dev(dev, __netdev_update_upper_level, NULL);

	__netdev_update_lower_level(upper_dev, priv);
	__netdev_walk_all_upper_dev(upper_dev, __netdev_update_lower_level,
				    priv);

	return 0;

rollback:
	__netdev_adjacent_dev_unlink_neighbour(dev, upper_dev);

	return ret;
}

/**
 * netdev_upper_dev_link - Add a link to the upper device
 * @dev: device
 * @upper_dev: new upper device
 * @extack: netlink extended ack
 *
 * Adds a link to device which is upper to this one. The caller must hold
 * the RTNL lock. On a failure a negative errno code is returned.
 * On success the reference counts are adjusted and the function
 * returns zero.
 */
int netdev_upper_dev_link(struct net_device *dev,
			  struct net_device *upper_dev,
			  struct netlink_ext_ack *extack)
{
	struct netdev_nested_priv priv = {
		.flags = NESTED_SYNC_IMM | NESTED_SYNC_TODO,
		.data = NULL,
	};

	return __netdev_upper_dev_link(dev, upper_dev, false,
				       NULL, NULL, &priv, extack);
}
EXPORT_SYMBOL(netdev_upper_dev_link);

/**
 * netdev_master_upper_dev_link - Add a master link to the upper device
 * @dev: device
 * @upper_dev: new upper device
 * @upper_priv: upper device private
 * @upper_info: upper info to be passed down via notifier
 * @extack: netlink extended ack
 *
 * Adds a link to device which is upper to this one. In this case, only
 * one master upper device can be linked, although other non-master devices
 * might be linked as well. The caller must hold the RTNL lock.
 * On a failure a negative errno code is returned. On success the reference
 * counts are adjusted and the function returns zero.
 */
int netdev_master_upper_dev_link(struct net_device *dev,
				 struct net_device *upper_dev,
				 void *upper_priv, void *upper_info,
				 struct netlink_ext_ack *extack)
{
	struct netdev_nested_priv priv = {
		.flags = NESTED_SYNC_IMM | NESTED_SYNC_TODO,
		.data = NULL,
	};

	return __netdev_upper_dev_link(dev, upper_dev, true,
				       upper_priv, upper_info, &priv, extack);
}
EXPORT_SYMBOL(netdev_master_upper_dev_link);

static void __netdev_upper_dev_unlink(struct net_device *dev,
				      struct net_device *upper_dev,
				      struct netdev_nested_priv *priv)
{
	struct netdev_notifier_changeupper_info changeupper_info = {
		.info = {
			.dev = dev,
		},
		.upper_dev = upper_dev,
		.linking = false,
	};

	ASSERT_RTNL();

	changeupper_info.master = netdev_master_upper_dev_get(dev) == upper_dev;

	call_netdevice_notifiers_info(NETDEV_PRECHANGEUPPER,
				      &changeupper_info.info);

	__netdev_adjacent_dev_unlink_neighbour(dev, upper_dev);

	call_netdevice_notifiers_info(NETDEV_CHANGEUPPER,
				      &changeupper_info.info);

	__netdev_update_upper_level(dev, NULL);
	__netdev_walk_all_lower_dev(dev, __netdev_update_upper_level, NULL);

	__netdev_update_lower_level(upper_dev, priv);
	__netdev_walk_all_upper_dev(upper_dev, __netdev_update_lower_level,
				    priv);
}

/**
 * netdev_upper_dev_unlink - Removes a link to upper device
 * @dev: device
 * @upper_dev: new upper device
 *
 * Removes a link to device which is upper to this one. The caller must hold
 * the RTNL lock.
 */
void netdev_upper_dev_unlink(struct net_device *dev,
			     struct net_device *upper_dev)
{
	struct netdev_nested_priv priv = {
		.flags = NESTED_SYNC_TODO,
		.data = NULL,
	};

	__netdev_upper_dev_unlink(dev, upper_dev, &priv);
}
EXPORT_SYMBOL(netdev_upper_dev_unlink);

static void __netdev_adjacent_dev_set(struct net_device *upper_dev,
				      struct net_device *lower_dev,
				      bool val)
{
	struct netdev_adjacent *adj;

	adj = __netdev_find_adj(lower_dev, &upper_dev->adj_list.lower);
	if (adj)
		adj->ignore = val;

	adj = __netdev_find_adj(upper_dev, &lower_dev->adj_list.upper);
	if (adj)
		adj->ignore = val;
}

static void netdev_adjacent_dev_disable(struct net_device *upper_dev,
					struct net_device *lower_dev)
{
	__netdev_adjacent_dev_set(upper_dev, lower_dev, true);
}

static void netdev_adjacent_dev_enable(struct net_device *upper_dev,
				       struct net_device *lower_dev)
{
	__netdev_adjacent_dev_set(upper_dev, lower_dev, false);
}

int netdev_adjacent_change_prepare(struct net_device *old_dev,
				   struct net_device *new_dev,
				   struct net_device *dev,
				   struct netlink_ext_ack *extack)
{
	struct netdev_nested_priv priv = {
		.flags = 0,
		.data = NULL,
	};
	int err;

	if (!new_dev)
		return 0;

	if (old_dev && new_dev != old_dev)
		netdev_adjacent_dev_disable(dev, old_dev);
	err = __netdev_upper_dev_link(new_dev, dev, false, NULL, NULL, &priv,
				      extack);
	if (err) {
		if (old_dev && new_dev != old_dev)
			netdev_adjacent_dev_enable(dev, old_dev);
		return err;
	}

	return 0;
}
EXPORT_SYMBOL(netdev_adjacent_change_prepare);

void netdev_adjacent_change_commit(struct net_device *old_dev,
				   struct net_device *new_dev,
				   struct net_device *dev)
{
	struct netdev_nested_priv priv = {
		.flags = NESTED_SYNC_IMM | NESTED_SYNC_TODO,
		.data = NULL,
	};

	if (!new_dev || !old_dev)
		return;

	if (new_dev == old_dev)
		return;

	netdev_adjacent_dev_enable(dev, old_dev);
	__netdev_upper_dev_unlink(old_dev, dev, &priv);
}
EXPORT_SYMBOL(netdev_adjacent_change_commit);

void netdev_adjacent_change_abort(struct net_device *old_dev,
				  struct net_device *new_dev,
				  struct net_device *dev)
{
	struct netdev_nested_priv priv = {
		.flags = 0,
		.data = NULL,
	};

	if (!new_dev)
		return;

	if (old_dev && new_dev != old_dev)
		netdev_adjacent_dev_enable(dev, old_dev);

	__netdev_upper_dev_unlink(new_dev, dev, &priv);
}
EXPORT_SYMBOL(netdev_adjacent_change_abort);

/**
 * netdev_bonding_info_change - Dispatch event about slave change
 * @dev: device
 * @bonding_info: info to dispatch
 *
 * Send NETDEV_BONDING_INFO to netdev notifiers with info.
 * The caller must hold the RTNL lock.
 */
void netdev_bonding_info_change(struct net_device *dev,
				struct netdev_bonding_info *bonding_info)
{
	struct netdev_notifier_bonding_info info = {
		.info.dev = dev,
	};

	memcpy(&info.bonding_info, bonding_info,
	       sizeof(struct netdev_bonding_info));
	call_netdevice_notifiers_info(NETDEV_BONDING_INFO,
				      &info.info);
}
EXPORT_SYMBOL(netdev_bonding_info_change);

/**
 * netdev_get_xmit_slave - Get the xmit slave of master device
 * @dev: device
 * @skb: The packet
 * @all_slaves: assume all the slaves are active
 *
 * The reference counters are not incremented so the caller must be
 * careful with locks. The caller must hold RCU lock.
 * %NULL is returned if no slave is found.
 */

struct net_device *netdev_get_xmit_slave(struct net_device *dev,
					 struct sk_buff *skb,
					 bool all_slaves)
{
	const struct net_device_ops *ops = dev->netdev_ops;

	if (!ops->ndo_get_xmit_slave)
		return NULL;
	return ops->ndo_get_xmit_slave(dev, skb, all_slaves);
}
EXPORT_SYMBOL(netdev_get_xmit_slave);

static void netdev_adjacent_add_links(struct net_device *dev)
{
	struct netdev_adjacent *iter;

	struct net *net = dev_net(dev);

	list_for_each_entry(iter, &dev->adj_list.upper, list) {
		if (!net_eq(net, dev_net(iter->dev)))
			continue;
		netdev_adjacent_sysfs_add(iter->dev, dev,
					  &iter->dev->adj_list.lower);
		netdev_adjacent_sysfs_add(dev, iter->dev,
					  &dev->adj_list.upper);
	}

	list_for_each_entry(iter, &dev->adj_list.lower, list) {
		if (!net_eq(net, dev_net(iter->dev)))
			continue;
		netdev_adjacent_sysfs_add(iter->dev, dev,
					  &iter->dev->adj_list.upper);
		netdev_adjacent_sysfs_add(dev, iter->dev,
					  &dev->adj_list.lower);
	}
}

static void netdev_adjacent_del_links(struct net_device *dev)
{
	struct netdev_adjacent *iter;

	struct net *net = dev_net(dev);

	list_for_each_entry(iter, &dev->adj_list.upper, list) {
		if (!net_eq(net, dev_net(iter->dev)))
			continue;
		netdev_adjacent_sysfs_del(iter->dev, dev->name,
					  &iter->dev->adj_list.lower);
		netdev_adjacent_sysfs_del(dev, iter->dev->name,
					  &dev->adj_list.upper);
	}

	list_for_each_entry(iter, &dev->adj_list.lower, list) {
		if (!net_eq(net, dev_net(iter->dev)))
			continue;
		netdev_adjacent_sysfs_del(iter->dev, dev->name,
					  &iter->dev->adj_list.upper);
		netdev_adjacent_sysfs_del(dev, iter->dev->name,
					  &dev->adj_list.lower);
	}
}

void netdev_adjacent_rename_links(struct net_device *dev, char *oldname)
{
	struct netdev_adjacent *iter;

	struct net *net = dev_net(dev);

	list_for_each_entry(iter, &dev->adj_list.upper, list) {
		if (!net_eq(net, dev_net(iter->dev)))
			continue;
		netdev_adjacent_sysfs_del(iter->dev, oldname,
					  &iter->dev->adj_list.lower);
		netdev_adjacent_sysfs_add(iter->dev, dev,
					  &iter->dev->adj_list.lower);
	}

	list_for_each_entry(iter, &dev->adj_list.lower, list) {
		if (!net_eq(net, dev_net(iter->dev)))
			continue;
		netdev_adjacent_sysfs_del(iter->dev, oldname,
					  &iter->dev->adj_list.upper);
		netdev_adjacent_sysfs_add(iter->dev, dev,
					  &iter->dev->adj_list.upper);
	}
}

void *netdev_lower_dev_get_private(struct net_device *dev,
				   struct net_device *lower_dev)
{
	struct netdev_adjacent *lower;

	if (!lower_dev)
		return NULL;
	lower = __netdev_find_adj(lower_dev, &dev->adj_list.lower);
	if (!lower)
		return NULL;

	return lower->private;
}
EXPORT_SYMBOL(netdev_lower_dev_get_private);


/**
 * netdev_lower_state_changed - Dispatch event about lower device state change
 * @lower_dev: device
 * @lower_state_info: state to dispatch
 *
 * Send NETDEV_CHANGELOWERSTATE to netdev notifiers with info.
 * The caller must hold the RTNL lock.
 */
void netdev_lower_state_changed(struct net_device *lower_dev,
				void *lower_state_info)
{
	struct netdev_notifier_changelowerstate_info changelowerstate_info = {
		.info.dev = lower_dev,
	};

	ASSERT_RTNL();
	changelowerstate_info.lower_state_info = lower_state_info;
	call_netdevice_notifiers_info(NETDEV_CHANGELOWERSTATE,
				      &changelowerstate_info.info);
}
EXPORT_SYMBOL(netdev_lower_state_changed);

static void dev_change_rx_flags(struct net_device *dev, int flags)
{
	const struct net_device_ops *ops = dev->netdev_ops;

	if (ops->ndo_change_rx_flags)
		ops->ndo_change_rx_flags(dev, flags);
}

static int __dev_set_promiscuity(struct net_device *dev, int inc, bool notify)
{
	unsigned int old_flags = dev->flags;
	kuid_t uid;
	kgid_t gid;

	ASSERT_RTNL();

	dev->flags |= IFF_PROMISC;
	dev->promiscuity += inc;
	if (dev->promiscuity == 0) {
		/*
		 * Avoid overflow.
		 * If inc causes overflow, untouch promisc and return error.
		 */
		if (inc < 0)
			dev->flags &= ~IFF_PROMISC;
		else {
			dev->promiscuity -= inc;
			pr_warn("%s: promiscuity touches roof, set promiscuity failed. promiscuity feature of device might be broken.\n",
				dev->name);
			return -EOVERFLOW;
		}
	}
	if (dev->flags != old_flags) {
		pr_info("device %s %s promiscuous mode\n",
			dev->name,
			dev->flags & IFF_PROMISC ? "entered" : "left");
		if (audit_enabled) {
			current_uid_gid(&uid, &gid);
			audit_log(audit_context(), GFP_ATOMIC,
				  AUDIT_ANOM_PROMISCUOUS,
				  "dev=%s prom=%d old_prom=%d auid=%u uid=%u gid=%u ses=%u",
				  dev->name, (dev->flags & IFF_PROMISC),
				  (old_flags & IFF_PROMISC),
				  from_kuid(&init_user_ns, audit_get_loginuid(current)),
				  from_kuid(&init_user_ns, uid),
				  from_kgid(&init_user_ns, gid),
				  audit_get_sessionid(current));
		}

		dev_change_rx_flags(dev, IFF_PROMISC);
	}
	if (notify)
		__dev_notify_flags(dev, old_flags, IFF_PROMISC);
	return 0;
}

/**
 *	dev_set_promiscuity	- update promiscuity count on a device
 *	@dev: device
 *	@inc: modifier
 *
 *	Add or remove promiscuity from a device. While the count in the device
 *	remains above zero the interface remains promiscuous. Once it hits zero
 *	the device reverts back to normal filtering operation. A negative inc
 *	value is used to drop promiscuity on the device.
 *	Return 0 if successful or a negative errno code on error.
 */
int dev_set_promiscuity(struct net_device *dev, int inc)
{
	unsigned int old_flags = dev->flags;
	int err;

	err = __dev_set_promiscuity(dev, inc, true);
	if (err < 0)
		return err;
	if (dev->flags != old_flags)
		dev_set_rx_mode(dev);
	return err;
}
EXPORT_SYMBOL(dev_set_promiscuity);

static int __dev_set_allmulti(struct net_device *dev, int inc, bool notify)
{
	unsigned int old_flags = dev->flags, old_gflags = dev->gflags;

	ASSERT_RTNL();

	dev->flags |= IFF_ALLMULTI;
	dev->allmulti += inc;
	if (dev->allmulti == 0) {
		/*
		 * Avoid overflow.
		 * If inc causes overflow, untouch allmulti and return error.
		 */
		if (inc < 0)
			dev->flags &= ~IFF_ALLMULTI;
		else {
			dev->allmulti -= inc;
			pr_warn("%s: allmulti touches roof, set allmulti failed. allmulti feature of device might be broken.\n",
				dev->name);
			return -EOVERFLOW;
		}
	}
	if (dev->flags ^ old_flags) {
		dev_change_rx_flags(dev, IFF_ALLMULTI);
		dev_set_rx_mode(dev);
		if (notify)
			__dev_notify_flags(dev, old_flags,
					   dev->gflags ^ old_gflags);
	}
	return 0;
}

/**
 *	dev_set_allmulti	- update allmulti count on a device
 *	@dev: device
 *	@inc: modifier
 *
 *	Add or remove reception of all multicast frames to a device. While the
 *	count in the device remains above zero the interface remains listening
 *	to all interfaces. Once it hits zero the device reverts back to normal
 *	filtering operation. A negative @inc value is used to drop the counter
 *	when releasing a resource needing all multicasts.
 *	Return 0 if successful or a negative errno code on error.
 */

int dev_set_allmulti(struct net_device *dev, int inc)
{
	return __dev_set_allmulti(dev, inc, true);
}
EXPORT_SYMBOL(dev_set_allmulti);

/*
 *	Upload unicast and multicast address lists to device and
 *	configure RX filtering. When the device doesn't support unicast
 *	filtering it is put in promiscuous mode while unicast addresses
 *	are present.
 */
void __dev_set_rx_mode(struct net_device *dev)
{
	const struct net_device_ops *ops = dev->netdev_ops;

	/* dev_open will call this function so the list will stay sane. */
	if (!(dev->flags&IFF_UP))
		return;

	if (!netif_device_present(dev))
		return;

	if (!(dev->priv_flags & IFF_UNICAST_FLT)) {
		/* Unicast addresses changes may only happen under the rtnl,
		 * therefore calling __dev_set_promiscuity here is safe.
		 */
		if (!netdev_uc_empty(dev) && !dev->uc_promisc) {
			__dev_set_promiscuity(dev, 1, false);
			dev->uc_promisc = true;
		} else if (netdev_uc_empty(dev) && dev->uc_promisc) {
			__dev_set_promiscuity(dev, -1, false);
			dev->uc_promisc = false;
		}
	}

	if (ops->ndo_set_rx_mode)
		ops->ndo_set_rx_mode(dev);
}

void dev_set_rx_mode(struct net_device *dev)
{
	netif_addr_lock_bh(dev);
	__dev_set_rx_mode(dev);
	netif_addr_unlock_bh(dev);
}

/**
 *	dev_get_flags - get flags reported to userspace
 *	@dev: device
 *
 *	Get the combination of flag bits exported through APIs to userspace.
 */
unsigned int dev_get_flags(const struct net_device *dev)
{
	unsigned int flags;

	flags = (dev->flags & ~(IFF_PROMISC |
				IFF_ALLMULTI |
				IFF_RUNNING |
				IFF_LOWER_UP |
				IFF_DORMANT)) |
		(dev->gflags & (IFF_PROMISC |
				IFF_ALLMULTI));

	if (netif_running(dev)) {
		if (netif_oper_up(dev))
			flags |= IFF_RUNNING;
		if (netif_carrier_ok(dev))
			flags |= IFF_LOWER_UP;
		if (netif_dormant(dev))
			flags |= IFF_DORMANT;
	}

	return flags;
}
EXPORT_SYMBOL(dev_get_flags);

int __dev_change_flags(struct net_device *dev, unsigned int flags,
		       struct netlink_ext_ack *extack)
{
	unsigned int old_flags = dev->flags;
	int ret;

	ASSERT_RTNL();

	/*
	 *	Set the flags on our device.
	 */

	dev->flags = (flags & (IFF_DEBUG | IFF_NOTRAILERS | IFF_NOARP |
			       IFF_DYNAMIC | IFF_MULTICAST | IFF_PORTSEL |
			       IFF_AUTOMEDIA)) |
		     (dev->flags & (IFF_UP | IFF_VOLATILE | IFF_PROMISC |
				    IFF_ALLMULTI));

	/*
	 *	Load in the correct multicast list now the flags have changed.
	 */

	if ((old_flags ^ flags) & IFF_MULTICAST)
		dev_change_rx_flags(dev, IFF_MULTICAST);

	dev_set_rx_mode(dev);

	/*
	 *	Have we downed the interface. We handle IFF_UP ourselves
	 *	according to user attempts to set it, rather than blindly
	 *	setting it.
	 */

	ret = 0;
	if ((old_flags ^ flags) & IFF_UP) {
		if (old_flags & IFF_UP)
			__dev_close(dev);
		else
			ret = __dev_open(dev, extack);
	}

	if ((flags ^ dev->gflags) & IFF_PROMISC) {
		int inc = (flags & IFF_PROMISC) ? 1 : -1;
		unsigned int old_flags = dev->flags;

		dev->gflags ^= IFF_PROMISC;

		if (__dev_set_promiscuity(dev, inc, false) >= 0)
			if (dev->flags != old_flags)
				dev_set_rx_mode(dev);
	}

	/* NOTE: order of synchronization of IFF_PROMISC and IFF_ALLMULTI
	 * is important. Some (broken) drivers set IFF_PROMISC, when
	 * IFF_ALLMULTI is requested not asking us and not reporting.
	 */
	if ((flags ^ dev->gflags) & IFF_ALLMULTI) {
		int inc = (flags & IFF_ALLMULTI) ? 1 : -1;

		dev->gflags ^= IFF_ALLMULTI;
		__dev_set_allmulti(dev, inc, false);
	}

	return ret;
}

void __dev_notify_flags(struct net_device *dev, unsigned int old_flags,
			unsigned int gchanges)
{
	unsigned int changes = dev->flags ^ old_flags;

	if (gchanges)
		rtmsg_ifinfo(RTM_NEWLINK, dev, gchanges, GFP_ATOMIC);

	if (changes & IFF_UP) {
		if (dev->flags & IFF_UP)
			call_netdevice_notifiers(NETDEV_UP, dev);
		else
			call_netdevice_notifiers(NETDEV_DOWN, dev);
	}

	if (dev->flags & IFF_UP &&
	    (changes & ~(IFF_UP | IFF_PROMISC | IFF_ALLMULTI | IFF_VOLATILE))) {
		struct netdev_notifier_change_info change_info = {
			.info = {
				.dev = dev,
			},
			.flags_changed = changes,
		};

		call_netdevice_notifiers_info(NETDEV_CHANGE, &change_info.info);
	}
}

/**
 *	dev_change_flags - change device settings
 *	@dev: device
 *	@flags: device state flags
 *	@extack: netlink extended ack
 *
 *	Change settings on device based state flags. The flags are
 *	in the userspace exported format.
 */
int dev_change_flags(struct net_device *dev, unsigned int flags,
		     struct netlink_ext_ack *extack)
{
	int ret;
	unsigned int changes, old_flags = dev->flags, old_gflags = dev->gflags;

	ret = __dev_change_flags(dev, flags, extack);
	if (ret < 0)
		return ret;

	changes = (old_flags ^ dev->flags) | (old_gflags ^ dev->gflags);
	__dev_notify_flags(dev, old_flags, changes);
	return ret;
}
EXPORT_SYMBOL(dev_change_flags);

int __dev_set_mtu(struct net_device *dev, int new_mtu)
{
	const struct net_device_ops *ops = dev->netdev_ops;

	if (ops->ndo_change_mtu)
		return ops->ndo_change_mtu(dev, new_mtu);

	/* Pairs with all the lockless reads of dev->mtu in the stack */
	WRITE_ONCE(dev->mtu, new_mtu);
	return 0;
}
EXPORT_SYMBOL(__dev_set_mtu);

int dev_validate_mtu(struct net_device *dev, int new_mtu,
		     struct netlink_ext_ack *extack)
{
	/* MTU must be positive, and in range */
	if (new_mtu < 0 || new_mtu < dev->min_mtu) {
		NL_SET_ERR_MSG(extack, "mtu less than device minimum");
		return -EINVAL;
	}

	if (dev->max_mtu > 0 && new_mtu > dev->max_mtu) {
		NL_SET_ERR_MSG(extack, "mtu greater than device maximum");
		return -EINVAL;
	}
	return 0;
}

/**
 *	dev_set_mtu_ext - Change maximum transfer unit
 *	@dev: device
 *	@new_mtu: new transfer unit
 *	@extack: netlink extended ack
 *
 *	Change the maximum transfer size of the network device.
 */
int dev_set_mtu_ext(struct net_device *dev, int new_mtu,
		    struct netlink_ext_ack *extack)
{
	int err, orig_mtu;

	if (new_mtu == dev->mtu)
		return 0;

	err = dev_validate_mtu(dev, new_mtu, extack);
	if (err)
		return err;

	if (!netif_device_present(dev))
		return -ENODEV;

	err = call_netdevice_notifiers(NETDEV_PRECHANGEMTU, dev);
	err = notifier_to_errno(err);
	if (err)
		return err;

	orig_mtu = dev->mtu;
	err = __dev_set_mtu(dev, new_mtu);

	if (!err) {
		err = call_netdevice_notifiers_mtu(NETDEV_CHANGEMTU, dev,
						   orig_mtu);
		err = notifier_to_errno(err);
		if (err) {
			/* setting mtu back and notifying everyone again,
			 * so that they have a chance to revert changes.
			 */
			__dev_set_mtu(dev, orig_mtu);
			call_netdevice_notifiers_mtu(NETDEV_CHANGEMTU, dev,
						     new_mtu);
		}
	}
	return err;
}

int dev_set_mtu(struct net_device *dev, int new_mtu)
{
	struct netlink_ext_ack extack;
	int err;

	memset(&extack, 0, sizeof(extack));
	err = dev_set_mtu_ext(dev, new_mtu, &extack);
	if (err && extack._msg)
		net_err_ratelimited("%s: %s\n", dev->name, extack._msg);
	return err;
}
EXPORT_SYMBOL(dev_set_mtu);

/**
 *	dev_change_tx_queue_len - Change TX queue length of a netdevice
 *	@dev: device
 *	@new_len: new tx queue length
 */
int dev_change_tx_queue_len(struct net_device *dev, unsigned long new_len)
{
	unsigned int orig_len = dev->tx_queue_len;
	int res;

	if (new_len != (unsigned int)new_len)
		return -ERANGE;

	if (new_len != orig_len) {
		dev->tx_queue_len = new_len;
		res = call_netdevice_notifiers(NETDEV_CHANGE_TX_QUEUE_LEN, dev);
		res = notifier_to_errno(res);
		if (res)
			goto err_rollback;
		res = dev_qdisc_change_tx_queue_len(dev);
		if (res)
			goto err_rollback;
	}

	return 0;

err_rollback:
	netdev_err(dev, "refused to change device tx_queue_len\n");
	dev->tx_queue_len = orig_len;
	return res;
}

/**
 *	dev_set_group - Change group this device belongs to
 *	@dev: device
 *	@new_group: group this device should belong to
 */
void dev_set_group(struct net_device *dev, int new_group)
{
	dev->group = new_group;
}
EXPORT_SYMBOL(dev_set_group);

/**
 *	dev_pre_changeaddr_notify - Call NETDEV_PRE_CHANGEADDR.
 *	@dev: device
 *	@addr: new address
 *	@extack: netlink extended ack
 */
int dev_pre_changeaddr_notify(struct net_device *dev, const char *addr,
			      struct netlink_ext_ack *extack)
{
	struct netdev_notifier_pre_changeaddr_info info = {
		.info.dev = dev,
		.info.extack = extack,
		.dev_addr = addr,
	};
	int rc;

	rc = call_netdevice_notifiers_info(NETDEV_PRE_CHANGEADDR, &info.info);
	return notifier_to_errno(rc);
}
EXPORT_SYMBOL(dev_pre_changeaddr_notify);

/**
 *	dev_set_mac_address - Change Media Access Control Address
 *	@dev: device
 *	@sa: new address
 *	@extack: netlink extended ack
 *
 *	Change the hardware (MAC) address of the device
 */
int dev_set_mac_address(struct net_device *dev, struct sockaddr *sa,
			struct netlink_ext_ack *extack)
{
	const struct net_device_ops *ops = dev->netdev_ops;
	int err;

	if (!ops->ndo_set_mac_address)
		return -EOPNOTSUPP;
	if (sa->sa_family != dev->type)
		return -EINVAL;
	if (!netif_device_present(dev))
		return -ENODEV;
	err = dev_pre_changeaddr_notify(dev, sa->sa_data, extack);
	if (err)
		return err;
	err = ops->ndo_set_mac_address(dev, sa);
	if (err)
		return err;
	dev->addr_assign_type = NET_ADDR_SET;
	call_netdevice_notifiers(NETDEV_CHANGEADDR, dev);
	add_device_randomness(dev->dev_addr, dev->addr_len);
	return 0;
}
EXPORT_SYMBOL(dev_set_mac_address);

/**
 *	dev_change_carrier - Change device carrier
 *	@dev: device
 *	@new_carrier: new value
 *
 *	Change device carrier
 */
int dev_change_carrier(struct net_device *dev, bool new_carrier)
{
	const struct net_device_ops *ops = dev->netdev_ops;

	if (!ops->ndo_change_carrier)
		return -EOPNOTSUPP;
	if (!netif_device_present(dev))
		return -ENODEV;
	return ops->ndo_change_carrier(dev, new_carrier);
}
EXPORT_SYMBOL(dev_change_carrier);

/**
 *	dev_get_phys_port_id - Get device physical port ID
 *	@dev: device
 *	@ppid: port ID
 *
 *	Get device physical port ID
 */
int dev_get_phys_port_id(struct net_device *dev,
			 struct netdev_phys_item_id *ppid)
{
	const struct net_device_ops *ops = dev->netdev_ops;

	if (!ops->ndo_get_phys_port_id)
		return -EOPNOTSUPP;
	return ops->ndo_get_phys_port_id(dev, ppid);
}
EXPORT_SYMBOL(dev_get_phys_port_id);

/**
 *	dev_get_phys_port_name - Get device physical port name
 *	@dev: device
 *	@name: port name
 *	@len: limit of bytes to copy to name
 *
 *	Get device physical port name
 */
int dev_get_phys_port_name(struct net_device *dev,
			   char *name, size_t len)
{
	const struct net_device_ops *ops = dev->netdev_ops;
	int err;

	if (ops->ndo_get_phys_port_name) {
		err = ops->ndo_get_phys_port_name(dev, name, len);
		if (err != -EOPNOTSUPP)
			return err;
	}
	return devlink_compat_phys_port_name_get(dev, name, len);
}
EXPORT_SYMBOL(dev_get_phys_port_name);

/**
 *	dev_get_port_parent_id - Get the device's port parent identifier
 *	@dev: network device
 *	@ppid: pointer to a storage for the port's parent identifier
 *	@recurse: allow/disallow recursion to lower devices
 *
 *	Get the devices's port parent identifier
 */
int dev_get_port_parent_id(struct net_device *dev,
			   struct netdev_phys_item_id *ppid,
			   bool recurse)
{
	const struct net_device_ops *ops = dev->netdev_ops;
	struct netdev_phys_item_id first = { };
	struct net_device *lower_dev;
	struct list_head *iter;
	int err;

	if (ops->ndo_get_port_parent_id) {
		err = ops->ndo_get_port_parent_id(dev, ppid);
		if (err != -EOPNOTSUPP)
			return err;
	}

	err = devlink_compat_switch_id_get(dev, ppid);
	if (!err || err != -EOPNOTSUPP)
		return err;

	if (!recurse)
		return -EOPNOTSUPP;

	netdev_for_each_lower_dev(dev, lower_dev, iter) {
		err = dev_get_port_parent_id(lower_dev, ppid, recurse);
		if (err)
			break;
		if (!first.id_len)
			first = *ppid;
		else if (memcmp(&first, ppid, sizeof(*ppid)))
			return -EOPNOTSUPP;
	}

	return err;
}
EXPORT_SYMBOL(dev_get_port_parent_id);

/**
 *	netdev_port_same_parent_id - Indicate if two network devices have
 *	the same port parent identifier
 *	@a: first network device
 *	@b: second network device
 */
bool netdev_port_same_parent_id(struct net_device *a, struct net_device *b)
{
	struct netdev_phys_item_id a_id = { };
	struct netdev_phys_item_id b_id = { };

	if (dev_get_port_parent_id(a, &a_id, true) ||
	    dev_get_port_parent_id(b, &b_id, true))
		return false;

	return netdev_phys_item_id_same(&a_id, &b_id);
}
EXPORT_SYMBOL(netdev_port_same_parent_id);

/**
 *	dev_change_proto_down - update protocol port state information
 *	@dev: device
 *	@proto_down: new value
 *
 *	This info can be used by switch drivers to set the phys state of the
 *	port.
 */
int dev_change_proto_down(struct net_device *dev, bool proto_down)
{
	const struct net_device_ops *ops = dev->netdev_ops;

	if (!ops->ndo_change_proto_down)
		return -EOPNOTSUPP;
	if (!netif_device_present(dev))
		return -ENODEV;
	return ops->ndo_change_proto_down(dev, proto_down);
}
EXPORT_SYMBOL(dev_change_proto_down);

/**
 *	dev_change_proto_down_generic - generic implementation for
 * 	ndo_change_proto_down that sets carrier according to
 * 	proto_down.
 *
 *	@dev: device
 *	@proto_down: new value
 */
int dev_change_proto_down_generic(struct net_device *dev, bool proto_down)
{
	if (proto_down)
		netif_carrier_off(dev);
	else
		netif_carrier_on(dev);
	dev->proto_down = proto_down;
	return 0;
}
EXPORT_SYMBOL(dev_change_proto_down_generic);

/**
 *	dev_change_proto_down_reason - proto down reason
 *
 *	@dev: device
 *	@mask: proto down mask
 *	@value: proto down value
 */
void dev_change_proto_down_reason(struct net_device *dev, unsigned long mask,
				  u32 value)
{
	int b;

	if (!mask) {
		dev->proto_down_reason = value;
	} else {
		for_each_set_bit(b, &mask, 32) {
			if (value & (1 << b))
				dev->proto_down_reason |= BIT(b);
			else
				dev->proto_down_reason &= ~BIT(b);
		}
	}
}
EXPORT_SYMBOL(dev_change_proto_down_reason);

struct bpf_xdp_link {
	struct bpf_link link;
	struct net_device *dev; /* protected by rtnl_lock, no refcnt held */
	int flags;
};

static enum bpf_xdp_mode dev_xdp_mode(struct net_device *dev, u32 flags)
{
	if (flags & XDP_FLAGS_HW_MODE)
		return XDP_MODE_HW;
	if (flags & XDP_FLAGS_DRV_MODE)
		return XDP_MODE_DRV;
	if (flags & XDP_FLAGS_SKB_MODE)
		return XDP_MODE_SKB;
	return dev->netdev_ops->ndo_bpf ? XDP_MODE_DRV : XDP_MODE_SKB;
}

static bpf_op_t dev_xdp_bpf_op(struct net_device *dev, enum bpf_xdp_mode mode)
{
	switch (mode) {
	case XDP_MODE_SKB:
		return generic_xdp_install;
	case XDP_MODE_DRV:
	case XDP_MODE_HW:
		return dev->netdev_ops->ndo_bpf;
	default:
		return NULL;
	}
}

static struct bpf_xdp_link *dev_xdp_link(struct net_device *dev,
					 enum bpf_xdp_mode mode)
{
	return dev->xdp_state[mode].link;
}

static struct bpf_prog *dev_xdp_prog(struct net_device *dev,
				     enum bpf_xdp_mode mode)
{
	struct bpf_xdp_link *link = dev_xdp_link(dev, mode);

	if (link)
		return link->link.prog;
	return dev->xdp_state[mode].prog;
}

static u8 dev_xdp_prog_count(struct net_device *dev)
{
	u8 count = 0;
	int i;

	for (i = 0; i < __MAX_XDP_MODE; i++)
		if (dev->xdp_state[i].prog || dev->xdp_state[i].link)
			count++;
	return count;
}

u32 dev_xdp_prog_id(struct net_device *dev, enum bpf_xdp_mode mode)
{
	struct bpf_prog *prog = dev_xdp_prog(dev, mode);

	return prog ? prog->aux->id : 0;
}

static void dev_xdp_set_link(struct net_device *dev, enum bpf_xdp_mode mode,
			     struct bpf_xdp_link *link)
{
	dev->xdp_state[mode].link = link;
	dev->xdp_state[mode].prog = NULL;
}

static void dev_xdp_set_prog(struct net_device *dev, enum bpf_xdp_mode mode,
			     struct bpf_prog *prog)
{
	dev->xdp_state[mode].link = NULL;
	dev->xdp_state[mode].prog = prog;
}

static int dev_xdp_install(struct net_device *dev, enum bpf_xdp_mode mode,
			   bpf_op_t bpf_op, struct netlink_ext_ack *extack,
			   u32 flags, struct bpf_prog *prog)
{
	struct netdev_bpf xdp;
	int err;

	memset(&xdp, 0, sizeof(xdp));
	xdp.command = mode == XDP_MODE_HW ? XDP_SETUP_PROG_HW : XDP_SETUP_PROG;
	xdp.extack = extack;
	xdp.flags = flags;
	xdp.prog = prog;

	/* Drivers assume refcnt is already incremented (i.e, prog pointer is
	 * "moved" into driver), so they don't increment it on their own, but
	 * they do decrement refcnt when program is detached or replaced.
	 * Given net_device also owns link/prog, we need to bump refcnt here
	 * to prevent drivers from underflowing it.
	 */
	if (prog)
		bpf_prog_inc(prog);
	err = bpf_op(dev, &xdp);
	if (err) {
		if (prog)
			bpf_prog_put(prog);
		return err;
	}

	if (mode != XDP_MODE_HW)
		bpf_prog_change_xdp(dev_xdp_prog(dev, mode), prog);

	return 0;
}

static void dev_xdp_uninstall(struct net_device *dev)
{
	struct bpf_xdp_link *link;
	struct bpf_prog *prog;
	enum bpf_xdp_mode mode;
	bpf_op_t bpf_op;

	ASSERT_RTNL();

	for (mode = XDP_MODE_SKB; mode < __MAX_XDP_MODE; mode++) {
		prog = dev_xdp_prog(dev, mode);
		if (!prog)
			continue;

		bpf_op = dev_xdp_bpf_op(dev, mode);
		if (!bpf_op)
			continue;

		WARN_ON(dev_xdp_install(dev, mode, bpf_op, NULL, 0, NULL));

		/* auto-detach link from net device */
		link = dev_xdp_link(dev, mode);
		if (link)
			link->dev = NULL;
		else
			bpf_prog_put(prog);

		dev_xdp_set_link(dev, mode, NULL);
	}
}

static int dev_xdp_attach(struct net_device *dev, struct netlink_ext_ack *extack,
			  struct bpf_xdp_link *link, struct bpf_prog *new_prog,
			  struct bpf_prog *old_prog, u32 flags)
{
	unsigned int num_modes = hweight32(flags & XDP_FLAGS_MODES);
	struct bpf_prog *cur_prog;
	enum bpf_xdp_mode mode;
	bpf_op_t bpf_op;
	int err;

	ASSERT_RTNL();

	/* either link or prog attachment, never both */
	if (link && (new_prog || old_prog))
		return -EINVAL;
	/* link supports only XDP mode flags */
	if (link && (flags & ~XDP_FLAGS_MODES)) {
		NL_SET_ERR_MSG(extack, "Invalid XDP flags for BPF link attachment");
		return -EINVAL;
	}
	/* just one XDP mode bit should be set, zero defaults to drv/skb mode */
	if (num_modes > 1) {
		NL_SET_ERR_MSG(extack, "Only one XDP mode flag can be set");
		return -EINVAL;
	}
	/* avoid ambiguity if offload + drv/skb mode progs are both loaded */
	if (!num_modes && dev_xdp_prog_count(dev) > 1) {
		NL_SET_ERR_MSG(extack,
			       "More than one program loaded, unset mode is ambiguous");
		return -EINVAL;
	}
	/* old_prog != NULL implies XDP_FLAGS_REPLACE is set */
	if (old_prog && !(flags & XDP_FLAGS_REPLACE)) {
		NL_SET_ERR_MSG(extack, "XDP_FLAGS_REPLACE is not specified");
		return -EINVAL;
	}

	mode = dev_xdp_mode(dev, flags);
	/* can't replace attached link */
	if (dev_xdp_link(dev, mode)) {
		NL_SET_ERR_MSG(extack, "Can't replace active BPF XDP link");
		return -EBUSY;
	}

	cur_prog = dev_xdp_prog(dev, mode);
	/* can't replace attached prog with link */
	if (link && cur_prog) {
		NL_SET_ERR_MSG(extack, "Can't replace active XDP program with BPF link");
		return -EBUSY;
	}
	if ((flags & XDP_FLAGS_REPLACE) && cur_prog != old_prog) {
		NL_SET_ERR_MSG(extack, "Active program does not match expected");
		return -EEXIST;
	}

	/* put effective new program into new_prog */
	if (link)
		new_prog = link->link.prog;

	if (new_prog) {
		bool offload = mode == XDP_MODE_HW;
		enum bpf_xdp_mode other_mode = mode == XDP_MODE_SKB
					       ? XDP_MODE_DRV : XDP_MODE_SKB;

		if ((flags & XDP_FLAGS_UPDATE_IF_NOEXIST) && cur_prog) {
			NL_SET_ERR_MSG(extack, "XDP program already attached");
			return -EBUSY;
		}
		if (!offload && dev_xdp_prog(dev, other_mode)) {
			NL_SET_ERR_MSG(extack, "Native and generic XDP can't be active at the same time");
			return -EEXIST;
		}
		if (!offload && bpf_prog_is_dev_bound(new_prog->aux)) {
			NL_SET_ERR_MSG(extack, "Using device-bound program without HW_MODE flag is not supported");
			return -EINVAL;
		}
		if (new_prog->expected_attach_type == BPF_XDP_DEVMAP) {
			NL_SET_ERR_MSG(extack, "BPF_XDP_DEVMAP programs can not be attached to a device");
			return -EINVAL;
		}
		if (new_prog->expected_attach_type == BPF_XDP_CPUMAP) {
			NL_SET_ERR_MSG(extack, "BPF_XDP_CPUMAP programs can not be attached to a device");
			return -EINVAL;
		}
	}

	/* don't call drivers if the effective program didn't change */
	if (new_prog != cur_prog) {
		bpf_op = dev_xdp_bpf_op(dev, mode);
		if (!bpf_op) {
			NL_SET_ERR_MSG(extack, "Underlying driver does not support XDP in native mode");
			return -EOPNOTSUPP;
		}

		err = dev_xdp_install(dev, mode, bpf_op, extack, flags, new_prog);
		if (err)
			return err;
	}

	if (link)
		dev_xdp_set_link(dev, mode, link);
	else
		dev_xdp_set_prog(dev, mode, new_prog);
	if (cur_prog)
		bpf_prog_put(cur_prog);

	return 0;
}

static int dev_xdp_attach_link(struct net_device *dev,
			       struct netlink_ext_ack *extack,
			       struct bpf_xdp_link *link)
{
	return dev_xdp_attach(dev, extack, link, NULL, NULL, link->flags);
}

static int dev_xdp_detach_link(struct net_device *dev,
			       struct netlink_ext_ack *extack,
			       struct bpf_xdp_link *link)
{
	enum bpf_xdp_mode mode;
	bpf_op_t bpf_op;

	ASSERT_RTNL();

	mode = dev_xdp_mode(dev, link->flags);
	if (dev_xdp_link(dev, mode) != link)
		return -EINVAL;

	bpf_op = dev_xdp_bpf_op(dev, mode);
	WARN_ON(dev_xdp_install(dev, mode, bpf_op, NULL, 0, NULL));
	dev_xdp_set_link(dev, mode, NULL);
	return 0;
}

static void bpf_xdp_link_release(struct bpf_link *link)
{
	struct bpf_xdp_link *xdp_link = container_of(link, struct bpf_xdp_link, link);

	rtnl_lock();

	/* if racing with net_device's tear down, xdp_link->dev might be
	 * already NULL, in which case link was already auto-detached
	 */
	if (xdp_link->dev) {
		WARN_ON(dev_xdp_detach_link(xdp_link->dev, NULL, xdp_link));
		xdp_link->dev = NULL;
	}

	rtnl_unlock();
}

static int bpf_xdp_link_detach(struct bpf_link *link)
{
	bpf_xdp_link_release(link);
	return 0;
}

static void bpf_xdp_link_dealloc(struct bpf_link *link)
{
	struct bpf_xdp_link *xdp_link = container_of(link, struct bpf_xdp_link, link);

	kfree(xdp_link);
}

static void bpf_xdp_link_show_fdinfo(const struct bpf_link *link,
				     struct seq_file *seq)
{
	struct bpf_xdp_link *xdp_link = container_of(link, struct bpf_xdp_link, link);
	u32 ifindex = 0;

	rtnl_lock();
	if (xdp_link->dev)
		ifindex = xdp_link->dev->ifindex;
	rtnl_unlock();

	seq_printf(seq, "ifindex:\t%u\n", ifindex);
}

static int bpf_xdp_link_fill_link_info(const struct bpf_link *link,
				       struct bpf_link_info *info)
{
	struct bpf_xdp_link *xdp_link = container_of(link, struct bpf_xdp_link, link);
	u32 ifindex = 0;

	rtnl_lock();
	if (xdp_link->dev)
		ifindex = xdp_link->dev->ifindex;
	rtnl_unlock();

	info->xdp.ifindex = ifindex;
	return 0;
}

static int bpf_xdp_link_update(struct bpf_link *link, struct bpf_prog *new_prog,
			       struct bpf_prog *old_prog)
{
	struct bpf_xdp_link *xdp_link = container_of(link, struct bpf_xdp_link, link);
	enum bpf_xdp_mode mode;
	bpf_op_t bpf_op;
	int err = 0;

	rtnl_lock();

	/* link might have been auto-released already, so fail */
	if (!xdp_link->dev) {
		err = -ENOLINK;
		goto out_unlock;
	}

	if (old_prog && link->prog != old_prog) {
		err = -EPERM;
		goto out_unlock;
	}
	old_prog = link->prog;
	if (old_prog == new_prog) {
		/* no-op, don't disturb drivers */
		bpf_prog_put(new_prog);
		goto out_unlock;
	}

	mode = dev_xdp_mode(xdp_link->dev, xdp_link->flags);
	bpf_op = dev_xdp_bpf_op(xdp_link->dev, mode);
	err = dev_xdp_install(xdp_link->dev, mode, bpf_op, NULL,
			      xdp_link->flags, new_prog);
	if (err)
		goto out_unlock;

	old_prog = xchg(&link->prog, new_prog);
	bpf_prog_put(old_prog);

out_unlock:
	rtnl_unlock();
	return err;
}

static const struct bpf_link_ops bpf_xdp_link_lops = {
	.release = bpf_xdp_link_release,
	.dealloc = bpf_xdp_link_dealloc,
	.detach = bpf_xdp_link_detach,
	.show_fdinfo = bpf_xdp_link_show_fdinfo,
	.fill_link_info = bpf_xdp_link_fill_link_info,
	.update_prog = bpf_xdp_link_update,
};

int bpf_xdp_link_attach(const union bpf_attr *attr, struct bpf_prog *prog)
{
	struct net *net = current->nsproxy->net_ns;
	struct bpf_link_primer link_primer;
	struct bpf_xdp_link *link;
	struct net_device *dev;
	int err, fd;

	dev = dev_get_by_index(net, attr->link_create.target_ifindex);
	if (!dev)
		return -EINVAL;

	link = kzalloc(sizeof(*link), GFP_USER);
	if (!link) {
		err = -ENOMEM;
		goto out_put_dev;
	}

	bpf_link_init(&link->link, BPF_LINK_TYPE_XDP, &bpf_xdp_link_lops, prog);
	link->dev = dev;
	link->flags = attr->link_create.flags;

	err = bpf_link_prime(&link->link, &link_primer);
	if (err) {
		kfree(link);
		goto out_put_dev;
	}

	rtnl_lock();
	err = dev_xdp_attach_link(dev, NULL, link);
	rtnl_unlock();

	if (err) {
		bpf_link_cleanup(&link_primer);
		goto out_put_dev;
	}

	fd = bpf_link_settle(&link_primer);
	/* link itself doesn't hold dev's refcnt to not complicate shutdown */
	dev_put(dev);
	return fd;

out_put_dev:
	dev_put(dev);
	return err;
}

/**
 *	dev_change_xdp_fd - set or clear a bpf program for a device rx path
 *	@dev: device
 *	@extack: netlink extended ack
 *	@fd: new program fd or negative value to clear
 *	@expected_fd: old program fd that userspace expects to replace or clear
 *	@flags: xdp-related flags
 *
 *	Set or clear a bpf program for a device
 */
int dev_change_xdp_fd(struct net_device *dev, struct netlink_ext_ack *extack,
		      int fd, int expected_fd, u32 flags)
{
	enum bpf_xdp_mode mode = dev_xdp_mode(dev, flags);
	struct bpf_prog *new_prog = NULL, *old_prog = NULL;
	int err;

	ASSERT_RTNL();

	if (fd >= 0) {
		new_prog = bpf_prog_get_type_dev(fd, BPF_PROG_TYPE_XDP,
						 mode != XDP_MODE_SKB);
		if (IS_ERR(new_prog))
			return PTR_ERR(new_prog);
	}

	if (expected_fd >= 0) {
		old_prog = bpf_prog_get_type_dev(expected_fd, BPF_PROG_TYPE_XDP,
						 mode != XDP_MODE_SKB);
		if (IS_ERR(old_prog)) {
			err = PTR_ERR(old_prog);
			old_prog = NULL;
			goto err_out;
		}
	}

	err = dev_xdp_attach(dev, extack, NULL, new_prog, old_prog, flags);

err_out:
	if (err && new_prog)
		bpf_prog_put(new_prog);
	if (old_prog)
		bpf_prog_put(old_prog);
	return err;
}

/**
 *	dev_new_index	-	allocate an ifindex
 *	@net: the applicable net namespace
 *
 *	Returns a suitable unique value for a new device interface
 *	number.  The caller must hold the rtnl semaphore or the
 *	dev_base_lock to be sure it remains unique.
 */
static int dev_new_index(struct net *net)
{
	int ifindex = net->ifindex;

	for (;;) {
		if (++ifindex <= 0)
			ifindex = 1;
		if (!__dev_get_by_index(net, ifindex))
			return net->ifindex = ifindex;
	}
}

/* Delayed registration/unregisteration */
static LIST_HEAD(net_todo_list);
DECLARE_WAIT_QUEUE_HEAD(netdev_unregistering_wq);

static void net_set_todo(struct net_device *dev)
{
	list_add_tail(&dev->todo_list, &net_todo_list);
	dev_net(dev)->dev_unreg_count++;
}

static void rollback_registered_many(struct list_head *head)
{
	struct net_device *dev, *tmp;
	LIST_HEAD(close_head);

	BUG_ON(dev_boot_phase);
	ASSERT_RTNL();

	list_for_each_entry_safe(dev, tmp, head, unreg_list) {
		/* Some devices call without registering
		 * for initialization unwind. Remove those
		 * devices and proceed with the remaining.
		 */
		if (dev->reg_state == NETREG_UNINITIALIZED) {
			pr_debug("unregister_netdevice: device %s/%p never was registered\n",
				 dev->name, dev);

			WARN_ON(1);
			list_del(&dev->unreg_list);
			continue;
		}
		dev->dismantle = true;
		BUG_ON(dev->reg_state != NETREG_REGISTERED);
	}

	/* If device is running, close it first. */
	list_for_each_entry(dev, head, unreg_list)
		list_add_tail(&dev->close_list, &close_head);
	dev_close_many(&close_head, true);

	list_for_each_entry(dev, head, unreg_list) {
		/* And unlink it from device chain. */
		unlist_netdevice(dev);

		dev->reg_state = NETREG_UNREGISTERING;
	}
	flush_all_backlogs();

	synchronize_net();

	list_for_each_entry(dev, head, unreg_list) {
		struct sk_buff *skb = NULL;

		/* Shutdown queueing discipline. */
		dev_shutdown(dev);

		dev_xdp_uninstall(dev);

		/* Notify protocols, that we are about to destroy
		 * this device. They should clean all the things.
		 */
		call_netdevice_notifiers(NETDEV_UNREGISTER, dev);

		if (!dev->rtnl_link_ops ||
		    dev->rtnl_link_state == RTNL_LINK_INITIALIZED)
			skb = rtmsg_ifinfo_build_skb(RTM_DELLINK, dev, ~0U, 0,
						     GFP_KERNEL, NULL, 0);

		/*
		 *	Flush the unicast and multicast chains
		 */
		dev_uc_flush(dev);
		dev_mc_flush(dev);

		netdev_name_node_alt_flush(dev);
		netdev_name_node_free(dev->name_node);

		if (dev->netdev_ops->ndo_uninit)
			dev->netdev_ops->ndo_uninit(dev);

		if (skb)
			rtmsg_ifinfo_send(skb, dev, GFP_KERNEL);

		/* Notifier chain MUST detach us all upper devices. */
		WARN_ON(netdev_has_any_upper_dev(dev));
		WARN_ON(netdev_has_any_lower_dev(dev));

		/* Remove entries from kobject tree */
		netdev_unregister_kobject(dev);
#ifdef CONFIG_XPS
		/* Remove XPS queueing entries */
		netif_reset_xps_queues_gt(dev, 0);
#endif
	}

	synchronize_net();

	list_for_each_entry(dev, head, unreg_list)
		dev_put(dev);
}

static void rollback_registered(struct net_device *dev)
{
	LIST_HEAD(single);

	list_add(&dev->unreg_list, &single);
	rollback_registered_many(&single);
	list_del(&single);
}

static netdev_features_t netdev_sync_upper_features(struct net_device *lower,
	struct net_device *upper, netdev_features_t features)
{
	netdev_features_t upper_disables = NETIF_F_UPPER_DISABLES;
	netdev_features_t feature;
	int feature_bit;

	for_each_netdev_feature(upper_disables, feature_bit) {
		feature = __NETIF_F_BIT(feature_bit);
		if (!(upper->wanted_features & feature)
		    && (features & feature)) {
			netdev_dbg(lower, "Dropping feature %pNF, upper dev %s has it off.\n",
				   &feature, upper->name);
			features &= ~feature;
		}
	}

	return features;
}

static void netdev_sync_lower_features(struct net_device *upper,
	struct net_device *lower, netdev_features_t features)
{
	netdev_features_t upper_disables = NETIF_F_UPPER_DISABLES;
	netdev_features_t feature;
	int feature_bit;

	for_each_netdev_feature(upper_disables, feature_bit) {
		feature = __NETIF_F_BIT(feature_bit);
		if (!(features & feature) && (lower->features & feature)) {
			netdev_dbg(upper, "Disabling feature %pNF on lower dev %s.\n",
				   &feature, lower->name);
			lower->wanted_features &= ~feature;
			__netdev_update_features(lower);

			if (unlikely(lower->features & feature))
				netdev_WARN(upper, "failed to disable %pNF on %s!\n",
					    &feature, lower->name);
			else
				netdev_features_change(lower);
		}
	}
}

static netdev_features_t netdev_fix_features(struct net_device *dev,
	netdev_features_t features)
{
	/* Fix illegal checksum combinations */
	if ((features & NETIF_F_HW_CSUM) &&
	    (features & (NETIF_F_IP_CSUM|NETIF_F_IPV6_CSUM))) {
		netdev_warn(dev, "mixed HW and IP checksum settings.\n");
		features &= ~(NETIF_F_IP_CSUM|NETIF_F_IPV6_CSUM);
	}

	/* TSO requires that SG is present as well. */
	if ((features & NETIF_F_ALL_TSO) && !(features & NETIF_F_SG)) {
		netdev_dbg(dev, "Dropping TSO features since no SG feature.\n");
		features &= ~NETIF_F_ALL_TSO;
	}

	if ((features & NETIF_F_TSO) && !(features & NETIF_F_HW_CSUM) &&
					!(features & NETIF_F_IP_CSUM)) {
		netdev_dbg(dev, "Dropping TSO features since no CSUM feature.\n");
		features &= ~NETIF_F_TSO;
		features &= ~NETIF_F_TSO_ECN;
	}

	if ((features & NETIF_F_TSO6) && !(features & NETIF_F_HW_CSUM) &&
					 !(features & NETIF_F_IPV6_CSUM)) {
		netdev_dbg(dev, "Dropping TSO6 features since no CSUM feature.\n");
		features &= ~NETIF_F_TSO6;
	}

	/* TSO with IPv4 ID mangling requires IPv4 TSO be enabled */
	if ((features & NETIF_F_TSO_MANGLEID) && !(features & NETIF_F_TSO))
		features &= ~NETIF_F_TSO_MANGLEID;

	/* TSO ECN requires that TSO is present as well. */
	if ((features & NETIF_F_ALL_TSO) == NETIF_F_TSO_ECN)
		features &= ~NETIF_F_TSO_ECN;

	/* Software GSO depends on SG. */
	if ((features & NETIF_F_GSO) && !(features & NETIF_F_SG)) {
		netdev_dbg(dev, "Dropping NETIF_F_GSO since no SG feature.\n");
		features &= ~NETIF_F_GSO;
	}

	/* GSO partial features require GSO partial be set */
	if ((features & dev->gso_partial_features) &&
	    !(features & NETIF_F_GSO_PARTIAL)) {
		netdev_dbg(dev,
			   "Dropping partially supported GSO features since no GSO partial.\n");
		features &= ~dev->gso_partial_features;
	}

	if (!(features & NETIF_F_RXCSUM)) {
		/* NETIF_F_GRO_HW implies doing RXCSUM since every packet
		 * successfully merged by hardware must also have the
		 * checksum verified by hardware.  If the user does not
		 * want to enable RXCSUM, logically, we should disable GRO_HW.
		 */
		if (features & NETIF_F_GRO_HW) {
			netdev_dbg(dev, "Dropping NETIF_F_GRO_HW since no RXCSUM feature.\n");
			features &= ~NETIF_F_GRO_HW;
		}
	}

	/* LRO/HW-GRO features cannot be combined with RX-FCS */
	if (features & NETIF_F_RXFCS) {
		if (features & NETIF_F_LRO) {
			netdev_dbg(dev, "Dropping LRO feature since RX-FCS is requested.\n");
			features &= ~NETIF_F_LRO;
		}

		if (features & NETIF_F_GRO_HW) {
			netdev_dbg(dev, "Dropping HW-GRO feature since RX-FCS is requested.\n");
			features &= ~NETIF_F_GRO_HW;
		}
	}

<<<<<<< HEAD
	if ((features & NETIF_F_HW_TLS_TX) && !(features & NETIF_F_HW_CSUM)) {
		netdev_dbg(dev, "Dropping TLS TX HW offload feature since no CSUM feature.\n");
		features &= ~NETIF_F_HW_TLS_TX;
=======
	if (features & NETIF_F_HW_TLS_TX) {
		bool ip_csum = (features & (NETIF_F_IP_CSUM | NETIF_F_IPV6_CSUM)) ==
			(NETIF_F_IP_CSUM | NETIF_F_IPV6_CSUM);
		bool hw_csum = features & NETIF_F_HW_CSUM;

		if (!ip_csum && !hw_csum) {
			netdev_dbg(dev, "Dropping TLS TX HW offload feature since no CSUM feature.\n");
			features &= ~NETIF_F_HW_TLS_TX;
		}
	}

	if ((features & NETIF_F_HW_TLS_RX) && !(features & NETIF_F_RXCSUM)) {
		netdev_dbg(dev, "Dropping TLS RX HW offload feature since no RXCSUM feature.\n");
		features &= ~NETIF_F_HW_TLS_RX;
>>>>>>> 6ee1d745
	}

	return features;
}

int __netdev_update_features(struct net_device *dev)
{
	struct net_device *upper, *lower;
	netdev_features_t features;
	struct list_head *iter;
	int err = -1;

	ASSERT_RTNL();

	features = netdev_get_wanted_features(dev);

	if (dev->netdev_ops->ndo_fix_features)
		features = dev->netdev_ops->ndo_fix_features(dev, features);

	/* driver might be less strict about feature dependencies */
	features = netdev_fix_features(dev, features);

	/* some features can't be enabled if they're off on an upper device */
	netdev_for_each_upper_dev_rcu(dev, upper, iter)
		features = netdev_sync_upper_features(dev, upper, features);

	if (dev->features == features)
		goto sync_lower;

	netdev_dbg(dev, "Features changed: %pNF -> %pNF\n",
		&dev->features, &features);

	if (dev->netdev_ops->ndo_set_features)
		err = dev->netdev_ops->ndo_set_features(dev, features);
	else
		err = 0;

	if (unlikely(err < 0)) {
		netdev_err(dev,
			"set_features() failed (%d); wanted %pNF, left %pNF\n",
			err, &features, &dev->features);
		/* return non-0 since some features might have changed and
		 * it's better to fire a spurious notification than miss it
		 */
		return -1;
	}

sync_lower:
	/* some features must be disabled on lower devices when disabled
	 * on an upper device (think: bonding master or bridge)
	 */
	netdev_for_each_lower_dev(dev, lower, iter)
		netdev_sync_lower_features(dev, lower, features);

	if (!err) {
		netdev_features_t diff = features ^ dev->features;

		if (diff & NETIF_F_RX_UDP_TUNNEL_PORT) {
			/* udp_tunnel_{get,drop}_rx_info both need
			 * NETIF_F_RX_UDP_TUNNEL_PORT enabled on the
			 * device, or they won't do anything.
			 * Thus we need to update dev->features
			 * *before* calling udp_tunnel_get_rx_info,
			 * but *after* calling udp_tunnel_drop_rx_info.
			 */
			if (features & NETIF_F_RX_UDP_TUNNEL_PORT) {
				dev->features = features;
				udp_tunnel_get_rx_info(dev);
			} else {
				udp_tunnel_drop_rx_info(dev);
			}
		}

		if (diff & NETIF_F_HW_VLAN_CTAG_FILTER) {
			if (features & NETIF_F_HW_VLAN_CTAG_FILTER) {
				dev->features = features;
				err |= vlan_get_rx_ctag_filter_info(dev);
			} else {
				vlan_drop_rx_ctag_filter_info(dev);
			}
		}

		if (diff & NETIF_F_HW_VLAN_STAG_FILTER) {
			if (features & NETIF_F_HW_VLAN_STAG_FILTER) {
				dev->features = features;
				err |= vlan_get_rx_stag_filter_info(dev);
			} else {
				vlan_drop_rx_stag_filter_info(dev);
			}
		}

		dev->features = features;
	}

	return err < 0 ? 0 : 1;
}

/**
 *	netdev_update_features - recalculate device features
 *	@dev: the device to check
 *
 *	Recalculate dev->features set and send notifications if it
 *	has changed. Should be called after driver or hardware dependent
 *	conditions might have changed that influence the features.
 */
void netdev_update_features(struct net_device *dev)
{
	if (__netdev_update_features(dev))
		netdev_features_change(dev);
}
EXPORT_SYMBOL(netdev_update_features);

/**
 *	netdev_change_features - recalculate device features
 *	@dev: the device to check
 *
 *	Recalculate dev->features set and send notifications even
 *	if they have not changed. Should be called instead of
 *	netdev_update_features() if also dev->vlan_features might
 *	have changed to allow the changes to be propagated to stacked
 *	VLAN devices.
 */
void netdev_change_features(struct net_device *dev)
{
	__netdev_update_features(dev);
	netdev_features_change(dev);
}
EXPORT_SYMBOL(netdev_change_features);

/**
 *	netif_stacked_transfer_operstate -	transfer operstate
 *	@rootdev: the root or lower level device to transfer state from
 *	@dev: the device to transfer operstate to
 *
 *	Transfer operational state from root to device. This is normally
 *	called when a stacking relationship exists between the root
 *	device and the device(a leaf device).
 */
void netif_stacked_transfer_operstate(const struct net_device *rootdev,
					struct net_device *dev)
{
	if (rootdev->operstate == IF_OPER_DORMANT)
		netif_dormant_on(dev);
	else
		netif_dormant_off(dev);

	if (rootdev->operstate == IF_OPER_TESTING)
		netif_testing_on(dev);
	else
		netif_testing_off(dev);

	if (netif_carrier_ok(rootdev))
		netif_carrier_on(dev);
	else
		netif_carrier_off(dev);
}
EXPORT_SYMBOL(netif_stacked_transfer_operstate);

static int netif_alloc_rx_queues(struct net_device *dev)
{
	unsigned int i, count = dev->num_rx_queues;
	struct netdev_rx_queue *rx;
	size_t sz = count * sizeof(*rx);
	int err = 0;

	BUG_ON(count < 1);

	rx = kvzalloc(sz, GFP_KERNEL | __GFP_RETRY_MAYFAIL);
	if (!rx)
		return -ENOMEM;

	dev->_rx = rx;

	for (i = 0; i < count; i++) {
		rx[i].dev = dev;

		/* XDP RX-queue setup */
		err = xdp_rxq_info_reg(&rx[i].xdp_rxq, dev, i, 0);
		if (err < 0)
			goto err_rxq_info;
	}
	return 0;

err_rxq_info:
	/* Rollback successful reg's and free other resources */
	while (i--)
		xdp_rxq_info_unreg(&rx[i].xdp_rxq);
	kvfree(dev->_rx);
	dev->_rx = NULL;
	return err;
}

static void netif_free_rx_queues(struct net_device *dev)
{
	unsigned int i, count = dev->num_rx_queues;

	/* netif_alloc_rx_queues alloc failed, resources have been unreg'ed */
	if (!dev->_rx)
		return;

	for (i = 0; i < count; i++)
		xdp_rxq_info_unreg(&dev->_rx[i].xdp_rxq);

	kvfree(dev->_rx);
}

static void netdev_init_one_queue(struct net_device *dev,
				  struct netdev_queue *queue, void *_unused)
{
	/* Initialize queue lock */
	spin_lock_init(&queue->_xmit_lock);
	netdev_set_xmit_lockdep_class(&queue->_xmit_lock, dev->type);
	queue->xmit_lock_owner = -1;
	netdev_queue_numa_node_write(queue, NUMA_NO_NODE);
	queue->dev = dev;
#ifdef CONFIG_BQL
	dql_init(&queue->dql, HZ);
#endif
}

static void netif_free_tx_queues(struct net_device *dev)
{
	kvfree(dev->_tx);
}

static int netif_alloc_netdev_queues(struct net_device *dev)
{
	unsigned int count = dev->num_tx_queues;
	struct netdev_queue *tx;
	size_t sz = count * sizeof(*tx);

	if (count < 1 || count > 0xffff)
		return -EINVAL;

	tx = kvzalloc(sz, GFP_KERNEL | __GFP_RETRY_MAYFAIL);
	if (!tx)
		return -ENOMEM;

	dev->_tx = tx;

	netdev_for_each_tx_queue(dev, netdev_init_one_queue, NULL);
	spin_lock_init(&dev->tx_global_lock);

	return 0;
}

void netif_tx_stop_all_queues(struct net_device *dev)
{
	unsigned int i;

	for (i = 0; i < dev->num_tx_queues; i++) {
		struct netdev_queue *txq = netdev_get_tx_queue(dev, i);

		netif_tx_stop_queue(txq);
	}
}
EXPORT_SYMBOL(netif_tx_stop_all_queues);

/**
 *	register_netdevice	- register a network device
 *	@dev: device to register
 *
 *	Take a completed network device structure and add it to the kernel
 *	interfaces. A %NETDEV_REGISTER message is sent to the netdev notifier
 *	chain. 0 is returned on success. A negative errno code is returned
 *	on a failure to set up the device, or if the name is a duplicate.
 *
 *	Callers must hold the rtnl semaphore. You may want
 *	register_netdev() instead of this.
 *
 *	BUGS:
 *	The locking appears insufficient to guarantee two parallel registers
 *	will not get the same name.
 */

int register_netdevice(struct net_device *dev)
{
	int ret;
	struct net *net = dev_net(dev);

	BUILD_BUG_ON(sizeof(netdev_features_t) * BITS_PER_BYTE <
		     NETDEV_FEATURE_COUNT);
	BUG_ON(dev_boot_phase);
	ASSERT_RTNL();

	might_sleep();

	/* When net_device's are persistent, this will be fatal. */
	BUG_ON(dev->reg_state != NETREG_UNINITIALIZED);
	BUG_ON(!net);

	ret = ethtool_check_ops(dev->ethtool_ops);
	if (ret)
		return ret;

	spin_lock_init(&dev->addr_list_lock);
	netdev_set_addr_lockdep_class(dev);

	ret = dev_get_valid_name(net, dev, dev->name);
	if (ret < 0)
		goto out;

	ret = -ENOMEM;
	dev->name_node = netdev_name_node_head_alloc(dev);
	if (!dev->name_node)
		goto out;

	/* Init, if this function is available */
	if (dev->netdev_ops->ndo_init) {
		ret = dev->netdev_ops->ndo_init(dev);
		if (ret) {
			if (ret > 0)
				ret = -EIO;
			goto err_free_name;
		}
	}

	if (((dev->hw_features | dev->features) &
	     NETIF_F_HW_VLAN_CTAG_FILTER) &&
	    (!dev->netdev_ops->ndo_vlan_rx_add_vid ||
	     !dev->netdev_ops->ndo_vlan_rx_kill_vid)) {
		netdev_WARN(dev, "Buggy VLAN acceleration in driver!\n");
		ret = -EINVAL;
		goto err_uninit;
	}

	ret = -EBUSY;
	if (!dev->ifindex)
		dev->ifindex = dev_new_index(net);
	else if (__dev_get_by_index(net, dev->ifindex))
		goto err_uninit;

	/* Transfer changeable features to wanted_features and enable
	 * software offloads (GSO and GRO).
	 */
	dev->hw_features |= (NETIF_F_SOFT_FEATURES | NETIF_F_SOFT_FEATURES_OFF);
	dev->features |= NETIF_F_SOFT_FEATURES;

	if (dev->netdev_ops->ndo_udp_tunnel_add) {
		dev->features |= NETIF_F_RX_UDP_TUNNEL_PORT;
		dev->hw_features |= NETIF_F_RX_UDP_TUNNEL_PORT;
	}

	dev->wanted_features = dev->features & dev->hw_features;

	if (!(dev->flags & IFF_LOOPBACK))
		dev->hw_features |= NETIF_F_NOCACHE_COPY;

	/* If IPv4 TCP segmentation offload is supported we should also
	 * allow the device to enable segmenting the frame with the option
	 * of ignoring a static IP ID value.  This doesn't enable the
	 * feature itself but allows the user to enable it later.
	 */
	if (dev->hw_features & NETIF_F_TSO)
		dev->hw_features |= NETIF_F_TSO_MANGLEID;
	if (dev->vlan_features & NETIF_F_TSO)
		dev->vlan_features |= NETIF_F_TSO_MANGLEID;
	if (dev->mpls_features & NETIF_F_TSO)
		dev->mpls_features |= NETIF_F_TSO_MANGLEID;
	if (dev->hw_enc_features & NETIF_F_TSO)
		dev->hw_enc_features |= NETIF_F_TSO_MANGLEID;

	/* Make NETIF_F_HIGHDMA inheritable to VLAN devices.
	 */
	dev->vlan_features |= NETIF_F_HIGHDMA;

	/* Make NETIF_F_SG inheritable to tunnel devices.
	 */
	dev->hw_enc_features |= NETIF_F_SG | NETIF_F_GSO_PARTIAL;

	/* Make NETIF_F_SG inheritable to MPLS.
	 */
	dev->mpls_features |= NETIF_F_SG;

	ret = call_netdevice_notifiers(NETDEV_POST_INIT, dev);
	ret = notifier_to_errno(ret);
	if (ret)
		goto err_uninit;

	ret = netdev_register_kobject(dev);
	if (ret) {
		dev->reg_state = NETREG_UNREGISTERED;
		goto err_uninit;
	}
	dev->reg_state = NETREG_REGISTERED;

	__netdev_update_features(dev);

	/*
	 *	Default initial state at registry is that the
	 *	device is present.
	 */

	set_bit(__LINK_STATE_PRESENT, &dev->state);

	linkwatch_init_dev(dev);

	dev_init_scheduler(dev);
	dev_hold(dev);
	list_netdevice(dev);
	add_device_randomness(dev->dev_addr, dev->addr_len);

	/* If the device has permanent device address, driver should
	 * set dev_addr and also addr_assign_type should be set to
	 * NET_ADDR_PERM (default value).
	 */
	if (dev->addr_assign_type == NET_ADDR_PERM)
		memcpy(dev->perm_addr, dev->dev_addr, dev->addr_len);

	/* Notify protocols, that a new device appeared. */
	ret = call_netdevice_notifiers(NETDEV_REGISTER, dev);
	ret = notifier_to_errno(ret);
	if (ret) {
		/* Expect explicit free_netdev() on failure */
		dev->needs_free_netdev = false;
		rollback_registered(dev);
		net_set_todo(dev);
		goto out;
	}
	/*
	 *	Prevent userspace races by waiting until the network
	 *	device is fully setup before sending notifications.
	 */
	if (!dev->rtnl_link_ops ||
	    dev->rtnl_link_state == RTNL_LINK_INITIALIZED)
		rtmsg_ifinfo(RTM_NEWLINK, dev, ~0U, GFP_KERNEL);

out:
	return ret;

err_uninit:
	if (dev->netdev_ops->ndo_uninit)
		dev->netdev_ops->ndo_uninit(dev);
	if (dev->priv_destructor)
		dev->priv_destructor(dev);
err_free_name:
	netdev_name_node_free(dev->name_node);
	goto out;
}
EXPORT_SYMBOL(register_netdevice);

/**
 *	init_dummy_netdev	- init a dummy network device for NAPI
 *	@dev: device to init
 *
 *	This takes a network device structure and initialize the minimum
 *	amount of fields so it can be used to schedule NAPI polls without
 *	registering a full blown interface. This is to be used by drivers
 *	that need to tie several hardware interfaces to a single NAPI
 *	poll scheduler due to HW limitations.
 */
int init_dummy_netdev(struct net_device *dev)
{
	/* Clear everything. Note we don't initialize spinlocks
	 * are they aren't supposed to be taken by any of the
	 * NAPI code and this dummy netdev is supposed to be
	 * only ever used for NAPI polls
	 */
	memset(dev, 0, sizeof(struct net_device));

	/* make sure we BUG if trying to hit standard
	 * register/unregister code path
	 */
	dev->reg_state = NETREG_DUMMY;

	/* NAPI wants this */
	INIT_LIST_HEAD(&dev->napi_list);

	/* a dummy interface is started by default */
	set_bit(__LINK_STATE_PRESENT, &dev->state);
	set_bit(__LINK_STATE_START, &dev->state);

	/* napi_busy_loop stats accounting wants this */
	dev_net_set(dev, &init_net);

	/* Note : We dont allocate pcpu_refcnt for dummy devices,
	 * because users of this 'device' dont need to change
	 * its refcount.
	 */

	return 0;
}
EXPORT_SYMBOL_GPL(init_dummy_netdev);


/**
 *	register_netdev	- register a network device
 *	@dev: device to register
 *
 *	Take a completed network device structure and add it to the kernel
 *	interfaces. A %NETDEV_REGISTER message is sent to the netdev notifier
 *	chain. 0 is returned on success. A negative errno code is returned
 *	on a failure to set up the device, or if the name is a duplicate.
 *
 *	This is a wrapper around register_netdevice that takes the rtnl semaphore
 *	and expands the device name if you passed a format string to
 *	alloc_netdev.
 */
int register_netdev(struct net_device *dev)
{
	int err;

	if (rtnl_lock_killable())
		return -EINTR;
	err = register_netdevice(dev);
	rtnl_unlock();
	return err;
}
EXPORT_SYMBOL(register_netdev);

int netdev_refcnt_read(const struct net_device *dev)
{
	int i, refcnt = 0;

	for_each_possible_cpu(i)
		refcnt += *per_cpu_ptr(dev->pcpu_refcnt, i);
	return refcnt;
}
EXPORT_SYMBOL(netdev_refcnt_read);

#define WAIT_REFS_MIN_MSECS 1
#define WAIT_REFS_MAX_MSECS 250
/**
 * netdev_wait_allrefs - wait until all references are gone.
 * @dev: target net_device
 *
 * This is called when unregistering network devices.
 *
 * Any protocol or device that holds a reference should register
 * for netdevice notification, and cleanup and put back the
 * reference if they receive an UNREGISTER event.
 * We can get stuck here if buggy protocols don't correctly
 * call dev_put.
 */
static void netdev_wait_allrefs(struct net_device *dev)
{
	unsigned long rebroadcast_time, warning_time;
	int wait = 0, refcnt;

	linkwatch_forget_dev(dev);

	rebroadcast_time = warning_time = jiffies;
	refcnt = netdev_refcnt_read(dev);

	while (refcnt != 0) {
		if (time_after(jiffies, rebroadcast_time + 1 * HZ)) {
			rtnl_lock();

			/* Rebroadcast unregister notification */
			call_netdevice_notifiers(NETDEV_UNREGISTER, dev);

			__rtnl_unlock();
			rcu_barrier();
			rtnl_lock();

			if (test_bit(__LINK_STATE_LINKWATCH_PENDING,
				     &dev->state)) {
				/* We must not have linkwatch events
				 * pending on unregister. If this
				 * happens, we simply run the queue
				 * unscheduled, resulting in a noop
				 * for this device.
				 */
				linkwatch_run_queue();
			}

			__rtnl_unlock();

			rebroadcast_time = jiffies;
		}

		if (!wait) {
			rcu_barrier();
			wait = WAIT_REFS_MIN_MSECS;
		} else {
			msleep(wait);
			wait = min(wait << 1, WAIT_REFS_MAX_MSECS);
		}

		refcnt = netdev_refcnt_read(dev);

		if (refcnt && time_after(jiffies, warning_time + 10 * HZ)) {
			pr_emerg("unregister_netdevice: waiting for %s to become free. Usage count = %d\n",
				 dev->name, refcnt);
			warning_time = jiffies;
		}
	}
}

/* The sequence is:
 *
 *	rtnl_lock();
 *	...
 *	register_netdevice(x1);
 *	register_netdevice(x2);
 *	...
 *	unregister_netdevice(y1);
 *	unregister_netdevice(y2);
 *      ...
 *	rtnl_unlock();
 *	free_netdev(y1);
 *	free_netdev(y2);
 *
 * We are invoked by rtnl_unlock().
 * This allows us to deal with problems:
 * 1) We can delete sysfs objects which invoke hotplug
 *    without deadlocking with linkwatch via keventd.
 * 2) Since we run with the RTNL semaphore not held, we can sleep
 *    safely in order to wait for the netdev refcnt to drop to zero.
 *
 * We must not return until all unregister events added during
 * the interval the lock was held have been completed.
 */
void netdev_run_todo(void)
{
	struct list_head list;
#ifdef CONFIG_LOCKDEP
	struct list_head unlink_list;

	list_replace_init(&net_unlink_list, &unlink_list);

	while (!list_empty(&unlink_list)) {
		struct net_device *dev = list_first_entry(&unlink_list,
							  struct net_device,
							  unlink_list);
		list_del_init(&dev->unlink_list);
		dev->nested_level = dev->lower_level - 1;
	}
#endif

	/* Snapshot list, allow later requests */
	list_replace_init(&net_todo_list, &list);

	__rtnl_unlock();


	/* Wait for rcu callbacks to finish before next phase */
	if (!list_empty(&list))
		rcu_barrier();

	while (!list_empty(&list)) {
		struct net_device *dev
			= list_first_entry(&list, struct net_device, todo_list);
		list_del(&dev->todo_list);

		if (unlikely(dev->reg_state != NETREG_UNREGISTERING)) {
			pr_err("network todo '%s' but state %d\n",
			       dev->name, dev->reg_state);
			dump_stack();
			continue;
		}

		dev->reg_state = NETREG_UNREGISTERED;

		netdev_wait_allrefs(dev);

		/* paranoia */
		BUG_ON(netdev_refcnt_read(dev));
		BUG_ON(!list_empty(&dev->ptype_all));
		BUG_ON(!list_empty(&dev->ptype_specific));
		WARN_ON(rcu_access_pointer(dev->ip_ptr));
		WARN_ON(rcu_access_pointer(dev->ip6_ptr));
#if IS_ENABLED(CONFIG_DECNET)
		WARN_ON(dev->dn_ptr);
#endif
		if (dev->priv_destructor)
			dev->priv_destructor(dev);
		if (dev->needs_free_netdev)
			free_netdev(dev);

		/* Report a network device has been unregistered */
		rtnl_lock();
		dev_net(dev)->dev_unreg_count--;
		__rtnl_unlock();
		wake_up(&netdev_unregistering_wq);

		/* Free network device */
		kobject_put(&dev->dev.kobj);
	}
}

/* Convert net_device_stats to rtnl_link_stats64. rtnl_link_stats64 has
 * all the same fields in the same order as net_device_stats, with only
 * the type differing, but rtnl_link_stats64 may have additional fields
 * at the end for newer counters.
 */
void netdev_stats_to_stats64(struct rtnl_link_stats64 *stats64,
			     const struct net_device_stats *netdev_stats)
{
#if BITS_PER_LONG == 64
	BUILD_BUG_ON(sizeof(*stats64) < sizeof(*netdev_stats));
	memcpy(stats64, netdev_stats, sizeof(*netdev_stats));
	/* zero out counters that only exist in rtnl_link_stats64 */
	memset((char *)stats64 + sizeof(*netdev_stats), 0,
	       sizeof(*stats64) - sizeof(*netdev_stats));
#else
	size_t i, n = sizeof(*netdev_stats) / sizeof(unsigned long);
	const unsigned long *src = (const unsigned long *)netdev_stats;
	u64 *dst = (u64 *)stats64;

	BUILD_BUG_ON(n > sizeof(*stats64) / sizeof(u64));
	for (i = 0; i < n; i++)
		dst[i] = src[i];
	/* zero out counters that only exist in rtnl_link_stats64 */
	memset((char *)stats64 + n * sizeof(u64), 0,
	       sizeof(*stats64) - n * sizeof(u64));
#endif
}
EXPORT_SYMBOL(netdev_stats_to_stats64);

/**
 *	dev_get_stats	- get network device statistics
 *	@dev: device to get statistics from
 *	@storage: place to store stats
 *
 *	Get network statistics from device. Return @storage.
 *	The device driver may provide its own method by setting
 *	dev->netdev_ops->get_stats64 or dev->netdev_ops->get_stats;
 *	otherwise the internal statistics structure is used.
 */
struct rtnl_link_stats64 *dev_get_stats(struct net_device *dev,
					struct rtnl_link_stats64 *storage)
{
	const struct net_device_ops *ops = dev->netdev_ops;

	if (ops->ndo_get_stats64) {
		memset(storage, 0, sizeof(*storage));
		ops->ndo_get_stats64(dev, storage);
	} else if (ops->ndo_get_stats) {
		netdev_stats_to_stats64(storage, ops->ndo_get_stats(dev));
	} else {
		netdev_stats_to_stats64(storage, &dev->stats);
	}
	storage->rx_dropped += (unsigned long)atomic_long_read(&dev->rx_dropped);
	storage->tx_dropped += (unsigned long)atomic_long_read(&dev->tx_dropped);
	storage->rx_nohandler += (unsigned long)atomic_long_read(&dev->rx_nohandler);
	return storage;
}
EXPORT_SYMBOL(dev_get_stats);

/**
 *	dev_fetch_sw_netstats - get per-cpu network device statistics
 *	@s: place to store stats
 *	@netstats: per-cpu network stats to read from
 *
 *	Read per-cpu network statistics and populate the related fields in @s.
 */
void dev_fetch_sw_netstats(struct rtnl_link_stats64 *s,
			   const struct pcpu_sw_netstats __percpu *netstats)
{
	int cpu;

	for_each_possible_cpu(cpu) {
		const struct pcpu_sw_netstats *stats;
		struct pcpu_sw_netstats tmp;
		unsigned int start;

		stats = per_cpu_ptr(netstats, cpu);
		do {
			start = u64_stats_fetch_begin_irq(&stats->syncp);
			tmp.rx_packets = stats->rx_packets;
			tmp.rx_bytes   = stats->rx_bytes;
			tmp.tx_packets = stats->tx_packets;
			tmp.tx_bytes   = stats->tx_bytes;
		} while (u64_stats_fetch_retry_irq(&stats->syncp, start));

		s->rx_packets += tmp.rx_packets;
		s->rx_bytes   += tmp.rx_bytes;
		s->tx_packets += tmp.tx_packets;
		s->tx_bytes   += tmp.tx_bytes;
	}
}
EXPORT_SYMBOL_GPL(dev_fetch_sw_netstats);

/**
 *	dev_get_tstats64 - ndo_get_stats64 implementation
 *	@dev: device to get statistics from
 *	@s: place to store stats
 *
 *	Populate @s from dev->stats and dev->tstats. Can be used as
 *	ndo_get_stats64() callback.
 */
void dev_get_tstats64(struct net_device *dev, struct rtnl_link_stats64 *s)
{
	netdev_stats_to_stats64(s, &dev->stats);
	dev_fetch_sw_netstats(s, dev->tstats);
}
EXPORT_SYMBOL_GPL(dev_get_tstats64);

struct netdev_queue *dev_ingress_queue_create(struct net_device *dev)
{
	struct netdev_queue *queue = dev_ingress_queue(dev);

#ifdef CONFIG_NET_CLS_ACT
	if (queue)
		return queue;
	queue = kzalloc(sizeof(*queue), GFP_KERNEL);
	if (!queue)
		return NULL;
	netdev_init_one_queue(dev, queue, NULL);
	RCU_INIT_POINTER(queue->qdisc, &noop_qdisc);
	queue->qdisc_sleeping = &noop_qdisc;
	rcu_assign_pointer(dev->ingress_queue, queue);
#endif
	return queue;
}

static const struct ethtool_ops default_ethtool_ops;

void netdev_set_default_ethtool_ops(struct net_device *dev,
				    const struct ethtool_ops *ops)
{
	if (dev->ethtool_ops == &default_ethtool_ops)
		dev->ethtool_ops = ops;
}
EXPORT_SYMBOL_GPL(netdev_set_default_ethtool_ops);

void netdev_freemem(struct net_device *dev)
{
	char *addr = (char *)dev - dev->padded;

	kvfree(addr);
}

/**
 * alloc_netdev_mqs - allocate network device
 * @sizeof_priv: size of private data to allocate space for
 * @name: device name format string
 * @name_assign_type: origin of device name
 * @setup: callback to initialize device
 * @txqs: the number of TX subqueues to allocate
 * @rxqs: the number of RX subqueues to allocate
 *
 * Allocates a struct net_device with private data area for driver use
 * and performs basic initialization.  Also allocates subqueue structs
 * for each queue on the device.
 */
struct net_device *alloc_netdev_mqs(int sizeof_priv, const char *name,
		unsigned char name_assign_type,
		void (*setup)(struct net_device *),
		unsigned int txqs, unsigned int rxqs)
{
	struct net_device *dev;
	unsigned int alloc_size;
	struct net_device *p;

	BUG_ON(strlen(name) >= sizeof(dev->name));

	if (txqs < 1) {
		pr_err("alloc_netdev: Unable to allocate device with zero queues\n");
		return NULL;
	}

	if (rxqs < 1) {
		pr_err("alloc_netdev: Unable to allocate device with zero RX queues\n");
		return NULL;
	}

	alloc_size = sizeof(struct net_device);
	if (sizeof_priv) {
		/* ensure 32-byte alignment of private area */
		alloc_size = ALIGN(alloc_size, NETDEV_ALIGN);
		alloc_size += sizeof_priv;
	}
	/* ensure 32-byte alignment of whole construct */
	alloc_size += NETDEV_ALIGN - 1;

	p = kvzalloc(alloc_size, GFP_KERNEL | __GFP_RETRY_MAYFAIL);
	if (!p)
		return NULL;

	dev = PTR_ALIGN(p, NETDEV_ALIGN);
	dev->padded = (char *)dev - (char *)p;

	dev->pcpu_refcnt = alloc_percpu(int);
	if (!dev->pcpu_refcnt)
		goto free_dev;

	if (dev_addr_init(dev))
		goto free_pcpu;

	dev_mc_init(dev);
	dev_uc_init(dev);

	dev_net_set(dev, &init_net);

	dev->gso_max_size = GSO_MAX_SIZE;
	dev->gso_max_segs = GSO_MAX_SEGS;
	dev->upper_level = 1;
	dev->lower_level = 1;
#ifdef CONFIG_LOCKDEP
	dev->nested_level = 0;
	INIT_LIST_HEAD(&dev->unlink_list);
#endif

	INIT_LIST_HEAD(&dev->napi_list);
	INIT_LIST_HEAD(&dev->unreg_list);
	INIT_LIST_HEAD(&dev->close_list);
	INIT_LIST_HEAD(&dev->link_watch_list);
	INIT_LIST_HEAD(&dev->adj_list.upper);
	INIT_LIST_HEAD(&dev->adj_list.lower);
	INIT_LIST_HEAD(&dev->ptype_all);
	INIT_LIST_HEAD(&dev->ptype_specific);
	INIT_LIST_HEAD(&dev->net_notifier_list);
#ifdef CONFIG_NET_SCHED
	hash_init(dev->qdisc_hash);
#endif
	dev->priv_flags = IFF_XMIT_DST_RELEASE | IFF_XMIT_DST_RELEASE_PERM;
	setup(dev);

	if (!dev->tx_queue_len) {
		dev->priv_flags |= IFF_NO_QUEUE;
		dev->tx_queue_len = DEFAULT_TX_QUEUE_LEN;
	}

	dev->num_tx_queues = txqs;
	dev->real_num_tx_queues = txqs;
	if (netif_alloc_netdev_queues(dev))
		goto free_all;

	dev->num_rx_queues = rxqs;
	dev->real_num_rx_queues = rxqs;
	if (netif_alloc_rx_queues(dev))
		goto free_all;

	strcpy(dev->name, name);
	dev->name_assign_type = name_assign_type;
	dev->group = INIT_NETDEV_GROUP;
	if (!dev->ethtool_ops)
		dev->ethtool_ops = &default_ethtool_ops;

	nf_hook_ingress_init(dev);

	return dev;

free_all:
	free_netdev(dev);
	return NULL;

free_pcpu:
	free_percpu(dev->pcpu_refcnt);
free_dev:
	netdev_freemem(dev);
	return NULL;
}
EXPORT_SYMBOL(alloc_netdev_mqs);

/**
 * free_netdev - free network device
 * @dev: device
 *
 * This function does the last stage of destroying an allocated device
 * interface. The reference to the device object is released. If this
 * is the last reference then it will be freed.Must be called in process
 * context.
 */
void free_netdev(struct net_device *dev)
{
	struct napi_struct *p, *n;

	might_sleep();

	/* When called immediately after register_netdevice() failed the unwind
	 * handling may still be dismantling the device. Handle that case by
	 * deferring the free.
	 */
	if (dev->reg_state == NETREG_UNREGISTERING) {
		ASSERT_RTNL();
		dev->needs_free_netdev = true;
		return;
	}

	netif_free_tx_queues(dev);
	netif_free_rx_queues(dev);

	kfree(rcu_dereference_protected(dev->ingress_queue, 1));

	/* Flush device addresses */
	dev_addr_flush(dev);

	list_for_each_entry_safe(p, n, &dev->napi_list, dev_list)
		netif_napi_del(p);

	free_percpu(dev->pcpu_refcnt);
	dev->pcpu_refcnt = NULL;
	free_percpu(dev->xdp_bulkq);
	dev->xdp_bulkq = NULL;

	/*  Compatibility with error handling in drivers */
	if (dev->reg_state == NETREG_UNINITIALIZED) {
		netdev_freemem(dev);
		return;
	}

	BUG_ON(dev->reg_state != NETREG_UNREGISTERED);
	dev->reg_state = NETREG_RELEASED;

	/* will free via device release */
	put_device(&dev->dev);
}
EXPORT_SYMBOL(free_netdev);

/**
 *	synchronize_net -  Synchronize with packet receive processing
 *
 *	Wait for packets currently being received to be done.
 *	Does not block later packets from starting.
 */
void synchronize_net(void)
{
	might_sleep();
	if (rtnl_is_locked())
		synchronize_rcu_expedited();
	else
		synchronize_rcu();
}
EXPORT_SYMBOL(synchronize_net);

/**
 *	unregister_netdevice_queue - remove device from the kernel
 *	@dev: device
 *	@head: list
 *
 *	This function shuts down a device interface and removes it
 *	from the kernel tables.
 *	If head not NULL, device is queued to be unregistered later.
 *
 *	Callers must hold the rtnl semaphore.  You may want
 *	unregister_netdev() instead of this.
 */

void unregister_netdevice_queue(struct net_device *dev, struct list_head *head)
{
	ASSERT_RTNL();

	if (head) {
		list_move_tail(&dev->unreg_list, head);
	} else {
		rollback_registered(dev);
		/* Finish processing unregister after unlock */
		net_set_todo(dev);
	}
}
EXPORT_SYMBOL(unregister_netdevice_queue);

/**
 *	unregister_netdevice_many - unregister many devices
 *	@head: list of devices
 *
 *  Note: As most callers use a stack allocated list_head,
 *  we force a list_del() to make sure stack wont be corrupted later.
 */
void unregister_netdevice_many(struct list_head *head)
{
	struct net_device *dev;

	if (!list_empty(head)) {
		rollback_registered_many(head);
		list_for_each_entry(dev, head, unreg_list)
			net_set_todo(dev);
		list_del(head);
	}
}
EXPORT_SYMBOL(unregister_netdevice_many);

/**
 *	unregister_netdev - remove device from the kernel
 *	@dev: device
 *
 *	This function shuts down a device interface and removes it
 *	from the kernel tables.
 *
 *	This is just a wrapper for unregister_netdevice that takes
 *	the rtnl semaphore.  In general you want to use this and not
 *	unregister_netdevice.
 */
void unregister_netdev(struct net_device *dev)
{
	rtnl_lock();
	unregister_netdevice(dev);
	rtnl_unlock();
}
EXPORT_SYMBOL(unregister_netdev);

/**
 *	dev_change_net_namespace - move device to different nethost namespace
 *	@dev: device
 *	@net: network namespace
 *	@pat: If not NULL name pattern to try if the current device name
 *	      is already taken in the destination network namespace.
 *
 *	This function shuts down a device interface and moves it
 *	to a new network namespace. On success 0 is returned, on
 *	a failure a netagive errno code is returned.
 *
 *	Callers must hold the rtnl semaphore.
 */

int dev_change_net_namespace(struct net_device *dev, struct net *net, const char *pat)
{
	struct net *net_old = dev_net(dev);
	int err, new_nsid, new_ifindex;

	ASSERT_RTNL();

	/* Don't allow namespace local devices to be moved. */
	err = -EINVAL;
	if (dev->features & NETIF_F_NETNS_LOCAL)
		goto out;

	/* Ensure the device has been registrered */
	if (dev->reg_state != NETREG_REGISTERED)
		goto out;

	/* Get out if there is nothing todo */
	err = 0;
	if (net_eq(net_old, net))
		goto out;

	/* Pick the destination device name, and ensure
	 * we can use it in the destination network namespace.
	 */
	err = -EEXIST;
	if (__dev_get_by_name(net, dev->name)) {
		/* We get here if we can't use the current device name */
		if (!pat)
			goto out;
		err = dev_get_valid_name(net, dev, pat);
		if (err < 0)
			goto out;
	}

	/*
	 * And now a mini version of register_netdevice unregister_netdevice.
	 */

	/* If device is running close it first. */
	dev_close(dev);

	/* And unlink it from device chain */
	unlist_netdevice(dev);

	synchronize_net();

	/* Shutdown queueing discipline. */
	dev_shutdown(dev);

	/* Notify protocols, that we are about to destroy
	 * this device. They should clean all the things.
	 *
	 * Note that dev->reg_state stays at NETREG_REGISTERED.
	 * This is wanted because this way 8021q and macvlan know
	 * the device is just moving and can keep their slaves up.
	 */
	call_netdevice_notifiers(NETDEV_UNREGISTER, dev);
	rcu_barrier();

	new_nsid = peernet2id_alloc(dev_net(dev), net, GFP_KERNEL);
	/* If there is an ifindex conflict assign a new one */
	if (__dev_get_by_index(net, dev->ifindex))
		new_ifindex = dev_new_index(net);
	else
		new_ifindex = dev->ifindex;

	rtmsg_ifinfo_newnet(RTM_DELLINK, dev, ~0U, GFP_KERNEL, &new_nsid,
			    new_ifindex);

	/*
	 *	Flush the unicast and multicast chains
	 */
	dev_uc_flush(dev);
	dev_mc_flush(dev);

	/* Send a netdev-removed uevent to the old namespace */
	kobject_uevent(&dev->dev.kobj, KOBJ_REMOVE);
	netdev_adjacent_del_links(dev);

	/* Move per-net netdevice notifiers that are following the netdevice */
	move_netdevice_notifiers_dev_net(dev, net);

	/* Actually switch the network namespace */
	dev_net_set(dev, net);
	dev->ifindex = new_ifindex;

	/* Send a netdev-add uevent to the new namespace */
	kobject_uevent(&dev->dev.kobj, KOBJ_ADD);
	netdev_adjacent_add_links(dev);

	/* Fixup kobjects */
	err = device_rename(&dev->dev, dev->name);
	WARN_ON(err);

	/* Adapt owner in case owning user namespace of target network
	 * namespace is different from the original one.
	 */
	err = netdev_change_owner(dev, net_old, net);
	WARN_ON(err);

	/* Add the device back in the hashes */
	list_netdevice(dev);

	/* Notify protocols, that a new device appeared. */
	call_netdevice_notifiers(NETDEV_REGISTER, dev);

	/*
	 *	Prevent userspace races by waiting until the network
	 *	device is fully setup before sending notifications.
	 */
	rtmsg_ifinfo(RTM_NEWLINK, dev, ~0U, GFP_KERNEL);

	synchronize_net();
	err = 0;
out:
	return err;
}
EXPORT_SYMBOL_GPL(dev_change_net_namespace);

static int dev_cpu_dead(unsigned int oldcpu)
{
	struct sk_buff **list_skb;
	struct sk_buff *skb;
	unsigned int cpu;
	struct softnet_data *sd, *oldsd, *remsd = NULL;

	local_irq_disable();
	cpu = smp_processor_id();
	sd = &per_cpu(softnet_data, cpu);
	oldsd = &per_cpu(softnet_data, oldcpu);

	/* Find end of our completion_queue. */
	list_skb = &sd->completion_queue;
	while (*list_skb)
		list_skb = &(*list_skb)->next;
	/* Append completion queue from offline CPU. */
	*list_skb = oldsd->completion_queue;
	oldsd->completion_queue = NULL;

	/* Append output queue from offline CPU. */
	if (oldsd->output_queue) {
		*sd->output_queue_tailp = oldsd->output_queue;
		sd->output_queue_tailp = oldsd->output_queue_tailp;
		oldsd->output_queue = NULL;
		oldsd->output_queue_tailp = &oldsd->output_queue;
	}
	/* Append NAPI poll list from offline CPU, with one exception :
	 * process_backlog() must be called by cpu owning percpu backlog.
	 * We properly handle process_queue & input_pkt_queue later.
	 */
	while (!list_empty(&oldsd->poll_list)) {
		struct napi_struct *napi = list_first_entry(&oldsd->poll_list,
							    struct napi_struct,
							    poll_list);

		list_del_init(&napi->poll_list);
		if (napi->poll == process_backlog)
			napi->state = 0;
		else
			____napi_schedule(sd, napi);
	}

	raise_softirq_irqoff(NET_TX_SOFTIRQ);
	local_irq_enable();

#ifdef CONFIG_RPS
	remsd = oldsd->rps_ipi_list;
	oldsd->rps_ipi_list = NULL;
#endif
	/* send out pending IPI's on offline CPU */
	net_rps_send_ipi(remsd);

	/* Process offline CPU's input_pkt_queue */
	while ((skb = __skb_dequeue(&oldsd->process_queue))) {
		netif_rx_ni(skb);
		input_queue_head_incr(oldsd);
	}
	while ((skb = skb_dequeue(&oldsd->input_pkt_queue))) {
		netif_rx_ni(skb);
		input_queue_head_incr(oldsd);
	}

	return 0;
}

/**
 *	netdev_increment_features - increment feature set by one
 *	@all: current feature set
 *	@one: new feature set
 *	@mask: mask feature set
 *
 *	Computes a new feature set after adding a device with feature set
 *	@one to the master device with current feature set @all.  Will not
 *	enable anything that is off in @mask. Returns the new feature set.
 */
netdev_features_t netdev_increment_features(netdev_features_t all,
	netdev_features_t one, netdev_features_t mask)
{
	if (mask & NETIF_F_HW_CSUM)
		mask |= NETIF_F_CSUM_MASK;
	mask |= NETIF_F_VLAN_CHALLENGED;

	all |= one & (NETIF_F_ONE_FOR_ALL | NETIF_F_CSUM_MASK) & mask;
	all &= one | ~NETIF_F_ALL_FOR_ALL;

	/* If one device supports hw checksumming, set for all. */
	if (all & NETIF_F_HW_CSUM)
		all &= ~(NETIF_F_CSUM_MASK & ~NETIF_F_HW_CSUM);

	return all;
}
EXPORT_SYMBOL(netdev_increment_features);

static struct hlist_head * __net_init netdev_create_hash(void)
{
	int i;
	struct hlist_head *hash;

	hash = kmalloc_array(NETDEV_HASHENTRIES, sizeof(*hash), GFP_KERNEL);
	if (hash != NULL)
		for (i = 0; i < NETDEV_HASHENTRIES; i++)
			INIT_HLIST_HEAD(&hash[i]);

	return hash;
}

/* Initialize per network namespace state */
static int __net_init netdev_init(struct net *net)
{
	BUILD_BUG_ON(GRO_HASH_BUCKETS >
		     8 * sizeof_field(struct napi_struct, gro_bitmask));

	if (net != &init_net)
		INIT_LIST_HEAD(&net->dev_base_head);

	net->dev_name_head = netdev_create_hash();
	if (net->dev_name_head == NULL)
		goto err_name;

	net->dev_index_head = netdev_create_hash();
	if (net->dev_index_head == NULL)
		goto err_idx;

	RAW_INIT_NOTIFIER_HEAD(&net->netdev_chain);

	return 0;

err_idx:
	kfree(net->dev_name_head);
err_name:
	return -ENOMEM;
}

/**
 *	netdev_drivername - network driver for the device
 *	@dev: network device
 *
 *	Determine network driver for device.
 */
const char *netdev_drivername(const struct net_device *dev)
{
	const struct device_driver *driver;
	const struct device *parent;
	const char *empty = "";

	parent = dev->dev.parent;
	if (!parent)
		return empty;

	driver = parent->driver;
	if (driver && driver->name)
		return driver->name;
	return empty;
}

static void __netdev_printk(const char *level, const struct net_device *dev,
			    struct va_format *vaf)
{
	if (dev && dev->dev.parent) {
		dev_printk_emit(level[1] - '0',
				dev->dev.parent,
				"%s %s %s%s: %pV",
				dev_driver_string(dev->dev.parent),
				dev_name(dev->dev.parent),
				netdev_name(dev), netdev_reg_state(dev),
				vaf);
	} else if (dev) {
		printk("%s%s%s: %pV",
		       level, netdev_name(dev), netdev_reg_state(dev), vaf);
	} else {
		printk("%s(NULL net_device): %pV", level, vaf);
	}
}

void netdev_printk(const char *level, const struct net_device *dev,
		   const char *format, ...)
{
	struct va_format vaf;
	va_list args;

	va_start(args, format);

	vaf.fmt = format;
	vaf.va = &args;

	__netdev_printk(level, dev, &vaf);

	va_end(args);
}
EXPORT_SYMBOL(netdev_printk);

#define define_netdev_printk_level(func, level)			\
void func(const struct net_device *dev, const char *fmt, ...)	\
{								\
	struct va_format vaf;					\
	va_list args;						\
								\
	va_start(args, fmt);					\
								\
	vaf.fmt = fmt;						\
	vaf.va = &args;						\
								\
	__netdev_printk(level, dev, &vaf);			\
								\
	va_end(args);						\
}								\
EXPORT_SYMBOL(func);

define_netdev_printk_level(netdev_emerg, KERN_EMERG);
define_netdev_printk_level(netdev_alert, KERN_ALERT);
define_netdev_printk_level(netdev_crit, KERN_CRIT);
define_netdev_printk_level(netdev_err, KERN_ERR);
define_netdev_printk_level(netdev_warn, KERN_WARNING);
define_netdev_printk_level(netdev_notice, KERN_NOTICE);
define_netdev_printk_level(netdev_info, KERN_INFO);

static void __net_exit netdev_exit(struct net *net)
{
	kfree(net->dev_name_head);
	kfree(net->dev_index_head);
	if (net != &init_net)
		WARN_ON_ONCE(!list_empty(&net->dev_base_head));
}

static struct pernet_operations __net_initdata netdev_net_ops = {
	.init = netdev_init,
	.exit = netdev_exit,
};

static void __net_exit default_device_exit(struct net *net)
{
	struct net_device *dev, *aux;
	/*
	 * Push all migratable network devices back to the
	 * initial network namespace
	 */
	rtnl_lock();
	for_each_netdev_safe(net, dev, aux) {
		int err;
		char fb_name[IFNAMSIZ];

		/* Ignore unmoveable devices (i.e. loopback) */
		if (dev->features & NETIF_F_NETNS_LOCAL)
			continue;

		/* Leave virtual devices for the generic cleanup */
		if (dev->rtnl_link_ops)
			continue;

		/* Push remaining network devices to init_net */
		snprintf(fb_name, IFNAMSIZ, "dev%d", dev->ifindex);
		if (__dev_get_by_name(&init_net, fb_name))
			snprintf(fb_name, IFNAMSIZ, "dev%%d");
		err = dev_change_net_namespace(dev, &init_net, fb_name);
		if (err) {
			pr_emerg("%s: failed to move %s to init_net: %d\n",
				 __func__, dev->name, err);
			BUG();
		}
	}
	rtnl_unlock();
}

static void __net_exit rtnl_lock_unregistering(struct list_head *net_list)
{
	/* Return with the rtnl_lock held when there are no network
	 * devices unregistering in any network namespace in net_list.
	 */
	struct net *net;
	bool unregistering;
	DEFINE_WAIT_FUNC(wait, woken_wake_function);

	add_wait_queue(&netdev_unregistering_wq, &wait);
	for (;;) {
		unregistering = false;
		rtnl_lock();
		list_for_each_entry(net, net_list, exit_list) {
			if (net->dev_unreg_count > 0) {
				unregistering = true;
				break;
			}
		}
		if (!unregistering)
			break;
		__rtnl_unlock();

		wait_woken(&wait, TASK_UNINTERRUPTIBLE, MAX_SCHEDULE_TIMEOUT);
	}
	remove_wait_queue(&netdev_unregistering_wq, &wait);
}

static void __net_exit default_device_exit_batch(struct list_head *net_list)
{
	/* At exit all network devices most be removed from a network
	 * namespace.  Do this in the reverse order of registration.
	 * Do this across as many network namespaces as possible to
	 * improve batching efficiency.
	 */
	struct net_device *dev;
	struct net *net;
	LIST_HEAD(dev_kill_list);

	/* To prevent network device cleanup code from dereferencing
	 * loopback devices or network devices that have been freed
	 * wait here for all pending unregistrations to complete,
	 * before unregistring the loopback device and allowing the
	 * network namespace be freed.
	 *
	 * The netdev todo list containing all network devices
	 * unregistrations that happen in default_device_exit_batch
	 * will run in the rtnl_unlock() at the end of
	 * default_device_exit_batch.
	 */
	rtnl_lock_unregistering(net_list);
	list_for_each_entry(net, net_list, exit_list) {
		for_each_netdev_reverse(net, dev) {
			if (dev->rtnl_link_ops && dev->rtnl_link_ops->dellink)
				dev->rtnl_link_ops->dellink(dev, &dev_kill_list);
			else
				unregister_netdevice_queue(dev, &dev_kill_list);
		}
	}
	unregister_netdevice_many(&dev_kill_list);
	rtnl_unlock();
}

static struct pernet_operations __net_initdata default_device_ops = {
	.exit = default_device_exit,
	.exit_batch = default_device_exit_batch,
};

/*
 *	Initialize the DEV module. At boot time this walks the device list and
 *	unhooks any devices that fail to initialise (normally hardware not
 *	present) and leaves us with a valid list of present and active devices.
 *
 */

/*
 *       This is called single threaded during boot, so no need
 *       to take the rtnl semaphore.
 */
static int __init net_dev_init(void)
{
	int i, rc = -ENOMEM;

	BUG_ON(!dev_boot_phase);

	if (dev_proc_init())
		goto out;

	if (netdev_kobject_init())
		goto out;

	INIT_LIST_HEAD(&ptype_all);
	for (i = 0; i < PTYPE_HASH_SIZE; i++)
		INIT_LIST_HEAD(&ptype_base[i]);

	INIT_LIST_HEAD(&offload_base);

	if (register_pernet_subsys(&netdev_net_ops))
		goto out;

	/*
	 *	Initialise the packet receive queues.
	 */

	for_each_possible_cpu(i) {
		struct work_struct *flush = per_cpu_ptr(&flush_works, i);
		struct softnet_data *sd = &per_cpu(softnet_data, i);

		INIT_WORK(flush, flush_backlog);

		skb_queue_head_init(&sd->input_pkt_queue);
		skb_queue_head_init(&sd->process_queue);
#ifdef CONFIG_XFRM_OFFLOAD
		skb_queue_head_init(&sd->xfrm_backlog);
#endif
		INIT_LIST_HEAD(&sd->poll_list);
		sd->output_queue_tailp = &sd->output_queue;
#ifdef CONFIG_RPS
		INIT_CSD(&sd->csd, rps_trigger_softirq, sd);
		sd->cpu = i;
#endif

		init_gro_hash(&sd->backlog);
		sd->backlog.poll = process_backlog;
		sd->backlog.weight = weight_p;
	}

	dev_boot_phase = 0;

	/* The loopback device is special if any other network devices
	 * is present in a network namespace the loopback device must
	 * be present. Since we now dynamically allocate and free the
	 * loopback device ensure this invariant is maintained by
	 * keeping the loopback device as the first device on the
	 * list of network devices.  Ensuring the loopback devices
	 * is the first device that appears and the last network device
	 * that disappears.
	 */
	if (register_pernet_device(&loopback_net_ops))
		goto out;

	if (register_pernet_device(&default_device_ops))
		goto out;

	open_softirq(NET_TX_SOFTIRQ, net_tx_action);
	open_softirq(NET_RX_SOFTIRQ, net_rx_action);

	rc = cpuhp_setup_state_nocalls(CPUHP_NET_DEV_DEAD, "net/dev:dead",
				       NULL, dev_cpu_dead);
	WARN_ON(rc < 0);
	rc = 0;
out:
	return rc;
}

subsys_initcall(net_dev_init);<|MERGE_RESOLUTION|>--- conflicted
+++ resolved
@@ -6511,7 +6511,6 @@
 		__napi_schedule(napi);
 		return;
 	}
-<<<<<<< HEAD
 
 	if (napi->gro_bitmask) {
 		/* flush too old packets
@@ -6520,16 +6519,6 @@
 		napi_gro_flush(napi, HZ >= 1000);
 	}
 
-=======
-
-	if (napi->gro_bitmask) {
-		/* flush too old packets
-		 * If HZ < 1000, flush all packets.
-		 */
-		napi_gro_flush(napi, HZ >= 1000);
-	}
-
->>>>>>> 6ee1d745
 	gro_normal_list(napi);
 	clear_bit(NAPI_STATE_SCHED, &napi->state);
 }
@@ -9672,11 +9661,6 @@
 		}
 	}
 
-<<<<<<< HEAD
-	if ((features & NETIF_F_HW_TLS_TX) && !(features & NETIF_F_HW_CSUM)) {
-		netdev_dbg(dev, "Dropping TLS TX HW offload feature since no CSUM feature.\n");
-		features &= ~NETIF_F_HW_TLS_TX;
-=======
 	if (features & NETIF_F_HW_TLS_TX) {
 		bool ip_csum = (features & (NETIF_F_IP_CSUM | NETIF_F_IPV6_CSUM)) ==
 			(NETIF_F_IP_CSUM | NETIF_F_IPV6_CSUM);
@@ -9691,7 +9675,6 @@
 	if ((features & NETIF_F_HW_TLS_RX) && !(features & NETIF_F_RXCSUM)) {
 		netdev_dbg(dev, "Dropping TLS RX HW offload feature since no RXCSUM feature.\n");
 		features &= ~NETIF_F_HW_TLS_RX;
->>>>>>> 6ee1d745
 	}
 
 	return features;
