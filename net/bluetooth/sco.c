--- conflicted
+++ resolved
@@ -158,7 +158,6 @@
 {
 	bdaddr_t *src = &bt_sk(sk)->src;
 	bdaddr_t *dst = &bt_sk(sk)->dst;
-	__u16 pkt_type = sco_pi(sk)->pkt_type;
 	struct sco_conn *conn;
 	struct hci_conn *hcon;
 	struct hci_dev  *hdev;
@@ -174,13 +173,11 @@
 
 	if (lmp_esco_capable(hdev) && !disable_esco)
 		type = ESCO_LINK;
-	else {
+	else
 		type = SCO_LINK;
-		pkt_type &= SCO_ESCO_MASK;
-	}
-
-	hcon = hci_connect(hdev, type, pkt_type, dst, BDADDR_BREDR,
-			   BT_SECURITY_LOW, HCI_AT_NO_BONDING);
+
+	hcon = hci_connect(hdev, type, dst, BDADDR_BREDR, BT_SECURITY_LOW,
+			   HCI_AT_NO_BONDING);
 	if (IS_ERR(hcon)) {
 		err = PTR_ERR(hcon);
 		goto done;
@@ -448,25 +445,19 @@
 	return 0;
 }
 
-static int sco_sock_bind(struct socket *sock, struct sockaddr *addr, int alen)
-{
-	struct sockaddr_sco sa;
+static int sco_sock_bind(struct socket *sock, struct sockaddr *addr, int addr_len)
+{
+	struct sockaddr_sco *sa = (struct sockaddr_sco *) addr;
 	struct sock *sk = sock->sk;
-	int len, err = 0;
-
-	BT_DBG("sk %p %pMR", sk, &sa.sco_bdaddr);
+	int err = 0;
+
+	BT_DBG("sk %p %pMR", sk, &sa->sco_bdaddr);
 
 	if (!addr || addr->sa_family != AF_BLUETOOTH)
 		return -EINVAL;
 
-<<<<<<< HEAD
-	memset(&sa, 0, sizeof(sa));
-	len = min_t(unsigned int, sizeof(sa), alen);
-	memcpy(&sa, addr, len);
-=======
 	if (addr_len < sizeof(struct sockaddr_sco))
 		return -EINVAL;
->>>>>>> 14b58660
 
 	lock_sock(sk);
 
@@ -480,8 +471,7 @@
 		goto done;
 	}
 
-	bacpy(&bt_sk(sk)->src, &sa.sco_bdaddr);
-	sco_pi(sk)->pkt_type = sa.sco_pkt_type;
+	bacpy(&bt_sk(sk)->src, &sa->sco_bdaddr);
 
 	sk->sk_state = BT_BOUND;
 
@@ -492,34 +482,26 @@
 
 static int sco_sock_connect(struct socket *sock, struct sockaddr *addr, int alen, int flags)
 {
+	struct sockaddr_sco *sa = (struct sockaddr_sco *) addr;
 	struct sock *sk = sock->sk;
-	struct sockaddr_sco sa;
-	int len, err;
+	int err;
 
 	BT_DBG("sk %p", sk);
 
-	if (!addr || addr->sa_family != AF_BLUETOOTH)
+	if (alen < sizeof(struct sockaddr_sco) ||
+	    addr->sa_family != AF_BLUETOOTH)
 		return -EINVAL;
 
-	memset(&sa, 0, sizeof(sa));
-	len = min_t(unsigned int, sizeof(sa), alen);
-	memcpy(&sa, addr, len);
+	if (sk->sk_state != BT_OPEN && sk->sk_state != BT_BOUND)
+		return -EBADFD;
+
+	if (sk->sk_type != SOCK_SEQPACKET)
+		return -EINVAL;
 
 	lock_sock(sk);
 
-	if (sk->sk_type != SOCK_SEQPACKET) {
-		err = -EINVAL;
-		goto done;
-	}
-
-	if (sk->sk_state != BT_OPEN && sk->sk_state != BT_BOUND) {
-		err = -EBADFD;
-		goto done;
-	}
-
 	/* Set destination address and psm */
-	bacpy(&bt_sk(sk)->dst, &sa.sco_bdaddr);
-	sco_pi(sk)->pkt_type = sa.sco_pkt_type;
+	bacpy(&bt_sk(sk)->dst, &sa->sco_bdaddr);
 
 	err = sco_connect(sk);
 	if (err)
@@ -643,7 +625,6 @@
 		bacpy(&sa->sco_bdaddr, &bt_sk(sk)->dst);
 	else
 		bacpy(&sa->sco_bdaddr, &bt_sk(sk)->src);
-	sa->sco_pkt_type = sco_pi(sk)->pkt_type;
 
 	return 0;
 }
