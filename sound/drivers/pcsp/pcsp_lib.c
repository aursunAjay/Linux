--- conflicted
+++ resolved
@@ -344,19 +344,11 @@
 	chip->pcm->info_flags = SNDRV_PCM_INFO_HALF_DUPLEX;
 	strcpy(chip->pcm->name, "pcsp");
 
-<<<<<<< HEAD
-	snd_pcm_lib_preallocate_pages_for_all(chip->pcm,
-					      SNDRV_DMA_TYPE_CONTINUOUS,
-					      NULL,
-					      PCSP_BUFFER_SIZE,
-					      PCSP_BUFFER_SIZE);
-=======
 	snd_pcm_set_managed_buffer_all(chip->pcm,
 				       SNDRV_DMA_TYPE_CONTINUOUS,
 				       NULL,
 				       PCSP_BUFFER_SIZE,
 				       PCSP_BUFFER_SIZE);
->>>>>>> bfea224d
 
 	return 0;
 }