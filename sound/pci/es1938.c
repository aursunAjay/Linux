// SPDX-License-Identifier: GPL-2.0-or-later
/*
 *  Driver for ESS Solo-1 (ES1938, ES1946, ES1969) soundcard
 *  Copyright (c) by Jaromir Koutek <miri@punknet.cz>,
 *                   Jaroslav Kysela <perex@perex.cz>,
 *                   Thomas Sailer <sailer@ife.ee.ethz.ch>,
 *                   Abramo Bagnara <abramo@alsa-project.org>,
 *                   Markus Gruber <gruber@eikon.tum.de>
 * 
 * Rewritten from sonicvibes.c source.
 *
 *  TODO:
 *    Rewrite better spinlocks
 */

/*
  NOTES:
  - Capture data is written unaligned starting from dma_base + 1 so I need to
    disable mmap and to add a copy callback.
  - After several cycle of the following:
    while : ; do arecord -d1 -f cd -t raw | aplay -f cd ; done
    a "playback write error (DMA or IRQ trouble?)" may happen.
    This is due to playback interrupts not generated.
    I suspect a timing issue.
  - Sometimes the interrupt handler is invoked wrongly during playback.
    This generates some harmless "Unexpected hw_pointer: wrong interrupt
    acknowledge".
    I've seen that using small period sizes.
    Reproducible with:
    mpg123 test.mp3 &
    hdparm -t -T /dev/hda
*/


#include <linux/init.h>
#include <linux/interrupt.h>
#include <linux/pci.h>
#include <linux/slab.h>
#include <linux/gameport.h>
#include <linux/module.h>
#include <linux/delay.h>
#include <linux/dma-mapping.h>
#include <linux/io.h>
#include <sound/core.h>
#include <sound/control.h>
#include <sound/pcm.h>
#include <sound/opl3.h>
#include <sound/mpu401.h>
#include <sound/initval.h>
#include <sound/tlv.h>

MODULE_AUTHOR("Jaromir Koutek <miri@punknet.cz>");
MODULE_DESCRIPTION("ESS Solo-1");
MODULE_LICENSE("GPL");
MODULE_SUPPORTED_DEVICE("{{ESS,ES1938},"
                "{ESS,ES1946},"
                "{ESS,ES1969},"
		"{TerraTec,128i PCI}}");

#if IS_REACHABLE(CONFIG_GAMEPORT)
#define SUPPORT_JOYSTICK 1
#endif

static int index[SNDRV_CARDS] = SNDRV_DEFAULT_IDX;	/* Index 0-MAX */
static char *id[SNDRV_CARDS] = SNDRV_DEFAULT_STR;	/* ID for this card */
static bool enable[SNDRV_CARDS] = SNDRV_DEFAULT_ENABLE_PNP;	/* Enable this card */

module_param_array(index, int, NULL, 0444);
MODULE_PARM_DESC(index, "Index value for ESS Solo-1 soundcard.");
module_param_array(id, charp, NULL, 0444);
MODULE_PARM_DESC(id, "ID string for ESS Solo-1 soundcard.");
module_param_array(enable, bool, NULL, 0444);
MODULE_PARM_DESC(enable, "Enable ESS Solo-1 soundcard.");

#define SLIO_REG(chip, x) ((chip)->io_port + ESSIO_REG_##x)

#define SLDM_REG(chip, x) ((chip)->ddma_port + ESSDM_REG_##x)

#define SLSB_REG(chip, x) ((chip)->sb_port + ESSSB_REG_##x)

#define SL_PCI_LEGACYCONTROL		0x40
#define SL_PCI_CONFIG			0x50
#define SL_PCI_DDMACONTROL		0x60

#define ESSIO_REG_AUDIO2DMAADDR		0
#define ESSIO_REG_AUDIO2DMACOUNT	4
#define ESSIO_REG_AUDIO2MODE		6
#define ESSIO_REG_IRQCONTROL		7

#define ESSDM_REG_DMAADDR		0x00
#define ESSDM_REG_DMACOUNT		0x04
#define ESSDM_REG_DMACOMMAND		0x08
#define ESSDM_REG_DMASTATUS		0x08
#define ESSDM_REG_DMAMODE		0x0b
#define ESSDM_REG_DMACLEAR		0x0d
#define ESSDM_REG_DMAMASK		0x0f

#define ESSSB_REG_FMLOWADDR		0x00
#define ESSSB_REG_FMHIGHADDR		0x02
#define ESSSB_REG_MIXERADDR		0x04
#define ESSSB_REG_MIXERDATA		0x05

#define ESSSB_IREG_AUDIO1		0x14
#define ESSSB_IREG_MICMIX		0x1a
#define ESSSB_IREG_RECSRC		0x1c
#define ESSSB_IREG_MASTER		0x32
#define ESSSB_IREG_FM			0x36
#define ESSSB_IREG_AUXACD		0x38
#define ESSSB_IREG_AUXB			0x3a
#define ESSSB_IREG_PCSPEAKER		0x3c
#define ESSSB_IREG_LINE			0x3e
#define ESSSB_IREG_SPATCONTROL		0x50
#define ESSSB_IREG_SPATLEVEL		0x52
#define ESSSB_IREG_MASTER_LEFT		0x60
#define ESSSB_IREG_MASTER_RIGHT		0x62
#define ESSSB_IREG_MPU401CONTROL	0x64
#define ESSSB_IREG_MICMIXRECORD		0x68
#define ESSSB_IREG_AUDIO2RECORD		0x69
#define ESSSB_IREG_AUXACDRECORD		0x6a
#define ESSSB_IREG_FMRECORD		0x6b
#define ESSSB_IREG_AUXBRECORD		0x6c
#define ESSSB_IREG_MONO			0x6d
#define ESSSB_IREG_LINERECORD		0x6e
#define ESSSB_IREG_MONORECORD		0x6f
#define ESSSB_IREG_AUDIO2SAMPLE		0x70
#define ESSSB_IREG_AUDIO2MODE		0x71
#define ESSSB_IREG_AUDIO2FILTER		0x72
#define ESSSB_IREG_AUDIO2TCOUNTL	0x74
#define ESSSB_IREG_AUDIO2TCOUNTH	0x76
#define ESSSB_IREG_AUDIO2CONTROL1	0x78
#define ESSSB_IREG_AUDIO2CONTROL2	0x7a
#define ESSSB_IREG_AUDIO2		0x7c

#define ESSSB_REG_RESET			0x06

#define ESSSB_REG_READDATA		0x0a
#define ESSSB_REG_WRITEDATA		0x0c
#define ESSSB_REG_READSTATUS		0x0c

#define ESSSB_REG_STATUS		0x0e

#define ESS_CMD_EXTSAMPLERATE		0xa1
#define ESS_CMD_FILTERDIV		0xa2
#define ESS_CMD_DMACNTRELOADL		0xa4
#define ESS_CMD_DMACNTRELOADH		0xa5
#define ESS_CMD_ANALOGCONTROL		0xa8
#define ESS_CMD_IRQCONTROL		0xb1
#define ESS_CMD_DRQCONTROL		0xb2
#define ESS_CMD_RECLEVEL		0xb4
#define ESS_CMD_SETFORMAT		0xb6
#define ESS_CMD_SETFORMAT2		0xb7
#define ESS_CMD_DMACONTROL		0xb8
#define ESS_CMD_DMATYPE			0xb9
#define ESS_CMD_OFFSETLEFT		0xba	
#define ESS_CMD_OFFSETRIGHT		0xbb
#define ESS_CMD_READREG			0xc0
#define ESS_CMD_ENABLEEXT		0xc6
#define ESS_CMD_PAUSEDMA		0xd0
#define ESS_CMD_ENABLEAUDIO1		0xd1
#define ESS_CMD_STOPAUDIO1		0xd3
#define ESS_CMD_AUDIO1STATUS		0xd8
#define ESS_CMD_CONTDMA			0xd4
#define ESS_CMD_TESTIRQ			0xf2

#define ESS_RECSRC_MIC		0
#define ESS_RECSRC_AUXACD	2
#define ESS_RECSRC_AUXB		5
#define ESS_RECSRC_LINE		6
#define ESS_RECSRC_NONE		7

#define DAC1 0x01
#define ADC1 0x02
#define DAC2 0x04

/*

 */

#define SAVED_REG_SIZE	32 /* max. number of registers to save */

struct es1938 {
	int irq;

	unsigned long io_port;
	unsigned long sb_port;
	unsigned long vc_port;
	unsigned long mpu_port;
	unsigned long game_port;
	unsigned long ddma_port;

	unsigned char irqmask;
	unsigned char revision;

	struct snd_kcontrol *hw_volume;
	struct snd_kcontrol *hw_switch;
	struct snd_kcontrol *master_volume;
	struct snd_kcontrol *master_switch;

	struct pci_dev *pci;
	struct snd_card *card;
	struct snd_pcm *pcm;
	struct snd_pcm_substream *capture_substream;
	struct snd_pcm_substream *playback1_substream;
	struct snd_pcm_substream *playback2_substream;
	struct snd_rawmidi *rmidi;

	unsigned int dma1_size;
	unsigned int dma2_size;
	unsigned int dma1_start;
	unsigned int dma2_start;
	unsigned int dma1_shift;
	unsigned int dma2_shift;
	unsigned int last_capture_dmaaddr;
	unsigned int active;

	spinlock_t reg_lock;
	spinlock_t mixer_lock;
        struct snd_info_entry *proc_entry;

#ifdef SUPPORT_JOYSTICK
	struct gameport *gameport;
#endif
#ifdef CONFIG_PM_SLEEP
	unsigned char saved_regs[SAVED_REG_SIZE];
#endif
};

static irqreturn_t snd_es1938_interrupt(int irq, void *dev_id);

static const struct pci_device_id snd_es1938_ids[] = {
	{ PCI_VDEVICE(ESS, 0x1969), 0, },   /* Solo-1 */
	{ 0, }
};

MODULE_DEVICE_TABLE(pci, snd_es1938_ids);

#define RESET_LOOP_TIMEOUT	0x10000
#define WRITE_LOOP_TIMEOUT	0x10000
#define GET_LOOP_TIMEOUT	0x01000

/* -----------------------------------------------------------------
 * Write to a mixer register
 * -----------------------------------------------------------------*/
static void snd_es1938_mixer_write(struct es1938 *chip, unsigned char reg, unsigned char val)
{
	unsigned long flags;
	spin_lock_irqsave(&chip->mixer_lock, flags);
	outb(reg, SLSB_REG(chip, MIXERADDR));
	outb(val, SLSB_REG(chip, MIXERDATA));
	spin_unlock_irqrestore(&chip->mixer_lock, flags);
	dev_dbg(chip->card->dev, "Mixer reg %02x set to %02x\n", reg, val);
}

/* -----------------------------------------------------------------
 * Read from a mixer register
 * -----------------------------------------------------------------*/
static int snd_es1938_mixer_read(struct es1938 *chip, unsigned char reg)
{
	int data;
	unsigned long flags;
	spin_lock_irqsave(&chip->mixer_lock, flags);
	outb(reg, SLSB_REG(chip, MIXERADDR));
	data = inb(SLSB_REG(chip, MIXERDATA));
	spin_unlock_irqrestore(&chip->mixer_lock, flags);
	dev_dbg(chip->card->dev, "Mixer reg %02x now is %02x\n", reg, data);
	return data;
}

/* -----------------------------------------------------------------
 * Write to some bits of a mixer register (return old value)
 * -----------------------------------------------------------------*/
static int snd_es1938_mixer_bits(struct es1938 *chip, unsigned char reg,
				 unsigned char mask, unsigned char val)
{
	unsigned long flags;
	unsigned char old, new, oval;
	spin_lock_irqsave(&chip->mixer_lock, flags);
	outb(reg, SLSB_REG(chip, MIXERADDR));
	old = inb(SLSB_REG(chip, MIXERDATA));
	oval = old & mask;
	if (val != oval) {
		new = (old & ~mask) | (val & mask);
		outb(new, SLSB_REG(chip, MIXERDATA));
		dev_dbg(chip->card->dev,
			"Mixer reg %02x was %02x, set to %02x\n",
			   reg, old, new);
	}
	spin_unlock_irqrestore(&chip->mixer_lock, flags);
	return oval;
}

/* -----------------------------------------------------------------
 * Write command to Controller Registers
 * -----------------------------------------------------------------*/
static void snd_es1938_write_cmd(struct es1938 *chip, unsigned char cmd)
{
	int i;
	unsigned char v;
	for (i = 0; i < WRITE_LOOP_TIMEOUT; i++) {
		if (!(v = inb(SLSB_REG(chip, READSTATUS)) & 0x80)) {
			outb(cmd, SLSB_REG(chip, WRITEDATA));
			return;
		}
	}
	dev_err(chip->card->dev,
		"snd_es1938_write_cmd timeout (0x02%x/0x02%x)\n", cmd, v);
}

/* -----------------------------------------------------------------
 * Read the Read Data Buffer
 * -----------------------------------------------------------------*/
static int snd_es1938_get_byte(struct es1938 *chip)
{
	int i;
	unsigned char v;
	for (i = GET_LOOP_TIMEOUT; i; i--)
		if ((v = inb(SLSB_REG(chip, STATUS))) & 0x80)
			return inb(SLSB_REG(chip, READDATA));
	dev_err(chip->card->dev, "get_byte timeout: status 0x02%x\n", v);
	return -ENODEV;
}

/* -----------------------------------------------------------------
 * Write value cmd register
 * -----------------------------------------------------------------*/
static void snd_es1938_write(struct es1938 *chip, unsigned char reg, unsigned char val)
{
	unsigned long flags;
	spin_lock_irqsave(&chip->reg_lock, flags);
	snd_es1938_write_cmd(chip, reg);
	snd_es1938_write_cmd(chip, val);
	spin_unlock_irqrestore(&chip->reg_lock, flags);
	dev_dbg(chip->card->dev, "Reg %02x set to %02x\n", reg, val);
}

/* -----------------------------------------------------------------
 * Read data from cmd register and return it
 * -----------------------------------------------------------------*/
static unsigned char snd_es1938_read(struct es1938 *chip, unsigned char reg)
{
	unsigned char val;
	unsigned long flags;
	spin_lock_irqsave(&chip->reg_lock, flags);
	snd_es1938_write_cmd(chip, ESS_CMD_READREG);
	snd_es1938_write_cmd(chip, reg);
	val = snd_es1938_get_byte(chip);
	spin_unlock_irqrestore(&chip->reg_lock, flags);
	dev_dbg(chip->card->dev, "Reg %02x now is %02x\n", reg, val);
	return val;
}

/* -----------------------------------------------------------------
 * Write data to cmd register and return old value
 * -----------------------------------------------------------------*/
static int snd_es1938_bits(struct es1938 *chip, unsigned char reg, unsigned char mask,
			   unsigned char val)
{
	unsigned long flags;
	unsigned char old, new, oval;
	spin_lock_irqsave(&chip->reg_lock, flags);
	snd_es1938_write_cmd(chip, ESS_CMD_READREG);
	snd_es1938_write_cmd(chip, reg);
	old = snd_es1938_get_byte(chip);
	oval = old & mask;
	if (val != oval) {
		snd_es1938_write_cmd(chip, reg);
		new = (old & ~mask) | (val & mask);
		snd_es1938_write_cmd(chip, new);
		dev_dbg(chip->card->dev, "Reg %02x was %02x, set to %02x\n",
			   reg, old, new);
	}
	spin_unlock_irqrestore(&chip->reg_lock, flags);
	return oval;
}

/* --------------------------------------------------------------------
 * Reset the chip
 * --------------------------------------------------------------------*/
static void snd_es1938_reset(struct es1938 *chip)
{
	int i;

	outb(3, SLSB_REG(chip, RESET));
	inb(SLSB_REG(chip, RESET));
	outb(0, SLSB_REG(chip, RESET));
	for (i = 0; i < RESET_LOOP_TIMEOUT; i++) {
		if (inb(SLSB_REG(chip, STATUS)) & 0x80) {
			if (inb(SLSB_REG(chip, READDATA)) == 0xaa)
				goto __next;
		}
	}
	dev_err(chip->card->dev, "ESS Solo-1 reset failed\n");

     __next:
	snd_es1938_write_cmd(chip, ESS_CMD_ENABLEEXT);

	/* Demand transfer DMA: 4 bytes per DMA request */
	snd_es1938_write(chip, ESS_CMD_DMATYPE, 2);

	/* Change behaviour of register A1
	   4x oversampling
	   2nd channel DAC asynchronous */                                                      
	snd_es1938_mixer_write(chip, ESSSB_IREG_AUDIO2MODE, 0x32);
	/* enable/select DMA channel and IRQ channel */
	snd_es1938_bits(chip, ESS_CMD_IRQCONTROL, 0xf0, 0x50);
	snd_es1938_bits(chip, ESS_CMD_DRQCONTROL, 0xf0, 0x50);
	snd_es1938_write_cmd(chip, ESS_CMD_ENABLEAUDIO1);
	/* Set spatializer parameters to recommended values */
	snd_es1938_mixer_write(chip, 0x54, 0x8f);
	snd_es1938_mixer_write(chip, 0x56, 0x95);
	snd_es1938_mixer_write(chip, 0x58, 0x94);
	snd_es1938_mixer_write(chip, 0x5a, 0x80);
}

/* --------------------------------------------------------------------
 * Reset the FIFOs
 * --------------------------------------------------------------------*/
static void snd_es1938_reset_fifo(struct es1938 *chip)
{
	outb(2, SLSB_REG(chip, RESET));
	outb(0, SLSB_REG(chip, RESET));
}

static const struct snd_ratnum clocks[2] = {
	{
		.num = 793800,
		.den_min = 1,
		.den_max = 128,
		.den_step = 1,
	},
	{
		.num = 768000,
		.den_min = 1,
		.den_max = 128,
		.den_step = 1,
	}
};

static const struct snd_pcm_hw_constraint_ratnums hw_constraints_clocks = {
	.nrats = 2,
	.rats = clocks,
};


static void snd_es1938_rate_set(struct es1938 *chip, 
				struct snd_pcm_substream *substream,
				int mode)
{
	unsigned int bits, div0;
	struct snd_pcm_runtime *runtime = substream->runtime;
	if (runtime->rate_num == clocks[0].num)
		bits = 128 - runtime->rate_den;
	else
		bits = 256 - runtime->rate_den;

	/* set filter register */
	div0 = 256 - 7160000*20/(8*82*runtime->rate);
		
	if (mode == DAC2) {
		snd_es1938_mixer_write(chip, 0x70, bits);
		snd_es1938_mixer_write(chip, 0x72, div0);
	} else {
		snd_es1938_write(chip, 0xA1, bits);
		snd_es1938_write(chip, 0xA2, div0);
	}
}

/* --------------------------------------------------------------------
 * Configure Solo1 builtin DMA Controller
 * --------------------------------------------------------------------*/

static void snd_es1938_playback1_setdma(struct es1938 *chip)
{
	outb(0x00, SLIO_REG(chip, AUDIO2MODE));
	outl(chip->dma2_start, SLIO_REG(chip, AUDIO2DMAADDR));
	outw(0, SLIO_REG(chip, AUDIO2DMACOUNT));
	outw(chip->dma2_size, SLIO_REG(chip, AUDIO2DMACOUNT));
}

static void snd_es1938_playback2_setdma(struct es1938 *chip)
{
	/* Enable DMA controller */
	outb(0xc4, SLDM_REG(chip, DMACOMMAND));
	/* 1. Master reset */
	outb(0, SLDM_REG(chip, DMACLEAR));
	/* 2. Mask DMA */
	outb(1, SLDM_REG(chip, DMAMASK));
	outb(0x18, SLDM_REG(chip, DMAMODE));
	outl(chip->dma1_start, SLDM_REG(chip, DMAADDR));
	outw(chip->dma1_size - 1, SLDM_REG(chip, DMACOUNT));
	/* 3. Unmask DMA */
	outb(0, SLDM_REG(chip, DMAMASK));
}

static void snd_es1938_capture_setdma(struct es1938 *chip)
{
	/* Enable DMA controller */
	outb(0xc4, SLDM_REG(chip, DMACOMMAND));
	/* 1. Master reset */
	outb(0, SLDM_REG(chip, DMACLEAR));
	/* 2. Mask DMA */
	outb(1, SLDM_REG(chip, DMAMASK));
	outb(0x14, SLDM_REG(chip, DMAMODE));
	outl(chip->dma1_start, SLDM_REG(chip, DMAADDR));
	chip->last_capture_dmaaddr = chip->dma1_start;
	outw(chip->dma1_size - 1, SLDM_REG(chip, DMACOUNT));
	/* 3. Unmask DMA */
	outb(0, SLDM_REG(chip, DMAMASK));
}

/* ----------------------------------------------------------------------
 *
 *                           *** PCM part ***
 */

static int snd_es1938_capture_trigger(struct snd_pcm_substream *substream,
				      int cmd)
{
	struct es1938 *chip = snd_pcm_substream_chip(substream);
	int val;
	switch (cmd) {
	case SNDRV_PCM_TRIGGER_START:
	case SNDRV_PCM_TRIGGER_RESUME:
		val = 0x0f;
		chip->active |= ADC1;
		break;
	case SNDRV_PCM_TRIGGER_STOP:
	case SNDRV_PCM_TRIGGER_SUSPEND:
		val = 0x00;
		chip->active &= ~ADC1;
		break;
	default:
		return -EINVAL;
	}
	snd_es1938_write(chip, ESS_CMD_DMACONTROL, val);
	return 0;
}

static int snd_es1938_playback1_trigger(struct snd_pcm_substream *substream,
					int cmd)
{
	struct es1938 *chip = snd_pcm_substream_chip(substream);
	switch (cmd) {
	case SNDRV_PCM_TRIGGER_START:
	case SNDRV_PCM_TRIGGER_RESUME:
		/* According to the documentation this should be:
		   0x13 but that value may randomly swap stereo channels */
                snd_es1938_mixer_write(chip, ESSSB_IREG_AUDIO2CONTROL1, 0x92);
                udelay(10);
		snd_es1938_mixer_write(chip, ESSSB_IREG_AUDIO2CONTROL1, 0x93);
                /* This two stage init gives the FIFO -> DAC connection time to
                 * settle before first data from DMA flows in.  This should ensure
                 * no swapping of stereo channels.  Report a bug if otherwise :-) */
		outb(0x0a, SLIO_REG(chip, AUDIO2MODE));
		chip->active |= DAC2;
		break;
	case SNDRV_PCM_TRIGGER_STOP:
	case SNDRV_PCM_TRIGGER_SUSPEND:
		outb(0, SLIO_REG(chip, AUDIO2MODE));
		snd_es1938_mixer_write(chip, ESSSB_IREG_AUDIO2CONTROL1, 0);
		chip->active &= ~DAC2;
		break;
	default:
		return -EINVAL;
	}
	return 0;
}

static int snd_es1938_playback2_trigger(struct snd_pcm_substream *substream,
					int cmd)
{
	struct es1938 *chip = snd_pcm_substream_chip(substream);
	int val;
	switch (cmd) {
	case SNDRV_PCM_TRIGGER_START:
	case SNDRV_PCM_TRIGGER_RESUME:
		val = 5;
		chip->active |= DAC1;
		break;
	case SNDRV_PCM_TRIGGER_STOP:
	case SNDRV_PCM_TRIGGER_SUSPEND:
		val = 0;
		chip->active &= ~DAC1;
		break;
	default:
		return -EINVAL;
	}
	snd_es1938_write(chip, ESS_CMD_DMACONTROL, val);
	return 0;
}

static int snd_es1938_playback_trigger(struct snd_pcm_substream *substream,
				       int cmd)
{
	switch (substream->number) {
	case 0:
		return snd_es1938_playback1_trigger(substream, cmd);
	case 1:
		return snd_es1938_playback2_trigger(substream, cmd);
	}
	snd_BUG();
	return -EINVAL;
}

/* --------------------------------------------------------------------
 * First channel for Extended Mode Audio 1 ADC Operation
 * --------------------------------------------------------------------*/
static int snd_es1938_capture_prepare(struct snd_pcm_substream *substream)
{
	struct es1938 *chip = snd_pcm_substream_chip(substream);
	struct snd_pcm_runtime *runtime = substream->runtime;
	int u, is8, mono;
	unsigned int size = snd_pcm_lib_buffer_bytes(substream);
	unsigned int count = snd_pcm_lib_period_bytes(substream);

	chip->dma1_size = size;
	chip->dma1_start = runtime->dma_addr;

	mono = (runtime->channels > 1) ? 0 : 1;
	is8 = snd_pcm_format_width(runtime->format) == 16 ? 0 : 1;
	u = snd_pcm_format_unsigned(runtime->format);

	chip->dma1_shift = 2 - mono - is8;

	snd_es1938_reset_fifo(chip);
	
	/* program type */
	snd_es1938_bits(chip, ESS_CMD_ANALOGCONTROL, 0x03, (mono ? 2 : 1));

	/* set clock and counters */
        snd_es1938_rate_set(chip, substream, ADC1);

	count = 0x10000 - count;
	snd_es1938_write(chip, ESS_CMD_DMACNTRELOADL, count & 0xff);
	snd_es1938_write(chip, ESS_CMD_DMACNTRELOADH, count >> 8);

	/* initialize and configure ADC */
	snd_es1938_write(chip, ESS_CMD_SETFORMAT2, u ? 0x51 : 0x71);
	snd_es1938_write(chip, ESS_CMD_SETFORMAT2, 0x90 | 
		       (u ? 0x00 : 0x20) | 
		       (is8 ? 0x00 : 0x04) | 
		       (mono ? 0x40 : 0x08));

	//	snd_es1938_reset_fifo(chip);	

	/* 11. configure system interrupt controller and DMA controller */
	snd_es1938_capture_setdma(chip);

	return 0;
}


/* ------------------------------------------------------------------------------
 * Second Audio channel DAC Operation
 * ------------------------------------------------------------------------------*/
static int snd_es1938_playback1_prepare(struct snd_pcm_substream *substream)
{
	struct es1938 *chip = snd_pcm_substream_chip(substream);
	struct snd_pcm_runtime *runtime = substream->runtime;
	int u, is8, mono;
	unsigned int size = snd_pcm_lib_buffer_bytes(substream);
	unsigned int count = snd_pcm_lib_period_bytes(substream);

	chip->dma2_size = size;
	chip->dma2_start = runtime->dma_addr;

	mono = (runtime->channels > 1) ? 0 : 1;
	is8 = snd_pcm_format_width(runtime->format) == 16 ? 0 : 1;
	u = snd_pcm_format_unsigned(runtime->format);

	chip->dma2_shift = 2 - mono - is8;

        snd_es1938_reset_fifo(chip);

	/* set clock and counters */
        snd_es1938_rate_set(chip, substream, DAC2);

	count >>= 1;
	count = 0x10000 - count;
	snd_es1938_mixer_write(chip, ESSSB_IREG_AUDIO2TCOUNTL, count & 0xff);
	snd_es1938_mixer_write(chip, ESSSB_IREG_AUDIO2TCOUNTH, count >> 8);

	/* initialize and configure Audio 2 DAC */
	snd_es1938_mixer_write(chip, ESSSB_IREG_AUDIO2CONTROL2, 0x40 | (u ? 0 : 4) |
			       (mono ? 0 : 2) | (is8 ? 0 : 1));

	/* program DMA */
	snd_es1938_playback1_setdma(chip);
	
	return 0;
}

static int snd_es1938_playback2_prepare(struct snd_pcm_substream *substream)
{
	struct es1938 *chip = snd_pcm_substream_chip(substream);
	struct snd_pcm_runtime *runtime = substream->runtime;
	int u, is8, mono;
	unsigned int size = snd_pcm_lib_buffer_bytes(substream);
	unsigned int count = snd_pcm_lib_period_bytes(substream);

	chip->dma1_size = size;
	chip->dma1_start = runtime->dma_addr;

	mono = (runtime->channels > 1) ? 0 : 1;
	is8 = snd_pcm_format_width(runtime->format) == 16 ? 0 : 1;
	u = snd_pcm_format_unsigned(runtime->format);

	chip->dma1_shift = 2 - mono - is8;

	count = 0x10000 - count;
 
	/* reset */
	snd_es1938_reset_fifo(chip);
	
	snd_es1938_bits(chip, ESS_CMD_ANALOGCONTROL, 0x03, (mono ? 2 : 1));

	/* set clock and counters */
        snd_es1938_rate_set(chip, substream, DAC1);
	snd_es1938_write(chip, ESS_CMD_DMACNTRELOADL, count & 0xff);
	snd_es1938_write(chip, ESS_CMD_DMACNTRELOADH, count >> 8);

	/* initialized and configure DAC */
        snd_es1938_write(chip, ESS_CMD_SETFORMAT, u ? 0x80 : 0x00);
        snd_es1938_write(chip, ESS_CMD_SETFORMAT, u ? 0x51 : 0x71);
        snd_es1938_write(chip, ESS_CMD_SETFORMAT2, 
			 0x90 | (mono ? 0x40 : 0x08) |
			 (is8 ? 0x00 : 0x04) | (u ? 0x00 : 0x20));

	/* program DMA */
	snd_es1938_playback2_setdma(chip);
	
	return 0;
}

static int snd_es1938_playback_prepare(struct snd_pcm_substream *substream)
{
	switch (substream->number) {
	case 0:
		return snd_es1938_playback1_prepare(substream);
	case 1:
		return snd_es1938_playback2_prepare(substream);
	}
	snd_BUG();
	return -EINVAL;
}

/* during the incrementing of dma counters the DMA register reads sometimes
   returns garbage. To ensure a valid hw pointer, the following checks which
   should be very unlikely to fail are used:
   - is the current DMA address in the valid DMA range ?
   - is the sum of DMA address and DMA counter pointing to the last DMA byte ?
   One can argue this could differ by one byte depending on which register is
   updated first, so the implementation below allows for that.
*/
static snd_pcm_uframes_t snd_es1938_capture_pointer(struct snd_pcm_substream *substream)
{
	struct es1938 *chip = snd_pcm_substream_chip(substream);
	size_t ptr;
#if 0
	size_t old, new;
	/* This stuff is *needed*, don't ask why - AB */
	old = inw(SLDM_REG(chip, DMACOUNT));
	while ((new = inw(SLDM_REG(chip, DMACOUNT))) != old)
		old = new;
	ptr = chip->dma1_size - 1 - new;
#else
	size_t count;
	unsigned int diff;

	ptr = inl(SLDM_REG(chip, DMAADDR));
	count = inw(SLDM_REG(chip, DMACOUNT));
	diff = chip->dma1_start + chip->dma1_size - ptr - count;

	if (diff > 3 || ptr < chip->dma1_start
	      || ptr >= chip->dma1_start+chip->dma1_size)
	  ptr = chip->last_capture_dmaaddr;            /* bad, use last saved */
	else
	  chip->last_capture_dmaaddr = ptr;            /* good, remember it */

	ptr -= chip->dma1_start;
#endif
	return ptr >> chip->dma1_shift;
}

static snd_pcm_uframes_t snd_es1938_playback1_pointer(struct snd_pcm_substream *substream)
{
	struct es1938 *chip = snd_pcm_substream_chip(substream);
	size_t ptr;
#if 1
	ptr = chip->dma2_size - inw(SLIO_REG(chip, AUDIO2DMACOUNT));
#else
	ptr = inl(SLIO_REG(chip, AUDIO2DMAADDR)) - chip->dma2_start;
#endif
	return ptr >> chip->dma2_shift;
}

static snd_pcm_uframes_t snd_es1938_playback2_pointer(struct snd_pcm_substream *substream)
{
	struct es1938 *chip = snd_pcm_substream_chip(substream);
	size_t ptr;
	size_t old, new;
#if 1
	/* This stuff is *needed*, don't ask why - AB */
	old = inw(SLDM_REG(chip, DMACOUNT));
	while ((new = inw(SLDM_REG(chip, DMACOUNT))) != old)
		old = new;
	ptr = chip->dma1_size - 1 - new;
#else
	ptr = inl(SLDM_REG(chip, DMAADDR)) - chip->dma1_start;
#endif
	return ptr >> chip->dma1_shift;
}

static snd_pcm_uframes_t snd_es1938_playback_pointer(struct snd_pcm_substream *substream)
{
	switch (substream->number) {
	case 0:
		return snd_es1938_playback1_pointer(substream);
	case 1:
		return snd_es1938_playback2_pointer(substream);
	}
	snd_BUG();
	return -EINVAL;
}

static int snd_es1938_capture_copy(struct snd_pcm_substream *substream,
				   int channel, unsigned long pos,
				   void __user *dst, unsigned long count)
{
	struct snd_pcm_runtime *runtime = substream->runtime;
	struct es1938 *chip = snd_pcm_substream_chip(substream);

	if (snd_BUG_ON(pos + count > chip->dma1_size))
		return -EINVAL;
	if (pos + count < chip->dma1_size) {
		if (copy_to_user(dst, runtime->dma_area + pos + 1, count))
			return -EFAULT;
	} else {
		if (copy_to_user(dst, runtime->dma_area + pos + 1, count - 1))
			return -EFAULT;
		if (put_user(runtime->dma_area[0],
			     ((unsigned char __user *)dst) + count - 1))
			return -EFAULT;
	}
	return 0;
}

static int snd_es1938_capture_copy_kernel(struct snd_pcm_substream *substream,
					  int channel, unsigned long pos,
					  void *dst, unsigned long count)
{
	struct snd_pcm_runtime *runtime = substream->runtime;
	struct es1938 *chip = snd_pcm_substream_chip(substream);

	if (snd_BUG_ON(pos + count > chip->dma1_size))
		return -EINVAL;
	if (pos + count < chip->dma1_size) {
		memcpy(dst, runtime->dma_area + pos + 1, count);
	} else {
		memcpy(dst, runtime->dma_area + pos + 1, count - 1);
		runtime->dma_area[0] = *((unsigned char *)dst + count - 1);
	}
	return 0;
}

/* ----------------------------------------------------------------------
 * Audio1 Capture (ADC)
 * ----------------------------------------------------------------------*/
static const struct snd_pcm_hardware snd_es1938_capture =
{
	.info =			(SNDRV_PCM_INFO_INTERLEAVED |
				SNDRV_PCM_INFO_BLOCK_TRANSFER),
	.formats =		(SNDRV_PCM_FMTBIT_U8 | SNDRV_PCM_FMTBIT_S16_LE |
				 SNDRV_PCM_FMTBIT_S8 | SNDRV_PCM_FMTBIT_U16_LE),
	.rates =		SNDRV_PCM_RATE_CONTINUOUS | SNDRV_PCM_RATE_8000_48000,
	.rate_min =		6000,
	.rate_max =		48000,
	.channels_min =		1,
	.channels_max =		2,
        .buffer_bytes_max =	0x8000,       /* DMA controller screws on higher values */
	.period_bytes_min =	64,
	.period_bytes_max =	0x8000,
	.periods_min =		1,
	.periods_max =		1024,
	.fifo_size =		256,
};

/* -----------------------------------------------------------------------
 * Audio2 Playback (DAC)
 * -----------------------------------------------------------------------*/
static const struct snd_pcm_hardware snd_es1938_playback =
{
	.info =			(SNDRV_PCM_INFO_MMAP | SNDRV_PCM_INFO_INTERLEAVED |
				 SNDRV_PCM_INFO_BLOCK_TRANSFER |
				 SNDRV_PCM_INFO_MMAP_VALID),
	.formats =		(SNDRV_PCM_FMTBIT_U8 | SNDRV_PCM_FMTBIT_S16_LE |
				 SNDRV_PCM_FMTBIT_S8 | SNDRV_PCM_FMTBIT_U16_LE),
	.rates =		SNDRV_PCM_RATE_CONTINUOUS | SNDRV_PCM_RATE_8000_48000,
	.rate_min =		6000,
	.rate_max =		48000,
	.channels_min =		1,
	.channels_max =		2,
        .buffer_bytes_max =	0x8000,       /* DMA controller screws on higher values */
	.period_bytes_min =	64,
	.period_bytes_max =	0x8000,
	.periods_min =		1,
	.periods_max =		1024,
	.fifo_size =		256,
};

static int snd_es1938_capture_open(struct snd_pcm_substream *substream)
{
	struct es1938 *chip = snd_pcm_substream_chip(substream);
	struct snd_pcm_runtime *runtime = substream->runtime;

	if (chip->playback2_substream)
		return -EAGAIN;
	chip->capture_substream = substream;
	runtime->hw = snd_es1938_capture;
	snd_pcm_hw_constraint_ratnums(runtime, 0, SNDRV_PCM_HW_PARAM_RATE,
				      &hw_constraints_clocks);
	snd_pcm_hw_constraint_minmax(runtime, SNDRV_PCM_HW_PARAM_BUFFER_BYTES, 0, 0xff00);
	return 0;
}

static int snd_es1938_playback_open(struct snd_pcm_substream *substream)
{
	struct es1938 *chip = snd_pcm_substream_chip(substream);
	struct snd_pcm_runtime *runtime = substream->runtime;

	switch (substream->number) {
	case 0:
		chip->playback1_substream = substream;
		break;
	case 1:
		if (chip->capture_substream)
			return -EAGAIN;
		chip->playback2_substream = substream;
		break;
	default:
		snd_BUG();
		return -EINVAL;
	}
	runtime->hw = snd_es1938_playback;
	snd_pcm_hw_constraint_ratnums(runtime, 0, SNDRV_PCM_HW_PARAM_RATE,
				      &hw_constraints_clocks);
	snd_pcm_hw_constraint_minmax(runtime, SNDRV_PCM_HW_PARAM_BUFFER_BYTES, 0, 0xff00);
	return 0;
}

static int snd_es1938_capture_close(struct snd_pcm_substream *substream)
{
	struct es1938 *chip = snd_pcm_substream_chip(substream);

	chip->capture_substream = NULL;
	return 0;
}

static int snd_es1938_playback_close(struct snd_pcm_substream *substream)
{
	struct es1938 *chip = snd_pcm_substream_chip(substream);

	switch (substream->number) {
	case 0:
		chip->playback1_substream = NULL;
		break;
	case 1:
		chip->playback2_substream = NULL;
		break;
	default:
		snd_BUG();
		return -EINVAL;
	}
	return 0;
}

static const struct snd_pcm_ops snd_es1938_playback_ops = {
	.open =		snd_es1938_playback_open,
	.close =	snd_es1938_playback_close,
	.prepare =	snd_es1938_playback_prepare,
	.trigger =	snd_es1938_playback_trigger,
	.pointer =	snd_es1938_playback_pointer,
};

static const struct snd_pcm_ops snd_es1938_capture_ops = {
	.open =		snd_es1938_capture_open,
	.close =	snd_es1938_capture_close,
	.prepare =	snd_es1938_capture_prepare,
	.trigger =	snd_es1938_capture_trigger,
	.pointer =	snd_es1938_capture_pointer,
	.copy_user =	snd_es1938_capture_copy,
	.copy_kernel =	snd_es1938_capture_copy_kernel,
};

static int snd_es1938_new_pcm(struct es1938 *chip, int device)
{
	struct snd_pcm *pcm;
	int err;

	if ((err = snd_pcm_new(chip->card, "es-1938-1946", device, 2, 1, &pcm)) < 0)
		return err;
	snd_pcm_set_ops(pcm, SNDRV_PCM_STREAM_PLAYBACK, &snd_es1938_playback_ops);
	snd_pcm_set_ops(pcm, SNDRV_PCM_STREAM_CAPTURE, &snd_es1938_capture_ops);
	
	pcm->private_data = chip;
	pcm->info_flags = 0;
	strcpy(pcm->name, "ESS Solo-1");

<<<<<<< HEAD
	snd_pcm_lib_preallocate_pages_for_all(pcm, SNDRV_DMA_TYPE_DEV,
					      &chip->pci->dev,
					      64*1024, 64*1024);
=======
	snd_pcm_set_managed_buffer_all(pcm, SNDRV_DMA_TYPE_DEV,
				       &chip->pci->dev, 64*1024, 64*1024);
>>>>>>> bfea224d

	chip->pcm = pcm;
	return 0;
}

/* -------------------------------------------------------------------
 * 
 *                       *** Mixer part ***
 */

static int snd_es1938_info_mux(struct snd_kcontrol *kcontrol,
			       struct snd_ctl_elem_info *uinfo)
{
	static const char * const texts[8] = {
		"Mic", "Mic Master", "CD", "AOUT",
		"Mic1", "Mix", "Line", "Master"
	};

	return snd_ctl_enum_info(uinfo, 1, 8, texts);
}

static int snd_es1938_get_mux(struct snd_kcontrol *kcontrol,
			      struct snd_ctl_elem_value *ucontrol)
{
	struct es1938 *chip = snd_kcontrol_chip(kcontrol);
	ucontrol->value.enumerated.item[0] = snd_es1938_mixer_read(chip, 0x1c) & 0x07;
	return 0;
}

static int snd_es1938_put_mux(struct snd_kcontrol *kcontrol,
			      struct snd_ctl_elem_value *ucontrol)
{
	struct es1938 *chip = snd_kcontrol_chip(kcontrol);
	unsigned char val = ucontrol->value.enumerated.item[0];
	
	if (val > 7)
		return -EINVAL;
	return snd_es1938_mixer_bits(chip, 0x1c, 0x07, val) != val;
}

#define snd_es1938_info_spatializer_enable	snd_ctl_boolean_mono_info

static int snd_es1938_get_spatializer_enable(struct snd_kcontrol *kcontrol,
					     struct snd_ctl_elem_value *ucontrol)
{
	struct es1938 *chip = snd_kcontrol_chip(kcontrol);
	unsigned char val = snd_es1938_mixer_read(chip, 0x50);
	ucontrol->value.integer.value[0] = !!(val & 8);
	return 0;
}

static int snd_es1938_put_spatializer_enable(struct snd_kcontrol *kcontrol,
					     struct snd_ctl_elem_value *ucontrol)
{
	struct es1938 *chip = snd_kcontrol_chip(kcontrol);
	unsigned char oval, nval;
	int change;
	nval = ucontrol->value.integer.value[0] ? 0x0c : 0x04;
	oval = snd_es1938_mixer_read(chip, 0x50) & 0x0c;
	change = nval != oval;
	if (change) {
		snd_es1938_mixer_write(chip, 0x50, nval & ~0x04);
		snd_es1938_mixer_write(chip, 0x50, nval);
	}
	return change;
}

static int snd_es1938_info_hw_volume(struct snd_kcontrol *kcontrol,
				     struct snd_ctl_elem_info *uinfo)
{
	uinfo->type = SNDRV_CTL_ELEM_TYPE_INTEGER;
	uinfo->count = 2;
	uinfo->value.integer.min = 0;
	uinfo->value.integer.max = 63;
	return 0;
}

static int snd_es1938_get_hw_volume(struct snd_kcontrol *kcontrol,
				    struct snd_ctl_elem_value *ucontrol)
{
	struct es1938 *chip = snd_kcontrol_chip(kcontrol);
	ucontrol->value.integer.value[0] = snd_es1938_mixer_read(chip, 0x61) & 0x3f;
	ucontrol->value.integer.value[1] = snd_es1938_mixer_read(chip, 0x63) & 0x3f;
	return 0;
}

#define snd_es1938_info_hw_switch		snd_ctl_boolean_stereo_info

static int snd_es1938_get_hw_switch(struct snd_kcontrol *kcontrol,
				    struct snd_ctl_elem_value *ucontrol)
{
	struct es1938 *chip = snd_kcontrol_chip(kcontrol);
	ucontrol->value.integer.value[0] = !(snd_es1938_mixer_read(chip, 0x61) & 0x40);
	ucontrol->value.integer.value[1] = !(snd_es1938_mixer_read(chip, 0x63) & 0x40);
	return 0;
}

static void snd_es1938_hwv_free(struct snd_kcontrol *kcontrol)
{
	struct es1938 *chip = snd_kcontrol_chip(kcontrol);
	chip->master_volume = NULL;
	chip->master_switch = NULL;
	chip->hw_volume = NULL;
	chip->hw_switch = NULL;
}

static int snd_es1938_reg_bits(struct es1938 *chip, unsigned char reg,
			       unsigned char mask, unsigned char val)
{
	if (reg < 0xa0)
		return snd_es1938_mixer_bits(chip, reg, mask, val);
	else
		return snd_es1938_bits(chip, reg, mask, val);
}

static int snd_es1938_reg_read(struct es1938 *chip, unsigned char reg)
{
	if (reg < 0xa0)
		return snd_es1938_mixer_read(chip, reg);
	else
		return snd_es1938_read(chip, reg);
}

#define ES1938_SINGLE_TLV(xname, xindex, reg, shift, mask, invert, xtlv)    \
{ .iface = SNDRV_CTL_ELEM_IFACE_MIXER, \
  .access = SNDRV_CTL_ELEM_ACCESS_READWRITE | SNDRV_CTL_ELEM_ACCESS_TLV_READ,\
  .name = xname, .index = xindex, \
  .info = snd_es1938_info_single, \
  .get = snd_es1938_get_single, .put = snd_es1938_put_single, \
  .private_value = reg | (shift << 8) | (mask << 16) | (invert << 24), \
  .tlv = { .p = xtlv } }
#define ES1938_SINGLE(xname, xindex, reg, shift, mask, invert) \
{ .iface = SNDRV_CTL_ELEM_IFACE_MIXER, .name = xname, .index = xindex, \
  .info = snd_es1938_info_single, \
  .get = snd_es1938_get_single, .put = snd_es1938_put_single, \
  .private_value = reg | (shift << 8) | (mask << 16) | (invert << 24) }

static int snd_es1938_info_single(struct snd_kcontrol *kcontrol,
				  struct snd_ctl_elem_info *uinfo)
{
	int mask = (kcontrol->private_value >> 16) & 0xff;

	uinfo->type = mask == 1 ? SNDRV_CTL_ELEM_TYPE_BOOLEAN : SNDRV_CTL_ELEM_TYPE_INTEGER;
	uinfo->count = 1;
	uinfo->value.integer.min = 0;
	uinfo->value.integer.max = mask;
	return 0;
}

static int snd_es1938_get_single(struct snd_kcontrol *kcontrol,
				 struct snd_ctl_elem_value *ucontrol)
{
	struct es1938 *chip = snd_kcontrol_chip(kcontrol);
	int reg = kcontrol->private_value & 0xff;
	int shift = (kcontrol->private_value >> 8) & 0xff;
	int mask = (kcontrol->private_value >> 16) & 0xff;
	int invert = (kcontrol->private_value >> 24) & 0xff;
	int val;
	
	val = snd_es1938_reg_read(chip, reg);
	ucontrol->value.integer.value[0] = (val >> shift) & mask;
	if (invert)
		ucontrol->value.integer.value[0] = mask - ucontrol->value.integer.value[0];
	return 0;
}

static int snd_es1938_put_single(struct snd_kcontrol *kcontrol,
				 struct snd_ctl_elem_value *ucontrol)
{
	struct es1938 *chip = snd_kcontrol_chip(kcontrol);
	int reg = kcontrol->private_value & 0xff;
	int shift = (kcontrol->private_value >> 8) & 0xff;
	int mask = (kcontrol->private_value >> 16) & 0xff;
	int invert = (kcontrol->private_value >> 24) & 0xff;
	unsigned char val;
	
	val = (ucontrol->value.integer.value[0] & mask);
	if (invert)
		val = mask - val;
	mask <<= shift;
	val <<= shift;
	return snd_es1938_reg_bits(chip, reg, mask, val) != val;
}

#define ES1938_DOUBLE_TLV(xname, xindex, left_reg, right_reg, shift_left, shift_right, mask, invert, xtlv) \
{ .iface = SNDRV_CTL_ELEM_IFACE_MIXER, \
  .access = SNDRV_CTL_ELEM_ACCESS_READWRITE | SNDRV_CTL_ELEM_ACCESS_TLV_READ,\
  .name = xname, .index = xindex, \
  .info = snd_es1938_info_double, \
  .get = snd_es1938_get_double, .put = snd_es1938_put_double, \
  .private_value = left_reg | (right_reg << 8) | (shift_left << 16) | (shift_right << 19) | (mask << 24) | (invert << 22), \
  .tlv = { .p = xtlv } }
#define ES1938_DOUBLE(xname, xindex, left_reg, right_reg, shift_left, shift_right, mask, invert) \
{ .iface = SNDRV_CTL_ELEM_IFACE_MIXER, .name = xname, .index = xindex, \
  .info = snd_es1938_info_double, \
  .get = snd_es1938_get_double, .put = snd_es1938_put_double, \
  .private_value = left_reg | (right_reg << 8) | (shift_left << 16) | (shift_right << 19) | (mask << 24) | (invert << 22) }

static int snd_es1938_info_double(struct snd_kcontrol *kcontrol,
				  struct snd_ctl_elem_info *uinfo)
{
	int mask = (kcontrol->private_value >> 24) & 0xff;

	uinfo->type = mask == 1 ? SNDRV_CTL_ELEM_TYPE_BOOLEAN : SNDRV_CTL_ELEM_TYPE_INTEGER;
	uinfo->count = 2;
	uinfo->value.integer.min = 0;
	uinfo->value.integer.max = mask;
	return 0;
}

static int snd_es1938_get_double(struct snd_kcontrol *kcontrol,
				 struct snd_ctl_elem_value *ucontrol)
{
	struct es1938 *chip = snd_kcontrol_chip(kcontrol);
	int left_reg = kcontrol->private_value & 0xff;
	int right_reg = (kcontrol->private_value >> 8) & 0xff;
	int shift_left = (kcontrol->private_value >> 16) & 0x07;
	int shift_right = (kcontrol->private_value >> 19) & 0x07;
	int mask = (kcontrol->private_value >> 24) & 0xff;
	int invert = (kcontrol->private_value >> 22) & 1;
	unsigned char left, right;
	
	left = snd_es1938_reg_read(chip, left_reg);
	if (left_reg != right_reg)
		right = snd_es1938_reg_read(chip, right_reg);
	else
		right = left;
	ucontrol->value.integer.value[0] = (left >> shift_left) & mask;
	ucontrol->value.integer.value[1] = (right >> shift_right) & mask;
	if (invert) {
		ucontrol->value.integer.value[0] = mask - ucontrol->value.integer.value[0];
		ucontrol->value.integer.value[1] = mask - ucontrol->value.integer.value[1];
	}
	return 0;
}

static int snd_es1938_put_double(struct snd_kcontrol *kcontrol,
				 struct snd_ctl_elem_value *ucontrol)
{
	struct es1938 *chip = snd_kcontrol_chip(kcontrol);
	int left_reg = kcontrol->private_value & 0xff;
	int right_reg = (kcontrol->private_value >> 8) & 0xff;
	int shift_left = (kcontrol->private_value >> 16) & 0x07;
	int shift_right = (kcontrol->private_value >> 19) & 0x07;
	int mask = (kcontrol->private_value >> 24) & 0xff;
	int invert = (kcontrol->private_value >> 22) & 1;
	int change;
	unsigned char val1, val2, mask1, mask2;
	
	val1 = ucontrol->value.integer.value[0] & mask;
	val2 = ucontrol->value.integer.value[1] & mask;
	if (invert) {
		val1 = mask - val1;
		val2 = mask - val2;
	}
	val1 <<= shift_left;
	val2 <<= shift_right;
	mask1 = mask << shift_left;
	mask2 = mask << shift_right;
	if (left_reg != right_reg) {
		change = 0;
		if (snd_es1938_reg_bits(chip, left_reg, mask1, val1) != val1)
			change = 1;
		if (snd_es1938_reg_bits(chip, right_reg, mask2, val2) != val2)
			change = 1;
	} else {
		change = (snd_es1938_reg_bits(chip, left_reg, mask1 | mask2, 
					      val1 | val2) != (val1 | val2));
	}
	return change;
}

static const DECLARE_TLV_DB_RANGE(db_scale_master,
	0, 54, TLV_DB_SCALE_ITEM(-3600, 50, 1),
	54, 63, TLV_DB_SCALE_ITEM(-900, 100, 0),
);

static const DECLARE_TLV_DB_RANGE(db_scale_audio1,
	0, 8, TLV_DB_SCALE_ITEM(-3300, 300, 1),
	8, 15, TLV_DB_SCALE_ITEM(-900, 150, 0),
);

static const DECLARE_TLV_DB_RANGE(db_scale_audio2,
	0, 8, TLV_DB_SCALE_ITEM(-3450, 300, 1),
	8, 15, TLV_DB_SCALE_ITEM(-1050, 150, 0),
);

static const DECLARE_TLV_DB_RANGE(db_scale_mic,
	0, 8, TLV_DB_SCALE_ITEM(-2400, 300, 1),
	8, 15, TLV_DB_SCALE_ITEM(0, 150, 0),
);

static const DECLARE_TLV_DB_RANGE(db_scale_line,
	0, 8, TLV_DB_SCALE_ITEM(-3150, 300, 1),
	8, 15, TLV_DB_SCALE_ITEM(-750, 150, 0),
);

static const DECLARE_TLV_DB_SCALE(db_scale_capture, 0, 150, 0);

static struct snd_kcontrol_new snd_es1938_controls[] = {
ES1938_DOUBLE_TLV("Master Playback Volume", 0, 0x60, 0x62, 0, 0, 63, 0,
		  db_scale_master),
ES1938_DOUBLE("Master Playback Switch", 0, 0x60, 0x62, 6, 6, 1, 1),
{
	.iface = SNDRV_CTL_ELEM_IFACE_MIXER,
	.name = "Hardware Master Playback Volume",
	.access = SNDRV_CTL_ELEM_ACCESS_READ,
	.info = snd_es1938_info_hw_volume,
	.get = snd_es1938_get_hw_volume,
},
{
	.iface = SNDRV_CTL_ELEM_IFACE_MIXER,
	.access = (SNDRV_CTL_ELEM_ACCESS_READ |
		   SNDRV_CTL_ELEM_ACCESS_TLV_READ),
	.name = "Hardware Master Playback Switch",
	.info = snd_es1938_info_hw_switch,
	.get = snd_es1938_get_hw_switch,
	.tlv = { .p = db_scale_master },
},
ES1938_SINGLE("Hardware Volume Split", 0, 0x64, 7, 1, 0),
ES1938_DOUBLE_TLV("Line Playback Volume", 0, 0x3e, 0x3e, 4, 0, 15, 0,
		  db_scale_line),
ES1938_DOUBLE("CD Playback Volume", 0, 0x38, 0x38, 4, 0, 15, 0),
ES1938_DOUBLE_TLV("FM Playback Volume", 0, 0x36, 0x36, 4, 0, 15, 0,
		  db_scale_mic),
ES1938_DOUBLE_TLV("Mono Playback Volume", 0, 0x6d, 0x6d, 4, 0, 15, 0,
		  db_scale_line),
ES1938_DOUBLE_TLV("Mic Playback Volume", 0, 0x1a, 0x1a, 4, 0, 15, 0,
		  db_scale_mic),
ES1938_DOUBLE_TLV("Aux Playback Volume", 0, 0x3a, 0x3a, 4, 0, 15, 0,
		  db_scale_line),
ES1938_DOUBLE_TLV("Capture Volume", 0, 0xb4, 0xb4, 4, 0, 15, 0,
		  db_scale_capture),
ES1938_SINGLE("Beep Volume", 0, 0x3c, 0, 7, 0),
ES1938_SINGLE("Record Monitor", 0, 0xa8, 3, 1, 0),
ES1938_SINGLE("Capture Switch", 0, 0x1c, 4, 1, 1),
{
	.iface = SNDRV_CTL_ELEM_IFACE_MIXER,
	.name = "Capture Source",
	.info = snd_es1938_info_mux,
	.get = snd_es1938_get_mux,
	.put = snd_es1938_put_mux,
},
ES1938_DOUBLE_TLV("Mono Input Playback Volume", 0, 0x6d, 0x6d, 4, 0, 15, 0,
		  db_scale_line),
ES1938_DOUBLE_TLV("PCM Capture Volume", 0, 0x69, 0x69, 4, 0, 15, 0,
		  db_scale_audio2),
ES1938_DOUBLE_TLV("Mic Capture Volume", 0, 0x68, 0x68, 4, 0, 15, 0,
		  db_scale_mic),
ES1938_DOUBLE_TLV("Line Capture Volume", 0, 0x6e, 0x6e, 4, 0, 15, 0,
		  db_scale_line),
ES1938_DOUBLE_TLV("FM Capture Volume", 0, 0x6b, 0x6b, 4, 0, 15, 0,
		  db_scale_mic),
ES1938_DOUBLE_TLV("Mono Capture Volume", 0, 0x6f, 0x6f, 4, 0, 15, 0,
		  db_scale_line),
ES1938_DOUBLE_TLV("CD Capture Volume", 0, 0x6a, 0x6a, 4, 0, 15, 0,
		  db_scale_line),
ES1938_DOUBLE_TLV("Aux Capture Volume", 0, 0x6c, 0x6c, 4, 0, 15, 0,
		  db_scale_line),
ES1938_DOUBLE_TLV("PCM Playback Volume", 0, 0x7c, 0x7c, 4, 0, 15, 0,
		  db_scale_audio2),
ES1938_DOUBLE_TLV("PCM Playback Volume", 1, 0x14, 0x14, 4, 0, 15, 0,
		  db_scale_audio1),
ES1938_SINGLE("3D Control - Level", 0, 0x52, 0, 63, 0),
{
	.iface = SNDRV_CTL_ELEM_IFACE_MIXER,
	.name = "3D Control - Switch",
	.info = snd_es1938_info_spatializer_enable,
	.get = snd_es1938_get_spatializer_enable,
	.put = snd_es1938_put_spatializer_enable,
},
ES1938_SINGLE("Mic Boost (+26dB)", 0, 0x7d, 3, 1, 0)
};


/* ---------------------------------------------------------------------------- */
/* ---------------------------------------------------------------------------- */

/*
 * initialize the chip - used by resume callback, too
 */
static void snd_es1938_chip_init(struct es1938 *chip)
{
	/* reset chip */
	snd_es1938_reset(chip);

	/* configure native mode */

	/* enable bus master */
	pci_set_master(chip->pci);

	/* disable legacy audio */
	pci_write_config_word(chip->pci, SL_PCI_LEGACYCONTROL, 0x805f);

	/* set DDMA base */
	pci_write_config_word(chip->pci, SL_PCI_DDMACONTROL, chip->ddma_port | 1);

	/* set DMA/IRQ policy */
	pci_write_config_dword(chip->pci, SL_PCI_CONFIG, 0);

	/* enable Audio 1, Audio 2, MPU401 IRQ and HW volume IRQ*/
	outb(0xf0, SLIO_REG(chip, IRQCONTROL));

	/* reset DMA */
	outb(0, SLDM_REG(chip, DMACLEAR));
}

#ifdef CONFIG_PM_SLEEP
/*
 * PM support
 */

static unsigned char saved_regs[SAVED_REG_SIZE+1] = {
	0x14, 0x1a, 0x1c, 0x3a, 0x3c, 0x3e, 0x36, 0x38,
	0x50, 0x52, 0x60, 0x61, 0x62, 0x63, 0x64, 0x68,
	0x69, 0x6a, 0x6b, 0x6d, 0x6e, 0x6f, 0x7c, 0x7d,
	0xa8, 0xb4,
};


static int es1938_suspend(struct device *dev)
{
	struct snd_card *card = dev_get_drvdata(dev);
	struct es1938 *chip = card->private_data;
	unsigned char *s, *d;

	snd_power_change_state(card, SNDRV_CTL_POWER_D3hot);

	/* save mixer-related registers */
	for (s = saved_regs, d = chip->saved_regs; *s; s++, d++)
		*d = snd_es1938_reg_read(chip, *s);

	outb(0x00, SLIO_REG(chip, IRQCONTROL)); /* disable irqs */
	if (chip->irq >= 0) {
		free_irq(chip->irq, chip);
		chip->irq = -1;
		card->sync_irq = -1;
	}
	return 0;
}

static int es1938_resume(struct device *dev)
{
	struct pci_dev *pci = to_pci_dev(dev);
	struct snd_card *card = dev_get_drvdata(dev);
	struct es1938 *chip = card->private_data;
	unsigned char *s, *d;

	if (request_irq(pci->irq, snd_es1938_interrupt,
			IRQF_SHARED, KBUILD_MODNAME, chip)) {
		dev_err(dev, "unable to grab IRQ %d, disabling device\n",
			pci->irq);
		snd_card_disconnect(card);
		return -EIO;
	}
	chip->irq = pci->irq;
	card->sync_irq = chip->irq;
	snd_es1938_chip_init(chip);

	/* restore mixer-related registers */
	for (s = saved_regs, d = chip->saved_regs; *s; s++, d++) {
		if (*s < 0xa0)
			snd_es1938_mixer_write(chip, *s, *d);
		else
			snd_es1938_write(chip, *s, *d);
	}

	snd_power_change_state(card, SNDRV_CTL_POWER_D0);
	return 0;
}

static SIMPLE_DEV_PM_OPS(es1938_pm, es1938_suspend, es1938_resume);
#define ES1938_PM_OPS	&es1938_pm
#else
#define ES1938_PM_OPS	NULL
#endif /* CONFIG_PM_SLEEP */

#ifdef SUPPORT_JOYSTICK
static int snd_es1938_create_gameport(struct es1938 *chip)
{
	struct gameport *gp;

	chip->gameport = gp = gameport_allocate_port();
	if (!gp) {
		dev_err(chip->card->dev,
			"cannot allocate memory for gameport\n");
		return -ENOMEM;
	}

	gameport_set_name(gp, "ES1938");
	gameport_set_phys(gp, "pci%s/gameport0", pci_name(chip->pci));
	gameport_set_dev_parent(gp, &chip->pci->dev);
	gp->io = chip->game_port;

	gameport_register_port(gp);

	return 0;
}

static void snd_es1938_free_gameport(struct es1938 *chip)
{
	if (chip->gameport) {
		gameport_unregister_port(chip->gameport);
		chip->gameport = NULL;
	}
}
#else
static inline int snd_es1938_create_gameport(struct es1938 *chip) { return -ENOSYS; }
static inline void snd_es1938_free_gameport(struct es1938 *chip) { }
#endif /* SUPPORT_JOYSTICK */

static int snd_es1938_free(struct es1938 *chip)
{
	/* disable irqs */
	outb(0x00, SLIO_REG(chip, IRQCONTROL));
	if (chip->rmidi)
		snd_es1938_mixer_bits(chip, ESSSB_IREG_MPU401CONTROL, 0x40, 0);

	snd_es1938_free_gameport(chip);

	if (chip->irq >= 0)
		free_irq(chip->irq, chip);
	pci_release_regions(chip->pci);
	pci_disable_device(chip->pci);
	kfree(chip);
	return 0;
}

static int snd_es1938_dev_free(struct snd_device *device)
{
	struct es1938 *chip = device->device_data;
	return snd_es1938_free(chip);
}

static int snd_es1938_create(struct snd_card *card,
			     struct pci_dev *pci,
			     struct es1938 **rchip)
{
	struct es1938 *chip;
	int err;
	static struct snd_device_ops ops = {
		.dev_free =	snd_es1938_dev_free,
	};

	*rchip = NULL;

	/* enable PCI device */
	if ((err = pci_enable_device(pci)) < 0)
		return err;
        /* check, if we can restrict PCI DMA transfers to 24 bits */
	if (dma_set_mask(&pci->dev, DMA_BIT_MASK(24)) < 0 ||
	    dma_set_coherent_mask(&pci->dev, DMA_BIT_MASK(24)) < 0) {
		dev_err(card->dev,
			"architecture does not support 24bit PCI busmaster DMA\n");
		pci_disable_device(pci);
                return -ENXIO;
        }

	chip = kzalloc(sizeof(*chip), GFP_KERNEL);
	if (chip == NULL) {
		pci_disable_device(pci);
		return -ENOMEM;
	}
	spin_lock_init(&chip->reg_lock);
	spin_lock_init(&chip->mixer_lock);
	chip->card = card;
	chip->pci = pci;
	chip->irq = -1;
	if ((err = pci_request_regions(pci, "ESS Solo-1")) < 0) {
		kfree(chip);
		pci_disable_device(pci);
		return err;
	}
	chip->io_port = pci_resource_start(pci, 0);
	chip->sb_port = pci_resource_start(pci, 1);
	chip->vc_port = pci_resource_start(pci, 2);
	chip->mpu_port = pci_resource_start(pci, 3);
	chip->game_port = pci_resource_start(pci, 4);
	if (request_irq(pci->irq, snd_es1938_interrupt, IRQF_SHARED,
			KBUILD_MODNAME, chip)) {
		dev_err(card->dev, "unable to grab IRQ %d\n", pci->irq);
		snd_es1938_free(chip);
		return -EBUSY;
	}
	chip->irq = pci->irq;
	card->sync_irq = chip->irq;
	dev_dbg(card->dev,
		"create: io: 0x%lx, sb: 0x%lx, vc: 0x%lx, mpu: 0x%lx, game: 0x%lx\n",
		   chip->io_port, chip->sb_port, chip->vc_port, chip->mpu_port, chip->game_port);

	chip->ddma_port = chip->vc_port + 0x00;		/* fix from Thomas Sailer */

	snd_es1938_chip_init(chip);

	if ((err = snd_device_new(card, SNDRV_DEV_LOWLEVEL, chip, &ops)) < 0) {
		snd_es1938_free(chip);
		return err;
	}

	*rchip = chip;
	return 0;
}

/* --------------------------------------------------------------------
 * Interrupt handler
 * -------------------------------------------------------------------- */
static irqreturn_t snd_es1938_interrupt(int irq, void *dev_id)
{
	struct es1938 *chip = dev_id;
	unsigned char status, audiostatus;
	int handled = 0;

	status = inb(SLIO_REG(chip, IRQCONTROL));
#if 0
	dev_dbg(chip->card->dev,
		"Es1938debug - interrupt status: =0x%x\n", status);
#endif
	
	/* AUDIO 1 */
	if (status & 0x10) {
#if 0
		dev_dbg(chip->card->dev,
		       "Es1938debug - AUDIO channel 1 interrupt\n");
		dev_dbg(chip->card->dev,
		       "Es1938debug - AUDIO channel 1 DMAC DMA count: %u\n",
		       inw(SLDM_REG(chip, DMACOUNT)));
		dev_dbg(chip->card->dev,
		       "Es1938debug - AUDIO channel 1 DMAC DMA base: %u\n",
		       inl(SLDM_REG(chip, DMAADDR)));
		dev_dbg(chip->card->dev,
		       "Es1938debug - AUDIO channel 1 DMAC DMA status: 0x%x\n",
		       inl(SLDM_REG(chip, DMASTATUS)));
#endif
		/* clear irq */
		handled = 1;
		audiostatus = inb(SLSB_REG(chip, STATUS));
		if (chip->active & ADC1)
			snd_pcm_period_elapsed(chip->capture_substream);
		else if (chip->active & DAC1)
			snd_pcm_period_elapsed(chip->playback2_substream);
	}
	
	/* AUDIO 2 */
	if (status & 0x20) {
#if 0
		dev_dbg(chip->card->dev,
		       "Es1938debug - AUDIO channel 2 interrupt\n");
		dev_dbg(chip->card->dev,
		       "Es1938debug - AUDIO channel 2 DMAC DMA count: %u\n",
		       inw(SLIO_REG(chip, AUDIO2DMACOUNT)));
		dev_dbg(chip->card->dev,
		       "Es1938debug - AUDIO channel 2 DMAC DMA base: %u\n",
		       inl(SLIO_REG(chip, AUDIO2DMAADDR)));

#endif
		/* clear irq */
		handled = 1;
		snd_es1938_mixer_bits(chip, ESSSB_IREG_AUDIO2CONTROL2, 0x80, 0);
		if (chip->active & DAC2)
			snd_pcm_period_elapsed(chip->playback1_substream);
	}

	/* Hardware volume */
	if (status & 0x40) {
		int split = snd_es1938_mixer_read(chip, 0x64) & 0x80;
		handled = 1;
		snd_ctl_notify(chip->card, SNDRV_CTL_EVENT_MASK_VALUE, &chip->hw_switch->id);
		snd_ctl_notify(chip->card, SNDRV_CTL_EVENT_MASK_VALUE, &chip->hw_volume->id);
		if (!split) {
			snd_ctl_notify(chip->card, SNDRV_CTL_EVENT_MASK_VALUE,
				       &chip->master_switch->id);
			snd_ctl_notify(chip->card, SNDRV_CTL_EVENT_MASK_VALUE,
				       &chip->master_volume->id);
		}
		/* ack interrupt */
		snd_es1938_mixer_write(chip, 0x66, 0x00);
	}

	/* MPU401 */
	if (status & 0x80) {
		// the following line is evil! It switches off MIDI interrupt handling after the first interrupt received.
		// replacing the last 0 by 0x40 works for ESS-Solo1, but just doing nothing works as well!
		// andreas@flying-snail.de
		// snd_es1938_mixer_bits(chip, ESSSB_IREG_MPU401CONTROL, 0x40, 0); /* ack? */
		if (chip->rmidi) {
			handled = 1;
			snd_mpu401_uart_interrupt(irq, chip->rmidi->private_data);
		}
	}
	return IRQ_RETVAL(handled);
}

#define ES1938_DMA_SIZE 64

static int snd_es1938_mixer(struct es1938 *chip)
{
	struct snd_card *card;
	unsigned int idx;
	int err;

	card = chip->card;

	strcpy(card->mixername, "ESS Solo-1");

	for (idx = 0; idx < ARRAY_SIZE(snd_es1938_controls); idx++) {
		struct snd_kcontrol *kctl;
		kctl = snd_ctl_new1(&snd_es1938_controls[idx], chip);
		switch (idx) {
			case 0:
				chip->master_volume = kctl;
				kctl->private_free = snd_es1938_hwv_free;
				break;
			case 1:
				chip->master_switch = kctl;
				kctl->private_free = snd_es1938_hwv_free;
				break;
			case 2:
				chip->hw_volume = kctl;
				kctl->private_free = snd_es1938_hwv_free;
				break;
			case 3:
				chip->hw_switch = kctl;
				kctl->private_free = snd_es1938_hwv_free;
				break;
			}
		if ((err = snd_ctl_add(card, kctl)) < 0)
			return err;
	}
	return 0;
}
       

static int snd_es1938_probe(struct pci_dev *pci,
			    const struct pci_device_id *pci_id)
{
	static int dev;
	struct snd_card *card;
	struct es1938 *chip;
	struct snd_opl3 *opl3;
	int idx, err;

	if (dev >= SNDRV_CARDS)
		return -ENODEV;
	if (!enable[dev]) {
		dev++;
		return -ENOENT;
	}

	err = snd_card_new(&pci->dev, index[dev], id[dev], THIS_MODULE,
			   0, &card);
	if (err < 0)
		return err;
	for (idx = 0; idx < 5; idx++) {
		if (pci_resource_start(pci, idx) == 0 ||
		    !(pci_resource_flags(pci, idx) & IORESOURCE_IO)) {
		    	snd_card_free(card);
		    	return -ENODEV;
		}
	}
	if ((err = snd_es1938_create(card, pci, &chip)) < 0) {
		snd_card_free(card);
		return err;
	}
	card->private_data = chip;

	strcpy(card->driver, "ES1938");
	strcpy(card->shortname, "ESS ES1938 (Solo-1)");
	sprintf(card->longname, "%s rev %i, irq %i",
		card->shortname,
		chip->revision,
		chip->irq);

	if ((err = snd_es1938_new_pcm(chip, 0)) < 0) {
		snd_card_free(card);
		return err;
	}
	if ((err = snd_es1938_mixer(chip)) < 0) {
		snd_card_free(card);
		return err;
	}
	if (snd_opl3_create(card,
			    SLSB_REG(chip, FMLOWADDR),
			    SLSB_REG(chip, FMHIGHADDR),
			    OPL3_HW_OPL3, 1, &opl3) < 0) {
		dev_err(card->dev, "OPL3 not detected at 0x%lx\n",
			   SLSB_REG(chip, FMLOWADDR));
	} else {
	        if ((err = snd_opl3_timer_new(opl3, 0, 1)) < 0) {
	                snd_card_free(card);
	                return err;
		}
	        if ((err = snd_opl3_hwdep_new(opl3, 0, 1, NULL)) < 0) {
	                snd_card_free(card);
	                return err;
		}
	}
	if (snd_mpu401_uart_new(card, 0, MPU401_HW_MPU401,
				chip->mpu_port,
				MPU401_INFO_INTEGRATED | MPU401_INFO_IRQ_HOOK,
				-1, &chip->rmidi) < 0) {
		dev_err(card->dev, "unable to initialize MPU-401\n");
	} else {
		// this line is vital for MIDI interrupt handling on ess-solo1
		// andreas@flying-snail.de
		snd_es1938_mixer_bits(chip, ESSSB_IREG_MPU401CONTROL, 0x40, 0x40);
	}

	snd_es1938_create_gameport(chip);

	if ((err = snd_card_register(card)) < 0) {
		snd_card_free(card);
		return err;
	}

	pci_set_drvdata(pci, card);
	dev++;
	return 0;
}

static void snd_es1938_remove(struct pci_dev *pci)
{
	snd_card_free(pci_get_drvdata(pci));
}

static struct pci_driver es1938_driver = {
	.name = KBUILD_MODNAME,
	.id_table = snd_es1938_ids,
	.probe = snd_es1938_probe,
	.remove = snd_es1938_remove,
	.driver = {
		.pm = ES1938_PM_OPS,
	},
};

module_pci_driver(es1938_driver);<|MERGE_RESOLUTION|>--- conflicted
+++ resolved
@@ -1006,14 +1006,8 @@
 	pcm->info_flags = 0;
 	strcpy(pcm->name, "ESS Solo-1");
 
-<<<<<<< HEAD
-	snd_pcm_lib_preallocate_pages_for_all(pcm, SNDRV_DMA_TYPE_DEV,
-					      &chip->pci->dev,
-					      64*1024, 64*1024);
-=======
 	snd_pcm_set_managed_buffer_all(pcm, SNDRV_DMA_TYPE_DEV,
 				       &chip->pci->dev, 64*1024, 64*1024);
->>>>>>> bfea224d
 
 	chip->pcm = pcm;
 	return 0;
