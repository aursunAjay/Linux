--- conflicted
+++ resolved
@@ -2896,7 +2896,6 @@
 	/*
 	 * pin to port mapping table where the value indicate the pin number and
 	 * the index indicate the port number.
-<<<<<<< HEAD
 	 */
 	static const int map[] = {0x0, 0x4, 0x6, 0x8, 0xa, 0xb};
 
@@ -2909,20 +2908,6 @@
 	 * pin to port mapping table where the value indicate the pin number and
 	 * the index indicate the port number.
 	 */
-=======
-	 */
-	static const int map[] = {0x0, 0x4, 0x6, 0x8, 0xa, 0xb};
-
-	return intel_hsw_common_init(codec, 0x02, map, ARRAY_SIZE(map));
-}
-
-static int patch_i915_tgl_hdmi(struct hda_codec *codec)
-{
-	/*
-	 * pin to port mapping table where the value indicate the pin number and
-	 * the index indicate the port number.
-	 */
->>>>>>> 47426034
 	static const int map[] = {0x4, 0x6, 0x8, 0xa, 0xb, 0xc, 0xd, 0xe, 0xf};
 
 	return intel_hsw_common_init(codec, 0x02, map, ARRAY_SIZE(map));
