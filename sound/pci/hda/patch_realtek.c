// SPDX-License-Identifier: GPL-2.0-or-later
/*
 * Universal Interface for Intel High Definition Audio Codec
 *
 * HD audio interface patch for Realtek ALC codecs
 *
 * Copyright (c) 2004 Kailang Yang <kailang@realtek.com.tw>
 *                    PeiSen Hou <pshou@realtek.com.tw>
 *                    Takashi Iwai <tiwai@suse.de>
 *                    Jonathan Woithe <jwoithe@just42.net>
 */

#include <linux/init.h>
#include <linux/delay.h>
#include <linux/slab.h>
#include <linux/pci.h>
#include <linux/dmi.h>
#include <linux/module.h>
#include <linux/input.h>
#include <sound/core.h>
#include <sound/jack.h>
#include <sound/hda_codec.h>
#include "hda_local.h"
#include "hda_auto_parser.h"
#include "hda_jack.h"
#include "hda_generic.h"

/* keep halting ALC5505 DSP, for power saving */
#define HALT_REALTEK_ALC5505

/* extra amp-initialization sequence types */
enum {
	ALC_INIT_UNDEFINED,
	ALC_INIT_NONE,
	ALC_INIT_DEFAULT,
};

enum {
	ALC_HEADSET_MODE_UNKNOWN,
	ALC_HEADSET_MODE_UNPLUGGED,
	ALC_HEADSET_MODE_HEADSET,
	ALC_HEADSET_MODE_MIC,
	ALC_HEADSET_MODE_HEADPHONE,
};

enum {
	ALC_HEADSET_TYPE_UNKNOWN,
	ALC_HEADSET_TYPE_CTIA,
	ALC_HEADSET_TYPE_OMTP,
};

enum {
	ALC_KEY_MICMUTE_INDEX,
};

struct alc_customize_define {
	unsigned int  sku_cfg;
	unsigned char port_connectivity;
	unsigned char check_sum;
	unsigned char customization;
	unsigned char external_amp;
	unsigned int  enable_pcbeep:1;
	unsigned int  platform_type:1;
	unsigned int  swap:1;
	unsigned int  override:1;
	unsigned int  fixup:1; /* Means that this sku is set by driver, not read from hw */
};

struct alc_spec {
	struct hda_gen_spec gen; /* must be at head */

	/* codec parameterization */
	struct alc_customize_define cdefine;
	unsigned int parse_flags; /* flag for snd_hda_parse_pin_defcfg() */

	/* GPIO bits */
	unsigned int gpio_mask;
	unsigned int gpio_dir;
	unsigned int gpio_data;
	bool gpio_write_delay;	/* add a delay before writing gpio_data */

	/* mute LED for HP laptops, see alc269_fixup_mic_mute_hook() */
	int mute_led_polarity;
	hda_nid_t mute_led_nid;
	hda_nid_t cap_mute_led_nid;

	unsigned int gpio_mute_led_mask;
	unsigned int gpio_mic_led_mask;

	hda_nid_t headset_mic_pin;
	hda_nid_t headphone_mic_pin;
	int current_headset_mode;
	int current_headset_type;

	/* hooks */
	void (*init_hook)(struct hda_codec *codec);
#ifdef CONFIG_PM
	void (*power_hook)(struct hda_codec *codec);
#endif
	void (*shutup)(struct hda_codec *codec);
	void (*reboot_notify)(struct hda_codec *codec);

	int init_amp;
	int codec_variant;	/* flag for other variants */
	unsigned int has_alc5505_dsp:1;
	unsigned int no_depop_delay:1;
	unsigned int done_hp_init:1;
	unsigned int no_shutup_pins:1;
	unsigned int ultra_low_power:1;

	/* for PLL fix */
	hda_nid_t pll_nid;
	unsigned int pll_coef_idx, pll_coef_bit;
	unsigned int coef0;
	struct input_dev *kb_dev;
	u8 alc_mute_keycode_map[1];
};

/*
 * COEF access helper functions
 */

static int alc_read_coefex_idx(struct hda_codec *codec, hda_nid_t nid,
			       unsigned int coef_idx)
{
	unsigned int val;

	snd_hda_codec_write(codec, nid, 0, AC_VERB_SET_COEF_INDEX, coef_idx);
	val = snd_hda_codec_read(codec, nid, 0, AC_VERB_GET_PROC_COEF, 0);
	return val;
}

#define alc_read_coef_idx(codec, coef_idx) \
	alc_read_coefex_idx(codec, 0x20, coef_idx)

static void alc_write_coefex_idx(struct hda_codec *codec, hda_nid_t nid,
				 unsigned int coef_idx, unsigned int coef_val)
{
	snd_hda_codec_write(codec, nid, 0, AC_VERB_SET_COEF_INDEX, coef_idx);
	snd_hda_codec_write(codec, nid, 0, AC_VERB_SET_PROC_COEF, coef_val);
}

#define alc_write_coef_idx(codec, coef_idx, coef_val) \
	alc_write_coefex_idx(codec, 0x20, coef_idx, coef_val)

static void alc_update_coefex_idx(struct hda_codec *codec, hda_nid_t nid,
				  unsigned int coef_idx, unsigned int mask,
				  unsigned int bits_set)
{
	unsigned int val = alc_read_coefex_idx(codec, nid, coef_idx);

	if (val != -1)
		alc_write_coefex_idx(codec, nid, coef_idx,
				     (val & ~mask) | bits_set);
}

#define alc_update_coef_idx(codec, coef_idx, mask, bits_set)	\
	alc_update_coefex_idx(codec, 0x20, coef_idx, mask, bits_set)

/* a special bypass for COEF 0; read the cached value at the second time */
static unsigned int alc_get_coef0(struct hda_codec *codec)
{
	struct alc_spec *spec = codec->spec;

	if (!spec->coef0)
		spec->coef0 = alc_read_coef_idx(codec, 0);
	return spec->coef0;
}

/* coef writes/updates batch */
struct coef_fw {
	unsigned char nid;
	unsigned char idx;
	unsigned short mask;
	unsigned short val;
};

#define UPDATE_COEFEX(_nid, _idx, _mask, _val) \
	{ .nid = (_nid), .idx = (_idx), .mask = (_mask), .val = (_val) }
#define WRITE_COEFEX(_nid, _idx, _val) UPDATE_COEFEX(_nid, _idx, -1, _val)
#define WRITE_COEF(_idx, _val) WRITE_COEFEX(0x20, _idx, _val)
#define UPDATE_COEF(_idx, _mask, _val) UPDATE_COEFEX(0x20, _idx, _mask, _val)

static void alc_process_coef_fw(struct hda_codec *codec,
				const struct coef_fw *fw)
{
	for (; fw->nid; fw++) {
		if (fw->mask == (unsigned short)-1)
			alc_write_coefex_idx(codec, fw->nid, fw->idx, fw->val);
		else
			alc_update_coefex_idx(codec, fw->nid, fw->idx,
					      fw->mask, fw->val);
	}
}

/*
 * GPIO setup tables, used in initialization
 */

/* Enable GPIO mask and set output */
static void alc_setup_gpio(struct hda_codec *codec, unsigned int mask)
{
	struct alc_spec *spec = codec->spec;

	spec->gpio_mask |= mask;
	spec->gpio_dir |= mask;
	spec->gpio_data |= mask;
}

static void alc_write_gpio_data(struct hda_codec *codec)
{
	struct alc_spec *spec = codec->spec;

	snd_hda_codec_write(codec, 0x01, 0, AC_VERB_SET_GPIO_DATA,
			    spec->gpio_data);
}

static void alc_update_gpio_data(struct hda_codec *codec, unsigned int mask,
				 bool on)
{
	struct alc_spec *spec = codec->spec;
	unsigned int oldval = spec->gpio_data;

	if (on)
		spec->gpio_data |= mask;
	else
		spec->gpio_data &= ~mask;
	if (oldval != spec->gpio_data)
		alc_write_gpio_data(codec);
}

static void alc_write_gpio(struct hda_codec *codec)
{
	struct alc_spec *spec = codec->spec;

	if (!spec->gpio_mask)
		return;

	snd_hda_codec_write(codec, codec->core.afg, 0,
			    AC_VERB_SET_GPIO_MASK, spec->gpio_mask);
	snd_hda_codec_write(codec, codec->core.afg, 0,
			    AC_VERB_SET_GPIO_DIRECTION, spec->gpio_dir);
	if (spec->gpio_write_delay)
		msleep(1);
	alc_write_gpio_data(codec);
}

static void alc_fixup_gpio(struct hda_codec *codec, int action,
			   unsigned int mask)
{
	if (action == HDA_FIXUP_ACT_PRE_PROBE)
		alc_setup_gpio(codec, mask);
}

static void alc_fixup_gpio1(struct hda_codec *codec,
			    const struct hda_fixup *fix, int action)
{
	alc_fixup_gpio(codec, action, 0x01);
}

static void alc_fixup_gpio2(struct hda_codec *codec,
			    const struct hda_fixup *fix, int action)
{
	alc_fixup_gpio(codec, action, 0x02);
}

static void alc_fixup_gpio3(struct hda_codec *codec,
			    const struct hda_fixup *fix, int action)
{
	alc_fixup_gpio(codec, action, 0x03);
}

static void alc_fixup_gpio4(struct hda_codec *codec,
			    const struct hda_fixup *fix, int action)
{
	alc_fixup_gpio(codec, action, 0x04);
}

/*
 * Fix hardware PLL issue
 * On some codecs, the analog PLL gating control must be off while
 * the default value is 1.
 */
static void alc_fix_pll(struct hda_codec *codec)
{
	struct alc_spec *spec = codec->spec;

	if (spec->pll_nid)
		alc_update_coefex_idx(codec, spec->pll_nid, spec->pll_coef_idx,
				      1 << spec->pll_coef_bit, 0);
}

static void alc_fix_pll_init(struct hda_codec *codec, hda_nid_t nid,
			     unsigned int coef_idx, unsigned int coef_bit)
{
	struct alc_spec *spec = codec->spec;
	spec->pll_nid = nid;
	spec->pll_coef_idx = coef_idx;
	spec->pll_coef_bit = coef_bit;
	alc_fix_pll(codec);
}

/* update the master volume per volume-knob's unsol event */
static void alc_update_knob_master(struct hda_codec *codec,
				   struct hda_jack_callback *jack)
{
	unsigned int val;
	struct snd_kcontrol *kctl;
	struct snd_ctl_elem_value *uctl;

	kctl = snd_hda_find_mixer_ctl(codec, "Master Playback Volume");
	if (!kctl)
		return;
	uctl = kzalloc(sizeof(*uctl), GFP_KERNEL);
	if (!uctl)
		return;
	val = snd_hda_codec_read(codec, jack->nid, 0,
				 AC_VERB_GET_VOLUME_KNOB_CONTROL, 0);
	val &= HDA_AMP_VOLMASK;
	uctl->value.integer.value[0] = val;
	uctl->value.integer.value[1] = val;
	kctl->put(kctl, uctl);
	kfree(uctl);
}

static void alc880_unsol_event(struct hda_codec *codec, unsigned int res)
{
	/* For some reason, the res given from ALC880 is broken.
	   Here we adjust it properly. */
	snd_hda_jack_unsol_event(codec, res >> 2);
}

/* Change EAPD to verb control */
static void alc_fill_eapd_coef(struct hda_codec *codec)
{
	int coef;

	coef = alc_get_coef0(codec);

	switch (codec->core.vendor_id) {
	case 0x10ec0262:
		alc_update_coef_idx(codec, 0x7, 0, 1<<5);
		break;
	case 0x10ec0267:
	case 0x10ec0268:
		alc_update_coef_idx(codec, 0x7, 0, 1<<13);
		break;
	case 0x10ec0269:
		if ((coef & 0x00f0) == 0x0010)
			alc_update_coef_idx(codec, 0xd, 0, 1<<14);
		if ((coef & 0x00f0) == 0x0020)
			alc_update_coef_idx(codec, 0x4, 1<<15, 0);
		if ((coef & 0x00f0) == 0x0030)
			alc_update_coef_idx(codec, 0x10, 1<<9, 0);
		break;
	case 0x10ec0280:
	case 0x10ec0284:
	case 0x10ec0290:
	case 0x10ec0292:
		alc_update_coef_idx(codec, 0x4, 1<<15, 0);
		break;
	case 0x10ec0225:
	case 0x10ec0295:
	case 0x10ec0299:
		alc_update_coef_idx(codec, 0x67, 0xf000, 0x3000);
		/* fallthrough */
	case 0x10ec0215:
	case 0x10ec0233:
	case 0x10ec0235:
	case 0x10ec0236:
	case 0x10ec0255:
	case 0x10ec0256:
	case 0x10ec0257:
	case 0x10ec0282:
	case 0x10ec0283:
	case 0x10ec0286:
	case 0x10ec0288:
	case 0x10ec0285:
	case 0x10ec0298:
	case 0x10ec0289:
	case 0x10ec0300:
		alc_update_coef_idx(codec, 0x10, 1<<9, 0);
		break;
	case 0x10ec0275:
		alc_update_coef_idx(codec, 0xe, 0, 1<<0);
		break;
	case 0x10ec0293:
		alc_update_coef_idx(codec, 0xa, 1<<13, 0);
		break;
	case 0x10ec0234:
	case 0x10ec0274:
	case 0x10ec0294:
	case 0x10ec0700:
	case 0x10ec0701:
	case 0x10ec0703:
		alc_update_coef_idx(codec, 0x10, 1<<15, 0);
		break;
	case 0x10ec0662:
		if ((coef & 0x00f0) == 0x0030)
			alc_update_coef_idx(codec, 0x4, 1<<10, 0); /* EAPD Ctrl */
		break;
	case 0x10ec0272:
	case 0x10ec0273:
	case 0x10ec0663:
	case 0x10ec0665:
	case 0x10ec0670:
	case 0x10ec0671:
	case 0x10ec0672:
		alc_update_coef_idx(codec, 0xd, 0, 1<<14); /* EAPD Ctrl */
		break;
	case 0x10ec0668:
		alc_update_coef_idx(codec, 0x7, 3<<13, 0);
		break;
	case 0x10ec0867:
		alc_update_coef_idx(codec, 0x4, 1<<10, 0);
		break;
	case 0x10ec0888:
		if ((coef & 0x00f0) == 0x0020 || (coef & 0x00f0) == 0x0030)
			alc_update_coef_idx(codec, 0x7, 1<<5, 0);
		break;
	case 0x10ec0892:
		alc_update_coef_idx(codec, 0x7, 1<<5, 0);
		break;
	case 0x10ec0899:
	case 0x10ec0900:
	case 0x10ec1168:
	case 0x10ec1220:
		alc_update_coef_idx(codec, 0x7, 1<<1, 0);
		break;
	}
}

/* additional initialization for ALC888 variants */
static void alc888_coef_init(struct hda_codec *codec)
{
	switch (alc_get_coef0(codec) & 0x00f0) {
	/* alc888-VA */
	case 0x00:
	/* alc888-VB */
	case 0x10:
		alc_update_coef_idx(codec, 7, 0, 0x2030); /* Turn EAPD to High */
		break;
	}
}

/* turn on/off EAPD control (only if available) */
static void set_eapd(struct hda_codec *codec, hda_nid_t nid, int on)
{
	if (get_wcaps_type(get_wcaps(codec, nid)) != AC_WID_PIN)
		return;
	if (snd_hda_query_pin_caps(codec, nid) & AC_PINCAP_EAPD)
		snd_hda_codec_write(codec, nid, 0, AC_VERB_SET_EAPD_BTLENABLE,
				    on ? 2 : 0);
}

/* turn on/off EAPD controls of the codec */
static void alc_auto_setup_eapd(struct hda_codec *codec, bool on)
{
	/* We currently only handle front, HP */
	static hda_nid_t pins[] = {
		0x0f, 0x10, 0x14, 0x15, 0x17, 0
	};
	hda_nid_t *p;
	for (p = pins; *p; p++)
		set_eapd(codec, *p, on);
}

static int find_ext_mic_pin(struct hda_codec *codec);

static void alc_headset_mic_no_shutup(struct hda_codec *codec)
{
	const struct hda_pincfg *pin;
	int mic_pin = find_ext_mic_pin(codec);
	int i;

	/* don't shut up pins when unloading the driver; otherwise it breaks
	 * the default pin setup at the next load of the driver
	 */
	if (codec->bus->shutdown)
		return;

	snd_array_for_each(&codec->init_pins, i, pin) {
		/* use read here for syncing after issuing each verb */
		if (pin->nid != mic_pin)
			snd_hda_codec_read(codec, pin->nid, 0,
					AC_VERB_SET_PIN_WIDGET_CONTROL, 0);
	}

	codec->pins_shutup = 1;
}

static void alc_shutup_pins(struct hda_codec *codec)
{
	struct alc_spec *spec = codec->spec;

	switch (codec->core.vendor_id) {
	case 0x10ec0286:
	case 0x10ec0288:
	case 0x10ec0298:
		alc_headset_mic_no_shutup(codec);
		break;
	default:
		if (!spec->no_shutup_pins)
			snd_hda_shutup_pins(codec);
		break;
	}
}

/* generic shutup callback;
 * just turning off EAPD and a little pause for avoiding pop-noise
 */
static void alc_eapd_shutup(struct hda_codec *codec)
{
	struct alc_spec *spec = codec->spec;

	alc_auto_setup_eapd(codec, false);
	if (!spec->no_depop_delay)
		msleep(200);
	alc_shutup_pins(codec);
}

/* generic EAPD initialization */
static void alc_auto_init_amp(struct hda_codec *codec, int type)
{
	alc_auto_setup_eapd(codec, true);
	alc_write_gpio(codec);
	switch (type) {
	case ALC_INIT_DEFAULT:
		switch (codec->core.vendor_id) {
		case 0x10ec0260:
			alc_update_coefex_idx(codec, 0x1a, 7, 0, 0x2010);
			break;
		case 0x10ec0880:
		case 0x10ec0882:
		case 0x10ec0883:
		case 0x10ec0885:
			alc_update_coef_idx(codec, 7, 0, 0x2030);
			break;
		case 0x10ec0888:
			alc888_coef_init(codec);
			break;
		}
		break;
	}
}

/* get a primary headphone pin if available */
static hda_nid_t alc_get_hp_pin(struct alc_spec *spec)
{
	if (spec->gen.autocfg.hp_pins[0])
		return spec->gen.autocfg.hp_pins[0];
	if (spec->gen.autocfg.line_out_type == AC_JACK_HP_OUT)
		return spec->gen.autocfg.line_out_pins[0];
	return 0;
}

/*
 * Realtek SSID verification
 */

/* Could be any non-zero and even value. When used as fixup, tells
 * the driver to ignore any present sku defines.
 */
#define ALC_FIXUP_SKU_IGNORE (2)

static void alc_fixup_sku_ignore(struct hda_codec *codec,
				 const struct hda_fixup *fix, int action)
{
	struct alc_spec *spec = codec->spec;
	if (action == HDA_FIXUP_ACT_PRE_PROBE) {
		spec->cdefine.fixup = 1;
		spec->cdefine.sku_cfg = ALC_FIXUP_SKU_IGNORE;
	}
}

static void alc_fixup_no_depop_delay(struct hda_codec *codec,
				    const struct hda_fixup *fix, int action)
{
	struct alc_spec *spec = codec->spec;

	if (action == HDA_FIXUP_ACT_PROBE) {
		spec->no_depop_delay = 1;
		codec->depop_delay = 0;
	}
}

static int alc_auto_parse_customize_define(struct hda_codec *codec)
{
	unsigned int ass, tmp, i;
	unsigned nid = 0;
	struct alc_spec *spec = codec->spec;

	spec->cdefine.enable_pcbeep = 1; /* assume always enabled */

	if (spec->cdefine.fixup) {
		ass = spec->cdefine.sku_cfg;
		if (ass == ALC_FIXUP_SKU_IGNORE)
			return -1;
		goto do_sku;
	}

	if (!codec->bus->pci)
		return -1;
	ass = codec->core.subsystem_id & 0xffff;
	if (ass != codec->bus->pci->subsystem_device && (ass & 1))
		goto do_sku;

	nid = 0x1d;
	if (codec->core.vendor_id == 0x10ec0260)
		nid = 0x17;
	ass = snd_hda_codec_get_pincfg(codec, nid);

	if (!(ass & 1)) {
		codec_info(codec, "%s: SKU not ready 0x%08x\n",
			   codec->core.chip_name, ass);
		return -1;
	}

	/* check sum */
	tmp = 0;
	for (i = 1; i < 16; i++) {
		if ((ass >> i) & 1)
			tmp++;
	}
	if (((ass >> 16) & 0xf) != tmp)
		return -1;

	spec->cdefine.port_connectivity = ass >> 30;
	spec->cdefine.enable_pcbeep = (ass & 0x100000) >> 20;
	spec->cdefine.check_sum = (ass >> 16) & 0xf;
	spec->cdefine.customization = ass >> 8;
do_sku:
	spec->cdefine.sku_cfg = ass;
	spec->cdefine.external_amp = (ass & 0x38) >> 3;
	spec->cdefine.platform_type = (ass & 0x4) >> 2;
	spec->cdefine.swap = (ass & 0x2) >> 1;
	spec->cdefine.override = ass & 0x1;

	codec_dbg(codec, "SKU: Nid=0x%x sku_cfg=0x%08x\n",
		   nid, spec->cdefine.sku_cfg);
	codec_dbg(codec, "SKU: port_connectivity=0x%x\n",
		   spec->cdefine.port_connectivity);
	codec_dbg(codec, "SKU: enable_pcbeep=0x%x\n", spec->cdefine.enable_pcbeep);
	codec_dbg(codec, "SKU: check_sum=0x%08x\n", spec->cdefine.check_sum);
	codec_dbg(codec, "SKU: customization=0x%08x\n", spec->cdefine.customization);
	codec_dbg(codec, "SKU: external_amp=0x%x\n", spec->cdefine.external_amp);
	codec_dbg(codec, "SKU: platform_type=0x%x\n", spec->cdefine.platform_type);
	codec_dbg(codec, "SKU: swap=0x%x\n", spec->cdefine.swap);
	codec_dbg(codec, "SKU: override=0x%x\n", spec->cdefine.override);

	return 0;
}

/* return the position of NID in the list, or -1 if not found */
static int find_idx_in_nid_list(hda_nid_t nid, const hda_nid_t *list, int nums)
{
	int i;
	for (i = 0; i < nums; i++)
		if (list[i] == nid)
			return i;
	return -1;
}
/* return true if the given NID is found in the list */
static bool found_in_nid_list(hda_nid_t nid, const hda_nid_t *list, int nums)
{
	return find_idx_in_nid_list(nid, list, nums) >= 0;
}

/* check subsystem ID and set up device-specific initialization;
 * return 1 if initialized, 0 if invalid SSID
 */
/* 32-bit subsystem ID for BIOS loading in HD Audio codec.
 *	31 ~ 16 :	Manufacture ID
 *	15 ~ 8	:	SKU ID
 *	7  ~ 0	:	Assembly ID
 *	port-A --> pin 39/41, port-E --> pin 14/15, port-D --> pin 35/36
 */
static int alc_subsystem_id(struct hda_codec *codec, const hda_nid_t *ports)
{
	unsigned int ass, tmp, i;
	unsigned nid;
	struct alc_spec *spec = codec->spec;

	if (spec->cdefine.fixup) {
		ass = spec->cdefine.sku_cfg;
		if (ass == ALC_FIXUP_SKU_IGNORE)
			return 0;
		goto do_sku;
	}

	ass = codec->core.subsystem_id & 0xffff;
	if (codec->bus->pci &&
	    ass != codec->bus->pci->subsystem_device && (ass & 1))
		goto do_sku;

	/* invalid SSID, check the special NID pin defcfg instead */
	/*
	 * 31~30	: port connectivity
	 * 29~21	: reserve
	 * 20		: PCBEEP input
	 * 19~16	: Check sum (15:1)
	 * 15~1		: Custom
	 * 0		: override
	*/
	nid = 0x1d;
	if (codec->core.vendor_id == 0x10ec0260)
		nid = 0x17;
	ass = snd_hda_codec_get_pincfg(codec, nid);
	codec_dbg(codec,
		  "realtek: No valid SSID, checking pincfg 0x%08x for NID 0x%x\n",
		   ass, nid);
	if (!(ass & 1))
		return 0;
	if ((ass >> 30) != 1)	/* no physical connection */
		return 0;

	/* check sum */
	tmp = 0;
	for (i = 1; i < 16; i++) {
		if ((ass >> i) & 1)
			tmp++;
	}
	if (((ass >> 16) & 0xf) != tmp)
		return 0;
do_sku:
	codec_dbg(codec, "realtek: Enabling init ASM_ID=0x%04x CODEC_ID=%08x\n",
		   ass & 0xffff, codec->core.vendor_id);
	/*
	 * 0 : override
	 * 1 :	Swap Jack
	 * 2 : 0 --> Desktop, 1 --> Laptop
	 * 3~5 : External Amplifier control
	 * 7~6 : Reserved
	*/
	tmp = (ass & 0x38) >> 3;	/* external Amp control */
	if (spec->init_amp == ALC_INIT_UNDEFINED) {
		switch (tmp) {
		case 1:
			alc_setup_gpio(codec, 0x01);
			break;
		case 3:
			alc_setup_gpio(codec, 0x02);
			break;
		case 7:
			alc_setup_gpio(codec, 0x03);
			break;
		case 5:
		default:
			spec->init_amp = ALC_INIT_DEFAULT;
			break;
		}
	}

	/* is laptop or Desktop and enable the function "Mute internal speaker
	 * when the external headphone out jack is plugged"
	 */
	if (!(ass & 0x8000))
		return 1;
	/*
	 * 10~8 : Jack location
	 * 12~11: Headphone out -> 00: PortA, 01: PortE, 02: PortD, 03: Resvered
	 * 14~13: Resvered
	 * 15   : 1 --> enable the function "Mute internal speaker
	 *	        when the external headphone out jack is plugged"
	 */
	if (!alc_get_hp_pin(spec)) {
		hda_nid_t nid;
		tmp = (ass >> 11) & 0x3;	/* HP to chassis */
		nid = ports[tmp];
		if (found_in_nid_list(nid, spec->gen.autocfg.line_out_pins,
				      spec->gen.autocfg.line_outs))
			return 1;
		spec->gen.autocfg.hp_pins[0] = nid;
	}
	return 1;
}

/* Check the validity of ALC subsystem-id
 * ports contains an array of 4 pin NIDs for port-A, E, D and I */
static void alc_ssid_check(struct hda_codec *codec, const hda_nid_t *ports)
{
	if (!alc_subsystem_id(codec, ports)) {
		struct alc_spec *spec = codec->spec;
		codec_dbg(codec,
			  "realtek: Enable default setup for auto mode as fallback\n");
		spec->init_amp = ALC_INIT_DEFAULT;
	}
}

/*
 */

static void alc_fixup_inv_dmic(struct hda_codec *codec,
			       const struct hda_fixup *fix, int action)
{
	struct alc_spec *spec = codec->spec;

	spec->gen.inv_dmic_split = 1;
}


static int alc_build_controls(struct hda_codec *codec)
{
	int err;

	err = snd_hda_gen_build_controls(codec);
	if (err < 0)
		return err;

	snd_hda_apply_fixup(codec, HDA_FIXUP_ACT_BUILD);
	return 0;
}


/*
 * Common callbacks
 */

static void alc_pre_init(struct hda_codec *codec)
{
	alc_fill_eapd_coef(codec);
}

#define is_s3_resume(codec) \
	((codec)->core.dev.power.power_state.event == PM_EVENT_RESUME)
#define is_s4_resume(codec) \
	((codec)->core.dev.power.power_state.event == PM_EVENT_RESTORE)

static int alc_init(struct hda_codec *codec)
{
	struct alc_spec *spec = codec->spec;

	/* hibernation resume needs the full chip initialization */
	if (is_s4_resume(codec))
		alc_pre_init(codec);

	if (spec->init_hook)
		spec->init_hook(codec);

	spec->gen.skip_verbs = 1; /* applied in below */
	snd_hda_gen_init(codec);
	alc_fix_pll(codec);
	alc_auto_init_amp(codec, spec->init_amp);
	snd_hda_apply_verbs(codec); /* apply verbs here after own init */

	snd_hda_apply_fixup(codec, HDA_FIXUP_ACT_INIT);

	return 0;
}

static inline void alc_shutup(struct hda_codec *codec)
{
	struct alc_spec *spec = codec->spec;

	if (!snd_hda_get_bool_hint(codec, "shutup"))
		return; /* disabled explicitly by hints */

	if (spec && spec->shutup)
		spec->shutup(codec);
	else
		alc_shutup_pins(codec);
}

static void alc_reboot_notify(struct hda_codec *codec)
{
	struct alc_spec *spec = codec->spec;

	if (spec && spec->reboot_notify)
		spec->reboot_notify(codec);
	else
		alc_shutup(codec);
}

#define alc_free	snd_hda_gen_free

#ifdef CONFIG_PM
static void alc_power_eapd(struct hda_codec *codec)
{
	alc_auto_setup_eapd(codec, false);
}

static int alc_suspend(struct hda_codec *codec)
{
	struct alc_spec *spec = codec->spec;
	alc_shutup(codec);
	if (spec && spec->power_hook)
		spec->power_hook(codec);
	return 0;
}
#endif

#ifdef CONFIG_PM
static int alc_resume(struct hda_codec *codec)
{
	struct alc_spec *spec = codec->spec;

	if (!spec->no_depop_delay)
		msleep(150); /* to avoid pop noise */
	codec->patch_ops.init(codec);
	regcache_sync(codec->core.regmap);
	hda_call_check_power_status(codec, 0x01);
	return 0;
}
#endif

/*
 */
static const struct hda_codec_ops alc_patch_ops = {
	.build_controls = alc_build_controls,
	.build_pcms = snd_hda_gen_build_pcms,
	.init = alc_init,
	.free = alc_free,
	.unsol_event = snd_hda_jack_unsol_event,
#ifdef CONFIG_PM
	.resume = alc_resume,
	.suspend = alc_suspend,
	.check_power_status = snd_hda_gen_check_power_status,
#endif
	.reboot_notify = alc_reboot_notify,
};


#define alc_codec_rename(codec, name) snd_hda_codec_set_name(codec, name)

/*
 * Rename codecs appropriately from COEF value or subvendor id
 */
struct alc_codec_rename_table {
	unsigned int vendor_id;
	unsigned short coef_mask;
	unsigned short coef_bits;
	const char *name;
};

struct alc_codec_rename_pci_table {
	unsigned int codec_vendor_id;
	unsigned short pci_subvendor;
	unsigned short pci_subdevice;
	const char *name;
};

static struct alc_codec_rename_table rename_tbl[] = {
	{ 0x10ec0221, 0xf00f, 0x1003, "ALC231" },
	{ 0x10ec0269, 0xfff0, 0x3010, "ALC277" },
	{ 0x10ec0269, 0xf0f0, 0x2010, "ALC259" },
	{ 0x10ec0269, 0xf0f0, 0x3010, "ALC258" },
	{ 0x10ec0269, 0x00f0, 0x0010, "ALC269VB" },
	{ 0x10ec0269, 0xffff, 0xa023, "ALC259" },
	{ 0x10ec0269, 0xffff, 0x6023, "ALC281X" },
	{ 0x10ec0269, 0x00f0, 0x0020, "ALC269VC" },
	{ 0x10ec0269, 0x00f0, 0x0030, "ALC269VD" },
	{ 0x10ec0662, 0xffff, 0x4020, "ALC656" },
	{ 0x10ec0887, 0x00f0, 0x0030, "ALC887-VD" },
	{ 0x10ec0888, 0x00f0, 0x0030, "ALC888-VD" },
	{ 0x10ec0888, 0xf0f0, 0x3020, "ALC886" },
	{ 0x10ec0899, 0x2000, 0x2000, "ALC899" },
	{ 0x10ec0892, 0xffff, 0x8020, "ALC661" },
	{ 0x10ec0892, 0xffff, 0x8011, "ALC661" },
	{ 0x10ec0892, 0xffff, 0x4011, "ALC656" },
	{ } /* terminator */
};

static struct alc_codec_rename_pci_table rename_pci_tbl[] = {
	{ 0x10ec0280, 0x1028, 0, "ALC3220" },
	{ 0x10ec0282, 0x1028, 0, "ALC3221" },
	{ 0x10ec0283, 0x1028, 0, "ALC3223" },
	{ 0x10ec0288, 0x1028, 0, "ALC3263" },
	{ 0x10ec0292, 0x1028, 0, "ALC3226" },
	{ 0x10ec0293, 0x1028, 0, "ALC3235" },
	{ 0x10ec0255, 0x1028, 0, "ALC3234" },
	{ 0x10ec0668, 0x1028, 0, "ALC3661" },
	{ 0x10ec0275, 0x1028, 0, "ALC3260" },
	{ 0x10ec0899, 0x1028, 0, "ALC3861" },
	{ 0x10ec0298, 0x1028, 0, "ALC3266" },
	{ 0x10ec0236, 0x1028, 0, "ALC3204" },
	{ 0x10ec0256, 0x1028, 0, "ALC3246" },
	{ 0x10ec0225, 0x1028, 0, "ALC3253" },
	{ 0x10ec0295, 0x1028, 0, "ALC3254" },
	{ 0x10ec0299, 0x1028, 0, "ALC3271" },
	{ 0x10ec0670, 0x1025, 0, "ALC669X" },
	{ 0x10ec0676, 0x1025, 0, "ALC679X" },
	{ 0x10ec0282, 0x1043, 0, "ALC3229" },
	{ 0x10ec0233, 0x1043, 0, "ALC3236" },
	{ 0x10ec0280, 0x103c, 0, "ALC3228" },
	{ 0x10ec0282, 0x103c, 0, "ALC3227" },
	{ 0x10ec0286, 0x103c, 0, "ALC3242" },
	{ 0x10ec0290, 0x103c, 0, "ALC3241" },
	{ 0x10ec0668, 0x103c, 0, "ALC3662" },
	{ 0x10ec0283, 0x17aa, 0, "ALC3239" },
	{ 0x10ec0292, 0x17aa, 0, "ALC3232" },
	{ } /* terminator */
};

static int alc_codec_rename_from_preset(struct hda_codec *codec)
{
	const struct alc_codec_rename_table *p;
	const struct alc_codec_rename_pci_table *q;

	for (p = rename_tbl; p->vendor_id; p++) {
		if (p->vendor_id != codec->core.vendor_id)
			continue;
		if ((alc_get_coef0(codec) & p->coef_mask) == p->coef_bits)
			return alc_codec_rename(codec, p->name);
	}

	if (!codec->bus->pci)
		return 0;
	for (q = rename_pci_tbl; q->codec_vendor_id; q++) {
		if (q->codec_vendor_id != codec->core.vendor_id)
			continue;
		if (q->pci_subvendor != codec->bus->pci->subsystem_vendor)
			continue;
		if (!q->pci_subdevice ||
		    q->pci_subdevice == codec->bus->pci->subsystem_device)
			return alc_codec_rename(codec, q->name);
	}

	return 0;
}


/*
 * Digital-beep handlers
 */
#ifdef CONFIG_SND_HDA_INPUT_BEEP

/* additional beep mixers; private_value will be overwritten */
static const struct snd_kcontrol_new alc_beep_mixer[] = {
	HDA_CODEC_VOLUME("Beep Playback Volume", 0, 0, HDA_INPUT),
	HDA_CODEC_MUTE_BEEP("Beep Playback Switch", 0, 0, HDA_INPUT),
};

/* set up and create beep controls */
static int set_beep_amp(struct alc_spec *spec, hda_nid_t nid,
			int idx, int dir)
{
	struct snd_kcontrol_new *knew;
	unsigned int beep_amp = HDA_COMPOSE_AMP_VAL(nid, 3, idx, dir);
	int i;

	for (i = 0; i < ARRAY_SIZE(alc_beep_mixer); i++) {
		knew = snd_hda_gen_add_kctl(&spec->gen, NULL,
					    &alc_beep_mixer[i]);
		if (!knew)
			return -ENOMEM;
		knew->private_value = beep_amp;
	}
	return 0;
}

static const struct snd_pci_quirk beep_white_list[] = {
	SND_PCI_QUIRK(0x1043, 0x103c, "ASUS", 1),
	SND_PCI_QUIRK(0x1043, 0x115d, "ASUS", 1),
	SND_PCI_QUIRK(0x1043, 0x829f, "ASUS", 1),
	SND_PCI_QUIRK(0x1043, 0x8376, "EeePC", 1),
	SND_PCI_QUIRK(0x1043, 0x83ce, "EeePC", 1),
	SND_PCI_QUIRK(0x1043, 0x831a, "EeePC", 1),
	SND_PCI_QUIRK(0x1043, 0x834a, "EeePC", 1),
	SND_PCI_QUIRK(0x1458, 0xa002, "GA-MA790X", 1),
	SND_PCI_QUIRK(0x8086, 0xd613, "Intel", 1),
	/* blacklist -- no beep available */
	SND_PCI_QUIRK(0x17aa, 0x309e, "Lenovo ThinkCentre M73", 0),
	SND_PCI_QUIRK(0x17aa, 0x30a3, "Lenovo ThinkCentre M93", 0),
	{}
};

static inline int has_cdefine_beep(struct hda_codec *codec)
{
	struct alc_spec *spec = codec->spec;
	const struct snd_pci_quirk *q;
	q = snd_pci_quirk_lookup(codec->bus->pci, beep_white_list);
	if (q)
		return q->value;
	return spec->cdefine.enable_pcbeep;
}
#else
#define set_beep_amp(spec, nid, idx, dir)	0
#define has_cdefine_beep(codec)		0
#endif

/* parse the BIOS configuration and set up the alc_spec */
/* return 1 if successful, 0 if the proper config is not found,
 * or a negative error code
 */
static int alc_parse_auto_config(struct hda_codec *codec,
				 const hda_nid_t *ignore_nids,
				 const hda_nid_t *ssid_nids)
{
	struct alc_spec *spec = codec->spec;
	struct auto_pin_cfg *cfg = &spec->gen.autocfg;
	int err;

	err = snd_hda_parse_pin_defcfg(codec, cfg, ignore_nids,
				       spec->parse_flags);
	if (err < 0)
		return err;

	if (ssid_nids)
		alc_ssid_check(codec, ssid_nids);

	err = snd_hda_gen_parse_auto_config(codec, cfg);
	if (err < 0)
		return err;

	return 1;
}

/* common preparation job for alc_spec */
static int alc_alloc_spec(struct hda_codec *codec, hda_nid_t mixer_nid)
{
	struct alc_spec *spec = kzalloc(sizeof(*spec), GFP_KERNEL);
	int err;

	if (!spec)
		return -ENOMEM;
	codec->spec = spec;
	snd_hda_gen_spec_init(&spec->gen);
	spec->gen.mixer_nid = mixer_nid;
	spec->gen.own_eapd_ctl = 1;
	codec->single_adc_amp = 1;
	/* FIXME: do we need this for all Realtek codec models? */
	codec->spdif_status_reset = 1;
	codec->patch_ops = alc_patch_ops;

	err = alc_codec_rename_from_preset(codec);
	if (err < 0) {
		kfree(spec);
		return err;
	}
	return 0;
}

static int alc880_parse_auto_config(struct hda_codec *codec)
{
	static const hda_nid_t alc880_ignore[] = { 0x1d, 0 };
	static const hda_nid_t alc880_ssids[] = { 0x15, 0x1b, 0x14, 0 };
	return alc_parse_auto_config(codec, alc880_ignore, alc880_ssids);
}

/*
 * ALC880 fix-ups
 */
enum {
	ALC880_FIXUP_GPIO1,
	ALC880_FIXUP_GPIO2,
	ALC880_FIXUP_MEDION_RIM,
	ALC880_FIXUP_LG,
	ALC880_FIXUP_LG_LW25,
	ALC880_FIXUP_W810,
	ALC880_FIXUP_EAPD_COEF,
	ALC880_FIXUP_TCL_S700,
	ALC880_FIXUP_VOL_KNOB,
	ALC880_FIXUP_FUJITSU,
	ALC880_FIXUP_F1734,
	ALC880_FIXUP_UNIWILL,
	ALC880_FIXUP_UNIWILL_DIG,
	ALC880_FIXUP_Z71V,
	ALC880_FIXUP_ASUS_W5A,
	ALC880_FIXUP_3ST_BASE,
	ALC880_FIXUP_3ST,
	ALC880_FIXUP_3ST_DIG,
	ALC880_FIXUP_5ST_BASE,
	ALC880_FIXUP_5ST,
	ALC880_FIXUP_5ST_DIG,
	ALC880_FIXUP_6ST_BASE,
	ALC880_FIXUP_6ST,
	ALC880_FIXUP_6ST_DIG,
	ALC880_FIXUP_6ST_AUTOMUTE,
};

/* enable the volume-knob widget support on NID 0x21 */
static void alc880_fixup_vol_knob(struct hda_codec *codec,
				  const struct hda_fixup *fix, int action)
{
	if (action == HDA_FIXUP_ACT_PROBE)
		snd_hda_jack_detect_enable_callback(codec, 0x21,
						    alc_update_knob_master);
}

static const struct hda_fixup alc880_fixups[] = {
	[ALC880_FIXUP_GPIO1] = {
		.type = HDA_FIXUP_FUNC,
		.v.func = alc_fixup_gpio1,
	},
	[ALC880_FIXUP_GPIO2] = {
		.type = HDA_FIXUP_FUNC,
		.v.func = alc_fixup_gpio2,
	},
	[ALC880_FIXUP_MEDION_RIM] = {
		.type = HDA_FIXUP_VERBS,
		.v.verbs = (const struct hda_verb[]) {
			{ 0x20, AC_VERB_SET_COEF_INDEX, 0x07 },
			{ 0x20, AC_VERB_SET_PROC_COEF,  0x3060 },
			{ }
		},
		.chained = true,
		.chain_id = ALC880_FIXUP_GPIO2,
	},
	[ALC880_FIXUP_LG] = {
		.type = HDA_FIXUP_PINS,
		.v.pins = (const struct hda_pintbl[]) {
			/* disable bogus unused pins */
			{ 0x16, 0x411111f0 },
			{ 0x18, 0x411111f0 },
			{ 0x1a, 0x411111f0 },
			{ }
		}
	},
	[ALC880_FIXUP_LG_LW25] = {
		.type = HDA_FIXUP_PINS,
		.v.pins = (const struct hda_pintbl[]) {
			{ 0x1a, 0x0181344f }, /* line-in */
			{ 0x1b, 0x0321403f }, /* headphone */
			{ }
		}
	},
	[ALC880_FIXUP_W810] = {
		.type = HDA_FIXUP_PINS,
		.v.pins = (const struct hda_pintbl[]) {
			/* disable bogus unused pins */
			{ 0x17, 0x411111f0 },
			{ }
		},
		.chained = true,
		.chain_id = ALC880_FIXUP_GPIO2,
	},
	[ALC880_FIXUP_EAPD_COEF] = {
		.type = HDA_FIXUP_VERBS,
		.v.verbs = (const struct hda_verb[]) {
			/* change to EAPD mode */
			{ 0x20, AC_VERB_SET_COEF_INDEX, 0x07 },
			{ 0x20, AC_VERB_SET_PROC_COEF,  0x3060 },
			{}
		},
	},
	[ALC880_FIXUP_TCL_S700] = {
		.type = HDA_FIXUP_VERBS,
		.v.verbs = (const struct hda_verb[]) {
			/* change to EAPD mode */
			{ 0x20, AC_VERB_SET_COEF_INDEX, 0x07 },
			{ 0x20, AC_VERB_SET_PROC_COEF,  0x3070 },
			{}
		},
		.chained = true,
		.chain_id = ALC880_FIXUP_GPIO2,
	},
	[ALC880_FIXUP_VOL_KNOB] = {
		.type = HDA_FIXUP_FUNC,
		.v.func = alc880_fixup_vol_knob,
	},
	[ALC880_FIXUP_FUJITSU] = {
		/* override all pins as BIOS on old Amilo is broken */
		.type = HDA_FIXUP_PINS,
		.v.pins = (const struct hda_pintbl[]) {
			{ 0x14, 0x0121401f }, /* HP */
			{ 0x15, 0x99030120 }, /* speaker */
			{ 0x16, 0x99030130 }, /* bass speaker */
			{ 0x17, 0x411111f0 }, /* N/A */
			{ 0x18, 0x411111f0 }, /* N/A */
			{ 0x19, 0x01a19950 }, /* mic-in */
			{ 0x1a, 0x411111f0 }, /* N/A */
			{ 0x1b, 0x411111f0 }, /* N/A */
			{ 0x1c, 0x411111f0 }, /* N/A */
			{ 0x1d, 0x411111f0 }, /* N/A */
			{ 0x1e, 0x01454140 }, /* SPDIF out */
			{ }
		},
		.chained = true,
		.chain_id = ALC880_FIXUP_VOL_KNOB,
	},
	[ALC880_FIXUP_F1734] = {
		/* almost compatible with FUJITSU, but no bass and SPDIF */
		.type = HDA_FIXUP_PINS,
		.v.pins = (const struct hda_pintbl[]) {
			{ 0x14, 0x0121401f }, /* HP */
			{ 0x15, 0x99030120 }, /* speaker */
			{ 0x16, 0x411111f0 }, /* N/A */
			{ 0x17, 0x411111f0 }, /* N/A */
			{ 0x18, 0x411111f0 }, /* N/A */
			{ 0x19, 0x01a19950 }, /* mic-in */
			{ 0x1a, 0x411111f0 }, /* N/A */
			{ 0x1b, 0x411111f0 }, /* N/A */
			{ 0x1c, 0x411111f0 }, /* N/A */
			{ 0x1d, 0x411111f0 }, /* N/A */
			{ 0x1e, 0x411111f0 }, /* N/A */
			{ }
		},
		.chained = true,
		.chain_id = ALC880_FIXUP_VOL_KNOB,
	},
	[ALC880_FIXUP_UNIWILL] = {
		/* need to fix HP and speaker pins to be parsed correctly */
		.type = HDA_FIXUP_PINS,
		.v.pins = (const struct hda_pintbl[]) {
			{ 0x14, 0x0121411f }, /* HP */
			{ 0x15, 0x99030120 }, /* speaker */
			{ 0x16, 0x99030130 }, /* bass speaker */
			{ }
		},
	},
	[ALC880_FIXUP_UNIWILL_DIG] = {
		.type = HDA_FIXUP_PINS,
		.v.pins = (const struct hda_pintbl[]) {
			/* disable bogus unused pins */
			{ 0x17, 0x411111f0 },
			{ 0x19, 0x411111f0 },
			{ 0x1b, 0x411111f0 },
			{ 0x1f, 0x411111f0 },
			{ }
		}
	},
	[ALC880_FIXUP_Z71V] = {
		.type = HDA_FIXUP_PINS,
		.v.pins = (const struct hda_pintbl[]) {
			/* set up the whole pins as BIOS is utterly broken */
			{ 0x14, 0x99030120 }, /* speaker */
			{ 0x15, 0x0121411f }, /* HP */
			{ 0x16, 0x411111f0 }, /* N/A */
			{ 0x17, 0x411111f0 }, /* N/A */
			{ 0x18, 0x01a19950 }, /* mic-in */
			{ 0x19, 0x411111f0 }, /* N/A */
			{ 0x1a, 0x01813031 }, /* line-in */
			{ 0x1b, 0x411111f0 }, /* N/A */
			{ 0x1c, 0x411111f0 }, /* N/A */
			{ 0x1d, 0x411111f0 }, /* N/A */
			{ 0x1e, 0x0144111e }, /* SPDIF */
			{ }
		}
	},
	[ALC880_FIXUP_ASUS_W5A] = {
		.type = HDA_FIXUP_PINS,
		.v.pins = (const struct hda_pintbl[]) {
			/* set up the whole pins as BIOS is utterly broken */
			{ 0x14, 0x0121411f }, /* HP */
			{ 0x15, 0x411111f0 }, /* N/A */
			{ 0x16, 0x411111f0 }, /* N/A */
			{ 0x17, 0x411111f0 }, /* N/A */
			{ 0x18, 0x90a60160 }, /* mic */
			{ 0x19, 0x411111f0 }, /* N/A */
			{ 0x1a, 0x411111f0 }, /* N/A */
			{ 0x1b, 0x411111f0 }, /* N/A */
			{ 0x1c, 0x411111f0 }, /* N/A */
			{ 0x1d, 0x411111f0 }, /* N/A */
			{ 0x1e, 0xb743111e }, /* SPDIF out */
			{ }
		},
		.chained = true,
		.chain_id = ALC880_FIXUP_GPIO1,
	},
	[ALC880_FIXUP_3ST_BASE] = {
		.type = HDA_FIXUP_PINS,
		.v.pins = (const struct hda_pintbl[]) {
			{ 0x14, 0x01014010 }, /* line-out */
			{ 0x15, 0x411111f0 }, /* N/A */
			{ 0x16, 0x411111f0 }, /* N/A */
			{ 0x17, 0x411111f0 }, /* N/A */
			{ 0x18, 0x01a19c30 }, /* mic-in */
			{ 0x19, 0x0121411f }, /* HP */
			{ 0x1a, 0x01813031 }, /* line-in */
			{ 0x1b, 0x02a19c40 }, /* front-mic */
			{ 0x1c, 0x411111f0 }, /* N/A */
			{ 0x1d, 0x411111f0 }, /* N/A */
			/* 0x1e is filled in below */
			{ 0x1f, 0x411111f0 }, /* N/A */
			{ }
		}
	},
	[ALC880_FIXUP_3ST] = {
		.type = HDA_FIXUP_PINS,
		.v.pins = (const struct hda_pintbl[]) {
			{ 0x1e, 0x411111f0 }, /* N/A */
			{ }
		},
		.chained = true,
		.chain_id = ALC880_FIXUP_3ST_BASE,
	},
	[ALC880_FIXUP_3ST_DIG] = {
		.type = HDA_FIXUP_PINS,
		.v.pins = (const struct hda_pintbl[]) {
			{ 0x1e, 0x0144111e }, /* SPDIF */
			{ }
		},
		.chained = true,
		.chain_id = ALC880_FIXUP_3ST_BASE,
	},
	[ALC880_FIXUP_5ST_BASE] = {
		.type = HDA_FIXUP_PINS,
		.v.pins = (const struct hda_pintbl[]) {
			{ 0x14, 0x01014010 }, /* front */
			{ 0x15, 0x411111f0 }, /* N/A */
			{ 0x16, 0x01011411 }, /* CLFE */
			{ 0x17, 0x01016412 }, /* surr */
			{ 0x18, 0x01a19c30 }, /* mic-in */
			{ 0x19, 0x0121411f }, /* HP */
			{ 0x1a, 0x01813031 }, /* line-in */
			{ 0x1b, 0x02a19c40 }, /* front-mic */
			{ 0x1c, 0x411111f0 }, /* N/A */
			{ 0x1d, 0x411111f0 }, /* N/A */
			/* 0x1e is filled in below */
			{ 0x1f, 0x411111f0 }, /* N/A */
			{ }
		}
	},
	[ALC880_FIXUP_5ST] = {
		.type = HDA_FIXUP_PINS,
		.v.pins = (const struct hda_pintbl[]) {
			{ 0x1e, 0x411111f0 }, /* N/A */
			{ }
		},
		.chained = true,
		.chain_id = ALC880_FIXUP_5ST_BASE,
	},
	[ALC880_FIXUP_5ST_DIG] = {
		.type = HDA_FIXUP_PINS,
		.v.pins = (const struct hda_pintbl[]) {
			{ 0x1e, 0x0144111e }, /* SPDIF */
			{ }
		},
		.chained = true,
		.chain_id = ALC880_FIXUP_5ST_BASE,
	},
	[ALC880_FIXUP_6ST_BASE] = {
		.type = HDA_FIXUP_PINS,
		.v.pins = (const struct hda_pintbl[]) {
			{ 0x14, 0x01014010 }, /* front */
			{ 0x15, 0x01016412 }, /* surr */
			{ 0x16, 0x01011411 }, /* CLFE */
			{ 0x17, 0x01012414 }, /* side */
			{ 0x18, 0x01a19c30 }, /* mic-in */
			{ 0x19, 0x02a19c40 }, /* front-mic */
			{ 0x1a, 0x01813031 }, /* line-in */
			{ 0x1b, 0x0121411f }, /* HP */
			{ 0x1c, 0x411111f0 }, /* N/A */
			{ 0x1d, 0x411111f0 }, /* N/A */
			/* 0x1e is filled in below */
			{ 0x1f, 0x411111f0 }, /* N/A */
			{ }
		}
	},
	[ALC880_FIXUP_6ST] = {
		.type = HDA_FIXUP_PINS,
		.v.pins = (const struct hda_pintbl[]) {
			{ 0x1e, 0x411111f0 }, /* N/A */
			{ }
		},
		.chained = true,
		.chain_id = ALC880_FIXUP_6ST_BASE,
	},
	[ALC880_FIXUP_6ST_DIG] = {
		.type = HDA_FIXUP_PINS,
		.v.pins = (const struct hda_pintbl[]) {
			{ 0x1e, 0x0144111e }, /* SPDIF */
			{ }
		},
		.chained = true,
		.chain_id = ALC880_FIXUP_6ST_BASE,
	},
	[ALC880_FIXUP_6ST_AUTOMUTE] = {
		.type = HDA_FIXUP_PINS,
		.v.pins = (const struct hda_pintbl[]) {
			{ 0x1b, 0x0121401f }, /* HP with jack detect */
			{ }
		},
		.chained_before = true,
		.chain_id = ALC880_FIXUP_6ST_BASE,
	},
};

static const struct snd_pci_quirk alc880_fixup_tbl[] = {
	SND_PCI_QUIRK(0x1019, 0x0f69, "Coeus G610P", ALC880_FIXUP_W810),
	SND_PCI_QUIRK(0x1043, 0x10c3, "ASUS W5A", ALC880_FIXUP_ASUS_W5A),
	SND_PCI_QUIRK(0x1043, 0x1964, "ASUS Z71V", ALC880_FIXUP_Z71V),
	SND_PCI_QUIRK_VENDOR(0x1043, "ASUS", ALC880_FIXUP_GPIO1),
	SND_PCI_QUIRK(0x147b, 0x1045, "ABit AA8XE", ALC880_FIXUP_6ST_AUTOMUTE),
	SND_PCI_QUIRK(0x1558, 0x5401, "Clevo GPIO2", ALC880_FIXUP_GPIO2),
	SND_PCI_QUIRK_VENDOR(0x1558, "Clevo", ALC880_FIXUP_EAPD_COEF),
	SND_PCI_QUIRK(0x1584, 0x9050, "Uniwill", ALC880_FIXUP_UNIWILL_DIG),
	SND_PCI_QUIRK(0x1584, 0x9054, "Uniwill", ALC880_FIXUP_F1734),
	SND_PCI_QUIRK(0x1584, 0x9070, "Uniwill", ALC880_FIXUP_UNIWILL),
	SND_PCI_QUIRK(0x1584, 0x9077, "Uniwill P53", ALC880_FIXUP_VOL_KNOB),
	SND_PCI_QUIRK(0x161f, 0x203d, "W810", ALC880_FIXUP_W810),
	SND_PCI_QUIRK(0x161f, 0x205d, "Medion Rim 2150", ALC880_FIXUP_MEDION_RIM),
	SND_PCI_QUIRK(0x1631, 0xe011, "PB 13201056", ALC880_FIXUP_6ST_AUTOMUTE),
	SND_PCI_QUIRK(0x1734, 0x107c, "FSC Amilo M1437", ALC880_FIXUP_FUJITSU),
	SND_PCI_QUIRK(0x1734, 0x1094, "FSC Amilo M1451G", ALC880_FIXUP_FUJITSU),
	SND_PCI_QUIRK(0x1734, 0x10ac, "FSC AMILO Xi 1526", ALC880_FIXUP_F1734),
	SND_PCI_QUIRK(0x1734, 0x10b0, "FSC Amilo Pi1556", ALC880_FIXUP_FUJITSU),
	SND_PCI_QUIRK(0x1854, 0x003b, "LG", ALC880_FIXUP_LG),
	SND_PCI_QUIRK(0x1854, 0x005f, "LG P1 Express", ALC880_FIXUP_LG),
	SND_PCI_QUIRK(0x1854, 0x0068, "LG w1", ALC880_FIXUP_LG),
	SND_PCI_QUIRK(0x1854, 0x0077, "LG LW25", ALC880_FIXUP_LG_LW25),
	SND_PCI_QUIRK(0x19db, 0x4188, "TCL S700", ALC880_FIXUP_TCL_S700),

	/* Below is the copied entries from alc880_quirks.c.
	 * It's not quite sure whether BIOS sets the correct pin-config table
	 * on these machines, thus they are kept to be compatible with
	 * the old static quirks.  Once when it's confirmed to work without
	 * these overrides, it'd be better to remove.
	 */
	SND_PCI_QUIRK(0x1019, 0xa880, "ECS", ALC880_FIXUP_5ST_DIG),
	SND_PCI_QUIRK(0x1019, 0xa884, "Acer APFV", ALC880_FIXUP_6ST),
	SND_PCI_QUIRK(0x1025, 0x0070, "ULI", ALC880_FIXUP_3ST_DIG),
	SND_PCI_QUIRK(0x1025, 0x0077, "ULI", ALC880_FIXUP_6ST_DIG),
	SND_PCI_QUIRK(0x1025, 0x0078, "ULI", ALC880_FIXUP_6ST_DIG),
	SND_PCI_QUIRK(0x1025, 0x0087, "ULI", ALC880_FIXUP_6ST_DIG),
	SND_PCI_QUIRK(0x1025, 0xe309, "ULI", ALC880_FIXUP_3ST_DIG),
	SND_PCI_QUIRK(0x1025, 0xe310, "ULI", ALC880_FIXUP_3ST),
	SND_PCI_QUIRK(0x1039, 0x1234, NULL, ALC880_FIXUP_6ST_DIG),
	SND_PCI_QUIRK(0x104d, 0x81a0, "Sony", ALC880_FIXUP_3ST),
	SND_PCI_QUIRK(0x104d, 0x81d6, "Sony", ALC880_FIXUP_3ST),
	SND_PCI_QUIRK(0x107b, 0x3032, "Gateway", ALC880_FIXUP_5ST),
	SND_PCI_QUIRK(0x107b, 0x3033, "Gateway", ALC880_FIXUP_5ST),
	SND_PCI_QUIRK(0x107b, 0x4039, "Gateway", ALC880_FIXUP_5ST),
	SND_PCI_QUIRK(0x1297, 0xc790, "Shuttle ST20G5", ALC880_FIXUP_6ST_DIG),
	SND_PCI_QUIRK(0x1458, 0xa102, "Gigabyte K8", ALC880_FIXUP_6ST_DIG),
	SND_PCI_QUIRK(0x1462, 0x1150, "MSI", ALC880_FIXUP_6ST_DIG),
	SND_PCI_QUIRK(0x1509, 0x925d, "FIC P4M", ALC880_FIXUP_6ST_DIG),
	SND_PCI_QUIRK(0x1565, 0x8202, "Biostar", ALC880_FIXUP_5ST_DIG),
	SND_PCI_QUIRK(0x1695, 0x400d, "EPoX", ALC880_FIXUP_5ST_DIG),
	SND_PCI_QUIRK(0x1695, 0x4012, "EPox EP-5LDA", ALC880_FIXUP_5ST_DIG),
	SND_PCI_QUIRK(0x2668, 0x8086, NULL, ALC880_FIXUP_6ST_DIG), /* broken BIOS */
	SND_PCI_QUIRK(0x8086, 0x2668, NULL, ALC880_FIXUP_6ST_DIG),
	SND_PCI_QUIRK(0x8086, 0xa100, "Intel mobo", ALC880_FIXUP_5ST_DIG),
	SND_PCI_QUIRK(0x8086, 0xd400, "Intel mobo", ALC880_FIXUP_5ST_DIG),
	SND_PCI_QUIRK(0x8086, 0xd401, "Intel mobo", ALC880_FIXUP_5ST_DIG),
	SND_PCI_QUIRK(0x8086, 0xd402, "Intel mobo", ALC880_FIXUP_3ST_DIG),
	SND_PCI_QUIRK(0x8086, 0xe224, "Intel mobo", ALC880_FIXUP_5ST_DIG),
	SND_PCI_QUIRK(0x8086, 0xe305, "Intel mobo", ALC880_FIXUP_3ST_DIG),
	SND_PCI_QUIRK(0x8086, 0xe308, "Intel mobo", ALC880_FIXUP_3ST_DIG),
	SND_PCI_QUIRK(0x8086, 0xe400, "Intel mobo", ALC880_FIXUP_5ST_DIG),
	SND_PCI_QUIRK(0x8086, 0xe401, "Intel mobo", ALC880_FIXUP_5ST_DIG),
	SND_PCI_QUIRK(0x8086, 0xe402, "Intel mobo", ALC880_FIXUP_5ST_DIG),
	/* default Intel */
	SND_PCI_QUIRK_VENDOR(0x8086, "Intel mobo", ALC880_FIXUP_3ST),
	SND_PCI_QUIRK(0xa0a0, 0x0560, "AOpen i915GMm-HFS", ALC880_FIXUP_5ST_DIG),
	SND_PCI_QUIRK(0xe803, 0x1019, NULL, ALC880_FIXUP_6ST_DIG),
	{}
};

static const struct hda_model_fixup alc880_fixup_models[] = {
	{.id = ALC880_FIXUP_3ST, .name = "3stack"},
	{.id = ALC880_FIXUP_3ST_DIG, .name = "3stack-digout"},
	{.id = ALC880_FIXUP_5ST, .name = "5stack"},
	{.id = ALC880_FIXUP_5ST_DIG, .name = "5stack-digout"},
	{.id = ALC880_FIXUP_6ST, .name = "6stack"},
	{.id = ALC880_FIXUP_6ST_DIG, .name = "6stack-digout"},
	{.id = ALC880_FIXUP_6ST_AUTOMUTE, .name = "6stack-automute"},
	{}
};


/*
 * OK, here we have finally the patch for ALC880
 */
static int patch_alc880(struct hda_codec *codec)
{
	struct alc_spec *spec;
	int err;

	err = alc_alloc_spec(codec, 0x0b);
	if (err < 0)
		return err;

	spec = codec->spec;
	spec->gen.need_dac_fix = 1;
	spec->gen.beep_nid = 0x01;

	codec->patch_ops.unsol_event = alc880_unsol_event;

	alc_pre_init(codec);

	snd_hda_pick_fixup(codec, alc880_fixup_models, alc880_fixup_tbl,
		       alc880_fixups);
	snd_hda_apply_fixup(codec, HDA_FIXUP_ACT_PRE_PROBE);

	/* automatic parse from the BIOS config */
	err = alc880_parse_auto_config(codec);
	if (err < 0)
		goto error;

	if (!spec->gen.no_analog) {
		err = set_beep_amp(spec, 0x0b, 0x05, HDA_INPUT);
		if (err < 0)
			goto error;
	}

	snd_hda_apply_fixup(codec, HDA_FIXUP_ACT_PROBE);

	return 0;

 error:
	alc_free(codec);
	return err;
}


/*
 * ALC260 support
 */
static int alc260_parse_auto_config(struct hda_codec *codec)
{
	static const hda_nid_t alc260_ignore[] = { 0x17, 0 };
	static const hda_nid_t alc260_ssids[] = { 0x10, 0x15, 0x0f, 0 };
	return alc_parse_auto_config(codec, alc260_ignore, alc260_ssids);
}

/*
 * Pin config fixes
 */
enum {
	ALC260_FIXUP_HP_DC5750,
	ALC260_FIXUP_HP_PIN_0F,
	ALC260_FIXUP_COEF,
	ALC260_FIXUP_GPIO1,
	ALC260_FIXUP_GPIO1_TOGGLE,
	ALC260_FIXUP_REPLACER,
	ALC260_FIXUP_HP_B1900,
	ALC260_FIXUP_KN1,
	ALC260_FIXUP_FSC_S7020,
	ALC260_FIXUP_FSC_S7020_JWSE,
	ALC260_FIXUP_VAIO_PINS,
};

static void alc260_gpio1_automute(struct hda_codec *codec)
{
	struct alc_spec *spec = codec->spec;

	alc_update_gpio_data(codec, 0x01, spec->gen.hp_jack_present);
}

static void alc260_fixup_gpio1_toggle(struct hda_codec *codec,
				      const struct hda_fixup *fix, int action)
{
	struct alc_spec *spec = codec->spec;
	if (action == HDA_FIXUP_ACT_PROBE) {
		/* although the machine has only one output pin, we need to
		 * toggle GPIO1 according to the jack state
		 */
		spec->gen.automute_hook = alc260_gpio1_automute;
		spec->gen.detect_hp = 1;
		spec->gen.automute_speaker = 1;
		spec->gen.autocfg.hp_pins[0] = 0x0f; /* copy it for automute */
		snd_hda_jack_detect_enable_callback(codec, 0x0f,
						    snd_hda_gen_hp_automute);
		alc_setup_gpio(codec, 0x01);
	}
}

static void alc260_fixup_kn1(struct hda_codec *codec,
			     const struct hda_fixup *fix, int action)
{
	struct alc_spec *spec = codec->spec;
	static const struct hda_pintbl pincfgs[] = {
		{ 0x0f, 0x02214000 }, /* HP/speaker */
		{ 0x12, 0x90a60160 }, /* int mic */
		{ 0x13, 0x02a19000 }, /* ext mic */
		{ 0x18, 0x01446000 }, /* SPDIF out */
		/* disable bogus I/O pins */
		{ 0x10, 0x411111f0 },
		{ 0x11, 0x411111f0 },
		{ 0x14, 0x411111f0 },
		{ 0x15, 0x411111f0 },
		{ 0x16, 0x411111f0 },
		{ 0x17, 0x411111f0 },
		{ 0x19, 0x411111f0 },
		{ }
	};

	switch (action) {
	case HDA_FIXUP_ACT_PRE_PROBE:
		snd_hda_apply_pincfgs(codec, pincfgs);
		spec->init_amp = ALC_INIT_NONE;
		break;
	}
}

static void alc260_fixup_fsc_s7020(struct hda_codec *codec,
				   const struct hda_fixup *fix, int action)
{
	struct alc_spec *spec = codec->spec;
	if (action == HDA_FIXUP_ACT_PRE_PROBE)
		spec->init_amp = ALC_INIT_NONE;
}

static void alc260_fixup_fsc_s7020_jwse(struct hda_codec *codec,
				   const struct hda_fixup *fix, int action)
{
	struct alc_spec *spec = codec->spec;
	if (action == HDA_FIXUP_ACT_PRE_PROBE) {
		spec->gen.add_jack_modes = 1;
		spec->gen.hp_mic = 1;
	}
}

static const struct hda_fixup alc260_fixups[] = {
	[ALC260_FIXUP_HP_DC5750] = {
		.type = HDA_FIXUP_PINS,
		.v.pins = (const struct hda_pintbl[]) {
			{ 0x11, 0x90130110 }, /* speaker */
			{ }
		}
	},
	[ALC260_FIXUP_HP_PIN_0F] = {
		.type = HDA_FIXUP_PINS,
		.v.pins = (const struct hda_pintbl[]) {
			{ 0x0f, 0x01214000 }, /* HP */
			{ }
		}
	},
	[ALC260_FIXUP_COEF] = {
		.type = HDA_FIXUP_VERBS,
		.v.verbs = (const struct hda_verb[]) {
			{ 0x1a, AC_VERB_SET_COEF_INDEX, 0x07 },
			{ 0x1a, AC_VERB_SET_PROC_COEF,  0x3040 },
			{ }
		},
	},
	[ALC260_FIXUP_GPIO1] = {
		.type = HDA_FIXUP_FUNC,
		.v.func = alc_fixup_gpio1,
	},
	[ALC260_FIXUP_GPIO1_TOGGLE] = {
		.type = HDA_FIXUP_FUNC,
		.v.func = alc260_fixup_gpio1_toggle,
		.chained = true,
		.chain_id = ALC260_FIXUP_HP_PIN_0F,
	},
	[ALC260_FIXUP_REPLACER] = {
		.type = HDA_FIXUP_VERBS,
		.v.verbs = (const struct hda_verb[]) {
			{ 0x1a, AC_VERB_SET_COEF_INDEX, 0x07 },
			{ 0x1a, AC_VERB_SET_PROC_COEF,  0x3050 },
			{ }
		},
		.chained = true,
		.chain_id = ALC260_FIXUP_GPIO1_TOGGLE,
	},
	[ALC260_FIXUP_HP_B1900] = {
		.type = HDA_FIXUP_FUNC,
		.v.func = alc260_fixup_gpio1_toggle,
		.chained = true,
		.chain_id = ALC260_FIXUP_COEF,
	},
	[ALC260_FIXUP_KN1] = {
		.type = HDA_FIXUP_FUNC,
		.v.func = alc260_fixup_kn1,
	},
	[ALC260_FIXUP_FSC_S7020] = {
		.type = HDA_FIXUP_FUNC,
		.v.func = alc260_fixup_fsc_s7020,
	},
	[ALC260_FIXUP_FSC_S7020_JWSE] = {
		.type = HDA_FIXUP_FUNC,
		.v.func = alc260_fixup_fsc_s7020_jwse,
		.chained = true,
		.chain_id = ALC260_FIXUP_FSC_S7020,
	},
	[ALC260_FIXUP_VAIO_PINS] = {
		.type = HDA_FIXUP_PINS,
		.v.pins = (const struct hda_pintbl[]) {
			/* Pin configs are missing completely on some VAIOs */
			{ 0x0f, 0x01211020 },
			{ 0x10, 0x0001003f },
			{ 0x11, 0x411111f0 },
			{ 0x12, 0x01a15930 },
			{ 0x13, 0x411111f0 },
			{ 0x14, 0x411111f0 },
			{ 0x15, 0x411111f0 },
			{ 0x16, 0x411111f0 },
			{ 0x17, 0x411111f0 },
			{ 0x18, 0x411111f0 },
			{ 0x19, 0x411111f0 },
			{ }
		}
	},
};

static const struct snd_pci_quirk alc260_fixup_tbl[] = {
	SND_PCI_QUIRK(0x1025, 0x007b, "Acer C20x", ALC260_FIXUP_GPIO1),
	SND_PCI_QUIRK(0x1025, 0x007f, "Acer Aspire 9500", ALC260_FIXUP_COEF),
	SND_PCI_QUIRK(0x1025, 0x008f, "Acer", ALC260_FIXUP_GPIO1),
	SND_PCI_QUIRK(0x103c, 0x280a, "HP dc5750", ALC260_FIXUP_HP_DC5750),
	SND_PCI_QUIRK(0x103c, 0x30ba, "HP Presario B1900", ALC260_FIXUP_HP_B1900),
	SND_PCI_QUIRK(0x104d, 0x81bb, "Sony VAIO", ALC260_FIXUP_VAIO_PINS),
	SND_PCI_QUIRK(0x104d, 0x81e2, "Sony VAIO TX", ALC260_FIXUP_HP_PIN_0F),
	SND_PCI_QUIRK(0x10cf, 0x1326, "FSC LifeBook S7020", ALC260_FIXUP_FSC_S7020),
	SND_PCI_QUIRK(0x1509, 0x4540, "Favorit 100XS", ALC260_FIXUP_GPIO1),
	SND_PCI_QUIRK(0x152d, 0x0729, "Quanta KN1", ALC260_FIXUP_KN1),
	SND_PCI_QUIRK(0x161f, 0x2057, "Replacer 672V", ALC260_FIXUP_REPLACER),
	SND_PCI_QUIRK(0x1631, 0xc017, "PB V7900", ALC260_FIXUP_COEF),
	{}
};

static const struct hda_model_fixup alc260_fixup_models[] = {
	{.id = ALC260_FIXUP_GPIO1, .name = "gpio1"},
	{.id = ALC260_FIXUP_COEF, .name = "coef"},
	{.id = ALC260_FIXUP_FSC_S7020, .name = "fujitsu"},
	{.id = ALC260_FIXUP_FSC_S7020_JWSE, .name = "fujitsu-jwse"},
	{}
};

/*
 */
static int patch_alc260(struct hda_codec *codec)
{
	struct alc_spec *spec;
	int err;

	err = alc_alloc_spec(codec, 0x07);
	if (err < 0)
		return err;

	spec = codec->spec;
	/* as quite a few machines require HP amp for speaker outputs,
	 * it's easier to enable it unconditionally; even if it's unneeded,
	 * it's almost harmless.
	 */
	spec->gen.prefer_hp_amp = 1;
	spec->gen.beep_nid = 0x01;

	spec->shutup = alc_eapd_shutup;

	alc_pre_init(codec);

	snd_hda_pick_fixup(codec, alc260_fixup_models, alc260_fixup_tbl,
			   alc260_fixups);
	snd_hda_apply_fixup(codec, HDA_FIXUP_ACT_PRE_PROBE);

	/* automatic parse from the BIOS config */
	err = alc260_parse_auto_config(codec);
	if (err < 0)
		goto error;

	if (!spec->gen.no_analog) {
		err = set_beep_amp(spec, 0x07, 0x05, HDA_INPUT);
		if (err < 0)
			goto error;
	}

	snd_hda_apply_fixup(codec, HDA_FIXUP_ACT_PROBE);

	return 0;

 error:
	alc_free(codec);
	return err;
}


/*
 * ALC882/883/885/888/889 support
 *
 * ALC882 is almost identical with ALC880 but has cleaner and more flexible
 * configuration.  Each pin widget can choose any input DACs and a mixer.
 * Each ADC is connected from a mixer of all inputs.  This makes possible
 * 6-channel independent captures.
 *
 * In addition, an independent DAC for the multi-playback (not used in this
 * driver yet).
 */

/*
 * Pin config fixes
 */
enum {
	ALC882_FIXUP_ABIT_AW9D_MAX,
	ALC882_FIXUP_LENOVO_Y530,
	ALC882_FIXUP_PB_M5210,
	ALC882_FIXUP_ACER_ASPIRE_7736,
	ALC882_FIXUP_ASUS_W90V,
	ALC889_FIXUP_CD,
	ALC889_FIXUP_FRONT_HP_NO_PRESENCE,
	ALC889_FIXUP_VAIO_TT,
	ALC888_FIXUP_EEE1601,
	ALC882_FIXUP_EAPD,
	ALC883_FIXUP_EAPD,
	ALC883_FIXUP_ACER_EAPD,
	ALC882_FIXUP_GPIO1,
	ALC882_FIXUP_GPIO2,
	ALC882_FIXUP_GPIO3,
	ALC889_FIXUP_COEF,
	ALC882_FIXUP_ASUS_W2JC,
	ALC882_FIXUP_ACER_ASPIRE_4930G,
	ALC882_FIXUP_ACER_ASPIRE_8930G,
	ALC882_FIXUP_ASPIRE_8930G_VERBS,
	ALC885_FIXUP_MACPRO_GPIO,
	ALC889_FIXUP_DAC_ROUTE,
	ALC889_FIXUP_MBP_VREF,
	ALC889_FIXUP_IMAC91_VREF,
	ALC889_FIXUP_MBA11_VREF,
	ALC889_FIXUP_MBA21_VREF,
	ALC889_FIXUP_MP11_VREF,
	ALC889_FIXUP_MP41_VREF,
	ALC882_FIXUP_INV_DMIC,
	ALC882_FIXUP_NO_PRIMARY_HP,
	ALC887_FIXUP_ASUS_BASS,
	ALC887_FIXUP_BASS_CHMAP,
	ALC1220_FIXUP_GB_DUAL_CODECS,
	ALC1220_FIXUP_CLEVO_P950,
	ALC1220_FIXUP_CLEVO_PB51ED,
	ALC1220_FIXUP_CLEVO_PB51ED_PINS,
};

static void alc889_fixup_coef(struct hda_codec *codec,
			      const struct hda_fixup *fix, int action)
{
	if (action != HDA_FIXUP_ACT_INIT)
		return;
	alc_update_coef_idx(codec, 7, 0, 0x2030);
}

/* set up GPIO at initialization */
static void alc885_fixup_macpro_gpio(struct hda_codec *codec,
				     const struct hda_fixup *fix, int action)
{
	struct alc_spec *spec = codec->spec;

	spec->gpio_write_delay = true;
	alc_fixup_gpio3(codec, fix, action);
}

/* Fix the connection of some pins for ALC889:
 * At least, Acer Aspire 5935 shows the connections to DAC3/4 don't
 * work correctly (bko#42740)
 */
static void alc889_fixup_dac_route(struct hda_codec *codec,
				   const struct hda_fixup *fix, int action)
{
	if (action == HDA_FIXUP_ACT_PRE_PROBE) {
		/* fake the connections during parsing the tree */
		hda_nid_t conn1[2] = { 0x0c, 0x0d };
		hda_nid_t conn2[2] = { 0x0e, 0x0f };
		snd_hda_override_conn_list(codec, 0x14, 2, conn1);
		snd_hda_override_conn_list(codec, 0x15, 2, conn1);
		snd_hda_override_conn_list(codec, 0x18, 2, conn2);
		snd_hda_override_conn_list(codec, 0x1a, 2, conn2);
	} else if (action == HDA_FIXUP_ACT_PROBE) {
		/* restore the connections */
		hda_nid_t conn[5] = { 0x0c, 0x0d, 0x0e, 0x0f, 0x26 };
		snd_hda_override_conn_list(codec, 0x14, 5, conn);
		snd_hda_override_conn_list(codec, 0x15, 5, conn);
		snd_hda_override_conn_list(codec, 0x18, 5, conn);
		snd_hda_override_conn_list(codec, 0x1a, 5, conn);
	}
}

/* Set VREF on HP pin */
static void alc889_fixup_mbp_vref(struct hda_codec *codec,
				  const struct hda_fixup *fix, int action)
{
	struct alc_spec *spec = codec->spec;
	static hda_nid_t nids[3] = { 0x14, 0x15, 0x19 };
	int i;

	if (action != HDA_FIXUP_ACT_INIT)
		return;
	for (i = 0; i < ARRAY_SIZE(nids); i++) {
		unsigned int val = snd_hda_codec_get_pincfg(codec, nids[i]);
		if (get_defcfg_device(val) != AC_JACK_HP_OUT)
			continue;
		val = snd_hda_codec_get_pin_target(codec, nids[i]);
		val |= AC_PINCTL_VREF_80;
		snd_hda_set_pin_ctl(codec, nids[i], val);
		spec->gen.keep_vref_in_automute = 1;
		break;
	}
}

static void alc889_fixup_mac_pins(struct hda_codec *codec,
				  const hda_nid_t *nids, int num_nids)
{
	struct alc_spec *spec = codec->spec;
	int i;

	for (i = 0; i < num_nids; i++) {
		unsigned int val;
		val = snd_hda_codec_get_pin_target(codec, nids[i]);
		val |= AC_PINCTL_VREF_50;
		snd_hda_set_pin_ctl(codec, nids[i], val);
	}
	spec->gen.keep_vref_in_automute = 1;
}

/* Set VREF on speaker pins on imac91 */
static void alc889_fixup_imac91_vref(struct hda_codec *codec,
				     const struct hda_fixup *fix, int action)
{
	static hda_nid_t nids[2] = { 0x18, 0x1a };

	if (action == HDA_FIXUP_ACT_INIT)
		alc889_fixup_mac_pins(codec, nids, ARRAY_SIZE(nids));
}

/* Set VREF on speaker pins on mba11 */
static void alc889_fixup_mba11_vref(struct hda_codec *codec,
				    const struct hda_fixup *fix, int action)
{
	static hda_nid_t nids[1] = { 0x18 };

	if (action == HDA_FIXUP_ACT_INIT)
		alc889_fixup_mac_pins(codec, nids, ARRAY_SIZE(nids));
}

/* Set VREF on speaker pins on mba21 */
static void alc889_fixup_mba21_vref(struct hda_codec *codec,
				    const struct hda_fixup *fix, int action)
{
	static hda_nid_t nids[2] = { 0x18, 0x19 };

	if (action == HDA_FIXUP_ACT_INIT)
		alc889_fixup_mac_pins(codec, nids, ARRAY_SIZE(nids));
}

/* Don't take HP output as primary
 * Strangely, the speaker output doesn't work on Vaio Z and some Vaio
 * all-in-one desktop PCs (for example VGC-LN51JGB) through DAC 0x05
 */
static void alc882_fixup_no_primary_hp(struct hda_codec *codec,
				       const struct hda_fixup *fix, int action)
{
	struct alc_spec *spec = codec->spec;
	if (action == HDA_FIXUP_ACT_PRE_PROBE) {
		spec->gen.no_primary_hp = 1;
		spec->gen.no_multi_io = 1;
	}
}

static void alc_fixup_bass_chmap(struct hda_codec *codec,
				 const struct hda_fixup *fix, int action);

/* For dual-codec configuration, we need to disable some features to avoid
 * conflicts of kctls and PCM streams
 */
static void alc_fixup_dual_codecs(struct hda_codec *codec,
				  const struct hda_fixup *fix, int action)
{
	struct alc_spec *spec = codec->spec;

	if (action != HDA_FIXUP_ACT_PRE_PROBE)
		return;
	/* disable vmaster */
	spec->gen.suppress_vmaster = 1;
	/* auto-mute and auto-mic switch don't work with multiple codecs */
	spec->gen.suppress_auto_mute = 1;
	spec->gen.suppress_auto_mic = 1;
	/* disable aamix as well */
	spec->gen.mixer_nid = 0;
	/* add location prefix to avoid conflicts */
	codec->force_pin_prefix = 1;
}

static void rename_ctl(struct hda_codec *codec, const char *oldname,
		       const char *newname)
{
	struct snd_kcontrol *kctl;

	kctl = snd_hda_find_mixer_ctl(codec, oldname);
	if (kctl)
		strcpy(kctl->id.name, newname);
}

static void alc1220_fixup_gb_dual_codecs(struct hda_codec *codec,
					 const struct hda_fixup *fix,
					 int action)
{
	alc_fixup_dual_codecs(codec, fix, action);
	switch (action) {
	case HDA_FIXUP_ACT_PRE_PROBE:
		/* override card longname to provide a unique UCM profile */
		strcpy(codec->card->longname, "HDAudio-Gigabyte-ALC1220DualCodecs");
		break;
	case HDA_FIXUP_ACT_BUILD:
		/* rename Capture controls depending on the codec */
		rename_ctl(codec, "Capture Volume",
			   codec->addr == 0 ?
			   "Rear-Panel Capture Volume" :
			   "Front-Panel Capture Volume");
		rename_ctl(codec, "Capture Switch",
			   codec->addr == 0 ?
			   "Rear-Panel Capture Switch" :
			   "Front-Panel Capture Switch");
		break;
	}
}

static void alc1220_fixup_clevo_p950(struct hda_codec *codec,
				     const struct hda_fixup *fix,
				     int action)
{
	hda_nid_t conn1[1] = { 0x0c };

	if (action != HDA_FIXUP_ACT_PRE_PROBE)
		return;

	alc_update_coef_idx(codec, 0x7, 0, 0x3c3);
	/* We therefore want to make sure 0x14 (front headphone) and
	 * 0x1b (speakers) use the stereo DAC 0x02
	 */
	snd_hda_override_conn_list(codec, 0x14, 1, conn1);
	snd_hda_override_conn_list(codec, 0x1b, 1, conn1);
}

static void alc_fixup_headset_mode_no_hp_mic(struct hda_codec *codec,
				const struct hda_fixup *fix, int action);

static void alc1220_fixup_clevo_pb51ed(struct hda_codec *codec,
				     const struct hda_fixup *fix,
				     int action)
{
	alc1220_fixup_clevo_p950(codec, fix, action);
	alc_fixup_headset_mode_no_hp_mic(codec, fix, action);
}

static const struct hda_fixup alc882_fixups[] = {
	[ALC882_FIXUP_ABIT_AW9D_MAX] = {
		.type = HDA_FIXUP_PINS,
		.v.pins = (const struct hda_pintbl[]) {
			{ 0x15, 0x01080104 }, /* side */
			{ 0x16, 0x01011012 }, /* rear */
			{ 0x17, 0x01016011 }, /* clfe */
			{ }
		}
	},
	[ALC882_FIXUP_LENOVO_Y530] = {
		.type = HDA_FIXUP_PINS,
		.v.pins = (const struct hda_pintbl[]) {
			{ 0x15, 0x99130112 }, /* rear int speakers */
			{ 0x16, 0x99130111 }, /* subwoofer */
			{ }
		}
	},
	[ALC882_FIXUP_PB_M5210] = {
		.type = HDA_FIXUP_PINCTLS,
		.v.pins = (const struct hda_pintbl[]) {
			{ 0x19, PIN_VREF50 },
			{}
		}
	},
	[ALC882_FIXUP_ACER_ASPIRE_7736] = {
		.type = HDA_FIXUP_FUNC,
		.v.func = alc_fixup_sku_ignore,
	},
	[ALC882_FIXUP_ASUS_W90V] = {
		.type = HDA_FIXUP_PINS,
		.v.pins = (const struct hda_pintbl[]) {
			{ 0x16, 0x99130110 }, /* fix sequence for CLFE */
			{ }
		}
	},
	[ALC889_FIXUP_CD] = {
		.type = HDA_FIXUP_PINS,
		.v.pins = (const struct hda_pintbl[]) {
			{ 0x1c, 0x993301f0 }, /* CD */
			{ }
		}
	},
	[ALC889_FIXUP_FRONT_HP_NO_PRESENCE] = {
		.type = HDA_FIXUP_PINS,
		.v.pins = (const struct hda_pintbl[]) {
			{ 0x1b, 0x02214120 }, /* Front HP jack is flaky, disable jack detect */
			{ }
		},
		.chained = true,
		.chain_id = ALC889_FIXUP_CD,
	},
	[ALC889_FIXUP_VAIO_TT] = {
		.type = HDA_FIXUP_PINS,
		.v.pins = (const struct hda_pintbl[]) {
			{ 0x17, 0x90170111 }, /* hidden surround speaker */
			{ }
		}
	},
	[ALC888_FIXUP_EEE1601] = {
		.type = HDA_FIXUP_VERBS,
		.v.verbs = (const struct hda_verb[]) {
			{ 0x20, AC_VERB_SET_COEF_INDEX, 0x0b },
			{ 0x20, AC_VERB_SET_PROC_COEF,  0x0838 },
			{ }
		}
	},
	[ALC882_FIXUP_EAPD] = {
		.type = HDA_FIXUP_VERBS,
		.v.verbs = (const struct hda_verb[]) {
			/* change to EAPD mode */
			{ 0x20, AC_VERB_SET_COEF_INDEX, 0x07 },
			{ 0x20, AC_VERB_SET_PROC_COEF, 0x3060 },
			{ }
		}
	},
	[ALC883_FIXUP_EAPD] = {
		.type = HDA_FIXUP_VERBS,
		.v.verbs = (const struct hda_verb[]) {
			/* change to EAPD mode */
			{ 0x20, AC_VERB_SET_COEF_INDEX, 0x07 },
			{ 0x20, AC_VERB_SET_PROC_COEF, 0x3070 },
			{ }
		}
	},
	[ALC883_FIXUP_ACER_EAPD] = {
		.type = HDA_FIXUP_VERBS,
		.v.verbs = (const struct hda_verb[]) {
			/* eanable EAPD on Acer laptops */
			{ 0x20, AC_VERB_SET_COEF_INDEX, 0x07 },
			{ 0x20, AC_VERB_SET_PROC_COEF, 0x3050 },
			{ }
		}
	},
	[ALC882_FIXUP_GPIO1] = {
		.type = HDA_FIXUP_FUNC,
		.v.func = alc_fixup_gpio1,
	},
	[ALC882_FIXUP_GPIO2] = {
		.type = HDA_FIXUP_FUNC,
		.v.func = alc_fixup_gpio2,
	},
	[ALC882_FIXUP_GPIO3] = {
		.type = HDA_FIXUP_FUNC,
		.v.func = alc_fixup_gpio3,
	},
	[ALC882_FIXUP_ASUS_W2JC] = {
		.type = HDA_FIXUP_FUNC,
		.v.func = alc_fixup_gpio1,
		.chained = true,
		.chain_id = ALC882_FIXUP_EAPD,
	},
	[ALC889_FIXUP_COEF] = {
		.type = HDA_FIXUP_FUNC,
		.v.func = alc889_fixup_coef,
	},
	[ALC882_FIXUP_ACER_ASPIRE_4930G] = {
		.type = HDA_FIXUP_PINS,
		.v.pins = (const struct hda_pintbl[]) {
			{ 0x16, 0x99130111 }, /* CLFE speaker */
			{ 0x17, 0x99130112 }, /* surround speaker */
			{ }
		},
		.chained = true,
		.chain_id = ALC882_FIXUP_GPIO1,
	},
	[ALC882_FIXUP_ACER_ASPIRE_8930G] = {
		.type = HDA_FIXUP_PINS,
		.v.pins = (const struct hda_pintbl[]) {
			{ 0x16, 0x99130111 }, /* CLFE speaker */
			{ 0x1b, 0x99130112 }, /* surround speaker */
			{ }
		},
		.chained = true,
		.chain_id = ALC882_FIXUP_ASPIRE_8930G_VERBS,
	},
	[ALC882_FIXUP_ASPIRE_8930G_VERBS] = {
		/* additional init verbs for Acer Aspire 8930G */
		.type = HDA_FIXUP_VERBS,
		.v.verbs = (const struct hda_verb[]) {
			/* Enable all DACs */
			/* DAC DISABLE/MUTE 1? */
			/*  setting bits 1-5 disables DAC nids 0x02-0x06
			 *  apparently. Init=0x38 */
			{ 0x20, AC_VERB_SET_COEF_INDEX, 0x03 },
			{ 0x20, AC_VERB_SET_PROC_COEF, 0x0000 },
			/* DAC DISABLE/MUTE 2? */
			/*  some bit here disables the other DACs.
			 *  Init=0x4900 */
			{ 0x20, AC_VERB_SET_COEF_INDEX, 0x08 },
			{ 0x20, AC_VERB_SET_PROC_COEF, 0x0000 },
			/* DMIC fix
			 * This laptop has a stereo digital microphone.
			 * The mics are only 1cm apart which makes the stereo
			 * useless. However, either the mic or the ALC889
			 * makes the signal become a difference/sum signal
			 * instead of standard stereo, which is annoying.
			 * So instead we flip this bit which makes the
			 * codec replicate the sum signal to both channels,
			 * turning it into a normal mono mic.
			 */
			/* DMIC_CONTROL? Init value = 0x0001 */
			{ 0x20, AC_VERB_SET_COEF_INDEX, 0x0b },
			{ 0x20, AC_VERB_SET_PROC_COEF, 0x0003 },
			{ 0x20, AC_VERB_SET_COEF_INDEX, 0x07 },
			{ 0x20, AC_VERB_SET_PROC_COEF, 0x3050 },
			{ }
		},
		.chained = true,
		.chain_id = ALC882_FIXUP_GPIO1,
	},
	[ALC885_FIXUP_MACPRO_GPIO] = {
		.type = HDA_FIXUP_FUNC,
		.v.func = alc885_fixup_macpro_gpio,
	},
	[ALC889_FIXUP_DAC_ROUTE] = {
		.type = HDA_FIXUP_FUNC,
		.v.func = alc889_fixup_dac_route,
	},
	[ALC889_FIXUP_MBP_VREF] = {
		.type = HDA_FIXUP_FUNC,
		.v.func = alc889_fixup_mbp_vref,
		.chained = true,
		.chain_id = ALC882_FIXUP_GPIO1,
	},
	[ALC889_FIXUP_IMAC91_VREF] = {
		.type = HDA_FIXUP_FUNC,
		.v.func = alc889_fixup_imac91_vref,
		.chained = true,
		.chain_id = ALC882_FIXUP_GPIO1,
	},
	[ALC889_FIXUP_MBA11_VREF] = {
		.type = HDA_FIXUP_FUNC,
		.v.func = alc889_fixup_mba11_vref,
		.chained = true,
		.chain_id = ALC889_FIXUP_MBP_VREF,
	},
	[ALC889_FIXUP_MBA21_VREF] = {
		.type = HDA_FIXUP_FUNC,
		.v.func = alc889_fixup_mba21_vref,
		.chained = true,
		.chain_id = ALC889_FIXUP_MBP_VREF,
	},
	[ALC889_FIXUP_MP11_VREF] = {
		.type = HDA_FIXUP_FUNC,
		.v.func = alc889_fixup_mba11_vref,
		.chained = true,
		.chain_id = ALC885_FIXUP_MACPRO_GPIO,
	},
	[ALC889_FIXUP_MP41_VREF] = {
		.type = HDA_FIXUP_FUNC,
		.v.func = alc889_fixup_mbp_vref,
		.chained = true,
		.chain_id = ALC885_FIXUP_MACPRO_GPIO,
	},
	[ALC882_FIXUP_INV_DMIC] = {
		.type = HDA_FIXUP_FUNC,
		.v.func = alc_fixup_inv_dmic,
	},
	[ALC882_FIXUP_NO_PRIMARY_HP] = {
		.type = HDA_FIXUP_FUNC,
		.v.func = alc882_fixup_no_primary_hp,
	},
	[ALC887_FIXUP_ASUS_BASS] = {
		.type = HDA_FIXUP_PINS,
		.v.pins = (const struct hda_pintbl[]) {
			{0x16, 0x99130130}, /* bass speaker */
			{}
		},
		.chained = true,
		.chain_id = ALC887_FIXUP_BASS_CHMAP,
	},
	[ALC887_FIXUP_BASS_CHMAP] = {
		.type = HDA_FIXUP_FUNC,
		.v.func = alc_fixup_bass_chmap,
	},
	[ALC1220_FIXUP_GB_DUAL_CODECS] = {
		.type = HDA_FIXUP_FUNC,
		.v.func = alc1220_fixup_gb_dual_codecs,
	},
	[ALC1220_FIXUP_CLEVO_P950] = {
		.type = HDA_FIXUP_FUNC,
		.v.func = alc1220_fixup_clevo_p950,
	},
	[ALC1220_FIXUP_CLEVO_PB51ED] = {
		.type = HDA_FIXUP_FUNC,
		.v.func = alc1220_fixup_clevo_pb51ed,
	},
	[ALC1220_FIXUP_CLEVO_PB51ED_PINS] = {
		.type = HDA_FIXUP_PINS,
		.v.pins = (const struct hda_pintbl[]) {
			{ 0x19, 0x01a1913c }, /* use as headset mic, without its own jack detect */
			{}
		},
		.chained = true,
		.chain_id = ALC1220_FIXUP_CLEVO_PB51ED,
	},
};

static const struct snd_pci_quirk alc882_fixup_tbl[] = {
	SND_PCI_QUIRK(0x1025, 0x006c, "Acer Aspire 9810", ALC883_FIXUP_ACER_EAPD),
	SND_PCI_QUIRK(0x1025, 0x0090, "Acer Aspire", ALC883_FIXUP_ACER_EAPD),
	SND_PCI_QUIRK(0x1025, 0x0107, "Acer Aspire", ALC883_FIXUP_ACER_EAPD),
	SND_PCI_QUIRK(0x1025, 0x010a, "Acer Ferrari 5000", ALC883_FIXUP_ACER_EAPD),
	SND_PCI_QUIRK(0x1025, 0x0110, "Acer Aspire", ALC883_FIXUP_ACER_EAPD),
	SND_PCI_QUIRK(0x1025, 0x0112, "Acer Aspire 9303", ALC883_FIXUP_ACER_EAPD),
	SND_PCI_QUIRK(0x1025, 0x0121, "Acer Aspire 5920G", ALC883_FIXUP_ACER_EAPD),
	SND_PCI_QUIRK(0x1025, 0x013e, "Acer Aspire 4930G",
		      ALC882_FIXUP_ACER_ASPIRE_4930G),
	SND_PCI_QUIRK(0x1025, 0x013f, "Acer Aspire 5930G",
		      ALC882_FIXUP_ACER_ASPIRE_4930G),
	SND_PCI_QUIRK(0x1025, 0x0145, "Acer Aspire 8930G",
		      ALC882_FIXUP_ACER_ASPIRE_8930G),
	SND_PCI_QUIRK(0x1025, 0x0146, "Acer Aspire 6935G",
		      ALC882_FIXUP_ACER_ASPIRE_8930G),
	SND_PCI_QUIRK(0x1025, 0x015e, "Acer Aspire 6930G",
		      ALC882_FIXUP_ACER_ASPIRE_4930G),
	SND_PCI_QUIRK(0x1025, 0x0166, "Acer Aspire 6530G",
		      ALC882_FIXUP_ACER_ASPIRE_4930G),
	SND_PCI_QUIRK(0x1025, 0x0142, "Acer Aspire 7730G",
		      ALC882_FIXUP_ACER_ASPIRE_4930G),
	SND_PCI_QUIRK(0x1025, 0x0155, "Packard-Bell M5120", ALC882_FIXUP_PB_M5210),
	SND_PCI_QUIRK(0x1025, 0x021e, "Acer Aspire 5739G",
		      ALC882_FIXUP_ACER_ASPIRE_4930G),
	SND_PCI_QUIRK(0x1025, 0x0259, "Acer Aspire 5935", ALC889_FIXUP_DAC_ROUTE),
	SND_PCI_QUIRK(0x1025, 0x026b, "Acer Aspire 8940G", ALC882_FIXUP_ACER_ASPIRE_8930G),
	SND_PCI_QUIRK(0x1025, 0x0296, "Acer Aspire 7736z", ALC882_FIXUP_ACER_ASPIRE_7736),
	SND_PCI_QUIRK(0x1043, 0x13c2, "Asus A7M", ALC882_FIXUP_EAPD),
	SND_PCI_QUIRK(0x1043, 0x1873, "ASUS W90V", ALC882_FIXUP_ASUS_W90V),
	SND_PCI_QUIRK(0x1043, 0x1971, "Asus W2JC", ALC882_FIXUP_ASUS_W2JC),
	SND_PCI_QUIRK(0x1043, 0x835f, "Asus Eee 1601", ALC888_FIXUP_EEE1601),
	SND_PCI_QUIRK(0x1043, 0x84bc, "ASUS ET2700", ALC887_FIXUP_ASUS_BASS),
	SND_PCI_QUIRK(0x1043, 0x8691, "ASUS ROG Ranger VIII", ALC882_FIXUP_GPIO3),
	SND_PCI_QUIRK(0x104d, 0x9047, "Sony Vaio TT", ALC889_FIXUP_VAIO_TT),
	SND_PCI_QUIRK(0x104d, 0x905a, "Sony Vaio Z", ALC882_FIXUP_NO_PRIMARY_HP),
	SND_PCI_QUIRK(0x104d, 0x9060, "Sony Vaio VPCL14M1R", ALC882_FIXUP_NO_PRIMARY_HP),
	SND_PCI_QUIRK(0x104d, 0x9043, "Sony Vaio VGC-LN51JGB", ALC882_FIXUP_NO_PRIMARY_HP),
	SND_PCI_QUIRK(0x104d, 0x9044, "Sony VAIO AiO", ALC882_FIXUP_NO_PRIMARY_HP),

	/* All Apple entries are in codec SSIDs */
	SND_PCI_QUIRK(0x106b, 0x00a0, "MacBookPro 3,1", ALC889_FIXUP_MBP_VREF),
	SND_PCI_QUIRK(0x106b, 0x00a1, "Macbook", ALC889_FIXUP_MBP_VREF),
	SND_PCI_QUIRK(0x106b, 0x00a4, "MacbookPro 4,1", ALC889_FIXUP_MBP_VREF),
	SND_PCI_QUIRK(0x106b, 0x0c00, "Mac Pro", ALC889_FIXUP_MP11_VREF),
	SND_PCI_QUIRK(0x106b, 0x1000, "iMac 24", ALC885_FIXUP_MACPRO_GPIO),
	SND_PCI_QUIRK(0x106b, 0x2800, "AppleTV", ALC885_FIXUP_MACPRO_GPIO),
	SND_PCI_QUIRK(0x106b, 0x2c00, "MacbookPro rev3", ALC889_FIXUP_MBP_VREF),
	SND_PCI_QUIRK(0x106b, 0x3000, "iMac", ALC889_FIXUP_MBP_VREF),
	SND_PCI_QUIRK(0x106b, 0x3200, "iMac 7,1 Aluminum", ALC882_FIXUP_EAPD),
	SND_PCI_QUIRK(0x106b, 0x3400, "MacBookAir 1,1", ALC889_FIXUP_MBA11_VREF),
	SND_PCI_QUIRK(0x106b, 0x3500, "MacBookAir 2,1", ALC889_FIXUP_MBA21_VREF),
	SND_PCI_QUIRK(0x106b, 0x3600, "Macbook 3,1", ALC889_FIXUP_MBP_VREF),
	SND_PCI_QUIRK(0x106b, 0x3800, "MacbookPro 4,1", ALC889_FIXUP_MBP_VREF),
	SND_PCI_QUIRK(0x106b, 0x3e00, "iMac 24 Aluminum", ALC885_FIXUP_MACPRO_GPIO),
	SND_PCI_QUIRK(0x106b, 0x3f00, "Macbook 5,1", ALC889_FIXUP_IMAC91_VREF),
	SND_PCI_QUIRK(0x106b, 0x4000, "MacbookPro 5,1", ALC889_FIXUP_IMAC91_VREF),
	SND_PCI_QUIRK(0x106b, 0x4100, "Macmini 3,1", ALC889_FIXUP_IMAC91_VREF),
	SND_PCI_QUIRK(0x106b, 0x4200, "Mac Pro 4,1/5,1", ALC889_FIXUP_MP41_VREF),
	SND_PCI_QUIRK(0x106b, 0x4300, "iMac 9,1", ALC889_FIXUP_IMAC91_VREF),
	SND_PCI_QUIRK(0x106b, 0x4600, "MacbookPro 5,2", ALC889_FIXUP_IMAC91_VREF),
	SND_PCI_QUIRK(0x106b, 0x4900, "iMac 9,1 Aluminum", ALC889_FIXUP_IMAC91_VREF),
	SND_PCI_QUIRK(0x106b, 0x4a00, "Macbook 5,2", ALC889_FIXUP_MBA11_VREF),

	SND_PCI_QUIRK(0x1071, 0x8258, "Evesham Voyaeger", ALC882_FIXUP_EAPD),
	SND_PCI_QUIRK(0x1458, 0xa002, "Gigabyte EP45-DS3/Z87X-UD3H", ALC889_FIXUP_FRONT_HP_NO_PRESENCE),
	SND_PCI_QUIRK(0x1458, 0xa0b8, "Gigabyte AZ370-Gaming", ALC1220_FIXUP_GB_DUAL_CODECS),
	SND_PCI_QUIRK(0x1462, 0x7350, "MSI-7350", ALC889_FIXUP_CD),
	SND_PCI_QUIRK(0x1462, 0xda57, "MSI Z270-Gaming", ALC1220_FIXUP_GB_DUAL_CODECS),
	SND_PCI_QUIRK_VENDOR(0x1462, "MSI", ALC882_FIXUP_GPIO3),
	SND_PCI_QUIRK(0x147b, 0x107a, "Abit AW9D-MAX", ALC882_FIXUP_ABIT_AW9D_MAX),
	SND_PCI_QUIRK(0x1558, 0x9501, "Clevo P950HR", ALC1220_FIXUP_CLEVO_P950),
	SND_PCI_QUIRK(0x1558, 0x95e1, "Clevo P95xER", ALC1220_FIXUP_CLEVO_P950),
	SND_PCI_QUIRK(0x1558, 0x95e2, "Clevo P950ER", ALC1220_FIXUP_CLEVO_P950),
	SND_PCI_QUIRK(0x1558, 0x96e1, "Clevo P960[ER][CDFN]-K", ALC1220_FIXUP_CLEVO_P950),
	SND_PCI_QUIRK(0x1558, 0x97e1, "Clevo P970[ER][CDFN]", ALC1220_FIXUP_CLEVO_P950),
	SND_PCI_QUIRK(0x1558, 0x65d1, "Clevo PB51[ER][CDF]", ALC1220_FIXUP_CLEVO_PB51ED_PINS),
	SND_PCI_QUIRK(0x1558, 0x67d1, "Clevo PB71[ER][CDF]", ALC1220_FIXUP_CLEVO_PB51ED_PINS),
	SND_PCI_QUIRK_VENDOR(0x1558, "Clevo laptop", ALC882_FIXUP_EAPD),
	SND_PCI_QUIRK(0x161f, 0x2054, "Medion laptop", ALC883_FIXUP_EAPD),
	SND_PCI_QUIRK(0x17aa, 0x3a0d, "Lenovo Y530", ALC882_FIXUP_LENOVO_Y530),
	SND_PCI_QUIRK(0x8086, 0x0022, "DX58SO", ALC889_FIXUP_COEF),
	{}
};

static const struct hda_model_fixup alc882_fixup_models[] = {
	{.id = ALC882_FIXUP_ABIT_AW9D_MAX, .name = "abit-aw9d"},
	{.id = ALC882_FIXUP_LENOVO_Y530, .name = "lenovo-y530"},
	{.id = ALC882_FIXUP_ACER_ASPIRE_7736, .name = "acer-aspire-7736"},
	{.id = ALC882_FIXUP_ASUS_W90V, .name = "asus-w90v"},
	{.id = ALC889_FIXUP_CD, .name = "cd"},
	{.id = ALC889_FIXUP_FRONT_HP_NO_PRESENCE, .name = "no-front-hp"},
	{.id = ALC889_FIXUP_VAIO_TT, .name = "vaio-tt"},
	{.id = ALC888_FIXUP_EEE1601, .name = "eee1601"},
	{.id = ALC882_FIXUP_EAPD, .name = "alc882-eapd"},
	{.id = ALC883_FIXUP_EAPD, .name = "alc883-eapd"},
	{.id = ALC882_FIXUP_GPIO1, .name = "gpio1"},
	{.id = ALC882_FIXUP_GPIO2, .name = "gpio2"},
	{.id = ALC882_FIXUP_GPIO3, .name = "gpio3"},
	{.id = ALC889_FIXUP_COEF, .name = "alc889-coef"},
	{.id = ALC882_FIXUP_ASUS_W2JC, .name = "asus-w2jc"},
	{.id = ALC882_FIXUP_ACER_ASPIRE_4930G, .name = "acer-aspire-4930g"},
	{.id = ALC882_FIXUP_ACER_ASPIRE_8930G, .name = "acer-aspire-8930g"},
	{.id = ALC883_FIXUP_ACER_EAPD, .name = "acer-aspire"},
	{.id = ALC885_FIXUP_MACPRO_GPIO, .name = "macpro-gpio"},
	{.id = ALC889_FIXUP_DAC_ROUTE, .name = "dac-route"},
	{.id = ALC889_FIXUP_MBP_VREF, .name = "mbp-vref"},
	{.id = ALC889_FIXUP_IMAC91_VREF, .name = "imac91-vref"},
	{.id = ALC889_FIXUP_MBA11_VREF, .name = "mba11-vref"},
	{.id = ALC889_FIXUP_MBA21_VREF, .name = "mba21-vref"},
	{.id = ALC889_FIXUP_MP11_VREF, .name = "mp11-vref"},
	{.id = ALC889_FIXUP_MP41_VREF, .name = "mp41-vref"},
	{.id = ALC882_FIXUP_INV_DMIC, .name = "inv-dmic"},
	{.id = ALC882_FIXUP_NO_PRIMARY_HP, .name = "no-primary-hp"},
	{.id = ALC887_FIXUP_ASUS_BASS, .name = "asus-bass"},
	{.id = ALC1220_FIXUP_GB_DUAL_CODECS, .name = "dual-codecs"},
	{.id = ALC1220_FIXUP_CLEVO_P950, .name = "clevo-p950"},
	{}
};

/*
 * BIOS auto configuration
 */
/* almost identical with ALC880 parser... */
static int alc882_parse_auto_config(struct hda_codec *codec)
{
	static const hda_nid_t alc882_ignore[] = { 0x1d, 0 };
	static const hda_nid_t alc882_ssids[] = { 0x15, 0x1b, 0x14, 0 };
	return alc_parse_auto_config(codec, alc882_ignore, alc882_ssids);
}

/*
 */
static int patch_alc882(struct hda_codec *codec)
{
	struct alc_spec *spec;
	int err;

	err = alc_alloc_spec(codec, 0x0b);
	if (err < 0)
		return err;

	spec = codec->spec;

	switch (codec->core.vendor_id) {
	case 0x10ec0882:
	case 0x10ec0885:
	case 0x10ec0900:
	case 0x10ec1220:
		break;
	default:
		/* ALC883 and variants */
		alc_fix_pll_init(codec, 0x20, 0x0a, 10);
		break;
	}

	alc_pre_init(codec);

	snd_hda_pick_fixup(codec, alc882_fixup_models, alc882_fixup_tbl,
		       alc882_fixups);
	snd_hda_apply_fixup(codec, HDA_FIXUP_ACT_PRE_PROBE);

	alc_auto_parse_customize_define(codec);

	if (has_cdefine_beep(codec))
		spec->gen.beep_nid = 0x01;

	/* automatic parse from the BIOS config */
	err = alc882_parse_auto_config(codec);
	if (err < 0)
		goto error;

	if (!spec->gen.no_analog && spec->gen.beep_nid) {
		err = set_beep_amp(spec, 0x0b, 0x05, HDA_INPUT);
		if (err < 0)
			goto error;
	}

	snd_hda_apply_fixup(codec, HDA_FIXUP_ACT_PROBE);

	return 0;

 error:
	alc_free(codec);
	return err;
}


/*
 * ALC262 support
 */
static int alc262_parse_auto_config(struct hda_codec *codec)
{
	static const hda_nid_t alc262_ignore[] = { 0x1d, 0 };
	static const hda_nid_t alc262_ssids[] = { 0x15, 0x1b, 0x14, 0 };
	return alc_parse_auto_config(codec, alc262_ignore, alc262_ssids);
}

/*
 * Pin config fixes
 */
enum {
	ALC262_FIXUP_FSC_H270,
	ALC262_FIXUP_FSC_S7110,
	ALC262_FIXUP_HP_Z200,
	ALC262_FIXUP_TYAN,
	ALC262_FIXUP_LENOVO_3000,
	ALC262_FIXUP_BENQ,
	ALC262_FIXUP_BENQ_T31,
	ALC262_FIXUP_INV_DMIC,
	ALC262_FIXUP_INTEL_BAYLEYBAY,
};

static const struct hda_fixup alc262_fixups[] = {
	[ALC262_FIXUP_FSC_H270] = {
		.type = HDA_FIXUP_PINS,
		.v.pins = (const struct hda_pintbl[]) {
			{ 0x14, 0x99130110 }, /* speaker */
			{ 0x15, 0x0221142f }, /* front HP */
			{ 0x1b, 0x0121141f }, /* rear HP */
			{ }
		}
	},
	[ALC262_FIXUP_FSC_S7110] = {
		.type = HDA_FIXUP_PINS,
		.v.pins = (const struct hda_pintbl[]) {
			{ 0x15, 0x90170110 }, /* speaker */
			{ }
		},
		.chained = true,
		.chain_id = ALC262_FIXUP_BENQ,
	},
	[ALC262_FIXUP_HP_Z200] = {
		.type = HDA_FIXUP_PINS,
		.v.pins = (const struct hda_pintbl[]) {
			{ 0x16, 0x99130120 }, /* internal speaker */
			{ }
		}
	},
	[ALC262_FIXUP_TYAN] = {
		.type = HDA_FIXUP_PINS,
		.v.pins = (const struct hda_pintbl[]) {
			{ 0x14, 0x1993e1f0 }, /* int AUX */
			{ }
		}
	},
	[ALC262_FIXUP_LENOVO_3000] = {
		.type = HDA_FIXUP_PINCTLS,
		.v.pins = (const struct hda_pintbl[]) {
			{ 0x19, PIN_VREF50 },
			{}
		},
		.chained = true,
		.chain_id = ALC262_FIXUP_BENQ,
	},
	[ALC262_FIXUP_BENQ] = {
		.type = HDA_FIXUP_VERBS,
		.v.verbs = (const struct hda_verb[]) {
			{ 0x20, AC_VERB_SET_COEF_INDEX, 0x07 },
			{ 0x20, AC_VERB_SET_PROC_COEF, 0x3070 },
			{}
		}
	},
	[ALC262_FIXUP_BENQ_T31] = {
		.type = HDA_FIXUP_VERBS,
		.v.verbs = (const struct hda_verb[]) {
			{ 0x20, AC_VERB_SET_COEF_INDEX, 0x07 },
			{ 0x20, AC_VERB_SET_PROC_COEF, 0x3050 },
			{}
		}
	},
	[ALC262_FIXUP_INV_DMIC] = {
		.type = HDA_FIXUP_FUNC,
		.v.func = alc_fixup_inv_dmic,
	},
	[ALC262_FIXUP_INTEL_BAYLEYBAY] = {
		.type = HDA_FIXUP_FUNC,
		.v.func = alc_fixup_no_depop_delay,
	},
};

static const struct snd_pci_quirk alc262_fixup_tbl[] = {
	SND_PCI_QUIRK(0x103c, 0x170b, "HP Z200", ALC262_FIXUP_HP_Z200),
	SND_PCI_QUIRK(0x10cf, 0x1397, "Fujitsu Lifebook S7110", ALC262_FIXUP_FSC_S7110),
	SND_PCI_QUIRK(0x10cf, 0x142d, "Fujitsu Lifebook E8410", ALC262_FIXUP_BENQ),
	SND_PCI_QUIRK(0x10f1, 0x2915, "Tyan Thunder n6650W", ALC262_FIXUP_TYAN),
	SND_PCI_QUIRK(0x1734, 0x1141, "FSC ESPRIMO U9210", ALC262_FIXUP_FSC_H270),
	SND_PCI_QUIRK(0x1734, 0x1147, "FSC Celsius H270", ALC262_FIXUP_FSC_H270),
	SND_PCI_QUIRK(0x17aa, 0x384e, "Lenovo 3000", ALC262_FIXUP_LENOVO_3000),
	SND_PCI_QUIRK(0x17ff, 0x0560, "Benq ED8", ALC262_FIXUP_BENQ),
	SND_PCI_QUIRK(0x17ff, 0x058d, "Benq T31-16", ALC262_FIXUP_BENQ_T31),
	SND_PCI_QUIRK(0x8086, 0x7270, "BayleyBay", ALC262_FIXUP_INTEL_BAYLEYBAY),
	{}
};

static const struct hda_model_fixup alc262_fixup_models[] = {
	{.id = ALC262_FIXUP_INV_DMIC, .name = "inv-dmic"},
	{.id = ALC262_FIXUP_FSC_H270, .name = "fsc-h270"},
	{.id = ALC262_FIXUP_FSC_S7110, .name = "fsc-s7110"},
	{.id = ALC262_FIXUP_HP_Z200, .name = "hp-z200"},
	{.id = ALC262_FIXUP_TYAN, .name = "tyan"},
	{.id = ALC262_FIXUP_LENOVO_3000, .name = "lenovo-3000"},
	{.id = ALC262_FIXUP_BENQ, .name = "benq"},
	{.id = ALC262_FIXUP_BENQ_T31, .name = "benq-t31"},
	{.id = ALC262_FIXUP_INTEL_BAYLEYBAY, .name = "bayleybay"},
	{}
};

/*
 */
static int patch_alc262(struct hda_codec *codec)
{
	struct alc_spec *spec;
	int err;

	err = alc_alloc_spec(codec, 0x0b);
	if (err < 0)
		return err;

	spec = codec->spec;
	spec->gen.shared_mic_vref_pin = 0x18;

	spec->shutup = alc_eapd_shutup;

#if 0
	/* pshou 07/11/05  set a zero PCM sample to DAC when FIFO is
	 * under-run
	 */
	alc_update_coefex_idx(codec, 0x1a, 7, 0, 0x80);
#endif
	alc_fix_pll_init(codec, 0x20, 0x0a, 10);

	alc_pre_init(codec);

	snd_hda_pick_fixup(codec, alc262_fixup_models, alc262_fixup_tbl,
		       alc262_fixups);
	snd_hda_apply_fixup(codec, HDA_FIXUP_ACT_PRE_PROBE);

	alc_auto_parse_customize_define(codec);

	if (has_cdefine_beep(codec))
		spec->gen.beep_nid = 0x01;

	/* automatic parse from the BIOS config */
	err = alc262_parse_auto_config(codec);
	if (err < 0)
		goto error;

	if (!spec->gen.no_analog && spec->gen.beep_nid) {
		err = set_beep_amp(spec, 0x0b, 0x05, HDA_INPUT);
		if (err < 0)
			goto error;
	}

	snd_hda_apply_fixup(codec, HDA_FIXUP_ACT_PROBE);

	return 0;

 error:
	alc_free(codec);
	return err;
}

/*
 *  ALC268
 */
/* bind Beep switches of both NID 0x0f and 0x10 */
static int alc268_beep_switch_put(struct snd_kcontrol *kcontrol,
				  struct snd_ctl_elem_value *ucontrol)
{
	struct hda_codec *codec = snd_kcontrol_chip(kcontrol);
	unsigned long pval;
	int err;

	mutex_lock(&codec->control_mutex);
	pval = kcontrol->private_value;
	kcontrol->private_value = (pval & ~0xff) | 0x0f;
	err = snd_hda_mixer_amp_switch_put(kcontrol, ucontrol);
	if (err >= 0) {
		kcontrol->private_value = (pval & ~0xff) | 0x10;
		err = snd_hda_mixer_amp_switch_put(kcontrol, ucontrol);
	}
	kcontrol->private_value = pval;
	mutex_unlock(&codec->control_mutex);
	return err;
}

static const struct snd_kcontrol_new alc268_beep_mixer[] = {
	HDA_CODEC_VOLUME("Beep Playback Volume", 0x1d, 0x0, HDA_INPUT),
	{
		.iface = SNDRV_CTL_ELEM_IFACE_MIXER,
		.name = "Beep Playback Switch",
		.subdevice = HDA_SUBDEV_AMP_FLAG,
		.info = snd_hda_mixer_amp_switch_info,
		.get = snd_hda_mixer_amp_switch_get,
		.put = alc268_beep_switch_put,
		.private_value = HDA_COMPOSE_AMP_VAL(0x0f, 3, 1, HDA_INPUT)
	},
};

/* set PCBEEP vol = 0, mute connections */
static const struct hda_verb alc268_beep_init_verbs[] = {
	{0x1d, AC_VERB_SET_AMP_GAIN_MUTE, AMP_IN_UNMUTE(0)},
	{0x0f, AC_VERB_SET_AMP_GAIN_MUTE, AMP_IN_MUTE(1)},
	{0x10, AC_VERB_SET_AMP_GAIN_MUTE, AMP_IN_MUTE(1)},
	{ }
};

enum {
	ALC268_FIXUP_INV_DMIC,
	ALC268_FIXUP_HP_EAPD,
	ALC268_FIXUP_SPDIF,
};

static const struct hda_fixup alc268_fixups[] = {
	[ALC268_FIXUP_INV_DMIC] = {
		.type = HDA_FIXUP_FUNC,
		.v.func = alc_fixup_inv_dmic,
	},
	[ALC268_FIXUP_HP_EAPD] = {
		.type = HDA_FIXUP_VERBS,
		.v.verbs = (const struct hda_verb[]) {
			{0x15, AC_VERB_SET_EAPD_BTLENABLE, 0},
			{}
		}
	},
	[ALC268_FIXUP_SPDIF] = {
		.type = HDA_FIXUP_PINS,
		.v.pins = (const struct hda_pintbl[]) {
			{ 0x1e, 0x014b1180 }, /* enable SPDIF out */
			{}
		}
	},
};

static const struct hda_model_fixup alc268_fixup_models[] = {
	{.id = ALC268_FIXUP_INV_DMIC, .name = "inv-dmic"},
	{.id = ALC268_FIXUP_HP_EAPD, .name = "hp-eapd"},
	{.id = ALC268_FIXUP_SPDIF, .name = "spdif"},
	{}
};

static const struct snd_pci_quirk alc268_fixup_tbl[] = {
	SND_PCI_QUIRK(0x1025, 0x0139, "Acer TravelMate 6293", ALC268_FIXUP_SPDIF),
	SND_PCI_QUIRK(0x1025, 0x015b, "Acer AOA 150 (ZG5)", ALC268_FIXUP_INV_DMIC),
	/* below is codec SSID since multiple Toshiba laptops have the
	 * same PCI SSID 1179:ff00
	 */
	SND_PCI_QUIRK(0x1179, 0xff06, "Toshiba P200", ALC268_FIXUP_HP_EAPD),
	{}
};

/*
 * BIOS auto configuration
 */
static int alc268_parse_auto_config(struct hda_codec *codec)
{
	static const hda_nid_t alc268_ssids[] = { 0x15, 0x1b, 0x14, 0 };
	return alc_parse_auto_config(codec, NULL, alc268_ssids);
}

/*
 */
static int patch_alc268(struct hda_codec *codec)
{
	struct alc_spec *spec;
	int i, err;

	/* ALC268 has no aa-loopback mixer */
	err = alc_alloc_spec(codec, 0);
	if (err < 0)
		return err;

	spec = codec->spec;
	if (has_cdefine_beep(codec))
		spec->gen.beep_nid = 0x01;

	spec->shutup = alc_eapd_shutup;

	alc_pre_init(codec);

	snd_hda_pick_fixup(codec, alc268_fixup_models, alc268_fixup_tbl, alc268_fixups);
	snd_hda_apply_fixup(codec, HDA_FIXUP_ACT_PRE_PROBE);

	/* automatic parse from the BIOS config */
	err = alc268_parse_auto_config(codec);
	if (err < 0)
		goto error;

	if (err > 0 && !spec->gen.no_analog &&
	    spec->gen.autocfg.speaker_pins[0] != 0x1d) {
		for (i = 0; i < ARRAY_SIZE(alc268_beep_mixer); i++) {
			if (!snd_hda_gen_add_kctl(&spec->gen, NULL,
						  &alc268_beep_mixer[i])) {
				err = -ENOMEM;
				goto error;
			}
		}
		snd_hda_add_verbs(codec, alc268_beep_init_verbs);
		if (!query_amp_caps(codec, 0x1d, HDA_INPUT))
			/* override the amp caps for beep generator */
			snd_hda_override_amp_caps(codec, 0x1d, HDA_INPUT,
					  (0x0c << AC_AMPCAP_OFFSET_SHIFT) |
					  (0x0c << AC_AMPCAP_NUM_STEPS_SHIFT) |
					  (0x07 << AC_AMPCAP_STEP_SIZE_SHIFT) |
					  (0 << AC_AMPCAP_MUTE_SHIFT));
	}

	snd_hda_apply_fixup(codec, HDA_FIXUP_ACT_PROBE);

	return 0;

 error:
	alc_free(codec);
	return err;
}

/*
 * ALC269
 */

static const struct hda_pcm_stream alc269_44k_pcm_analog_playback = {
	.rates = SNDRV_PCM_RATE_44100, /* fixed rate */
};

static const struct hda_pcm_stream alc269_44k_pcm_analog_capture = {
	.rates = SNDRV_PCM_RATE_44100, /* fixed rate */
};

/* different alc269-variants */
enum {
	ALC269_TYPE_ALC269VA,
	ALC269_TYPE_ALC269VB,
	ALC269_TYPE_ALC269VC,
	ALC269_TYPE_ALC269VD,
	ALC269_TYPE_ALC280,
	ALC269_TYPE_ALC282,
	ALC269_TYPE_ALC283,
	ALC269_TYPE_ALC284,
	ALC269_TYPE_ALC293,
	ALC269_TYPE_ALC286,
	ALC269_TYPE_ALC298,
	ALC269_TYPE_ALC255,
	ALC269_TYPE_ALC256,
	ALC269_TYPE_ALC257,
	ALC269_TYPE_ALC215,
	ALC269_TYPE_ALC225,
	ALC269_TYPE_ALC294,
	ALC269_TYPE_ALC300,
	ALC269_TYPE_ALC700,
};

/*
 * BIOS auto configuration
 */
static int alc269_parse_auto_config(struct hda_codec *codec)
{
	static const hda_nid_t alc269_ignore[] = { 0x1d, 0 };
	static const hda_nid_t alc269_ssids[] = { 0, 0x1b, 0x14, 0x21 };
	static const hda_nid_t alc269va_ssids[] = { 0x15, 0x1b, 0x14, 0 };
	struct alc_spec *spec = codec->spec;
	const hda_nid_t *ssids;

	switch (spec->codec_variant) {
	case ALC269_TYPE_ALC269VA:
	case ALC269_TYPE_ALC269VC:
	case ALC269_TYPE_ALC280:
	case ALC269_TYPE_ALC284:
	case ALC269_TYPE_ALC293:
		ssids = alc269va_ssids;
		break;
	case ALC269_TYPE_ALC269VB:
	case ALC269_TYPE_ALC269VD:
	case ALC269_TYPE_ALC282:
	case ALC269_TYPE_ALC283:
	case ALC269_TYPE_ALC286:
	case ALC269_TYPE_ALC298:
	case ALC269_TYPE_ALC255:
	case ALC269_TYPE_ALC256:
	case ALC269_TYPE_ALC257:
	case ALC269_TYPE_ALC215:
	case ALC269_TYPE_ALC225:
	case ALC269_TYPE_ALC294:
	case ALC269_TYPE_ALC300:
	case ALC269_TYPE_ALC700:
		ssids = alc269_ssids;
		break;
	default:
		ssids = alc269_ssids;
		break;
	}

	return alc_parse_auto_config(codec, alc269_ignore, ssids);
}

static void alc269vb_toggle_power_output(struct hda_codec *codec, int power_up)
{
	alc_update_coef_idx(codec, 0x04, 1 << 11, power_up ? (1 << 11) : 0);
}

static void alc269_shutup(struct hda_codec *codec)
{
	struct alc_spec *spec = codec->spec;

	if (spec->codec_variant == ALC269_TYPE_ALC269VB)
		alc269vb_toggle_power_output(codec, 0);
	if (spec->codec_variant == ALC269_TYPE_ALC269VB &&
			(alc_get_coef0(codec) & 0x00ff) == 0x018) {
		msleep(150);
	}
	alc_shutup_pins(codec);
}

static struct coef_fw alc282_coefs[] = {
	WRITE_COEF(0x03, 0x0002), /* Power Down Control */
	UPDATE_COEF(0x05, 0xff3f, 0x0700), /* FIFO and filter clock */
	WRITE_COEF(0x07, 0x0200), /* DMIC control */
	UPDATE_COEF(0x06, 0x00f0, 0), /* Analog clock */
	UPDATE_COEF(0x08, 0xfffc, 0x0c2c), /* JD */
	WRITE_COEF(0x0a, 0xcccc), /* JD offset1 */
	WRITE_COEF(0x0b, 0xcccc), /* JD offset2 */
	WRITE_COEF(0x0e, 0x6e00), /* LDO1/2/3, DAC/ADC */
	UPDATE_COEF(0x0f, 0xf800, 0x1000), /* JD */
	UPDATE_COEF(0x10, 0xfc00, 0x0c00), /* Capless */
	WRITE_COEF(0x6f, 0x0), /* Class D test 4 */
	UPDATE_COEF(0x0c, 0xfe00, 0), /* IO power down directly */
	WRITE_COEF(0x34, 0xa0c0), /* ANC */
	UPDATE_COEF(0x16, 0x0008, 0), /* AGC MUX */
	UPDATE_COEF(0x1d, 0x00e0, 0), /* DAC simple content protection */
	UPDATE_COEF(0x1f, 0x00e0, 0), /* ADC simple content protection */
	WRITE_COEF(0x21, 0x8804), /* DAC ADC Zero Detection */
	WRITE_COEF(0x63, 0x2902), /* PLL */
	WRITE_COEF(0x68, 0xa080), /* capless control 2 */
	WRITE_COEF(0x69, 0x3400), /* capless control 3 */
	WRITE_COEF(0x6a, 0x2f3e), /* capless control 4 */
	WRITE_COEF(0x6b, 0x0), /* capless control 5 */
	UPDATE_COEF(0x6d, 0x0fff, 0x0900), /* class D test 2 */
	WRITE_COEF(0x6e, 0x110a), /* class D test 3 */
	UPDATE_COEF(0x70, 0x00f8, 0x00d8), /* class D test 5 */
	WRITE_COEF(0x71, 0x0014), /* class D test 6 */
	WRITE_COEF(0x72, 0xc2ba), /* classD OCP */
	UPDATE_COEF(0x77, 0x0f80, 0), /* classD pure DC test */
	WRITE_COEF(0x6c, 0xfc06), /* Class D amp control */
	{}
};

static void alc282_restore_default_value(struct hda_codec *codec)
{
	alc_process_coef_fw(codec, alc282_coefs);
}

static void alc282_init(struct hda_codec *codec)
{
	struct alc_spec *spec = codec->spec;
	hda_nid_t hp_pin = alc_get_hp_pin(spec);
	bool hp_pin_sense;
	int coef78;

	alc282_restore_default_value(codec);

	if (!hp_pin)
		return;
	hp_pin_sense = snd_hda_jack_detect(codec, hp_pin);
	coef78 = alc_read_coef_idx(codec, 0x78);

	/* Index 0x78 Direct Drive HP AMP LPM Control 1 */
	/* Headphone capless set to high power mode */
	alc_write_coef_idx(codec, 0x78, 0x9004);

	if (hp_pin_sense)
		msleep(2);

	snd_hda_codec_write(codec, hp_pin, 0,
			    AC_VERB_SET_AMP_GAIN_MUTE, AMP_OUT_MUTE);

	if (hp_pin_sense)
		msleep(85);

	snd_hda_codec_write(codec, hp_pin, 0,
			    AC_VERB_SET_PIN_WIDGET_CONTROL, PIN_OUT);

	if (hp_pin_sense)
		msleep(100);

	/* Headphone capless set to normal mode */
	alc_write_coef_idx(codec, 0x78, coef78);
}

static void alc282_shutup(struct hda_codec *codec)
{
	struct alc_spec *spec = codec->spec;
	hda_nid_t hp_pin = alc_get_hp_pin(spec);
	bool hp_pin_sense;
	int coef78;

	if (!hp_pin) {
		alc269_shutup(codec);
		return;
	}

	hp_pin_sense = snd_hda_jack_detect(codec, hp_pin);
	coef78 = alc_read_coef_idx(codec, 0x78);
	alc_write_coef_idx(codec, 0x78, 0x9004);

	if (hp_pin_sense)
		msleep(2);

	snd_hda_codec_write(codec, hp_pin, 0,
			    AC_VERB_SET_AMP_GAIN_MUTE, AMP_OUT_MUTE);

	if (hp_pin_sense)
		msleep(85);

	if (!spec->no_shutup_pins)
		snd_hda_codec_write(codec, hp_pin, 0,
				    AC_VERB_SET_PIN_WIDGET_CONTROL, 0x0);

	if (hp_pin_sense)
		msleep(100);

	alc_auto_setup_eapd(codec, false);
	alc_shutup_pins(codec);
	alc_write_coef_idx(codec, 0x78, coef78);
}

static struct coef_fw alc283_coefs[] = {
	WRITE_COEF(0x03, 0x0002), /* Power Down Control */
	UPDATE_COEF(0x05, 0xff3f, 0x0700), /* FIFO and filter clock */
	WRITE_COEF(0x07, 0x0200), /* DMIC control */
	UPDATE_COEF(0x06, 0x00f0, 0), /* Analog clock */
	UPDATE_COEF(0x08, 0xfffc, 0x0c2c), /* JD */
	WRITE_COEF(0x0a, 0xcccc), /* JD offset1 */
	WRITE_COEF(0x0b, 0xcccc), /* JD offset2 */
	WRITE_COEF(0x0e, 0x6fc0), /* LDO1/2/3, DAC/ADC */
	UPDATE_COEF(0x0f, 0xf800, 0x1000), /* JD */
	UPDATE_COEF(0x10, 0xfc00, 0x0c00), /* Capless */
	WRITE_COEF(0x3a, 0x0), /* Class D test 4 */
	UPDATE_COEF(0x0c, 0xfe00, 0x0), /* IO power down directly */
	WRITE_COEF(0x22, 0xa0c0), /* ANC */
	UPDATE_COEFEX(0x53, 0x01, 0x000f, 0x0008), /* AGC MUX */
	UPDATE_COEF(0x1d, 0x00e0, 0), /* DAC simple content protection */
	UPDATE_COEF(0x1f, 0x00e0, 0), /* ADC simple content protection */
	WRITE_COEF(0x21, 0x8804), /* DAC ADC Zero Detection */
	WRITE_COEF(0x2e, 0x2902), /* PLL */
	WRITE_COEF(0x33, 0xa080), /* capless control 2 */
	WRITE_COEF(0x34, 0x3400), /* capless control 3 */
	WRITE_COEF(0x35, 0x2f3e), /* capless control 4 */
	WRITE_COEF(0x36, 0x0), /* capless control 5 */
	UPDATE_COEF(0x38, 0x0fff, 0x0900), /* class D test 2 */
	WRITE_COEF(0x39, 0x110a), /* class D test 3 */
	UPDATE_COEF(0x3b, 0x00f8, 0x00d8), /* class D test 5 */
	WRITE_COEF(0x3c, 0x0014), /* class D test 6 */
	WRITE_COEF(0x3d, 0xc2ba), /* classD OCP */
	UPDATE_COEF(0x42, 0x0f80, 0x0), /* classD pure DC test */
	WRITE_COEF(0x49, 0x0), /* test mode */
	UPDATE_COEF(0x40, 0xf800, 0x9800), /* Class D DC enable */
	UPDATE_COEF(0x42, 0xf000, 0x2000), /* DC offset */
	WRITE_COEF(0x37, 0xfc06), /* Class D amp control */
	UPDATE_COEF(0x1b, 0x8000, 0), /* HP JD control */
	{}
};

static void alc283_restore_default_value(struct hda_codec *codec)
{
	alc_process_coef_fw(codec, alc283_coefs);
}

static void alc283_init(struct hda_codec *codec)
{
	struct alc_spec *spec = codec->spec;
	hda_nid_t hp_pin = alc_get_hp_pin(spec);
	bool hp_pin_sense;

	alc283_restore_default_value(codec);

	if (!hp_pin)
		return;

	msleep(30);
	hp_pin_sense = snd_hda_jack_detect(codec, hp_pin);

	/* Index 0x43 Direct Drive HP AMP LPM Control 1 */
	/* Headphone capless set to high power mode */
	alc_write_coef_idx(codec, 0x43, 0x9004);

	snd_hda_codec_write(codec, hp_pin, 0,
			    AC_VERB_SET_AMP_GAIN_MUTE, AMP_OUT_MUTE);

	if (hp_pin_sense)
		msleep(85);

	snd_hda_codec_write(codec, hp_pin, 0,
			    AC_VERB_SET_PIN_WIDGET_CONTROL, PIN_OUT);

	if (hp_pin_sense)
		msleep(85);
	/* Index 0x46 Combo jack auto switch control 2 */
	/* 3k pull low control for Headset jack. */
	alc_update_coef_idx(codec, 0x46, 3 << 12, 0);
	/* Headphone capless set to normal mode */
	alc_write_coef_idx(codec, 0x43, 0x9614);
}

static void alc283_shutup(struct hda_codec *codec)
{
	struct alc_spec *spec = codec->spec;
	hda_nid_t hp_pin = alc_get_hp_pin(spec);
	bool hp_pin_sense;

	if (!hp_pin) {
		alc269_shutup(codec);
		return;
	}

	hp_pin_sense = snd_hda_jack_detect(codec, hp_pin);

	alc_write_coef_idx(codec, 0x43, 0x9004);

	/*depop hp during suspend*/
	alc_write_coef_idx(codec, 0x06, 0x2100);

	snd_hda_codec_write(codec, hp_pin, 0,
			    AC_VERB_SET_AMP_GAIN_MUTE, AMP_OUT_MUTE);

	if (hp_pin_sense)
		msleep(100);

	if (!spec->no_shutup_pins)
		snd_hda_codec_write(codec, hp_pin, 0,
				    AC_VERB_SET_PIN_WIDGET_CONTROL, 0x0);

	alc_update_coef_idx(codec, 0x46, 0, 3 << 12);

	if (hp_pin_sense)
		msleep(100);
	alc_auto_setup_eapd(codec, false);
	alc_shutup_pins(codec);
	alc_write_coef_idx(codec, 0x43, 0x9614);
}

static void alc256_init(struct hda_codec *codec)
{
	struct alc_spec *spec = codec->spec;
	hda_nid_t hp_pin = alc_get_hp_pin(spec);
	bool hp_pin_sense;

	if (!hp_pin)
		hp_pin = 0x21;

	msleep(30);

	hp_pin_sense = snd_hda_jack_detect(codec, hp_pin);

	if (hp_pin_sense)
		msleep(2);

	alc_update_coefex_idx(codec, 0x57, 0x04, 0x0007, 0x1); /* Low power */
	if (spec->ultra_low_power) {
		alc_update_coef_idx(codec, 0x03, 1<<1, 1<<1);
		alc_update_coef_idx(codec, 0x08, 3<<2, 3<<2);
		alc_update_coef_idx(codec, 0x08, 7<<4, 0);
		alc_update_coef_idx(codec, 0x3b, 1<<15, 0);
		alc_update_coef_idx(codec, 0x0e, 7<<6, 7<<6);
		msleep(30);
	}

	snd_hda_codec_write(codec, hp_pin, 0,
			    AC_VERB_SET_AMP_GAIN_MUTE, AMP_OUT_MUTE);

	if (hp_pin_sense || spec->ultra_low_power)
		msleep(85);

	snd_hda_codec_write(codec, hp_pin, 0,
			    AC_VERB_SET_PIN_WIDGET_CONTROL, PIN_OUT);

	if (hp_pin_sense || spec->ultra_low_power)
		msleep(100);

	alc_update_coef_idx(codec, 0x46, 3 << 12, 0);
	alc_update_coefex_idx(codec, 0x57, 0x04, 0x0007, 0x4); /* Hight power */
	alc_update_coefex_idx(codec, 0x53, 0x02, 0x8000, 1 << 15); /* Clear bit */
	alc_update_coefex_idx(codec, 0x53, 0x02, 0x8000, 0 << 15);
	alc_update_coef_idx(codec, 0x36, 1 << 13, 1 << 5); /* Switch pcbeep path to Line in path*/
}

static void alc256_shutup(struct hda_codec *codec)
{
	struct alc_spec *spec = codec->spec;
	hda_nid_t hp_pin = alc_get_hp_pin(spec);
	bool hp_pin_sense;

	if (!hp_pin)
		hp_pin = 0x21;

	hp_pin_sense = snd_hda_jack_detect(codec, hp_pin);

	if (hp_pin_sense)
		msleep(2);

	snd_hda_codec_write(codec, hp_pin, 0,
			    AC_VERB_SET_AMP_GAIN_MUTE, AMP_OUT_MUTE);

	if (hp_pin_sense || spec->ultra_low_power)
		msleep(85);

	/* 3k pull low control for Headset jack. */
	/* NOTE: call this before clearing the pin, otherwise codec stalls */
	alc_update_coef_idx(codec, 0x46, 0, 3 << 12);

	if (!spec->no_shutup_pins)
		snd_hda_codec_write(codec, hp_pin, 0,
				    AC_VERB_SET_PIN_WIDGET_CONTROL, 0x0);

	if (hp_pin_sense || spec->ultra_low_power)
		msleep(100);

	alc_auto_setup_eapd(codec, false);
	alc_shutup_pins(codec);
	if (spec->ultra_low_power) {
		msleep(50);
		alc_update_coef_idx(codec, 0x03, 1<<1, 0);
		alc_update_coef_idx(codec, 0x08, 7<<4, 7<<4);
		alc_update_coef_idx(codec, 0x08, 3<<2, 0);
		alc_update_coef_idx(codec, 0x3b, 1<<15, 1<<15);
		alc_update_coef_idx(codec, 0x0e, 7<<6, 0);
		msleep(30);
	}
}

static void alc225_init(struct hda_codec *codec)
{
	struct alc_spec *spec = codec->spec;
	hda_nid_t hp_pin = alc_get_hp_pin(spec);
	bool hp1_pin_sense, hp2_pin_sense;

	if (!hp_pin)
		hp_pin = 0x21;
	msleep(30);

	hp1_pin_sense = snd_hda_jack_detect(codec, hp_pin);
	hp2_pin_sense = snd_hda_jack_detect(codec, 0x16);

	if (hp1_pin_sense || hp2_pin_sense)
		msleep(2);

	alc_update_coefex_idx(codec, 0x57, 0x04, 0x0007, 0x1); /* Low power */
	if (spec->ultra_low_power) {
		alc_update_coef_idx(codec, 0x08, 0x0f << 2, 3<<2);
		alc_update_coef_idx(codec, 0x0e, 7<<6, 7<<6);
		alc_update_coef_idx(codec, 0x33, 1<<11, 0);
		msleep(30);
	}

	if (hp1_pin_sense || spec->ultra_low_power)
		snd_hda_codec_write(codec, hp_pin, 0,
			    AC_VERB_SET_AMP_GAIN_MUTE, AMP_OUT_MUTE);
	if (hp2_pin_sense)
		snd_hda_codec_write(codec, 0x16, 0,
			    AC_VERB_SET_AMP_GAIN_MUTE, AMP_OUT_MUTE);

	if (hp1_pin_sense || hp2_pin_sense || spec->ultra_low_power)
		msleep(85);

	if (hp1_pin_sense || spec->ultra_low_power)
		snd_hda_codec_write(codec, hp_pin, 0,
			    AC_VERB_SET_PIN_WIDGET_CONTROL, PIN_OUT);
	if (hp2_pin_sense)
		snd_hda_codec_write(codec, 0x16, 0,
			    AC_VERB_SET_PIN_WIDGET_CONTROL, PIN_OUT);

	if (hp1_pin_sense || hp2_pin_sense || spec->ultra_low_power)
		msleep(100);

	alc_update_coef_idx(codec, 0x4a, 3 << 10, 0);
	alc_update_coefex_idx(codec, 0x57, 0x04, 0x0007, 0x4); /* Hight power */
}

static void alc225_shutup(struct hda_codec *codec)
{
	struct alc_spec *spec = codec->spec;
	hda_nid_t hp_pin = alc_get_hp_pin(spec);
	bool hp1_pin_sense, hp2_pin_sense;

	if (!hp_pin)
		hp_pin = 0x21;
	/* 3k pull low control for Headset jack. */
	alc_update_coef_idx(codec, 0x4a, 0, 3 << 10);

	hp1_pin_sense = snd_hda_jack_detect(codec, hp_pin);
	hp2_pin_sense = snd_hda_jack_detect(codec, 0x16);

	if (hp1_pin_sense || hp2_pin_sense)
		msleep(2);

	if (hp1_pin_sense || spec->ultra_low_power)
		snd_hda_codec_write(codec, hp_pin, 0,
			    AC_VERB_SET_AMP_GAIN_MUTE, AMP_OUT_MUTE);
	if (hp2_pin_sense)
		snd_hda_codec_write(codec, 0x16, 0,
			    AC_VERB_SET_AMP_GAIN_MUTE, AMP_OUT_MUTE);

	if (hp1_pin_sense || hp2_pin_sense || spec->ultra_low_power)
		msleep(85);

	if (hp1_pin_sense || spec->ultra_low_power)
		snd_hda_codec_write(codec, hp_pin, 0,
			    AC_VERB_SET_PIN_WIDGET_CONTROL, 0x0);
	if (hp2_pin_sense)
		snd_hda_codec_write(codec, 0x16, 0,
			    AC_VERB_SET_PIN_WIDGET_CONTROL, 0x0);

	if (hp1_pin_sense || hp2_pin_sense || spec->ultra_low_power)
		msleep(100);

	alc_auto_setup_eapd(codec, false);
	alc_shutup_pins(codec);
	if (spec->ultra_low_power) {
		msleep(50);
		alc_update_coef_idx(codec, 0x08, 0x0f << 2, 0x0c << 2);
		alc_update_coef_idx(codec, 0x0e, 7<<6, 0);
		alc_update_coef_idx(codec, 0x33, 1<<11, 1<<11);
		alc_update_coef_idx(codec, 0x4a, 3<<4, 2<<4);
		msleep(30);
	}
}

static void alc_default_init(struct hda_codec *codec)
{
	struct alc_spec *spec = codec->spec;
	hda_nid_t hp_pin = alc_get_hp_pin(spec);
	bool hp_pin_sense;

	if (!hp_pin)
		return;

	msleep(30);

	hp_pin_sense = snd_hda_jack_detect(codec, hp_pin);

	if (hp_pin_sense)
		msleep(2);

	snd_hda_codec_write(codec, hp_pin, 0,
			    AC_VERB_SET_AMP_GAIN_MUTE, AMP_OUT_MUTE);

	if (hp_pin_sense)
		msleep(85);

	snd_hda_codec_write(codec, hp_pin, 0,
			    AC_VERB_SET_PIN_WIDGET_CONTROL, PIN_OUT);

	if (hp_pin_sense)
		msleep(100);
}

static void alc_default_shutup(struct hda_codec *codec)
{
	struct alc_spec *spec = codec->spec;
	hda_nid_t hp_pin = alc_get_hp_pin(spec);
	bool hp_pin_sense;

	if (!hp_pin) {
		alc269_shutup(codec);
		return;
	}

	hp_pin_sense = snd_hda_jack_detect(codec, hp_pin);

	if (hp_pin_sense)
		msleep(2);

	snd_hda_codec_write(codec, hp_pin, 0,
			    AC_VERB_SET_AMP_GAIN_MUTE, AMP_OUT_MUTE);

	if (hp_pin_sense)
		msleep(85);

	if (!spec->no_shutup_pins)
		snd_hda_codec_write(codec, hp_pin, 0,
				    AC_VERB_SET_PIN_WIDGET_CONTROL, 0x0);

	if (hp_pin_sense)
		msleep(100);

	alc_auto_setup_eapd(codec, false);
	alc_shutup_pins(codec);
}

static void alc294_hp_init(struct hda_codec *codec)
{
	struct alc_spec *spec = codec->spec;
	hda_nid_t hp_pin = alc_get_hp_pin(spec);
	int i, val;

	if (!hp_pin)
		return;

	snd_hda_codec_write(codec, hp_pin, 0,
			    AC_VERB_SET_AMP_GAIN_MUTE, AMP_OUT_MUTE);

	msleep(100);

	if (!spec->no_shutup_pins)
		snd_hda_codec_write(codec, hp_pin, 0,
				    AC_VERB_SET_PIN_WIDGET_CONTROL, 0x0);

	alc_update_coef_idx(codec, 0x6f, 0x000f, 0);/* Set HP depop to manual mode */
	alc_update_coefex_idx(codec, 0x58, 0x00, 0x8000, 0x8000); /* HP depop procedure start */

	/* Wait for depop procedure finish  */
	val = alc_read_coefex_idx(codec, 0x58, 0x01);
	for (i = 0; i < 20 && val & 0x0080; i++) {
		msleep(50);
		val = alc_read_coefex_idx(codec, 0x58, 0x01);
	}
	/* Set HP depop to auto mode */
	alc_update_coef_idx(codec, 0x6f, 0x000f, 0x000b);
	msleep(50);
}

static void alc294_init(struct hda_codec *codec)
{
	struct alc_spec *spec = codec->spec;

	/* required only at boot or S4 resume time */
	if (!spec->done_hp_init ||
	    codec->core.dev.power.power_state.event == PM_EVENT_RESTORE) {
		alc294_hp_init(codec);
		spec->done_hp_init = true;
	}
	alc_default_init(codec);
}

static void alc5505_coef_set(struct hda_codec *codec, unsigned int index_reg,
			     unsigned int val)
{
	snd_hda_codec_write(codec, 0x51, 0, AC_VERB_SET_COEF_INDEX, index_reg >> 1);
	snd_hda_codec_write(codec, 0x51, 0, AC_VERB_SET_PROC_COEF, val & 0xffff); /* LSB */
	snd_hda_codec_write(codec, 0x51, 0, AC_VERB_SET_PROC_COEF, val >> 16); /* MSB */
}

static int alc5505_coef_get(struct hda_codec *codec, unsigned int index_reg)
{
	unsigned int val;

	snd_hda_codec_write(codec, 0x51, 0, AC_VERB_SET_COEF_INDEX, index_reg >> 1);
	val = snd_hda_codec_read(codec, 0x51, 0, AC_VERB_GET_PROC_COEF, 0)
		& 0xffff;
	val |= snd_hda_codec_read(codec, 0x51, 0, AC_VERB_GET_PROC_COEF, 0)
		<< 16;
	return val;
}

static void alc5505_dsp_halt(struct hda_codec *codec)
{
	unsigned int val;

	alc5505_coef_set(codec, 0x3000, 0x000c); /* DSP CPU stop */
	alc5505_coef_set(codec, 0x880c, 0x0008); /* DDR enter self refresh */
	alc5505_coef_set(codec, 0x61c0, 0x11110080); /* Clock control for PLL and CPU */
	alc5505_coef_set(codec, 0x6230, 0xfc0d4011); /* Disable Input OP */
	alc5505_coef_set(codec, 0x61b4, 0x040a2b03); /* Stop PLL2 */
	alc5505_coef_set(codec, 0x61b0, 0x00005b17); /* Stop PLL1 */
	alc5505_coef_set(codec, 0x61b8, 0x04133303); /* Stop PLL3 */
	val = alc5505_coef_get(codec, 0x6220);
	alc5505_coef_set(codec, 0x6220, (val | 0x3000)); /* switch Ringbuffer clock to DBUS clock */
}

static void alc5505_dsp_back_from_halt(struct hda_codec *codec)
{
	alc5505_coef_set(codec, 0x61b8, 0x04133302);
	alc5505_coef_set(codec, 0x61b0, 0x00005b16);
	alc5505_coef_set(codec, 0x61b4, 0x040a2b02);
	alc5505_coef_set(codec, 0x6230, 0xf80d4011);
	alc5505_coef_set(codec, 0x6220, 0x2002010f);
	alc5505_coef_set(codec, 0x880c, 0x00000004);
}

static void alc5505_dsp_init(struct hda_codec *codec)
{
	unsigned int val;

	alc5505_dsp_halt(codec);
	alc5505_dsp_back_from_halt(codec);
	alc5505_coef_set(codec, 0x61b0, 0x5b14); /* PLL1 control */
	alc5505_coef_set(codec, 0x61b0, 0x5b16);
	alc5505_coef_set(codec, 0x61b4, 0x04132b00); /* PLL2 control */
	alc5505_coef_set(codec, 0x61b4, 0x04132b02);
	alc5505_coef_set(codec, 0x61b8, 0x041f3300); /* PLL3 control*/
	alc5505_coef_set(codec, 0x61b8, 0x041f3302);
	snd_hda_codec_write(codec, 0x51, 0, AC_VERB_SET_CODEC_RESET, 0); /* Function reset */
	alc5505_coef_set(codec, 0x61b8, 0x041b3302);
	alc5505_coef_set(codec, 0x61b8, 0x04173302);
	alc5505_coef_set(codec, 0x61b8, 0x04163302);
	alc5505_coef_set(codec, 0x8800, 0x348b328b); /* DRAM control */
	alc5505_coef_set(codec, 0x8808, 0x00020022); /* DRAM control */
	alc5505_coef_set(codec, 0x8818, 0x00000400); /* DRAM control */

	val = alc5505_coef_get(codec, 0x6200) >> 16; /* Read revision ID */
	if (val <= 3)
		alc5505_coef_set(codec, 0x6220, 0x2002010f); /* I/O PAD Configuration */
	else
		alc5505_coef_set(codec, 0x6220, 0x6002018f);

	alc5505_coef_set(codec, 0x61ac, 0x055525f0); /**/
	alc5505_coef_set(codec, 0x61c0, 0x12230080); /* Clock control */
	alc5505_coef_set(codec, 0x61b4, 0x040e2b02); /* PLL2 control */
	alc5505_coef_set(codec, 0x61bc, 0x010234f8); /* OSC Control */
	alc5505_coef_set(codec, 0x880c, 0x00000004); /* DRAM Function control */
	alc5505_coef_set(codec, 0x880c, 0x00000003);
	alc5505_coef_set(codec, 0x880c, 0x00000010);

#ifdef HALT_REALTEK_ALC5505
	alc5505_dsp_halt(codec);
#endif
}

#ifdef HALT_REALTEK_ALC5505
#define alc5505_dsp_suspend(codec)	/* NOP */
#define alc5505_dsp_resume(codec)	/* NOP */
#else
#define alc5505_dsp_suspend(codec)	alc5505_dsp_halt(codec)
#define alc5505_dsp_resume(codec)	alc5505_dsp_back_from_halt(codec)
#endif

#ifdef CONFIG_PM
static int alc269_suspend(struct hda_codec *codec)
{
	struct alc_spec *spec = codec->spec;

	if (spec->has_alc5505_dsp)
		alc5505_dsp_suspend(codec);
	return alc_suspend(codec);
}

static int alc269_resume(struct hda_codec *codec)
{
	struct alc_spec *spec = codec->spec;

	if (spec->codec_variant == ALC269_TYPE_ALC269VB)
		alc269vb_toggle_power_output(codec, 0);
	if (spec->codec_variant == ALC269_TYPE_ALC269VB &&
			(alc_get_coef0(codec) & 0x00ff) == 0x018) {
		msleep(150);
	}

	codec->patch_ops.init(codec);

	if (spec->codec_variant == ALC269_TYPE_ALC269VB)
		alc269vb_toggle_power_output(codec, 1);
	if (spec->codec_variant == ALC269_TYPE_ALC269VB &&
			(alc_get_coef0(codec) & 0x00ff) == 0x017) {
		msleep(200);
	}

	regcache_sync(codec->core.regmap);
	hda_call_check_power_status(codec, 0x01);

	/* on some machine, the BIOS will clear the codec gpio data when enter
	 * suspend, and won't restore the data after resume, so we restore it
	 * in the driver.
	 */
	if (spec->gpio_data)
		alc_write_gpio_data(codec);

	if (spec->has_alc5505_dsp)
		alc5505_dsp_resume(codec);

	return 0;
}
#endif /* CONFIG_PM */

static void alc269_fixup_pincfg_no_hp_to_lineout(struct hda_codec *codec,
						 const struct hda_fixup *fix, int action)
{
	struct alc_spec *spec = codec->spec;

	if (action == HDA_FIXUP_ACT_PRE_PROBE)
		spec->parse_flags = HDA_PINCFG_NO_HP_FIXUP;
}

static void alc269_fixup_pincfg_U7x7_headset_mic(struct hda_codec *codec,
						 const struct hda_fixup *fix,
						 int action)
{
	unsigned int cfg_headphone = snd_hda_codec_get_pincfg(codec, 0x21);
	unsigned int cfg_headset_mic = snd_hda_codec_get_pincfg(codec, 0x19);

	if (cfg_headphone && cfg_headset_mic == 0x411111f0)
		snd_hda_codec_set_pincfg(codec, 0x19,
			(cfg_headphone & ~AC_DEFCFG_DEVICE) |
			(AC_JACK_MIC_IN << AC_DEFCFG_DEVICE_SHIFT));
}

static void alc269_fixup_hweq(struct hda_codec *codec,
			       const struct hda_fixup *fix, int action)
{
	if (action == HDA_FIXUP_ACT_INIT)
		alc_update_coef_idx(codec, 0x1e, 0, 0x80);
}

static void alc269_fixup_headset_mic(struct hda_codec *codec,
				       const struct hda_fixup *fix, int action)
{
	struct alc_spec *spec = codec->spec;

	if (action == HDA_FIXUP_ACT_PRE_PROBE)
		spec->parse_flags |= HDA_PINCFG_HEADSET_MIC;
}

static void alc271_fixup_dmic(struct hda_codec *codec,
			      const struct hda_fixup *fix, int action)
{
	static const struct hda_verb verbs[] = {
		{0x20, AC_VERB_SET_COEF_INDEX, 0x0d},
		{0x20, AC_VERB_SET_PROC_COEF, 0x4000},
		{}
	};
	unsigned int cfg;

	if (strcmp(codec->core.chip_name, "ALC271X") &&
	    strcmp(codec->core.chip_name, "ALC269VB"))
		return;
	cfg = snd_hda_codec_get_pincfg(codec, 0x12);
	if (get_defcfg_connect(cfg) == AC_JACK_PORT_FIXED)
		snd_hda_sequence_write(codec, verbs);
}

static void alc269_fixup_pcm_44k(struct hda_codec *codec,
				 const struct hda_fixup *fix, int action)
{
	struct alc_spec *spec = codec->spec;

	if (action != HDA_FIXUP_ACT_PROBE)
		return;

	/* Due to a hardware problem on Lenovo Ideadpad, we need to
	 * fix the sample rate of analog I/O to 44.1kHz
	 */
	spec->gen.stream_analog_playback = &alc269_44k_pcm_analog_playback;
	spec->gen.stream_analog_capture = &alc269_44k_pcm_analog_capture;
}

static void alc269_fixup_stereo_dmic(struct hda_codec *codec,
				     const struct hda_fixup *fix, int action)
{
	/* The digital-mic unit sends PDM (differential signal) instead of
	 * the standard PCM, thus you can't record a valid mono stream as is.
	 * Below is a workaround specific to ALC269 to control the dmic
	 * signal source as mono.
	 */
	if (action == HDA_FIXUP_ACT_INIT)
		alc_update_coef_idx(codec, 0x07, 0, 0x80);
}

static void alc269_quanta_automute(struct hda_codec *codec)
{
	snd_hda_gen_update_outputs(codec);

	alc_write_coef_idx(codec, 0x0c, 0x680);
	alc_write_coef_idx(codec, 0x0c, 0x480);
}

static void alc269_fixup_quanta_mute(struct hda_codec *codec,
				     const struct hda_fixup *fix, int action)
{
	struct alc_spec *spec = codec->spec;
	if (action != HDA_FIXUP_ACT_PROBE)
		return;
	spec->gen.automute_hook = alc269_quanta_automute;
}

static void alc269_x101_hp_automute_hook(struct hda_codec *codec,
					 struct hda_jack_callback *jack)
{
	struct alc_spec *spec = codec->spec;
	int vref;
	msleep(200);
	snd_hda_gen_hp_automute(codec, jack);

	vref = spec->gen.hp_jack_present ? PIN_VREF80 : 0;
	msleep(100);
	snd_hda_codec_write(codec, 0x18, 0, AC_VERB_SET_PIN_WIDGET_CONTROL,
			    vref);
	msleep(500);
	snd_hda_codec_write(codec, 0x18, 0, AC_VERB_SET_PIN_WIDGET_CONTROL,
			    vref);
}

/*
 * Magic sequence to make Huawei Matebook X right speaker working (bko#197801)
 */
struct hda_alc298_mbxinit {
	unsigned char value_0x23;
	unsigned char value_0x25;
};

static void alc298_huawei_mbx_stereo_seq(struct hda_codec *codec,
					 const struct hda_alc298_mbxinit *initval,
					 bool first)
{
	snd_hda_codec_write(codec, 0x06, 0, AC_VERB_SET_DIGI_CONVERT_3, 0x0);
	alc_write_coef_idx(codec, 0x26, 0xb000);

	if (first)
		snd_hda_codec_write(codec, 0x21, 0, AC_VERB_GET_PIN_SENSE, 0x0);

	snd_hda_codec_write(codec, 0x6, 0, AC_VERB_SET_DIGI_CONVERT_3, 0x80);
	alc_write_coef_idx(codec, 0x26, 0xf000);
	alc_write_coef_idx(codec, 0x23, initval->value_0x23);

	if (initval->value_0x23 != 0x1e)
		alc_write_coef_idx(codec, 0x25, initval->value_0x25);

	snd_hda_codec_write(codec, 0x20, 0, AC_VERB_SET_COEF_INDEX, 0x26);
	snd_hda_codec_write(codec, 0x20, 0, AC_VERB_SET_PROC_COEF, 0xb010);
}

static void alc298_fixup_huawei_mbx_stereo(struct hda_codec *codec,
					   const struct hda_fixup *fix,
					   int action)
{
	/* Initialization magic */
	static const struct hda_alc298_mbxinit dac_init[] = {
		{0x0c, 0x00}, {0x0d, 0x00}, {0x0e, 0x00}, {0x0f, 0x00},
		{0x10, 0x00}, {0x1a, 0x40}, {0x1b, 0x82}, {0x1c, 0x00},
		{0x1d, 0x00}, {0x1e, 0x00}, {0x1f, 0x00},
		{0x20, 0xc2}, {0x21, 0xc8}, {0x22, 0x26}, {0x23, 0x24},
		{0x27, 0xff}, {0x28, 0xff}, {0x29, 0xff}, {0x2a, 0x8f},
		{0x2b, 0x02}, {0x2c, 0x48}, {0x2d, 0x34}, {0x2e, 0x00},
		{0x2f, 0x00},
		{0x30, 0x00}, {0x31, 0x00}, {0x32, 0x00}, {0x33, 0x00},
		{0x34, 0x00}, {0x35, 0x01}, {0x36, 0x93}, {0x37, 0x0c},
		{0x38, 0x00}, {0x39, 0x00}, {0x3a, 0xf8}, {0x38, 0x80},
		{}
	};
	const struct hda_alc298_mbxinit *seq;

	if (action != HDA_FIXUP_ACT_INIT)
		return;

	/* Start */
	snd_hda_codec_write(codec, 0x06, 0, AC_VERB_SET_DIGI_CONVERT_3, 0x00);
	snd_hda_codec_write(codec, 0x06, 0, AC_VERB_SET_DIGI_CONVERT_3, 0x80);
	alc_write_coef_idx(codec, 0x26, 0xf000);
	alc_write_coef_idx(codec, 0x22, 0x31);
	alc_write_coef_idx(codec, 0x23, 0x0b);
	alc_write_coef_idx(codec, 0x25, 0x00);
	snd_hda_codec_write(codec, 0x20, 0, AC_VERB_SET_COEF_INDEX, 0x26);
	snd_hda_codec_write(codec, 0x20, 0, AC_VERB_SET_PROC_COEF, 0xb010);

	for (seq = dac_init; seq->value_0x23; seq++)
		alc298_huawei_mbx_stereo_seq(codec, seq, seq == dac_init);
}

static void alc269_fixup_x101_headset_mic(struct hda_codec *codec,
				     const struct hda_fixup *fix, int action)
{
	struct alc_spec *spec = codec->spec;
	if (action == HDA_FIXUP_ACT_PRE_PROBE) {
		spec->parse_flags |= HDA_PINCFG_HEADSET_MIC;
		spec->gen.hp_automute_hook = alc269_x101_hp_automute_hook;
	}
}


/* update mute-LED according to the speaker mute state via mic VREF pin */
static void alc269_fixup_mic_mute_hook(void *private_data, int enabled)
{
	struct hda_codec *codec = private_data;
	struct alc_spec *spec = codec->spec;
	unsigned int pinval;

	if (spec->mute_led_polarity)
		enabled = !enabled;
	pinval = snd_hda_codec_get_pin_target(codec, spec->mute_led_nid);
	pinval &= ~AC_PINCTL_VREFEN;
	pinval |= enabled ? AC_PINCTL_VREF_HIZ : AC_PINCTL_VREF_80;
	if (spec->mute_led_nid) {
		/* temporarily power up/down for setting VREF */
		snd_hda_power_up_pm(codec);
		snd_hda_set_pin_ctl_cache(codec, spec->mute_led_nid, pinval);
		snd_hda_power_down_pm(codec);
	}
}

/* Make sure the led works even in runtime suspend */
static unsigned int led_power_filter(struct hda_codec *codec,
						  hda_nid_t nid,
						  unsigned int power_state)
{
	struct alc_spec *spec = codec->spec;

	if (power_state != AC_PWRST_D3 || nid == 0 ||
	    (nid != spec->mute_led_nid && nid != spec->cap_mute_led_nid))
		return power_state;

	/* Set pin ctl again, it might have just been set to 0 */
	snd_hda_set_pin_ctl(codec, nid,
			    snd_hda_codec_get_pin_target(codec, nid));

	return snd_hda_gen_path_power_filter(codec, nid, power_state);
}

static void alc269_fixup_hp_mute_led(struct hda_codec *codec,
				     const struct hda_fixup *fix, int action)
{
	struct alc_spec *spec = codec->spec;
	const struct dmi_device *dev = NULL;

	if (action != HDA_FIXUP_ACT_PRE_PROBE)
		return;

	while ((dev = dmi_find_device(DMI_DEV_TYPE_OEM_STRING, NULL, dev))) {
		int pol, pin;
		if (sscanf(dev->name, "HP_Mute_LED_%d_%x", &pol, &pin) != 2)
			continue;
		if (pin < 0x0a || pin >= 0x10)
			break;
		spec->mute_led_polarity = pol;
		spec->mute_led_nid = pin - 0x0a + 0x18;
		spec->gen.vmaster_mute.hook = alc269_fixup_mic_mute_hook;
		spec->gen.vmaster_mute_enum = 1;
		codec->power_filter = led_power_filter;
		codec_dbg(codec,
			  "Detected mute LED for %x:%d\n", spec->mute_led_nid,
			   spec->mute_led_polarity);
		break;
	}
}

static void alc269_fixup_hp_mute_led_micx(struct hda_codec *codec,
					  const struct hda_fixup *fix,
					  int action, hda_nid_t pin)
{
	struct alc_spec *spec = codec->spec;

	if (action == HDA_FIXUP_ACT_PRE_PROBE) {
		spec->mute_led_polarity = 0;
		spec->mute_led_nid = pin;
		spec->gen.vmaster_mute.hook = alc269_fixup_mic_mute_hook;
		spec->gen.vmaster_mute_enum = 1;
		codec->power_filter = led_power_filter;
	}
}

static void alc269_fixup_hp_mute_led_mic1(struct hda_codec *codec,
				const struct hda_fixup *fix, int action)
{
	alc269_fixup_hp_mute_led_micx(codec, fix, action, 0x18);
}

static void alc269_fixup_hp_mute_led_mic2(struct hda_codec *codec,
				const struct hda_fixup *fix, int action)
{
	alc269_fixup_hp_mute_led_micx(codec, fix, action, 0x19);
}

static void alc269_fixup_hp_mute_led_mic3(struct hda_codec *codec,
				const struct hda_fixup *fix, int action)
{
	alc269_fixup_hp_mute_led_micx(codec, fix, action, 0x1b);
}

/* update LED status via GPIO */
static void alc_update_gpio_led(struct hda_codec *codec, unsigned int mask,
				bool enabled)
{
	struct alc_spec *spec = codec->spec;

	if (spec->mute_led_polarity)
		enabled = !enabled;
	alc_update_gpio_data(codec, mask, !enabled); /* muted -> LED on */
}

/* turn on/off mute LED via GPIO per vmaster hook */
static void alc_fixup_gpio_mute_hook(void *private_data, int enabled)
{
	struct hda_codec *codec = private_data;
	struct alc_spec *spec = codec->spec;

	alc_update_gpio_led(codec, spec->gpio_mute_led_mask, enabled);
}

/* turn on/off mic-mute LED via GPIO per capture hook */
static void alc_gpio_micmute_update(struct hda_codec *codec)
{
	struct alc_spec *spec = codec->spec;

	alc_update_gpio_led(codec, spec->gpio_mic_led_mask,
			    spec->gen.micmute_led.led_value);
}

/* setup mute and mic-mute GPIO bits, add hooks appropriately */
static void alc_fixup_hp_gpio_led(struct hda_codec *codec,
				  int action,
				  unsigned int mute_mask,
				  unsigned int micmute_mask)
{
	struct alc_spec *spec = codec->spec;

	alc_fixup_gpio(codec, action, mute_mask | micmute_mask);

	if (action != HDA_FIXUP_ACT_PRE_PROBE)
		return;
	if (mute_mask) {
		spec->gpio_mute_led_mask = mute_mask;
		spec->gen.vmaster_mute.hook = alc_fixup_gpio_mute_hook;
	}
	if (micmute_mask) {
		spec->gpio_mic_led_mask = micmute_mask;
		snd_hda_gen_add_micmute_led(codec, alc_gpio_micmute_update);
	}
}

static void alc269_fixup_hp_gpio_led(struct hda_codec *codec,
				const struct hda_fixup *fix, int action)
{
	alc_fixup_hp_gpio_led(codec, action, 0x08, 0x10);
}

static void alc286_fixup_hp_gpio_led(struct hda_codec *codec,
				const struct hda_fixup *fix, int action)
{
	alc_fixup_hp_gpio_led(codec, action, 0x02, 0x20);
}

/* turn on/off mic-mute LED per capture hook */
static void alc_cap_micmute_update(struct hda_codec *codec)
{
	struct alc_spec *spec = codec->spec;
	unsigned int pinval;

	if (!spec->cap_mute_led_nid)
		return;
	pinval = snd_hda_codec_get_pin_target(codec, spec->cap_mute_led_nid);
	pinval &= ~AC_PINCTL_VREFEN;
	if (spec->gen.micmute_led.led_value)
		pinval |= AC_PINCTL_VREF_80;
	else
		pinval |= AC_PINCTL_VREF_HIZ;
	snd_hda_set_pin_ctl_cache(codec, spec->cap_mute_led_nid, pinval);
}

static void alc269_fixup_hp_gpio_mic1_led(struct hda_codec *codec,
				const struct hda_fixup *fix, int action)
{
	struct alc_spec *spec = codec->spec;

	alc_fixup_hp_gpio_led(codec, action, 0x08, 0);
	if (action == HDA_FIXUP_ACT_PRE_PROBE) {
		/* Like hp_gpio_mic1_led, but also needs GPIO4 low to
		 * enable headphone amp
		 */
		spec->gpio_mask |= 0x10;
		spec->gpio_dir |= 0x10;
		spec->cap_mute_led_nid = 0x18;
		snd_hda_gen_add_micmute_led(codec, alc_cap_micmute_update);
		codec->power_filter = led_power_filter;
	}
}

static void alc280_fixup_hp_gpio4(struct hda_codec *codec,
				   const struct hda_fixup *fix, int action)
{
	struct alc_spec *spec = codec->spec;

	alc_fixup_hp_gpio_led(codec, action, 0x08, 0);
	if (action == HDA_FIXUP_ACT_PRE_PROBE) {
		spec->cap_mute_led_nid = 0x18;
		snd_hda_gen_add_micmute_led(codec, alc_cap_micmute_update);
		codec->power_filter = led_power_filter;
	}
}

#if IS_REACHABLE(CONFIG_INPUT)
static void gpio2_mic_hotkey_event(struct hda_codec *codec,
				   struct hda_jack_callback *event)
{
	struct alc_spec *spec = codec->spec;

	/* GPIO2 just toggles on a keypress/keyrelease cycle. Therefore
	   send both key on and key off event for every interrupt. */
	input_report_key(spec->kb_dev, spec->alc_mute_keycode_map[ALC_KEY_MICMUTE_INDEX], 1);
	input_sync(spec->kb_dev);
	input_report_key(spec->kb_dev, spec->alc_mute_keycode_map[ALC_KEY_MICMUTE_INDEX], 0);
	input_sync(spec->kb_dev);
}

static int alc_register_micmute_input_device(struct hda_codec *codec)
{
	struct alc_spec *spec = codec->spec;
	int i;

	spec->kb_dev = input_allocate_device();
	if (!spec->kb_dev) {
		codec_err(codec, "Out of memory (input_allocate_device)\n");
		return -ENOMEM;
	}

	spec->alc_mute_keycode_map[ALC_KEY_MICMUTE_INDEX] = KEY_MICMUTE;

	spec->kb_dev->name = "Microphone Mute Button";
	spec->kb_dev->evbit[0] = BIT_MASK(EV_KEY);
	spec->kb_dev->keycodesize = sizeof(spec->alc_mute_keycode_map[0]);
	spec->kb_dev->keycodemax = ARRAY_SIZE(spec->alc_mute_keycode_map);
	spec->kb_dev->keycode = spec->alc_mute_keycode_map;
	for (i = 0; i < ARRAY_SIZE(spec->alc_mute_keycode_map); i++)
		set_bit(spec->alc_mute_keycode_map[i], spec->kb_dev->keybit);

	if (input_register_device(spec->kb_dev)) {
		codec_err(codec, "input_register_device failed\n");
		input_free_device(spec->kb_dev);
		spec->kb_dev = NULL;
		return -ENOMEM;
	}

	return 0;
}

/* GPIO1 = set according to SKU external amp
 * GPIO2 = mic mute hotkey
 * GPIO3 = mute LED
 * GPIO4 = mic mute LED
 */
static void alc280_fixup_hp_gpio2_mic_hotkey(struct hda_codec *codec,
					     const struct hda_fixup *fix, int action)
{
	struct alc_spec *spec = codec->spec;

	alc_fixup_hp_gpio_led(codec, action, 0x08, 0x10);
	if (action == HDA_FIXUP_ACT_PRE_PROBE) {
		spec->init_amp = ALC_INIT_DEFAULT;
		if (alc_register_micmute_input_device(codec) != 0)
			return;

		spec->gpio_mask |= 0x06;
		spec->gpio_dir |= 0x02;
		spec->gpio_data |= 0x02;
		snd_hda_codec_write_cache(codec, codec->core.afg, 0,
					  AC_VERB_SET_GPIO_UNSOLICITED_RSP_MASK, 0x04);
		snd_hda_jack_detect_enable_callback(codec, codec->core.afg,
						    gpio2_mic_hotkey_event);
		return;
	}

	if (!spec->kb_dev)
		return;

	switch (action) {
	case HDA_FIXUP_ACT_FREE:
		input_unregister_device(spec->kb_dev);
		spec->kb_dev = NULL;
	}
}

/* Line2 = mic mute hotkey
 * GPIO2 = mic mute LED
 */
static void alc233_fixup_lenovo_line2_mic_hotkey(struct hda_codec *codec,
					     const struct hda_fixup *fix, int action)
{
	struct alc_spec *spec = codec->spec;

	alc_fixup_hp_gpio_led(codec, action, 0, 0x04);
	if (action == HDA_FIXUP_ACT_PRE_PROBE) {
		spec->init_amp = ALC_INIT_DEFAULT;
		if (alc_register_micmute_input_device(codec) != 0)
			return;

		snd_hda_jack_detect_enable_callback(codec, 0x1b,
						    gpio2_mic_hotkey_event);
		return;
	}

	if (!spec->kb_dev)
		return;

	switch (action) {
	case HDA_FIXUP_ACT_FREE:
		input_unregister_device(spec->kb_dev);
		spec->kb_dev = NULL;
	}
}
#else /* INPUT */
#define alc280_fixup_hp_gpio2_mic_hotkey	NULL
#define alc233_fixup_lenovo_line2_mic_hotkey	NULL
#endif /* INPUT */

static void alc269_fixup_hp_line1_mic1_led(struct hda_codec *codec,
				const struct hda_fixup *fix, int action)
{
	struct alc_spec *spec = codec->spec;

	alc269_fixup_hp_mute_led_micx(codec, fix, action, 0x1a);
	if (action == HDA_FIXUP_ACT_PRE_PROBE) {
		spec->cap_mute_led_nid = 0x18;
		snd_hda_gen_add_micmute_led(codec, alc_cap_micmute_update);
	}
}

static struct coef_fw alc225_pre_hsmode[] = {
	UPDATE_COEF(0x4a, 1<<8, 0),
	UPDATE_COEFEX(0x57, 0x05, 1<<14, 0),
	UPDATE_COEF(0x63, 3<<14, 3<<14),
	UPDATE_COEF(0x4a, 3<<4, 2<<4),
	UPDATE_COEF(0x4a, 3<<10, 3<<10),
	UPDATE_COEF(0x45, 0x3f<<10, 0x34<<10),
	UPDATE_COEF(0x4a, 3<<10, 0),
	{}
};

static void alc_headset_mode_unplugged(struct hda_codec *codec)
{
	static struct coef_fw coef0255[] = {
		WRITE_COEF(0x1b, 0x0c0b), /* LDO and MISC control */
		WRITE_COEF(0x45, 0xd089), /* UAJ function set to menual mode */
		UPDATE_COEFEX(0x57, 0x05, 1<<14, 0), /* Direct Drive HP Amp control(Set to verb control)*/
		WRITE_COEF(0x06, 0x6104), /* Set MIC2 Vref gate with HP */
		WRITE_COEFEX(0x57, 0x03, 0x8aa6), /* Direct Drive HP Amp control */
		{}
	};
	static struct coef_fw coef0256[] = {
		WRITE_COEF(0x1b, 0x0c4b), /* LDO and MISC control */
		WRITE_COEF(0x45, 0xd089), /* UAJ function set to menual mode */
		WRITE_COEF(0x06, 0x6104), /* Set MIC2 Vref gate with HP */
		WRITE_COEFEX(0x57, 0x03, 0x09a3), /* Direct Drive HP Amp control */
		UPDATE_COEFEX(0x57, 0x05, 1<<14, 0), /* Direct Drive HP Amp control(Set to verb control)*/
		{}
	};
	static struct coef_fw coef0233[] = {
		WRITE_COEF(0x1b, 0x0c0b),
		WRITE_COEF(0x45, 0xc429),
		UPDATE_COEF(0x35, 0x4000, 0),
		WRITE_COEF(0x06, 0x2104),
		WRITE_COEF(0x1a, 0x0001),
		WRITE_COEF(0x26, 0x0004),
		WRITE_COEF(0x32, 0x42a3),
		{}
	};
	static struct coef_fw coef0288[] = {
		UPDATE_COEF(0x4f, 0xfcc0, 0xc400),
		UPDATE_COEF(0x50, 0x2000, 0x2000),
		UPDATE_COEF(0x56, 0x0006, 0x0006),
		UPDATE_COEF(0x66, 0x0008, 0),
		UPDATE_COEF(0x67, 0x2000, 0),
		{}
	};
	static struct coef_fw coef0298[] = {
		UPDATE_COEF(0x19, 0x1300, 0x0300),
		{}
	};
	static struct coef_fw coef0292[] = {
		WRITE_COEF(0x76, 0x000e),
		WRITE_COEF(0x6c, 0x2400),
		WRITE_COEF(0x18, 0x7308),
		WRITE_COEF(0x6b, 0xc429),
		{}
	};
	static struct coef_fw coef0293[] = {
		UPDATE_COEF(0x10, 7<<8, 6<<8), /* SET Line1 JD to 0 */
		UPDATE_COEFEX(0x57, 0x05, 1<<15|1<<13, 0x0), /* SET charge pump by verb */
		UPDATE_COEFEX(0x57, 0x03, 1<<10, 1<<10), /* SET EN_OSW to 1 */
		UPDATE_COEF(0x1a, 1<<3, 1<<3), /* Combo JD gating with LINE1-VREFO */
		WRITE_COEF(0x45, 0xc429), /* Set to TRS type */
		UPDATE_COEF(0x4a, 0x000f, 0x000e), /* Combo Jack auto detect */
		{}
	};
	static struct coef_fw coef0668[] = {
		WRITE_COEF(0x15, 0x0d40),
		WRITE_COEF(0xb7, 0x802b),
		{}
	};
	static struct coef_fw coef0225[] = {
		UPDATE_COEF(0x63, 3<<14, 0),
		{}
	};
	static struct coef_fw coef0274[] = {
		UPDATE_COEF(0x4a, 0x0100, 0),
		UPDATE_COEFEX(0x57, 0x05, 0x4000, 0),
		UPDATE_COEF(0x6b, 0xf000, 0x5000),
		UPDATE_COEF(0x4a, 0x0010, 0),
		UPDATE_COEF(0x4a, 0x0c00, 0x0c00),
		WRITE_COEF(0x45, 0x5289),
		UPDATE_COEF(0x4a, 0x0c00, 0),
		{}
	};

	switch (codec->core.vendor_id) {
	case 0x10ec0255:
		alc_process_coef_fw(codec, coef0255);
		break;
	case 0x10ec0236:
	case 0x10ec0256:
		alc_process_coef_fw(codec, coef0256);
		break;
	case 0x10ec0234:
	case 0x10ec0274:
	case 0x10ec0294:
		alc_process_coef_fw(codec, coef0274);
		break;
	case 0x10ec0233:
	case 0x10ec0283:
		alc_process_coef_fw(codec, coef0233);
		break;
	case 0x10ec0286:
	case 0x10ec0288:
		alc_process_coef_fw(codec, coef0288);
		break;
	case 0x10ec0298:
		alc_process_coef_fw(codec, coef0298);
		alc_process_coef_fw(codec, coef0288);
		break;
	case 0x10ec0292:
		alc_process_coef_fw(codec, coef0292);
		break;
	case 0x10ec0293:
		alc_process_coef_fw(codec, coef0293);
		break;
	case 0x10ec0668:
		alc_process_coef_fw(codec, coef0668);
		break;
	case 0x10ec0215:
	case 0x10ec0225:
	case 0x10ec0285:
	case 0x10ec0295:
	case 0x10ec0289:
	case 0x10ec0299:
		alc_process_coef_fw(codec, alc225_pre_hsmode);
		alc_process_coef_fw(codec, coef0225);
		break;
	case 0x10ec0867:
		alc_update_coefex_idx(codec, 0x57, 0x5, 1<<14, 0);
		break;
	}
	codec_dbg(codec, "Headset jack set to unplugged mode.\n");
}


static void alc_headset_mode_mic_in(struct hda_codec *codec, hda_nid_t hp_pin,
				    hda_nid_t mic_pin)
{
	static struct coef_fw coef0255[] = {
		WRITE_COEFEX(0x57, 0x03, 0x8aa6),
		WRITE_COEF(0x06, 0x6100), /* Set MIC2 Vref gate to normal */
		{}
	};
	static struct coef_fw coef0256[] = {
		UPDATE_COEFEX(0x57, 0x05, 1<<14, 1<<14), /* Direct Drive HP Amp control(Set to verb control)*/
		WRITE_COEFEX(0x57, 0x03, 0x09a3),
		WRITE_COEF(0x06, 0x6100), /* Set MIC2 Vref gate to normal */
		{}
	};
	static struct coef_fw coef0233[] = {
		UPDATE_COEF(0x35, 0, 1<<14),
		WRITE_COEF(0x06, 0x2100),
		WRITE_COEF(0x1a, 0x0021),
		WRITE_COEF(0x26, 0x008c),
		{}
	};
	static struct coef_fw coef0288[] = {
		UPDATE_COEF(0x4f, 0x00c0, 0),
		UPDATE_COEF(0x50, 0x2000, 0),
		UPDATE_COEF(0x56, 0x0006, 0),
		UPDATE_COEF(0x4f, 0xfcc0, 0xc400),
		UPDATE_COEF(0x66, 0x0008, 0x0008),
		UPDATE_COEF(0x67, 0x2000, 0x2000),
		{}
	};
	static struct coef_fw coef0292[] = {
		WRITE_COEF(0x19, 0xa208),
		WRITE_COEF(0x2e, 0xacf0),
		{}
	};
	static struct coef_fw coef0293[] = {
		UPDATE_COEFEX(0x57, 0x05, 0, 1<<15|1<<13), /* SET charge pump by verb */
		UPDATE_COEFEX(0x57, 0x03, 1<<10, 0), /* SET EN_OSW to 0 */
		UPDATE_COEF(0x1a, 1<<3, 0), /* Combo JD gating without LINE1-VREFO */
		{}
	};
	static struct coef_fw coef0688[] = {
		WRITE_COEF(0xb7, 0x802b),
		WRITE_COEF(0xb5, 0x1040),
		UPDATE_COEF(0xc3, 0, 1<<12),
		{}
	};
	static struct coef_fw coef0225[] = {
		UPDATE_COEFEX(0x57, 0x05, 1<<14, 1<<14),
		UPDATE_COEF(0x4a, 3<<4, 2<<4),
		UPDATE_COEF(0x63, 3<<14, 0),
		{}
	};
	static struct coef_fw coef0274[] = {
		UPDATE_COEFEX(0x57, 0x05, 0x4000, 0x4000),
		UPDATE_COEF(0x4a, 0x0010, 0),
		UPDATE_COEF(0x6b, 0xf000, 0),
		{}
	};

	switch (codec->core.vendor_id) {
	case 0x10ec0255:
		alc_write_coef_idx(codec, 0x45, 0xc489);
		snd_hda_set_pin_ctl_cache(codec, hp_pin, 0);
		alc_process_coef_fw(codec, coef0255);
		snd_hda_set_pin_ctl_cache(codec, mic_pin, PIN_VREF50);
		break;
	case 0x10ec0236:
	case 0x10ec0256:
		alc_write_coef_idx(codec, 0x45, 0xc489);
		snd_hda_set_pin_ctl_cache(codec, hp_pin, 0);
		alc_process_coef_fw(codec, coef0256);
		snd_hda_set_pin_ctl_cache(codec, mic_pin, PIN_VREF50);
		break;
	case 0x10ec0234:
	case 0x10ec0274:
	case 0x10ec0294:
		alc_write_coef_idx(codec, 0x45, 0x4689);
		snd_hda_set_pin_ctl_cache(codec, hp_pin, 0);
		alc_process_coef_fw(codec, coef0274);
		snd_hda_set_pin_ctl_cache(codec, mic_pin, PIN_VREF50);
		break;
	case 0x10ec0233:
	case 0x10ec0283:
		alc_write_coef_idx(codec, 0x45, 0xc429);
		snd_hda_set_pin_ctl_cache(codec, hp_pin, 0);
		alc_process_coef_fw(codec, coef0233);
		snd_hda_set_pin_ctl_cache(codec, mic_pin, PIN_VREF50);
		break;
	case 0x10ec0286:
	case 0x10ec0288:
	case 0x10ec0298:
		snd_hda_set_pin_ctl_cache(codec, hp_pin, 0);
		alc_process_coef_fw(codec, coef0288);
		snd_hda_set_pin_ctl_cache(codec, mic_pin, PIN_VREF50);
		break;
	case 0x10ec0292:
		snd_hda_set_pin_ctl_cache(codec, hp_pin, 0);
		alc_process_coef_fw(codec, coef0292);
		break;
	case 0x10ec0293:
		/* Set to TRS mode */
		alc_write_coef_idx(codec, 0x45, 0xc429);
		snd_hda_set_pin_ctl_cache(codec, hp_pin, 0);
		alc_process_coef_fw(codec, coef0293);
		snd_hda_set_pin_ctl_cache(codec, mic_pin, PIN_VREF50);
		break;
	case 0x10ec0867:
		alc_update_coefex_idx(codec, 0x57, 0x5, 0, 1<<14);
		/* fallthru */
	case 0x10ec0221:
	case 0x10ec0662:
		snd_hda_set_pin_ctl_cache(codec, hp_pin, 0);
		snd_hda_set_pin_ctl_cache(codec, mic_pin, PIN_VREF50);
		break;
	case 0x10ec0668:
		alc_write_coef_idx(codec, 0x11, 0x0001);
		snd_hda_set_pin_ctl_cache(codec, hp_pin, 0);
		alc_process_coef_fw(codec, coef0688);
		snd_hda_set_pin_ctl_cache(codec, mic_pin, PIN_VREF50);
		break;
	case 0x10ec0215:
	case 0x10ec0225:
	case 0x10ec0285:
	case 0x10ec0295:
	case 0x10ec0289:
	case 0x10ec0299:
		alc_process_coef_fw(codec, alc225_pre_hsmode);
		alc_update_coef_idx(codec, 0x45, 0x3f<<10, 0x31<<10);
		snd_hda_set_pin_ctl_cache(codec, hp_pin, 0);
		alc_process_coef_fw(codec, coef0225);
		snd_hda_set_pin_ctl_cache(codec, mic_pin, PIN_VREF50);
		break;
	}
	codec_dbg(codec, "Headset jack set to mic-in mode.\n");
}

static void alc_headset_mode_default(struct hda_codec *codec)
{
	static struct coef_fw coef0225[] = {
		UPDATE_COEF(0x45, 0x3f<<10, 0x30<<10),
		UPDATE_COEF(0x45, 0x3f<<10, 0x31<<10),
		UPDATE_COEF(0x49, 3<<8, 0<<8),
		UPDATE_COEF(0x4a, 3<<4, 3<<4),
		UPDATE_COEF(0x63, 3<<14, 0),
		UPDATE_COEF(0x67, 0xf000, 0x3000),
		{}
	};
	static struct coef_fw coef0255[] = {
		WRITE_COEF(0x45, 0xc089),
		WRITE_COEF(0x45, 0xc489),
		WRITE_COEFEX(0x57, 0x03, 0x8ea6),
		WRITE_COEF(0x49, 0x0049),
		{}
	};
	static struct coef_fw coef0256[] = {
		WRITE_COEF(0x45, 0xc489),
		WRITE_COEFEX(0x57, 0x03, 0x0da3),
		WRITE_COEF(0x49, 0x0049),
		UPDATE_COEFEX(0x57, 0x05, 1<<14, 0), /* Direct Drive HP Amp control(Set to verb control)*/
		WRITE_COEF(0x06, 0x6100),
		{}
	};
	static struct coef_fw coef0233[] = {
		WRITE_COEF(0x06, 0x2100),
		WRITE_COEF(0x32, 0x4ea3),
		{}
	};
	static struct coef_fw coef0288[] = {
		UPDATE_COEF(0x4f, 0xfcc0, 0xc400), /* Set to TRS type */
		UPDATE_COEF(0x50, 0x2000, 0x2000),
		UPDATE_COEF(0x56, 0x0006, 0x0006),
		UPDATE_COEF(0x66, 0x0008, 0),
		UPDATE_COEF(0x67, 0x2000, 0),
		{}
	};
	static struct coef_fw coef0292[] = {
		WRITE_COEF(0x76, 0x000e),
		WRITE_COEF(0x6c, 0x2400),
		WRITE_COEF(0x6b, 0xc429),
		WRITE_COEF(0x18, 0x7308),
		{}
	};
	static struct coef_fw coef0293[] = {
		UPDATE_COEF(0x4a, 0x000f, 0x000e), /* Combo Jack auto detect */
		WRITE_COEF(0x45, 0xC429), /* Set to TRS type */
		UPDATE_COEF(0x1a, 1<<3, 0), /* Combo JD gating without LINE1-VREFO */
		{}
	};
	static struct coef_fw coef0688[] = {
		WRITE_COEF(0x11, 0x0041),
		WRITE_COEF(0x15, 0x0d40),
		WRITE_COEF(0xb7, 0x802b),
		{}
	};
	static struct coef_fw coef0274[] = {
		WRITE_COEF(0x45, 0x4289),
		UPDATE_COEF(0x4a, 0x0010, 0x0010),
		UPDATE_COEF(0x6b, 0x0f00, 0),
		UPDATE_COEF(0x49, 0x0300, 0x0300),
		{}
	};

	switch (codec->core.vendor_id) {
	case 0x10ec0215:
	case 0x10ec0225:
	case 0x10ec0285:
	case 0x10ec0295:
	case 0x10ec0289:
	case 0x10ec0299:
		alc_process_coef_fw(codec, alc225_pre_hsmode);
		alc_process_coef_fw(codec, coef0225);
		break;
	case 0x10ec0255:
		alc_process_coef_fw(codec, coef0255);
		break;
	case 0x10ec0236:
	case 0x10ec0256:
		alc_write_coef_idx(codec, 0x1b, 0x0e4b);
		alc_write_coef_idx(codec, 0x45, 0xc089);
		msleep(50);
		alc_process_coef_fw(codec, coef0256);
		break;
	case 0x10ec0234:
	case 0x10ec0274:
	case 0x10ec0294:
		alc_process_coef_fw(codec, coef0274);
		break;
	case 0x10ec0233:
	case 0x10ec0283:
		alc_process_coef_fw(codec, coef0233);
		break;
	case 0x10ec0286:
	case 0x10ec0288:
	case 0x10ec0298:
		alc_process_coef_fw(codec, coef0288);
		break;
	case 0x10ec0292:
		alc_process_coef_fw(codec, coef0292);
		break;
	case 0x10ec0293:
		alc_process_coef_fw(codec, coef0293);
		break;
	case 0x10ec0668:
		alc_process_coef_fw(codec, coef0688);
		break;
	case 0x10ec0867:
		alc_update_coefex_idx(codec, 0x57, 0x5, 1<<14, 0);
		break;
	}
	codec_dbg(codec, "Headset jack set to headphone (default) mode.\n");
}

/* Iphone type */
static void alc_headset_mode_ctia(struct hda_codec *codec)
{
	int val;

	static struct coef_fw coef0255[] = {
		WRITE_COEF(0x45, 0xd489), /* Set to CTIA type */
		WRITE_COEF(0x1b, 0x0c2b),
		WRITE_COEFEX(0x57, 0x03, 0x8ea6),
		{}
	};
	static struct coef_fw coef0256[] = {
		WRITE_COEF(0x45, 0xd489), /* Set to CTIA type */
		WRITE_COEF(0x1b, 0x0e6b),
		{}
	};
	static struct coef_fw coef0233[] = {
		WRITE_COEF(0x45, 0xd429),
		WRITE_COEF(0x1b, 0x0c2b),
		WRITE_COEF(0x32, 0x4ea3),
		{}
	};
	static struct coef_fw coef0288[] = {
		UPDATE_COEF(0x50, 0x2000, 0x2000),
		UPDATE_COEF(0x56, 0x0006, 0x0006),
		UPDATE_COEF(0x66, 0x0008, 0),
		UPDATE_COEF(0x67, 0x2000, 0),
		{}
	};
	static struct coef_fw coef0292[] = {
		WRITE_COEF(0x6b, 0xd429),
		WRITE_COEF(0x76, 0x0008),
		WRITE_COEF(0x18, 0x7388),
		{}
	};
	static struct coef_fw coef0293[] = {
		WRITE_COEF(0x45, 0xd429), /* Set to ctia type */
		UPDATE_COEF(0x10, 7<<8, 7<<8), /* SET Line1 JD to 1 */
		{}
	};
	static struct coef_fw coef0688[] = {
		WRITE_COEF(0x11, 0x0001),
		WRITE_COEF(0x15, 0x0d60),
		WRITE_COEF(0xc3, 0x0000),
		{}
	};
	static struct coef_fw coef0225_1[] = {
		UPDATE_COEF(0x45, 0x3f<<10, 0x35<<10),
		UPDATE_COEF(0x63, 3<<14, 2<<14),
		{}
	};
	static struct coef_fw coef0225_2[] = {
		UPDATE_COEF(0x45, 0x3f<<10, 0x35<<10),
		UPDATE_COEF(0x63, 3<<14, 1<<14),
		{}
	};

	switch (codec->core.vendor_id) {
	case 0x10ec0255:
		alc_process_coef_fw(codec, coef0255);
		break;
	case 0x10ec0236:
	case 0x10ec0256:
		alc_process_coef_fw(codec, coef0256);
		break;
	case 0x10ec0234:
	case 0x10ec0274:
	case 0x10ec0294:
		alc_write_coef_idx(codec, 0x45, 0xd689);
		break;
	case 0x10ec0233:
	case 0x10ec0283:
		alc_process_coef_fw(codec, coef0233);
		break;
	case 0x10ec0298:
		val = alc_read_coef_idx(codec, 0x50);
		if (val & (1 << 12)) {
			alc_update_coef_idx(codec, 0x8e, 0x0070, 0x0020);
			alc_update_coef_idx(codec, 0x4f, 0xfcc0, 0xd400);
			msleep(300);
		} else {
			alc_update_coef_idx(codec, 0x8e, 0x0070, 0x0010);
			alc_update_coef_idx(codec, 0x4f, 0xfcc0, 0xd400);
			msleep(300);
		}
		break;
	case 0x10ec0286:
	case 0x10ec0288:
		alc_update_coef_idx(codec, 0x4f, 0xfcc0, 0xd400);
		msleep(300);
		alc_process_coef_fw(codec, coef0288);
		break;
	case 0x10ec0292:
		alc_process_coef_fw(codec, coef0292);
		break;
	case 0x10ec0293:
		alc_process_coef_fw(codec, coef0293);
		break;
	case 0x10ec0668:
		alc_process_coef_fw(codec, coef0688);
		break;
	case 0x10ec0215:
	case 0x10ec0225:
	case 0x10ec0285:
	case 0x10ec0295:
	case 0x10ec0289:
	case 0x10ec0299:
		val = alc_read_coef_idx(codec, 0x45);
		if (val & (1 << 9))
			alc_process_coef_fw(codec, coef0225_2);
		else
			alc_process_coef_fw(codec, coef0225_1);
		break;
	case 0x10ec0867:
		alc_update_coefex_idx(codec, 0x57, 0x5, 1<<14, 0);
		break;
	}
	codec_dbg(codec, "Headset jack set to iPhone-style headset mode.\n");
}

/* Nokia type */
static void alc_headset_mode_omtp(struct hda_codec *codec)
{
	static struct coef_fw coef0255[] = {
		WRITE_COEF(0x45, 0xe489), /* Set to OMTP Type */
		WRITE_COEF(0x1b, 0x0c2b),
		WRITE_COEFEX(0x57, 0x03, 0x8ea6),
		{}
	};
	static struct coef_fw coef0256[] = {
		WRITE_COEF(0x45, 0xe489), /* Set to OMTP Type */
		WRITE_COEF(0x1b, 0x0e6b),
		{}
	};
	static struct coef_fw coef0233[] = {
		WRITE_COEF(0x45, 0xe429),
		WRITE_COEF(0x1b, 0x0c2b),
		WRITE_COEF(0x32, 0x4ea3),
		{}
	};
	static struct coef_fw coef0288[] = {
		UPDATE_COEF(0x50, 0x2000, 0x2000),
		UPDATE_COEF(0x56, 0x0006, 0x0006),
		UPDATE_COEF(0x66, 0x0008, 0),
		UPDATE_COEF(0x67, 0x2000, 0),
		{}
	};
	static struct coef_fw coef0292[] = {
		WRITE_COEF(0x6b, 0xe429),
		WRITE_COEF(0x76, 0x0008),
		WRITE_COEF(0x18, 0x7388),
		{}
	};
	static struct coef_fw coef0293[] = {
		WRITE_COEF(0x45, 0xe429), /* Set to omtp type */
		UPDATE_COEF(0x10, 7<<8, 7<<8), /* SET Line1 JD to 1 */
		{}
	};
	static struct coef_fw coef0688[] = {
		WRITE_COEF(0x11, 0x0001),
		WRITE_COEF(0x15, 0x0d50),
		WRITE_COEF(0xc3, 0x0000),
		{}
	};
	static struct coef_fw coef0225[] = {
		UPDATE_COEF(0x45, 0x3f<<10, 0x39<<10),
		UPDATE_COEF(0x63, 3<<14, 2<<14),
		{}
	};

	switch (codec->core.vendor_id) {
	case 0x10ec0255:
		alc_process_coef_fw(codec, coef0255);
		break;
	case 0x10ec0236:
	case 0x10ec0256:
		alc_process_coef_fw(codec, coef0256);
		break;
	case 0x10ec0234:
	case 0x10ec0274:
	case 0x10ec0294:
		alc_write_coef_idx(codec, 0x45, 0xe689);
		break;
	case 0x10ec0233:
	case 0x10ec0283:
		alc_process_coef_fw(codec, coef0233);
		break;
	case 0x10ec0298:
		alc_update_coef_idx(codec, 0x8e, 0x0070, 0x0010);/* Headset output enable */
		alc_update_coef_idx(codec, 0x4f, 0xfcc0, 0xe400);
		msleep(300);
		break;
	case 0x10ec0286:
	case 0x10ec0288:
		alc_update_coef_idx(codec, 0x4f, 0xfcc0, 0xe400);
		msleep(300);
		alc_process_coef_fw(codec, coef0288);
		break;
	case 0x10ec0292:
		alc_process_coef_fw(codec, coef0292);
		break;
	case 0x10ec0293:
		alc_process_coef_fw(codec, coef0293);
		break;
	case 0x10ec0668:
		alc_process_coef_fw(codec, coef0688);
		break;
	case 0x10ec0215:
	case 0x10ec0225:
	case 0x10ec0285:
	case 0x10ec0295:
	case 0x10ec0289:
	case 0x10ec0299:
		alc_process_coef_fw(codec, coef0225);
		break;
	}
	codec_dbg(codec, "Headset jack set to Nokia-style headset mode.\n");
}

static void alc_determine_headset_type(struct hda_codec *codec)
{
	int val;
	bool is_ctia = false;
	struct alc_spec *spec = codec->spec;
	static struct coef_fw coef0255[] = {
		WRITE_COEF(0x45, 0xd089), /* combo jack auto switch control(Check type)*/
		WRITE_COEF(0x49, 0x0149), /* combo jack auto switch control(Vref
 conteol) */
		{}
	};
	static struct coef_fw coef0288[] = {
		UPDATE_COEF(0x4f, 0xfcc0, 0xd400), /* Check Type */
		{}
	};
	static struct coef_fw coef0298[] = {
		UPDATE_COEF(0x50, 0x2000, 0x2000),
		UPDATE_COEF(0x56, 0x0006, 0x0006),
		UPDATE_COEF(0x66, 0x0008, 0),
		UPDATE_COEF(0x67, 0x2000, 0),
		UPDATE_COEF(0x19, 0x1300, 0x1300),
		{}
	};
	static struct coef_fw coef0293[] = {
		UPDATE_COEF(0x4a, 0x000f, 0x0008), /* Combo Jack auto detect */
		WRITE_COEF(0x45, 0xD429), /* Set to ctia type */
		{}
	};
	static struct coef_fw coef0688[] = {
		WRITE_COEF(0x11, 0x0001),
		WRITE_COEF(0xb7, 0x802b),
		WRITE_COEF(0x15, 0x0d60),
		WRITE_COEF(0xc3, 0x0c00),
		{}
	};
	static struct coef_fw coef0274[] = {
		UPDATE_COEF(0x4a, 0x0010, 0),
		UPDATE_COEF(0x4a, 0x8000, 0),
		WRITE_COEF(0x45, 0xd289),
		UPDATE_COEF(0x49, 0x0300, 0x0300),
		{}
	};

	switch (codec->core.vendor_id) {
	case 0x10ec0255:
		alc_process_coef_fw(codec, coef0255);
		msleep(300);
		val = alc_read_coef_idx(codec, 0x46);
		is_ctia = (val & 0x0070) == 0x0070;
		break;
	case 0x10ec0236:
	case 0x10ec0256:
		alc_write_coef_idx(codec, 0x1b, 0x0e4b);
		alc_write_coef_idx(codec, 0x06, 0x6104);
		alc_write_coefex_idx(codec, 0x57, 0x3, 0x09a3);

		snd_hda_codec_write(codec, 0x21, 0,
			    AC_VERB_SET_AMP_GAIN_MUTE, AMP_OUT_MUTE);
		msleep(80);
		snd_hda_codec_write(codec, 0x21, 0,
			    AC_VERB_SET_PIN_WIDGET_CONTROL, 0x0);

		alc_process_coef_fw(codec, coef0255);
		msleep(300);
		val = alc_read_coef_idx(codec, 0x46);
		is_ctia = (val & 0x0070) == 0x0070;

		alc_write_coefex_idx(codec, 0x57, 0x3, 0x0da3);
		alc_update_coefex_idx(codec, 0x57, 0x5, 1<<14, 0);

		snd_hda_codec_write(codec, 0x21, 0,
			    AC_VERB_SET_PIN_WIDGET_CONTROL, PIN_OUT);
		msleep(80);
		snd_hda_codec_write(codec, 0x21, 0,
			    AC_VERB_SET_AMP_GAIN_MUTE, AMP_OUT_UNMUTE);
		break;
	case 0x10ec0234:
	case 0x10ec0274:
	case 0x10ec0294:
		alc_process_coef_fw(codec, coef0274);
		msleep(80);
		val = alc_read_coef_idx(codec, 0x46);
		is_ctia = (val & 0x00f0) == 0x00f0;
		break;
	case 0x10ec0233:
	case 0x10ec0283:
		alc_write_coef_idx(codec, 0x45, 0xd029);
		msleep(300);
		val = alc_read_coef_idx(codec, 0x46);
		is_ctia = (val & 0x0070) == 0x0070;
		break;
	case 0x10ec0298:
		snd_hda_codec_write(codec, 0x21, 0,
			    AC_VERB_SET_AMP_GAIN_MUTE, AMP_OUT_MUTE);
		msleep(100);
		snd_hda_codec_write(codec, 0x21, 0,
			    AC_VERB_SET_PIN_WIDGET_CONTROL, 0x0);
		msleep(200);

		val = alc_read_coef_idx(codec, 0x50);
		if (val & (1 << 12)) {
			alc_update_coef_idx(codec, 0x8e, 0x0070, 0x0020);
			alc_process_coef_fw(codec, coef0288);
			msleep(350);
			val = alc_read_coef_idx(codec, 0x50);
			is_ctia = (val & 0x0070) == 0x0070;
		} else {
			alc_update_coef_idx(codec, 0x8e, 0x0070, 0x0010);
			alc_process_coef_fw(codec, coef0288);
			msleep(350);
			val = alc_read_coef_idx(codec, 0x50);
			is_ctia = (val & 0x0070) == 0x0070;
		}
		alc_process_coef_fw(codec, coef0298);
		snd_hda_codec_write(codec, 0x21, 0,
			    AC_VERB_SET_PIN_WIDGET_CONTROL, PIN_HP);
		msleep(75);
		snd_hda_codec_write(codec, 0x21, 0,
			    AC_VERB_SET_AMP_GAIN_MUTE, AMP_OUT_UNMUTE);
		break;
	case 0x10ec0286:
	case 0x10ec0288:
		alc_process_coef_fw(codec, coef0288);
		msleep(350);
		val = alc_read_coef_idx(codec, 0x50);
		is_ctia = (val & 0x0070) == 0x0070;
		break;
	case 0x10ec0292:
		alc_write_coef_idx(codec, 0x6b, 0xd429);
		msleep(300);
		val = alc_read_coef_idx(codec, 0x6c);
		is_ctia = (val & 0x001c) == 0x001c;
		break;
	case 0x10ec0293:
		alc_process_coef_fw(codec, coef0293);
		msleep(300);
		val = alc_read_coef_idx(codec, 0x46);
		is_ctia = (val & 0x0070) == 0x0070;
		break;
	case 0x10ec0668:
		alc_process_coef_fw(codec, coef0688);
		msleep(300);
		val = alc_read_coef_idx(codec, 0xbe);
		is_ctia = (val & 0x1c02) == 0x1c02;
		break;
	case 0x10ec0215:
	case 0x10ec0225:
	case 0x10ec0285:
	case 0x10ec0295:
	case 0x10ec0289:
	case 0x10ec0299:
		snd_hda_codec_write(codec, 0x21, 0,
			    AC_VERB_SET_AMP_GAIN_MUTE, AMP_OUT_MUTE);
		msleep(80);
		snd_hda_codec_write(codec, 0x21, 0,
			    AC_VERB_SET_PIN_WIDGET_CONTROL, 0x0);

		alc_process_coef_fw(codec, alc225_pre_hsmode);
		alc_update_coef_idx(codec, 0x67, 0xf000, 0x1000);
		val = alc_read_coef_idx(codec, 0x45);
		if (val & (1 << 9)) {
			alc_update_coef_idx(codec, 0x45, 0x3f<<10, 0x34<<10);
			alc_update_coef_idx(codec, 0x49, 3<<8, 2<<8);
			msleep(800);
			val = alc_read_coef_idx(codec, 0x46);
			is_ctia = (val & 0x00f0) == 0x00f0;
		} else {
			alc_update_coef_idx(codec, 0x45, 0x3f<<10, 0x34<<10);
			alc_update_coef_idx(codec, 0x49, 3<<8, 1<<8);
			msleep(800);
			val = alc_read_coef_idx(codec, 0x46);
			is_ctia = (val & 0x00f0) == 0x00f0;
		}
		alc_update_coef_idx(codec, 0x4a, 7<<6, 7<<6);
		alc_update_coef_idx(codec, 0x4a, 3<<4, 3<<4);
		alc_update_coef_idx(codec, 0x67, 0xf000, 0x3000);

		snd_hda_codec_write(codec, 0x21, 0,
			    AC_VERB_SET_PIN_WIDGET_CONTROL, PIN_OUT);
		msleep(80);
		snd_hda_codec_write(codec, 0x21, 0,
			    AC_VERB_SET_AMP_GAIN_MUTE, AMP_OUT_UNMUTE);
		break;
	case 0x10ec0867:
		is_ctia = true;
		break;
	}

	codec_dbg(codec, "Headset jack detected iPhone-style headset: %s\n",
		    is_ctia ? "yes" : "no");
	spec->current_headset_type = is_ctia ? ALC_HEADSET_TYPE_CTIA : ALC_HEADSET_TYPE_OMTP;
}

static void alc_update_headset_mode(struct hda_codec *codec)
{
	struct alc_spec *spec = codec->spec;

	hda_nid_t mux_pin = spec->gen.imux_pins[spec->gen.cur_mux[0]];
	hda_nid_t hp_pin = alc_get_hp_pin(spec);

	int new_headset_mode;

	if (!snd_hda_jack_detect(codec, hp_pin))
		new_headset_mode = ALC_HEADSET_MODE_UNPLUGGED;
	else if (mux_pin == spec->headset_mic_pin)
		new_headset_mode = ALC_HEADSET_MODE_HEADSET;
	else if (mux_pin == spec->headphone_mic_pin)
		new_headset_mode = ALC_HEADSET_MODE_MIC;
	else
		new_headset_mode = ALC_HEADSET_MODE_HEADPHONE;

	if (new_headset_mode == spec->current_headset_mode) {
		snd_hda_gen_update_outputs(codec);
		return;
	}

	switch (new_headset_mode) {
	case ALC_HEADSET_MODE_UNPLUGGED:
		alc_headset_mode_unplugged(codec);
		spec->current_headset_mode = ALC_HEADSET_MODE_UNKNOWN;
		spec->current_headset_type = ALC_HEADSET_TYPE_UNKNOWN;
		spec->gen.hp_jack_present = false;
		break;
	case ALC_HEADSET_MODE_HEADSET:
		if (spec->current_headset_type == ALC_HEADSET_TYPE_UNKNOWN)
			alc_determine_headset_type(codec);
		if (spec->current_headset_type == ALC_HEADSET_TYPE_CTIA)
			alc_headset_mode_ctia(codec);
		else if (spec->current_headset_type == ALC_HEADSET_TYPE_OMTP)
			alc_headset_mode_omtp(codec);
		spec->gen.hp_jack_present = true;
		break;
	case ALC_HEADSET_MODE_MIC:
		alc_headset_mode_mic_in(codec, hp_pin, spec->headphone_mic_pin);
		spec->gen.hp_jack_present = false;
		break;
	case ALC_HEADSET_MODE_HEADPHONE:
		alc_headset_mode_default(codec);
		spec->gen.hp_jack_present = true;
		break;
	}
	if (new_headset_mode != ALC_HEADSET_MODE_MIC) {
		snd_hda_set_pin_ctl_cache(codec, hp_pin,
					  AC_PINCTL_OUT_EN | AC_PINCTL_HP_EN);
		if (spec->headphone_mic_pin && spec->headphone_mic_pin != hp_pin)
			snd_hda_set_pin_ctl_cache(codec, spec->headphone_mic_pin,
						  PIN_VREFHIZ);
	}
	spec->current_headset_mode = new_headset_mode;

	snd_hda_gen_update_outputs(codec);
}

static void alc_update_headset_mode_hook(struct hda_codec *codec,
					 struct snd_kcontrol *kcontrol,
					 struct snd_ctl_elem_value *ucontrol)
{
	alc_update_headset_mode(codec);
}

static void alc_update_headset_jack_cb(struct hda_codec *codec,
				       struct hda_jack_callback *jack)
{
	snd_hda_gen_hp_automute(codec, jack);
}

static void alc_probe_headset_mode(struct hda_codec *codec)
{
	int i;
	struct alc_spec *spec = codec->spec;
	struct auto_pin_cfg *cfg = &spec->gen.autocfg;

	/* Find mic pins */
	for (i = 0; i < cfg->num_inputs; i++) {
		if (cfg->inputs[i].is_headset_mic && !spec->headset_mic_pin)
			spec->headset_mic_pin = cfg->inputs[i].pin;
		if (cfg->inputs[i].is_headphone_mic && !spec->headphone_mic_pin)
			spec->headphone_mic_pin = cfg->inputs[i].pin;
	}

	WARN_ON(spec->gen.cap_sync_hook);
	spec->gen.cap_sync_hook = alc_update_headset_mode_hook;
	spec->gen.automute_hook = alc_update_headset_mode;
	spec->gen.hp_automute_hook = alc_update_headset_jack_cb;
}

static void alc_fixup_headset_mode(struct hda_codec *codec,
				const struct hda_fixup *fix, int action)
{
	struct alc_spec *spec = codec->spec;

	switch (action) {
	case HDA_FIXUP_ACT_PRE_PROBE:
		spec->parse_flags |= HDA_PINCFG_HEADSET_MIC | HDA_PINCFG_HEADPHONE_MIC;
		break;
	case HDA_FIXUP_ACT_PROBE:
		alc_probe_headset_mode(codec);
		break;
	case HDA_FIXUP_ACT_INIT:
		if (is_s3_resume(codec) || is_s4_resume(codec)) {
			spec->current_headset_mode = ALC_HEADSET_MODE_UNKNOWN;
			spec->current_headset_type = ALC_HEADSET_TYPE_UNKNOWN;
		}
		alc_update_headset_mode(codec);
		break;
	}
}

static void alc_fixup_headset_mode_no_hp_mic(struct hda_codec *codec,
				const struct hda_fixup *fix, int action)
{
	if (action == HDA_FIXUP_ACT_PRE_PROBE) {
		struct alc_spec *spec = codec->spec;
		spec->parse_flags |= HDA_PINCFG_HEADSET_MIC;
	}
	else
		alc_fixup_headset_mode(codec, fix, action);
}

static void alc255_set_default_jack_type(struct hda_codec *codec)
{
	/* Set to iphone type */
	static struct coef_fw alc255fw[] = {
		WRITE_COEF(0x1b, 0x880b),
		WRITE_COEF(0x45, 0xd089),
		WRITE_COEF(0x1b, 0x080b),
		WRITE_COEF(0x46, 0x0004),
		WRITE_COEF(0x1b, 0x0c0b),
		{}
	};
	static struct coef_fw alc256fw[] = {
		WRITE_COEF(0x1b, 0x884b),
		WRITE_COEF(0x45, 0xd089),
		WRITE_COEF(0x1b, 0x084b),
		WRITE_COEF(0x46, 0x0004),
		WRITE_COEF(0x1b, 0x0c4b),
		{}
	};
	switch (codec->core.vendor_id) {
	case 0x10ec0255:
		alc_process_coef_fw(codec, alc255fw);
		break;
	case 0x10ec0236:
	case 0x10ec0256:
		alc_process_coef_fw(codec, alc256fw);
		break;
	}
	msleep(30);
}

static void alc_fixup_headset_mode_alc255(struct hda_codec *codec,
				const struct hda_fixup *fix, int action)
{
	if (action == HDA_FIXUP_ACT_PRE_PROBE) {
		alc255_set_default_jack_type(codec);
	}
	alc_fixup_headset_mode(codec, fix, action);
}

static void alc_fixup_headset_mode_alc255_no_hp_mic(struct hda_codec *codec,
				const struct hda_fixup *fix, int action)
{
	if (action == HDA_FIXUP_ACT_PRE_PROBE) {
		struct alc_spec *spec = codec->spec;
		spec->parse_flags |= HDA_PINCFG_HEADSET_MIC;
		alc255_set_default_jack_type(codec);
	} 
	else
		alc_fixup_headset_mode(codec, fix, action);
}

static void alc288_update_headset_jack_cb(struct hda_codec *codec,
				       struct hda_jack_callback *jack)
{
	struct alc_spec *spec = codec->spec;

	alc_update_headset_jack_cb(codec, jack);
	/* Headset Mic enable or disable, only for Dell Dino */
	alc_update_gpio_data(codec, 0x40, spec->gen.hp_jack_present);
}

static void alc_fixup_headset_mode_dell_alc288(struct hda_codec *codec,
				const struct hda_fixup *fix, int action)
{
	alc_fixup_headset_mode(codec, fix, action);
	if (action == HDA_FIXUP_ACT_PROBE) {
		struct alc_spec *spec = codec->spec;
		/* toggled via hp_automute_hook */
		spec->gpio_mask |= 0x40;
		spec->gpio_dir |= 0x40;
		spec->gen.hp_automute_hook = alc288_update_headset_jack_cb;
	}
}

static void alc_fixup_auto_mute_via_amp(struct hda_codec *codec,
					const struct hda_fixup *fix, int action)
{
	if (action == HDA_FIXUP_ACT_PRE_PROBE) {
		struct alc_spec *spec = codec->spec;
		spec->gen.auto_mute_via_amp = 1;
	}
}

static void alc_fixup_no_shutup(struct hda_codec *codec,
				const struct hda_fixup *fix, int action)
{
	if (action == HDA_FIXUP_ACT_PRE_PROBE) {
		struct alc_spec *spec = codec->spec;
		spec->no_shutup_pins = 1;
	}
}

static void alc_fixup_disable_aamix(struct hda_codec *codec,
				    const struct hda_fixup *fix, int action)
{
	if (action == HDA_FIXUP_ACT_PRE_PROBE) {
		struct alc_spec *spec = codec->spec;
		/* Disable AA-loopback as it causes white noise */
		spec->gen.mixer_nid = 0;
	}
}

/* fixup for Thinkpad docks: add dock pins, avoid HP parser fixup */
static void alc_fixup_tpt440_dock(struct hda_codec *codec,
				  const struct hda_fixup *fix, int action)
{
	static const struct hda_pintbl pincfgs[] = {
		{ 0x16, 0x21211010 }, /* dock headphone */
		{ 0x19, 0x21a11010 }, /* dock mic */
		{ }
	};
	struct alc_spec *spec = codec->spec;

	if (action == HDA_FIXUP_ACT_PRE_PROBE) {
		spec->reboot_notify = snd_hda_gen_reboot_notify; /* reduce noise */
		spec->parse_flags = HDA_PINCFG_NO_HP_FIXUP;
		codec->power_save_node = 0; /* avoid click noises */
		snd_hda_apply_pincfgs(codec, pincfgs);
	}
}

static void alc_fixup_tpt470_dock(struct hda_codec *codec,
				  const struct hda_fixup *fix, int action)
{
	static const struct hda_pintbl pincfgs[] = {
		{ 0x17, 0x21211010 }, /* dock headphone */
		{ 0x19, 0x21a11010 }, /* dock mic */
		{ }
	};
	/* Assure the speaker pin to be coupled with DAC NID 0x03; otherwise
	 * the speaker output becomes too low by some reason on Thinkpads with
	 * ALC298 codec
	 */
	static hda_nid_t preferred_pairs[] = {
		0x14, 0x03, 0x17, 0x02, 0x21, 0x02,
		0
	};
	struct alc_spec *spec = codec->spec;

	if (action == HDA_FIXUP_ACT_PRE_PROBE) {
		spec->gen.preferred_dacs = preferred_pairs;
		spec->parse_flags = HDA_PINCFG_NO_HP_FIXUP;
		snd_hda_apply_pincfgs(codec, pincfgs);
	} else if (action == HDA_FIXUP_ACT_INIT) {
		/* Enable DOCK device */
		snd_hda_codec_write(codec, 0x17, 0,
			    AC_VERB_SET_CONFIG_DEFAULT_BYTES_3, 0);
		/* Enable DOCK device */
		snd_hda_codec_write(codec, 0x19, 0,
			    AC_VERB_SET_CONFIG_DEFAULT_BYTES_3, 0);
	}
}

static void alc_shutup_dell_xps13(struct hda_codec *codec)
{
	struct alc_spec *spec = codec->spec;
	int hp_pin = alc_get_hp_pin(spec);

	/* Prevent pop noises when headphones are plugged in */
	snd_hda_codec_write(codec, hp_pin, 0,
			    AC_VERB_SET_AMP_GAIN_MUTE, AMP_OUT_MUTE);
	msleep(20);
}

static void alc_fixup_dell_xps13(struct hda_codec *codec,
				const struct hda_fixup *fix, int action)
{
	struct alc_spec *spec = codec->spec;
	struct hda_input_mux *imux = &spec->gen.input_mux;
	int i;

	switch (action) {
	case HDA_FIXUP_ACT_PRE_PROBE:
		/* mic pin 0x19 must be initialized with Vref Hi-Z, otherwise
		 * it causes a click noise at start up
		 */
		snd_hda_codec_set_pin_target(codec, 0x19, PIN_VREFHIZ);
		spec->shutup = alc_shutup_dell_xps13;
		break;
	case HDA_FIXUP_ACT_PROBE:
		/* Make the internal mic the default input source. */
		for (i = 0; i < imux->num_items; i++) {
			if (spec->gen.imux_pins[i] == 0x12) {
				spec->gen.cur_mux[0] = i;
				break;
			}
		}
		break;
	}
}

static void alc_fixup_headset_mode_alc662(struct hda_codec *codec,
				const struct hda_fixup *fix, int action)
{
	struct alc_spec *spec = codec->spec;

	if (action == HDA_FIXUP_ACT_PRE_PROBE) {
		spec->parse_flags |= HDA_PINCFG_HEADSET_MIC;
		spec->gen.hp_mic = 1; /* Mic-in is same pin as headphone */

		/* Disable boost for mic-in permanently. (This code is only called
		   from quirks that guarantee that the headphone is at NID 0x1b.) */
		snd_hda_codec_write(codec, 0x1b, 0, AC_VERB_SET_AMP_GAIN_MUTE, 0x7000);
		snd_hda_override_wcaps(codec, 0x1b, get_wcaps(codec, 0x1b) & ~AC_WCAP_IN_AMP);
	} else
		alc_fixup_headset_mode(codec, fix, action);
}

static void alc_fixup_headset_mode_alc668(struct hda_codec *codec,
				const struct hda_fixup *fix, int action)
{
	if (action == HDA_FIXUP_ACT_PRE_PROBE) {
		alc_write_coef_idx(codec, 0xc4, 0x8000);
		alc_update_coef_idx(codec, 0xc2, ~0xfe, 0);
		snd_hda_set_pin_ctl_cache(codec, 0x18, 0);
	}
	alc_fixup_headset_mode(codec, fix, action);
}

/* Returns the nid of the external mic input pin, or 0 if it cannot be found. */
static int find_ext_mic_pin(struct hda_codec *codec)
{
	struct alc_spec *spec = codec->spec;
	struct auto_pin_cfg *cfg = &spec->gen.autocfg;
	hda_nid_t nid;
	unsigned int defcfg;
	int i;

	for (i = 0; i < cfg->num_inputs; i++) {
		if (cfg->inputs[i].type != AUTO_PIN_MIC)
			continue;
		nid = cfg->inputs[i].pin;
		defcfg = snd_hda_codec_get_pincfg(codec, nid);
		if (snd_hda_get_input_pin_attr(defcfg) == INPUT_PIN_ATTR_INT)
			continue;
		return nid;
	}

	return 0;
}

static void alc271_hp_gate_mic_jack(struct hda_codec *codec,
				    const struct hda_fixup *fix,
				    int action)
{
	struct alc_spec *spec = codec->spec;

	if (action == HDA_FIXUP_ACT_PROBE) {
		int mic_pin = find_ext_mic_pin(codec);
		int hp_pin = alc_get_hp_pin(spec);

		if (snd_BUG_ON(!mic_pin || !hp_pin))
			return;
		snd_hda_jack_set_gating_jack(codec, mic_pin, hp_pin);
	}
}

static void alc269_fixup_limit_int_mic_boost(struct hda_codec *codec,
					     const struct hda_fixup *fix,
					     int action)
{
	struct alc_spec *spec = codec->spec;
	struct auto_pin_cfg *cfg = &spec->gen.autocfg;
	int i;

	/* The mic boosts on level 2 and 3 are too noisy
	   on the internal mic input.
	   Therefore limit the boost to 0 or 1. */

	if (action != HDA_FIXUP_ACT_PROBE)
		return;

	for (i = 0; i < cfg->num_inputs; i++) {
		hda_nid_t nid = cfg->inputs[i].pin;
		unsigned int defcfg;
		if (cfg->inputs[i].type != AUTO_PIN_MIC)
			continue;
		defcfg = snd_hda_codec_get_pincfg(codec, nid);
		if (snd_hda_get_input_pin_attr(defcfg) != INPUT_PIN_ATTR_INT)
			continue;

		snd_hda_override_amp_caps(codec, nid, HDA_INPUT,
					  (0x00 << AC_AMPCAP_OFFSET_SHIFT) |
					  (0x01 << AC_AMPCAP_NUM_STEPS_SHIFT) |
					  (0x2f << AC_AMPCAP_STEP_SIZE_SHIFT) |
					  (0 << AC_AMPCAP_MUTE_SHIFT));
	}
}

static void alc283_hp_automute_hook(struct hda_codec *codec,
				    struct hda_jack_callback *jack)
{
	struct alc_spec *spec = codec->spec;
	int vref;

	msleep(200);
	snd_hda_gen_hp_automute(codec, jack);

	vref = spec->gen.hp_jack_present ? PIN_VREF80 : 0;

	msleep(600);
	snd_hda_codec_write(codec, 0x19, 0, AC_VERB_SET_PIN_WIDGET_CONTROL,
			    vref);
}

static void alc283_fixup_chromebook(struct hda_codec *codec,
				    const struct hda_fixup *fix, int action)
{
	struct alc_spec *spec = codec->spec;

	switch (action) {
	case HDA_FIXUP_ACT_PRE_PROBE:
		snd_hda_override_wcaps(codec, 0x03, 0);
		/* Disable AA-loopback as it causes white noise */
		spec->gen.mixer_nid = 0;
		break;
	case HDA_FIXUP_ACT_INIT:
		/* MIC2-VREF control */
		/* Set to manual mode */
		alc_update_coef_idx(codec, 0x06, 0x000c, 0);
		/* Enable Line1 input control by verb */
		alc_update_coef_idx(codec, 0x1a, 0, 1 << 4);
		break;
	}
}

static void alc283_fixup_sense_combo_jack(struct hda_codec *codec,
				    const struct hda_fixup *fix, int action)
{
	struct alc_spec *spec = codec->spec;

	switch (action) {
	case HDA_FIXUP_ACT_PRE_PROBE:
		spec->gen.hp_automute_hook = alc283_hp_automute_hook;
		break;
	case HDA_FIXUP_ACT_INIT:
		/* MIC2-VREF control */
		/* Set to manual mode */
		alc_update_coef_idx(codec, 0x06, 0x000c, 0);
		break;
	}
}

/* mute tablet speaker pin (0x14) via dock plugging in addition */
static void asus_tx300_automute(struct hda_codec *codec)
{
	struct alc_spec *spec = codec->spec;
	snd_hda_gen_update_outputs(codec);
	if (snd_hda_jack_detect(codec, 0x1b))
		spec->gen.mute_bits |= (1ULL << 0x14);
}

static void alc282_fixup_asus_tx300(struct hda_codec *codec,
				    const struct hda_fixup *fix, int action)
{
	struct alc_spec *spec = codec->spec;
	static const struct hda_pintbl dock_pins[] = {
		{ 0x1b, 0x21114000 }, /* dock speaker pin */
		{}
	};

	switch (action) {
	case HDA_FIXUP_ACT_PRE_PROBE:
		spec->init_amp = ALC_INIT_DEFAULT;
		/* TX300 needs to set up GPIO2 for the speaker amp */
		alc_setup_gpio(codec, 0x04);
		snd_hda_apply_pincfgs(codec, dock_pins);
		spec->gen.auto_mute_via_amp = 1;
		spec->gen.automute_hook = asus_tx300_automute;
		snd_hda_jack_detect_enable_callback(codec, 0x1b,
						    snd_hda_gen_hp_automute);
		break;
	case HDA_FIXUP_ACT_PROBE:
		spec->init_amp = ALC_INIT_DEFAULT;
		break;
	case HDA_FIXUP_ACT_BUILD:
		/* this is a bit tricky; give more sane names for the main
		 * (tablet) speaker and the dock speaker, respectively
		 */
		rename_ctl(codec, "Speaker Playback Switch",
			   "Dock Speaker Playback Switch");
		rename_ctl(codec, "Bass Speaker Playback Switch",
			   "Speaker Playback Switch");
		break;
	}
}

static void alc290_fixup_mono_speakers(struct hda_codec *codec,
				       const struct hda_fixup *fix, int action)
{
	if (action == HDA_FIXUP_ACT_PRE_PROBE) {
		/* DAC node 0x03 is giving mono output. We therefore want to
		   make sure 0x14 (front speaker) and 0x15 (headphones) use the
		   stereo DAC, while leaving 0x17 (bass speaker) for node 0x03. */
		hda_nid_t conn1[2] = { 0x0c };
		snd_hda_override_conn_list(codec, 0x14, 1, conn1);
		snd_hda_override_conn_list(codec, 0x15, 1, conn1);
	}
}

static void alc298_fixup_speaker_volume(struct hda_codec *codec,
					const struct hda_fixup *fix, int action)
{
	if (action == HDA_FIXUP_ACT_PRE_PROBE) {
		/* The speaker is routed to the Node 0x06 by a mistake, as a result
		   we can't adjust the speaker's volume since this node does not has
		   Amp-out capability. we change the speaker's route to:
		   Node 0x02 (Audio Output) -> Node 0x0c (Audio Mixer) -> Node 0x17 (
		   Pin Complex), since Node 0x02 has Amp-out caps, we can adjust
		   speaker's volume now. */

		hda_nid_t conn1[1] = { 0x0c };
		snd_hda_override_conn_list(codec, 0x17, 1, conn1);
	}
}

/* disable DAC3 (0x06) selection on NID 0x17 as it has no volume amp control */
static void alc295_fixup_disable_dac3(struct hda_codec *codec,
				      const struct hda_fixup *fix, int action)
{
	if (action == HDA_FIXUP_ACT_PRE_PROBE) {
		hda_nid_t conn[2] = { 0x02, 0x03 };
		snd_hda_override_conn_list(codec, 0x17, 2, conn);
	}
}

/* Hook to update amp GPIO4 for automute */
static void alc280_hp_gpio4_automute_hook(struct hda_codec *codec,
					  struct hda_jack_callback *jack)
{
	struct alc_spec *spec = codec->spec;

	snd_hda_gen_hp_automute(codec, jack);
	/* mute_led_polarity is set to 0, so we pass inverted value here */
	alc_update_gpio_led(codec, 0x10, !spec->gen.hp_jack_present);
}

/* Manage GPIOs for HP EliteBook Folio 9480m.
 *
 * GPIO4 is the headphone amplifier power control
 * GPIO3 is the audio output mute indicator LED
 */

static void alc280_fixup_hp_9480m(struct hda_codec *codec,
				  const struct hda_fixup *fix,
				  int action)
{
	struct alc_spec *spec = codec->spec;

	alc_fixup_hp_gpio_led(codec, action, 0x08, 0);
	if (action == HDA_FIXUP_ACT_PRE_PROBE) {
		/* amp at GPIO4; toggled via alc280_hp_gpio4_automute_hook() */
		spec->gpio_mask |= 0x10;
		spec->gpio_dir |= 0x10;
		spec->gen.hp_automute_hook = alc280_hp_gpio4_automute_hook;
	}
}

static void alc275_fixup_gpio4_off(struct hda_codec *codec,
				   const struct hda_fixup *fix,
				   int action)
{
	struct alc_spec *spec = codec->spec;

	if (action == HDA_FIXUP_ACT_PRE_PROBE) {
		spec->gpio_mask |= 0x04;
		spec->gpio_dir |= 0x04;
		/* set data bit low */
	}
}

static void alc233_alc662_fixup_lenovo_dual_codecs(struct hda_codec *codec,
					 const struct hda_fixup *fix,
					 int action)
{
	alc_fixup_dual_codecs(codec, fix, action);
	switch (action) {
	case HDA_FIXUP_ACT_PRE_PROBE:
		/* override card longname to provide a unique UCM profile */
		strcpy(codec->card->longname, "HDAudio-Lenovo-DualCodecs");
		break;
	case HDA_FIXUP_ACT_BUILD:
		/* rename Capture controls depending on the codec */
		rename_ctl(codec, "Capture Volume",
			   codec->addr == 0 ?
			   "Rear-Panel Capture Volume" :
			   "Front-Panel Capture Volume");
		rename_ctl(codec, "Capture Switch",
			   codec->addr == 0 ?
			   "Rear-Panel Capture Switch" :
			   "Front-Panel Capture Switch");
		break;
	}
}

/* Forcibly assign NID 0x03 to HP/LO while NID 0x02 to SPK for EQ */
static void alc274_fixup_bind_dacs(struct hda_codec *codec,
				    const struct hda_fixup *fix, int action)
{
	struct alc_spec *spec = codec->spec;
	static hda_nid_t preferred_pairs[] = {
		0x21, 0x03, 0x1b, 0x03, 0x16, 0x02,
		0
	};

	if (action != HDA_FIXUP_ACT_PRE_PROBE)
		return;

	spec->gen.preferred_dacs = preferred_pairs;
	spec->gen.auto_mute_via_amp = 1;
	codec->power_save_node = 0;
}

/* The DAC of NID 0x3 will introduce click/pop noise on headphones, so invalidate it */
static void alc285_fixup_invalidate_dacs(struct hda_codec *codec,
			      const struct hda_fixup *fix, int action)
{
	if (action != HDA_FIXUP_ACT_PRE_PROBE)
		return;

	snd_hda_override_wcaps(codec, 0x03, 0);
}

static const struct hda_jack_keymap alc_headset_btn_keymap[] = {
	{ SND_JACK_BTN_0, KEY_PLAYPAUSE },
	{ SND_JACK_BTN_1, KEY_VOICECOMMAND },
	{ SND_JACK_BTN_2, KEY_VOLUMEUP },
	{ SND_JACK_BTN_3, KEY_VOLUMEDOWN },
	{}
};

static void alc_headset_btn_callback(struct hda_codec *codec,
				     struct hda_jack_callback *jack)
{
	int report = 0;

	if (jack->unsol_res & (7 << 13))
		report |= SND_JACK_BTN_0;

	if (jack->unsol_res  & (1 << 16 | 3 << 8))
		report |= SND_JACK_BTN_1;

	/* Volume up key */
	if (jack->unsol_res & (7 << 23))
		report |= SND_JACK_BTN_2;

	/* Volume down key */
	if (jack->unsol_res & (7 << 10))
		report |= SND_JACK_BTN_3;

	jack->jack->button_state = report;
}

static void alc_fixup_headset_jack(struct hda_codec *codec,
				    const struct hda_fixup *fix, int action)
{

	switch (action) {
	case HDA_FIXUP_ACT_PRE_PROBE:
		snd_hda_jack_detect_enable_callback(codec, 0x55,
						    alc_headset_btn_callback);
		snd_hda_jack_add_kctl(codec, 0x55, "Headset Jack", false,
				      SND_JACK_HEADSET, alc_headset_btn_keymap);
		break;
	case HDA_FIXUP_ACT_INIT:
		switch (codec->core.vendor_id) {
		case 0x10ec0225:
		case 0x10ec0295:
		case 0x10ec0299:
			alc_write_coef_idx(codec, 0x48, 0xd011);
			alc_update_coef_idx(codec, 0x49, 0x007f, 0x0045);
			alc_update_coef_idx(codec, 0x44, 0x007f << 8, 0x0045 << 8);
			break;
		case 0x10ec0236:
		case 0x10ec0256:
			alc_write_coef_idx(codec, 0x48, 0xd011);
			alc_update_coef_idx(codec, 0x49, 0x007f, 0x0045);
			break;
		}
		break;
	}
}

static void alc295_fixup_chromebook(struct hda_codec *codec,
				    const struct hda_fixup *fix, int action)
{
	struct alc_spec *spec = codec->spec;

	switch (action) {
	case HDA_FIXUP_ACT_PRE_PROBE:
		spec->ultra_low_power = true;
		break;
	case HDA_FIXUP_ACT_INIT:
		switch (codec->core.vendor_id) {
		case 0x10ec0295:
			alc_update_coef_idx(codec, 0x4a, 0x8000, 1 << 15); /* Reset HP JD */
			alc_update_coef_idx(codec, 0x4a, 0x8000, 0 << 15);
			break;
		case 0x10ec0236:
			alc_update_coef_idx(codec, 0x1b, 0x8000, 1 << 15); /* Reset HP JD */
			alc_update_coef_idx(codec, 0x1b, 0x8000, 0 << 15);
			break;
		}
		break;
	}
}

static void alc_fixup_disable_mic_vref(struct hda_codec *codec,
				  const struct hda_fixup *fix, int action)
{
	if (action == HDA_FIXUP_ACT_PRE_PROBE)
		snd_hda_codec_set_pin_target(codec, 0x19, PIN_VREFHIZ);
}

/* for hda_fixup_thinkpad_acpi() */
#include "thinkpad_helper.c"

static void alc_fixup_thinkpad_acpi(struct hda_codec *codec,
				    const struct hda_fixup *fix, int action)
{
	alc_fixup_no_shutup(codec, fix, action); /* reduce click noise */
	hda_fixup_thinkpad_acpi(codec, fix, action);
}

/* for alc295_fixup_hp_top_speakers */
#include "hp_x360_helper.c"

enum {
	ALC269_FIXUP_SONY_VAIO,
	ALC275_FIXUP_SONY_VAIO_GPIO2,
	ALC269_FIXUP_DELL_M101Z,
	ALC269_FIXUP_SKU_IGNORE,
	ALC269_FIXUP_ASUS_G73JW,
	ALC269_FIXUP_LENOVO_EAPD,
	ALC275_FIXUP_SONY_HWEQ,
	ALC275_FIXUP_SONY_DISABLE_AAMIX,
	ALC271_FIXUP_DMIC,
	ALC269_FIXUP_PCM_44K,
	ALC269_FIXUP_STEREO_DMIC,
	ALC269_FIXUP_HEADSET_MIC,
	ALC269_FIXUP_QUANTA_MUTE,
	ALC269_FIXUP_LIFEBOOK,
	ALC269_FIXUP_LIFEBOOK_EXTMIC,
	ALC269_FIXUP_LIFEBOOK_HP_PIN,
	ALC269_FIXUP_LIFEBOOK_NO_HP_TO_LINEOUT,
	ALC255_FIXUP_LIFEBOOK_U7x7_HEADSET_MIC,
	ALC269_FIXUP_AMIC,
	ALC269_FIXUP_DMIC,
	ALC269VB_FIXUP_AMIC,
	ALC269VB_FIXUP_DMIC,
	ALC269_FIXUP_HP_MUTE_LED,
	ALC269_FIXUP_HP_MUTE_LED_MIC1,
	ALC269_FIXUP_HP_MUTE_LED_MIC2,
	ALC269_FIXUP_HP_MUTE_LED_MIC3,
	ALC269_FIXUP_HP_GPIO_LED,
	ALC269_FIXUP_HP_GPIO_MIC1_LED,
	ALC269_FIXUP_HP_LINE1_MIC1_LED,
	ALC269_FIXUP_INV_DMIC,
	ALC269_FIXUP_LENOVO_DOCK,
	ALC269_FIXUP_NO_SHUTUP,
	ALC286_FIXUP_SONY_MIC_NO_PRESENCE,
	ALC269_FIXUP_PINCFG_NO_HP_TO_LINEOUT,
	ALC269_FIXUP_DELL1_MIC_NO_PRESENCE,
	ALC269_FIXUP_DELL2_MIC_NO_PRESENCE,
	ALC269_FIXUP_DELL3_MIC_NO_PRESENCE,
	ALC269_FIXUP_DELL4_MIC_NO_PRESENCE,
	ALC269_FIXUP_HEADSET_MODE,
	ALC269_FIXUP_HEADSET_MODE_NO_HP_MIC,
	ALC269_FIXUP_ASPIRE_HEADSET_MIC,
	ALC269_FIXUP_ASUS_X101_FUNC,
	ALC269_FIXUP_ASUS_X101_VERB,
	ALC269_FIXUP_ASUS_X101,
	ALC271_FIXUP_AMIC_MIC2,
	ALC271_FIXUP_HP_GATE_MIC_JACK,
	ALC271_FIXUP_HP_GATE_MIC_JACK_E1_572,
	ALC269_FIXUP_ACER_AC700,
	ALC269_FIXUP_LIMIT_INT_MIC_BOOST,
	ALC269VB_FIXUP_ASUS_ZENBOOK,
	ALC269VB_FIXUP_ASUS_ZENBOOK_UX31A,
	ALC269_FIXUP_LIMIT_INT_MIC_BOOST_MUTE_LED,
	ALC269VB_FIXUP_ORDISSIMO_EVE2,
	ALC283_FIXUP_CHROME_BOOK,
	ALC283_FIXUP_SENSE_COMBO_JACK,
	ALC282_FIXUP_ASUS_TX300,
	ALC283_FIXUP_INT_MIC,
	ALC290_FIXUP_MONO_SPEAKERS,
	ALC290_FIXUP_MONO_SPEAKERS_HSJACK,
	ALC290_FIXUP_SUBWOOFER,
	ALC290_FIXUP_SUBWOOFER_HSJACK,
	ALC269_FIXUP_THINKPAD_ACPI,
	ALC269_FIXUP_DMIC_THINKPAD_ACPI,
	ALC255_FIXUP_ACER_MIC_NO_PRESENCE,
	ALC255_FIXUP_ASUS_MIC_NO_PRESENCE,
	ALC255_FIXUP_DELL1_MIC_NO_PRESENCE,
	ALC255_FIXUP_DELL2_MIC_NO_PRESENCE,
	ALC255_FIXUP_HEADSET_MODE,
	ALC255_FIXUP_HEADSET_MODE_NO_HP_MIC,
	ALC293_FIXUP_DELL1_MIC_NO_PRESENCE,
	ALC292_FIXUP_TPT440_DOCK,
	ALC292_FIXUP_TPT440,
	ALC283_FIXUP_HEADSET_MIC,
	ALC255_FIXUP_MIC_MUTE_LED,
	ALC282_FIXUP_ASPIRE_V5_PINS,
	ALC280_FIXUP_HP_GPIO4,
	ALC286_FIXUP_HP_GPIO_LED,
	ALC280_FIXUP_HP_GPIO2_MIC_HOTKEY,
	ALC280_FIXUP_HP_DOCK_PINS,
	ALC269_FIXUP_HP_DOCK_GPIO_MIC1_LED,
	ALC280_FIXUP_HP_9480M,
	ALC288_FIXUP_DELL_HEADSET_MODE,
	ALC288_FIXUP_DELL1_MIC_NO_PRESENCE,
	ALC288_FIXUP_DELL_XPS_13,
	ALC288_FIXUP_DISABLE_AAMIX,
	ALC292_FIXUP_DELL_E7X,
	ALC292_FIXUP_DISABLE_AAMIX,
	ALC293_FIXUP_DISABLE_AAMIX_MULTIJACK,
	ALC298_FIXUP_ALIENWARE_MIC_NO_PRESENCE,
	ALC298_FIXUP_DELL1_MIC_NO_PRESENCE,
	ALC298_FIXUP_DELL_AIO_MIC_NO_PRESENCE,
	ALC275_FIXUP_DELL_XPS,
	ALC256_FIXUP_DELL_XPS_13_HEADPHONE_NOISE,
	ALC293_FIXUP_LENOVO_SPK_NOISE,
	ALC233_FIXUP_LENOVO_LINE2_MIC_HOTKEY,
	ALC255_FIXUP_DELL_SPK_NOISE,
	ALC225_FIXUP_DISABLE_MIC_VREF,
	ALC225_FIXUP_DELL1_MIC_NO_PRESENCE,
	ALC295_FIXUP_DISABLE_DAC3,
	ALC280_FIXUP_HP_HEADSET_MIC,
	ALC221_FIXUP_HP_FRONT_MIC,
	ALC292_FIXUP_TPT460,
	ALC298_FIXUP_SPK_VOLUME,
	ALC256_FIXUP_DELL_INSPIRON_7559_SUBWOOFER,
	ALC269_FIXUP_ATIV_BOOK_8,
	ALC221_FIXUP_HP_MIC_NO_PRESENCE,
	ALC256_FIXUP_ASUS_HEADSET_MODE,
	ALC256_FIXUP_ASUS_MIC,
	ALC256_FIXUP_ASUS_AIO_GPIO2,
	ALC233_FIXUP_ASUS_MIC_NO_PRESENCE,
	ALC233_FIXUP_EAPD_COEF_AND_MIC_NO_PRESENCE,
	ALC233_FIXUP_LENOVO_MULTI_CODECS,
	ALC233_FIXUP_ACER_HEADSET_MIC,
	ALC294_FIXUP_LENOVO_MIC_LOCATION,
	ALC225_FIXUP_DELL_WYSE_MIC_NO_PRESENCE,
	ALC700_FIXUP_INTEL_REFERENCE,
	ALC274_FIXUP_DELL_BIND_DACS,
	ALC274_FIXUP_DELL_AIO_LINEOUT_VERB,
	ALC298_FIXUP_TPT470_DOCK,
	ALC255_FIXUP_DUMMY_LINEOUT_VERB,
	ALC255_FIXUP_DELL_HEADSET_MIC,
	ALC256_FIXUP_HUAWEI_MACH_WX9_PINS,
	ALC298_FIXUP_HUAWEI_MBX_STEREO,
	ALC295_FIXUP_HP_X360,
	ALC221_FIXUP_HP_HEADSET_MIC,
	ALC285_FIXUP_LENOVO_HEADPHONE_NOISE,
	ALC295_FIXUP_HP_AUTO_MUTE,
	ALC286_FIXUP_ACER_AIO_MIC_NO_PRESENCE,
	ALC294_FIXUP_ASUS_MIC,
	ALC294_FIXUP_ASUS_HEADSET_MIC,
	ALC294_FIXUP_ASUS_SPK,
	ALC293_FIXUP_SYSTEM76_MIC_NO_PRESENCE,
	ALC285_FIXUP_LENOVO_PC_BEEP_IN_NOISE,
	ALC255_FIXUP_ACER_HEADSET_MIC,
	ALC295_FIXUP_CHROME_BOOK,
	ALC225_FIXUP_HEADSET_JACK,
	ALC225_FIXUP_DELL_WYSE_AIO_MIC_NO_PRESENCE,
	ALC225_FIXUP_WYSE_AUTO_MUTE,
	ALC225_FIXUP_WYSE_DISABLE_MIC_VREF,
	ALC286_FIXUP_ACER_AIO_HEADSET_MIC,
	ALC256_FIXUP_ASUS_MIC_NO_PRESENCE,
	ALC299_FIXUP_PREDATOR_SPK,
	ALC294_FIXUP_ASUS_INTSPK_HEADSET_MIC,
<<<<<<< HEAD
=======
	ALC256_FIXUP_MEDION_HEADSET_NO_PRESENCE,
>>>>>>> 3be7bf23
};

static const struct hda_fixup alc269_fixups[] = {
	[ALC269_FIXUP_SONY_VAIO] = {
		.type = HDA_FIXUP_PINCTLS,
		.v.pins = (const struct hda_pintbl[]) {
			{0x19, PIN_VREFGRD},
			{}
		}
	},
	[ALC275_FIXUP_SONY_VAIO_GPIO2] = {
		.type = HDA_FIXUP_FUNC,
		.v.func = alc275_fixup_gpio4_off,
		.chained = true,
		.chain_id = ALC269_FIXUP_SONY_VAIO
	},
	[ALC269_FIXUP_DELL_M101Z] = {
		.type = HDA_FIXUP_VERBS,
		.v.verbs = (const struct hda_verb[]) {
			/* Enables internal speaker */
			{0x20, AC_VERB_SET_COEF_INDEX, 13},
			{0x20, AC_VERB_SET_PROC_COEF, 0x4040},
			{}
		}
	},
	[ALC269_FIXUP_SKU_IGNORE] = {
		.type = HDA_FIXUP_FUNC,
		.v.func = alc_fixup_sku_ignore,
	},
	[ALC269_FIXUP_ASUS_G73JW] = {
		.type = HDA_FIXUP_PINS,
		.v.pins = (const struct hda_pintbl[]) {
			{ 0x17, 0x99130111 }, /* subwoofer */
			{ }
		}
	},
	[ALC269_FIXUP_LENOVO_EAPD] = {
		.type = HDA_FIXUP_VERBS,
		.v.verbs = (const struct hda_verb[]) {
			{0x14, AC_VERB_SET_EAPD_BTLENABLE, 0},
			{}
		}
	},
	[ALC275_FIXUP_SONY_HWEQ] = {
		.type = HDA_FIXUP_FUNC,
		.v.func = alc269_fixup_hweq,
		.chained = true,
		.chain_id = ALC275_FIXUP_SONY_VAIO_GPIO2
	},
	[ALC275_FIXUP_SONY_DISABLE_AAMIX] = {
		.type = HDA_FIXUP_FUNC,
		.v.func = alc_fixup_disable_aamix,
		.chained = true,
		.chain_id = ALC269_FIXUP_SONY_VAIO
	},
	[ALC271_FIXUP_DMIC] = {
		.type = HDA_FIXUP_FUNC,
		.v.func = alc271_fixup_dmic,
	},
	[ALC269_FIXUP_PCM_44K] = {
		.type = HDA_FIXUP_FUNC,
		.v.func = alc269_fixup_pcm_44k,
		.chained = true,
		.chain_id = ALC269_FIXUP_QUANTA_MUTE
	},
	[ALC269_FIXUP_STEREO_DMIC] = {
		.type = HDA_FIXUP_FUNC,
		.v.func = alc269_fixup_stereo_dmic,
	},
	[ALC269_FIXUP_HEADSET_MIC] = {
		.type = HDA_FIXUP_FUNC,
		.v.func = alc269_fixup_headset_mic,
	},
	[ALC269_FIXUP_QUANTA_MUTE] = {
		.type = HDA_FIXUP_FUNC,
		.v.func = alc269_fixup_quanta_mute,
	},
	[ALC269_FIXUP_LIFEBOOK] = {
		.type = HDA_FIXUP_PINS,
		.v.pins = (const struct hda_pintbl[]) {
			{ 0x1a, 0x2101103f }, /* dock line-out */
			{ 0x1b, 0x23a11040 }, /* dock mic-in */
			{ }
		},
		.chained = true,
		.chain_id = ALC269_FIXUP_QUANTA_MUTE
	},
	[ALC269_FIXUP_LIFEBOOK_EXTMIC] = {
		.type = HDA_FIXUP_PINS,
		.v.pins = (const struct hda_pintbl[]) {
			{ 0x19, 0x01a1903c }, /* headset mic, with jack detect */
			{ }
		},
	},
	[ALC269_FIXUP_LIFEBOOK_HP_PIN] = {
		.type = HDA_FIXUP_PINS,
		.v.pins = (const struct hda_pintbl[]) {
			{ 0x21, 0x0221102f }, /* HP out */
			{ }
		},
	},
	[ALC269_FIXUP_LIFEBOOK_NO_HP_TO_LINEOUT] = {
		.type = HDA_FIXUP_FUNC,
		.v.func = alc269_fixup_pincfg_no_hp_to_lineout,
	},
	[ALC255_FIXUP_LIFEBOOK_U7x7_HEADSET_MIC] = {
		.type = HDA_FIXUP_FUNC,
		.v.func = alc269_fixup_pincfg_U7x7_headset_mic,
	},
	[ALC269_FIXUP_AMIC] = {
		.type = HDA_FIXUP_PINS,
		.v.pins = (const struct hda_pintbl[]) {
			{ 0x14, 0x99130110 }, /* speaker */
			{ 0x15, 0x0121401f }, /* HP out */
			{ 0x18, 0x01a19c20 }, /* mic */
			{ 0x19, 0x99a3092f }, /* int-mic */
			{ }
		},
	},
	[ALC269_FIXUP_DMIC] = {
		.type = HDA_FIXUP_PINS,
		.v.pins = (const struct hda_pintbl[]) {
			{ 0x12, 0x99a3092f }, /* int-mic */
			{ 0x14, 0x99130110 }, /* speaker */
			{ 0x15, 0x0121401f }, /* HP out */
			{ 0x18, 0x01a19c20 }, /* mic */
			{ }
		},
	},
	[ALC269VB_FIXUP_AMIC] = {
		.type = HDA_FIXUP_PINS,
		.v.pins = (const struct hda_pintbl[]) {
			{ 0x14, 0x99130110 }, /* speaker */
			{ 0x18, 0x01a19c20 }, /* mic */
			{ 0x19, 0x99a3092f }, /* int-mic */
			{ 0x21, 0x0121401f }, /* HP out */
			{ }
		},
	},
	[ALC269VB_FIXUP_DMIC] = {
		.type = HDA_FIXUP_PINS,
		.v.pins = (const struct hda_pintbl[]) {
			{ 0x12, 0x99a3092f }, /* int-mic */
			{ 0x14, 0x99130110 }, /* speaker */
			{ 0x18, 0x01a19c20 }, /* mic */
			{ 0x21, 0x0121401f }, /* HP out */
			{ }
		},
	},
	[ALC269_FIXUP_HP_MUTE_LED] = {
		.type = HDA_FIXUP_FUNC,
		.v.func = alc269_fixup_hp_mute_led,
	},
	[ALC269_FIXUP_HP_MUTE_LED_MIC1] = {
		.type = HDA_FIXUP_FUNC,
		.v.func = alc269_fixup_hp_mute_led_mic1,
	},
	[ALC269_FIXUP_HP_MUTE_LED_MIC2] = {
		.type = HDA_FIXUP_FUNC,
		.v.func = alc269_fixup_hp_mute_led_mic2,
	},
	[ALC269_FIXUP_HP_MUTE_LED_MIC3] = {
		.type = HDA_FIXUP_FUNC,
		.v.func = alc269_fixup_hp_mute_led_mic3,
		.chained = true,
		.chain_id = ALC295_FIXUP_HP_AUTO_MUTE
	},
	[ALC269_FIXUP_HP_GPIO_LED] = {
		.type = HDA_FIXUP_FUNC,
		.v.func = alc269_fixup_hp_gpio_led,
	},
	[ALC269_FIXUP_HP_GPIO_MIC1_LED] = {
		.type = HDA_FIXUP_FUNC,
		.v.func = alc269_fixup_hp_gpio_mic1_led,
	},
	[ALC269_FIXUP_HP_LINE1_MIC1_LED] = {
		.type = HDA_FIXUP_FUNC,
		.v.func = alc269_fixup_hp_line1_mic1_led,
	},
	[ALC269_FIXUP_INV_DMIC] = {
		.type = HDA_FIXUP_FUNC,
		.v.func = alc_fixup_inv_dmic,
	},
	[ALC269_FIXUP_NO_SHUTUP] = {
		.type = HDA_FIXUP_FUNC,
		.v.func = alc_fixup_no_shutup,
	},
	[ALC269_FIXUP_LENOVO_DOCK] = {
		.type = HDA_FIXUP_PINS,
		.v.pins = (const struct hda_pintbl[]) {
			{ 0x19, 0x23a11040 }, /* dock mic */
			{ 0x1b, 0x2121103f }, /* dock headphone */
			{ }
		},
		.chained = true,
		.chain_id = ALC269_FIXUP_PINCFG_NO_HP_TO_LINEOUT
	},
	[ALC269_FIXUP_PINCFG_NO_HP_TO_LINEOUT] = {
		.type = HDA_FIXUP_FUNC,
		.v.func = alc269_fixup_pincfg_no_hp_to_lineout,
		.chained = true,
		.chain_id = ALC269_FIXUP_THINKPAD_ACPI,
	},
	[ALC269_FIXUP_DELL1_MIC_NO_PRESENCE] = {
		.type = HDA_FIXUP_PINS,
		.v.pins = (const struct hda_pintbl[]) {
			{ 0x19, 0x01a1913c }, /* use as headset mic, without its own jack detect */
			{ 0x1a, 0x01a1913d }, /* use as headphone mic, without its own jack detect */
			{ }
		},
		.chained = true,
		.chain_id = ALC269_FIXUP_HEADSET_MODE
	},
	[ALC269_FIXUP_DELL2_MIC_NO_PRESENCE] = {
		.type = HDA_FIXUP_PINS,
		.v.pins = (const struct hda_pintbl[]) {
			{ 0x16, 0x21014020 }, /* dock line out */
			{ 0x19, 0x21a19030 }, /* dock mic */
			{ 0x1a, 0x01a1913c }, /* use as headset mic, without its own jack detect */
			{ }
		},
		.chained = true,
		.chain_id = ALC269_FIXUP_HEADSET_MODE_NO_HP_MIC
	},
	[ALC269_FIXUP_DELL3_MIC_NO_PRESENCE] = {
		.type = HDA_FIXUP_PINS,
		.v.pins = (const struct hda_pintbl[]) {
			{ 0x1a, 0x01a1913c }, /* use as headset mic, without its own jack detect */
			{ }
		},
		.chained = true,
		.chain_id = ALC269_FIXUP_HEADSET_MODE_NO_HP_MIC
	},
	[ALC269_FIXUP_DELL4_MIC_NO_PRESENCE] = {
		.type = HDA_FIXUP_PINS,
		.v.pins = (const struct hda_pintbl[]) {
			{ 0x19, 0x01a1913c }, /* use as headset mic, without its own jack detect */
			{ 0x1b, 0x01a1913d }, /* use as headphone mic, without its own jack detect */
			{ }
		},
		.chained = true,
		.chain_id = ALC269_FIXUP_HEADSET_MODE
	},
	[ALC269_FIXUP_HEADSET_MODE] = {
		.type = HDA_FIXUP_FUNC,
		.v.func = alc_fixup_headset_mode,
		.chained = true,
		.chain_id = ALC255_FIXUP_MIC_MUTE_LED
	},
	[ALC269_FIXUP_HEADSET_MODE_NO_HP_MIC] = {
		.type = HDA_FIXUP_FUNC,
		.v.func = alc_fixup_headset_mode_no_hp_mic,
	},
	[ALC269_FIXUP_ASPIRE_HEADSET_MIC] = {
		.type = HDA_FIXUP_PINS,
		.v.pins = (const struct hda_pintbl[]) {
			{ 0x19, 0x01a1913c }, /* headset mic w/o jack detect */
			{ }
		},
		.chained = true,
		.chain_id = ALC269_FIXUP_HEADSET_MODE,
	},
	[ALC286_FIXUP_SONY_MIC_NO_PRESENCE] = {
		.type = HDA_FIXUP_PINS,
		.v.pins = (const struct hda_pintbl[]) {
			{ 0x18, 0x01a1913c }, /* use as headset mic, without its own jack detect */
			{ }
		},
		.chained = true,
		.chain_id = ALC269_FIXUP_HEADSET_MIC
	},
	[ALC256_FIXUP_HUAWEI_MACH_WX9_PINS] = {
		.type = HDA_FIXUP_PINS,
		.v.pins = (const struct hda_pintbl[]) {
			{0x12, 0x90a60130},
			{0x13, 0x40000000},
			{0x14, 0x90170110},
			{0x18, 0x411111f0},
			{0x19, 0x04a11040},
			{0x1a, 0x411111f0},
			{0x1b, 0x90170112},
			{0x1d, 0x40759a05},
			{0x1e, 0x411111f0},
			{0x21, 0x04211020},
			{ }
		},
		.chained = true,
		.chain_id = ALC255_FIXUP_MIC_MUTE_LED
	},
	[ALC298_FIXUP_HUAWEI_MBX_STEREO] = {
		.type = HDA_FIXUP_FUNC,
		.v.func = alc298_fixup_huawei_mbx_stereo,
		.chained = true,
		.chain_id = ALC255_FIXUP_MIC_MUTE_LED
	},
	[ALC269_FIXUP_ASUS_X101_FUNC] = {
		.type = HDA_FIXUP_FUNC,
		.v.func = alc269_fixup_x101_headset_mic,
	},
	[ALC269_FIXUP_ASUS_X101_VERB] = {
		.type = HDA_FIXUP_VERBS,
		.v.verbs = (const struct hda_verb[]) {
			{0x18, AC_VERB_SET_PIN_WIDGET_CONTROL, 0},
			{0x20, AC_VERB_SET_COEF_INDEX, 0x08},
			{0x20, AC_VERB_SET_PROC_COEF,  0x0310},
			{ }
		},
		.chained = true,
		.chain_id = ALC269_FIXUP_ASUS_X101_FUNC
	},
	[ALC269_FIXUP_ASUS_X101] = {
		.type = HDA_FIXUP_PINS,
		.v.pins = (const struct hda_pintbl[]) {
			{ 0x18, 0x04a1182c }, /* Headset mic */
			{ }
		},
		.chained = true,
		.chain_id = ALC269_FIXUP_ASUS_X101_VERB
	},
	[ALC271_FIXUP_AMIC_MIC2] = {
		.type = HDA_FIXUP_PINS,
		.v.pins = (const struct hda_pintbl[]) {
			{ 0x14, 0x99130110 }, /* speaker */
			{ 0x19, 0x01a19c20 }, /* mic */
			{ 0x1b, 0x99a7012f }, /* int-mic */
			{ 0x21, 0x0121401f }, /* HP out */
			{ }
		},
	},
	[ALC271_FIXUP_HP_GATE_MIC_JACK] = {
		.type = HDA_FIXUP_FUNC,
		.v.func = alc271_hp_gate_mic_jack,
		.chained = true,
		.chain_id = ALC271_FIXUP_AMIC_MIC2,
	},
	[ALC271_FIXUP_HP_GATE_MIC_JACK_E1_572] = {
		.type = HDA_FIXUP_FUNC,
		.v.func = alc269_fixup_limit_int_mic_boost,
		.chained = true,
		.chain_id = ALC271_FIXUP_HP_GATE_MIC_JACK,
	},
	[ALC269_FIXUP_ACER_AC700] = {
		.type = HDA_FIXUP_PINS,
		.v.pins = (const struct hda_pintbl[]) {
			{ 0x12, 0x99a3092f }, /* int-mic */
			{ 0x14, 0x99130110 }, /* speaker */
			{ 0x18, 0x03a11c20 }, /* mic */
			{ 0x1e, 0x0346101e }, /* SPDIF1 */
			{ 0x21, 0x0321101f }, /* HP out */
			{ }
		},
		.chained = true,
		.chain_id = ALC271_FIXUP_DMIC,
	},
	[ALC269_FIXUP_LIMIT_INT_MIC_BOOST] = {
		.type = HDA_FIXUP_FUNC,
		.v.func = alc269_fixup_limit_int_mic_boost,
		.chained = true,
		.chain_id = ALC269_FIXUP_THINKPAD_ACPI,
	},
	[ALC269VB_FIXUP_ASUS_ZENBOOK] = {
		.type = HDA_FIXUP_FUNC,
		.v.func = alc269_fixup_limit_int_mic_boost,
		.chained = true,
		.chain_id = ALC269VB_FIXUP_DMIC,
	},
	[ALC269VB_FIXUP_ASUS_ZENBOOK_UX31A] = {
		.type = HDA_FIXUP_VERBS,
		.v.verbs = (const struct hda_verb[]) {
			/* class-D output amp +5dB */
			{ 0x20, AC_VERB_SET_COEF_INDEX, 0x12 },
			{ 0x20, AC_VERB_SET_PROC_COEF, 0x2800 },
			{}
		},
		.chained = true,
		.chain_id = ALC269VB_FIXUP_ASUS_ZENBOOK,
	},
	[ALC269_FIXUP_LIMIT_INT_MIC_BOOST_MUTE_LED] = {
		.type = HDA_FIXUP_FUNC,
		.v.func = alc269_fixup_limit_int_mic_boost,
		.chained = true,
		.chain_id = ALC269_FIXUP_HP_MUTE_LED_MIC1,
	},
	[ALC269VB_FIXUP_ORDISSIMO_EVE2] = {
		.type = HDA_FIXUP_PINS,
		.v.pins = (const struct hda_pintbl[]) {
			{ 0x12, 0x99a3092f }, /* int-mic */
			{ 0x18, 0x03a11d20 }, /* mic */
			{ 0x19, 0x411111f0 }, /* Unused bogus pin */
			{ }
		},
	},
	[ALC283_FIXUP_CHROME_BOOK] = {
		.type = HDA_FIXUP_FUNC,
		.v.func = alc283_fixup_chromebook,
	},
	[ALC283_FIXUP_SENSE_COMBO_JACK] = {
		.type = HDA_FIXUP_FUNC,
		.v.func = alc283_fixup_sense_combo_jack,
		.chained = true,
		.chain_id = ALC283_FIXUP_CHROME_BOOK,
	},
	[ALC282_FIXUP_ASUS_TX300] = {
		.type = HDA_FIXUP_FUNC,
		.v.func = alc282_fixup_asus_tx300,
	},
	[ALC283_FIXUP_INT_MIC] = {
		.type = HDA_FIXUP_VERBS,
		.v.verbs = (const struct hda_verb[]) {
			{0x20, AC_VERB_SET_COEF_INDEX, 0x1a},
			{0x20, AC_VERB_SET_PROC_COEF, 0x0011},
			{ }
		},
		.chained = true,
		.chain_id = ALC269_FIXUP_LIMIT_INT_MIC_BOOST
	},
	[ALC290_FIXUP_SUBWOOFER_HSJACK] = {
		.type = HDA_FIXUP_PINS,
		.v.pins = (const struct hda_pintbl[]) {
			{ 0x17, 0x90170112 }, /* subwoofer */
			{ }
		},
		.chained = true,
		.chain_id = ALC290_FIXUP_MONO_SPEAKERS_HSJACK,
	},
	[ALC290_FIXUP_SUBWOOFER] = {
		.type = HDA_FIXUP_PINS,
		.v.pins = (const struct hda_pintbl[]) {
			{ 0x17, 0x90170112 }, /* subwoofer */
			{ }
		},
		.chained = true,
		.chain_id = ALC290_FIXUP_MONO_SPEAKERS,
	},
	[ALC290_FIXUP_MONO_SPEAKERS] = {
		.type = HDA_FIXUP_FUNC,
		.v.func = alc290_fixup_mono_speakers,
	},
	[ALC290_FIXUP_MONO_SPEAKERS_HSJACK] = {
		.type = HDA_FIXUP_FUNC,
		.v.func = alc290_fixup_mono_speakers,
		.chained = true,
		.chain_id = ALC269_FIXUP_DELL3_MIC_NO_PRESENCE,
	},
	[ALC269_FIXUP_THINKPAD_ACPI] = {
		.type = HDA_FIXUP_FUNC,
		.v.func = alc_fixup_thinkpad_acpi,
		.chained = true,
		.chain_id = ALC269_FIXUP_SKU_IGNORE,
	},
	[ALC269_FIXUP_DMIC_THINKPAD_ACPI] = {
		.type = HDA_FIXUP_FUNC,
		.v.func = alc_fixup_inv_dmic,
		.chained = true,
		.chain_id = ALC269_FIXUP_THINKPAD_ACPI,
	},
	[ALC255_FIXUP_ACER_MIC_NO_PRESENCE] = {
		.type = HDA_FIXUP_PINS,
		.v.pins = (const struct hda_pintbl[]) {
			{ 0x19, 0x01a1913c }, /* use as headset mic, without its own jack detect */
			{ }
		},
		.chained = true,
		.chain_id = ALC255_FIXUP_HEADSET_MODE
	},
	[ALC255_FIXUP_ASUS_MIC_NO_PRESENCE] = {
		.type = HDA_FIXUP_PINS,
		.v.pins = (const struct hda_pintbl[]) {
			{ 0x19, 0x01a1913c }, /* use as headset mic, without its own jack detect */
			{ }
		},
		.chained = true,
		.chain_id = ALC255_FIXUP_HEADSET_MODE
	},
	[ALC255_FIXUP_DELL1_MIC_NO_PRESENCE] = {
		.type = HDA_FIXUP_PINS,
		.v.pins = (const struct hda_pintbl[]) {
			{ 0x19, 0x01a1913c }, /* use as headset mic, without its own jack detect */
			{ 0x1a, 0x01a1913d }, /* use as headphone mic, without its own jack detect */
			{ }
		},
		.chained = true,
		.chain_id = ALC255_FIXUP_HEADSET_MODE
	},
	[ALC255_FIXUP_DELL2_MIC_NO_PRESENCE] = {
		.type = HDA_FIXUP_PINS,
		.v.pins = (const struct hda_pintbl[]) {
			{ 0x19, 0x01a1913c }, /* use as headset mic, without its own jack detect */
			{ }
		},
		.chained = true,
		.chain_id = ALC255_FIXUP_HEADSET_MODE_NO_HP_MIC
	},
	[ALC255_FIXUP_HEADSET_MODE] = {
		.type = HDA_FIXUP_FUNC,
		.v.func = alc_fixup_headset_mode_alc255,
		.chained = true,
		.chain_id = ALC255_FIXUP_MIC_MUTE_LED
	},
	[ALC255_FIXUP_HEADSET_MODE_NO_HP_MIC] = {
		.type = HDA_FIXUP_FUNC,
		.v.func = alc_fixup_headset_mode_alc255_no_hp_mic,
	},
	[ALC293_FIXUP_DELL1_MIC_NO_PRESENCE] = {
		.type = HDA_FIXUP_PINS,
		.v.pins = (const struct hda_pintbl[]) {
			{ 0x18, 0x01a1913d }, /* use as headphone mic, without its own jack detect */
			{ 0x1a, 0x01a1913c }, /* use as headset mic, without its own jack detect */
			{ }
		},
		.chained = true,
		.chain_id = ALC269_FIXUP_HEADSET_MODE
	},
	[ALC292_FIXUP_TPT440_DOCK] = {
		.type = HDA_FIXUP_FUNC,
		.v.func = alc_fixup_tpt440_dock,
		.chained = true,
		.chain_id = ALC269_FIXUP_LIMIT_INT_MIC_BOOST
	},
	[ALC292_FIXUP_TPT440] = {
		.type = HDA_FIXUP_FUNC,
		.v.func = alc_fixup_disable_aamix,
		.chained = true,
		.chain_id = ALC292_FIXUP_TPT440_DOCK,
	},
	[ALC283_FIXUP_HEADSET_MIC] = {
		.type = HDA_FIXUP_PINS,
		.v.pins = (const struct hda_pintbl[]) {
			{ 0x19, 0x04a110f0 },
			{ },
		},
	},
	[ALC255_FIXUP_MIC_MUTE_LED] = {
		.type = HDA_FIXUP_FUNC,
		.v.func = snd_hda_gen_fixup_micmute_led,
	},
	[ALC282_FIXUP_ASPIRE_V5_PINS] = {
		.type = HDA_FIXUP_PINS,
		.v.pins = (const struct hda_pintbl[]) {
			{ 0x12, 0x90a60130 },
			{ 0x14, 0x90170110 },
			{ 0x17, 0x40000008 },
			{ 0x18, 0x411111f0 },
			{ 0x19, 0x01a1913c },
			{ 0x1a, 0x411111f0 },
			{ 0x1b, 0x411111f0 },
			{ 0x1d, 0x40f89b2d },
			{ 0x1e, 0x411111f0 },
			{ 0x21, 0x0321101f },
			{ },
		},
	},
	[ALC280_FIXUP_HP_GPIO4] = {
		.type = HDA_FIXUP_FUNC,
		.v.func = alc280_fixup_hp_gpio4,
	},
	[ALC286_FIXUP_HP_GPIO_LED] = {
		.type = HDA_FIXUP_FUNC,
		.v.func = alc286_fixup_hp_gpio_led,
	},
	[ALC280_FIXUP_HP_GPIO2_MIC_HOTKEY] = {
		.type = HDA_FIXUP_FUNC,
		.v.func = alc280_fixup_hp_gpio2_mic_hotkey,
	},
	[ALC280_FIXUP_HP_DOCK_PINS] = {
		.type = HDA_FIXUP_PINS,
		.v.pins = (const struct hda_pintbl[]) {
			{ 0x1b, 0x21011020 }, /* line-out */
			{ 0x1a, 0x01a1903c }, /* headset mic */
			{ 0x18, 0x2181103f }, /* line-in */
			{ },
		},
		.chained = true,
		.chain_id = ALC280_FIXUP_HP_GPIO4
	},
	[ALC269_FIXUP_HP_DOCK_GPIO_MIC1_LED] = {
		.type = HDA_FIXUP_PINS,
		.v.pins = (const struct hda_pintbl[]) {
			{ 0x1b, 0x21011020 }, /* line-out */
			{ 0x18, 0x2181103f }, /* line-in */
			{ },
		},
		.chained = true,
		.chain_id = ALC269_FIXUP_HP_GPIO_MIC1_LED
	},
	[ALC280_FIXUP_HP_9480M] = {
		.type = HDA_FIXUP_FUNC,
		.v.func = alc280_fixup_hp_9480m,
	},
	[ALC288_FIXUP_DELL_HEADSET_MODE] = {
		.type = HDA_FIXUP_FUNC,
		.v.func = alc_fixup_headset_mode_dell_alc288,
		.chained = true,
		.chain_id = ALC255_FIXUP_MIC_MUTE_LED
	},
	[ALC288_FIXUP_DELL1_MIC_NO_PRESENCE] = {
		.type = HDA_FIXUP_PINS,
		.v.pins = (const struct hda_pintbl[]) {
			{ 0x18, 0x01a1913c }, /* use as headset mic, without its own jack detect */
			{ 0x1a, 0x01a1913d }, /* use as headphone mic, without its own jack detect */
			{ }
		},
		.chained = true,
		.chain_id = ALC288_FIXUP_DELL_HEADSET_MODE
	},
	[ALC288_FIXUP_DISABLE_AAMIX] = {
		.type = HDA_FIXUP_FUNC,
		.v.func = alc_fixup_disable_aamix,
		.chained = true,
		.chain_id = ALC288_FIXUP_DELL1_MIC_NO_PRESENCE
	},
	[ALC288_FIXUP_DELL_XPS_13] = {
		.type = HDA_FIXUP_FUNC,
		.v.func = alc_fixup_dell_xps13,
		.chained = true,
		.chain_id = ALC288_FIXUP_DISABLE_AAMIX
	},
	[ALC292_FIXUP_DISABLE_AAMIX] = {
		.type = HDA_FIXUP_FUNC,
		.v.func = alc_fixup_disable_aamix,
		.chained = true,
		.chain_id = ALC269_FIXUP_DELL2_MIC_NO_PRESENCE
	},
	[ALC293_FIXUP_DISABLE_AAMIX_MULTIJACK] = {
		.type = HDA_FIXUP_FUNC,
		.v.func = alc_fixup_disable_aamix,
		.chained = true,
		.chain_id = ALC293_FIXUP_DELL1_MIC_NO_PRESENCE
	},
	[ALC292_FIXUP_DELL_E7X] = {
		.type = HDA_FIXUP_FUNC,
		.v.func = alc_fixup_dell_xps13,
		.chained = true,
		.chain_id = ALC292_FIXUP_DISABLE_AAMIX
	},
	[ALC298_FIXUP_ALIENWARE_MIC_NO_PRESENCE] = {
		.type = HDA_FIXUP_PINS,
		.v.pins = (const struct hda_pintbl[]) {
			{ 0x18, 0x01a1913c }, /* headset mic w/o jack detect */
			{ }
		},
		.chained_before = true,
		.chain_id = ALC269_FIXUP_HEADSET_MODE,
	},
	[ALC298_FIXUP_DELL1_MIC_NO_PRESENCE] = {
		.type = HDA_FIXUP_PINS,
		.v.pins = (const struct hda_pintbl[]) {
			{ 0x18, 0x01a1913c }, /* use as headset mic, without its own jack detect */
			{ 0x1a, 0x01a1913d }, /* use as headphone mic, without its own jack detect */
			{ }
		},
		.chained = true,
		.chain_id = ALC269_FIXUP_HEADSET_MODE
	},
	[ALC298_FIXUP_DELL_AIO_MIC_NO_PRESENCE] = {
		.type = HDA_FIXUP_PINS,
		.v.pins = (const struct hda_pintbl[]) {
			{ 0x18, 0x01a1913c }, /* use as headset mic, without its own jack detect */
			{ }
		},
		.chained = true,
		.chain_id = ALC269_FIXUP_HEADSET_MODE
	},
	[ALC275_FIXUP_DELL_XPS] = {
		.type = HDA_FIXUP_VERBS,
		.v.verbs = (const struct hda_verb[]) {
			/* Enables internal speaker */
			{0x20, AC_VERB_SET_COEF_INDEX, 0x1f},
			{0x20, AC_VERB_SET_PROC_COEF, 0x00c0},
			{0x20, AC_VERB_SET_COEF_INDEX, 0x30},
			{0x20, AC_VERB_SET_PROC_COEF, 0x00b1},
			{}
		}
	},
	[ALC256_FIXUP_DELL_XPS_13_HEADPHONE_NOISE] = {
		.type = HDA_FIXUP_VERBS,
		.v.verbs = (const struct hda_verb[]) {
			/* Disable pass-through path for FRONT 14h */
			{0x20, AC_VERB_SET_COEF_INDEX, 0x36},
			{0x20, AC_VERB_SET_PROC_COEF, 0x1737},
			{}
		},
		.chained = true,
		.chain_id = ALC255_FIXUP_DELL1_MIC_NO_PRESENCE
	},
	[ALC293_FIXUP_LENOVO_SPK_NOISE] = {
		.type = HDA_FIXUP_FUNC,
		.v.func = alc_fixup_disable_aamix,
		.chained = true,
		.chain_id = ALC269_FIXUP_THINKPAD_ACPI
	},
	[ALC233_FIXUP_LENOVO_LINE2_MIC_HOTKEY] = {
		.type = HDA_FIXUP_FUNC,
		.v.func = alc233_fixup_lenovo_line2_mic_hotkey,
	},
	[ALC255_FIXUP_DELL_SPK_NOISE] = {
		.type = HDA_FIXUP_FUNC,
		.v.func = alc_fixup_disable_aamix,
		.chained = true,
		.chain_id = ALC255_FIXUP_DELL1_MIC_NO_PRESENCE
	},
	[ALC225_FIXUP_DISABLE_MIC_VREF] = {
		.type = HDA_FIXUP_FUNC,
		.v.func = alc_fixup_disable_mic_vref,
		.chained = true,
		.chain_id = ALC269_FIXUP_DELL1_MIC_NO_PRESENCE
	},
	[ALC225_FIXUP_DELL1_MIC_NO_PRESENCE] = {
		.type = HDA_FIXUP_VERBS,
		.v.verbs = (const struct hda_verb[]) {
			/* Disable pass-through path for FRONT 14h */
			{ 0x20, AC_VERB_SET_COEF_INDEX, 0x36 },
			{ 0x20, AC_VERB_SET_PROC_COEF, 0x57d7 },
			{}
		},
		.chained = true,
		.chain_id = ALC225_FIXUP_DISABLE_MIC_VREF
	},
	[ALC280_FIXUP_HP_HEADSET_MIC] = {
		.type = HDA_FIXUP_FUNC,
		.v.func = alc_fixup_disable_aamix,
		.chained = true,
		.chain_id = ALC269_FIXUP_HEADSET_MIC,
	},
	[ALC221_FIXUP_HP_FRONT_MIC] = {
		.type = HDA_FIXUP_PINS,
		.v.pins = (const struct hda_pintbl[]) {
			{ 0x19, 0x02a19020 }, /* Front Mic */
			{ }
		},
	},
	[ALC292_FIXUP_TPT460] = {
		.type = HDA_FIXUP_FUNC,
		.v.func = alc_fixup_tpt440_dock,
		.chained = true,
		.chain_id = ALC293_FIXUP_LENOVO_SPK_NOISE,
	},
	[ALC298_FIXUP_SPK_VOLUME] = {
		.type = HDA_FIXUP_FUNC,
		.v.func = alc298_fixup_speaker_volume,
		.chained = true,
		.chain_id = ALC298_FIXUP_DELL_AIO_MIC_NO_PRESENCE,
	},
	[ALC295_FIXUP_DISABLE_DAC3] = {
		.type = HDA_FIXUP_FUNC,
		.v.func = alc295_fixup_disable_dac3,
	},
	[ALC256_FIXUP_DELL_INSPIRON_7559_SUBWOOFER] = {
		.type = HDA_FIXUP_PINS,
		.v.pins = (const struct hda_pintbl[]) {
			{ 0x1b, 0x90170151 },
			{ }
		},
		.chained = true,
		.chain_id = ALC255_FIXUP_DELL1_MIC_NO_PRESENCE
	},
	[ALC269_FIXUP_ATIV_BOOK_8] = {
		.type = HDA_FIXUP_FUNC,
		.v.func = alc_fixup_auto_mute_via_amp,
		.chained = true,
		.chain_id = ALC269_FIXUP_NO_SHUTUP
	},
	[ALC221_FIXUP_HP_MIC_NO_PRESENCE] = {
		.type = HDA_FIXUP_PINS,
		.v.pins = (const struct hda_pintbl[]) {
			{ 0x18, 0x01a1913c }, /* use as headset mic, without its own jack detect */
			{ 0x1a, 0x01a1913d }, /* use as headphone mic, without its own jack detect */
			{ }
		},
		.chained = true,
		.chain_id = ALC269_FIXUP_HEADSET_MODE
	},
	[ALC256_FIXUP_ASUS_HEADSET_MODE] = {
		.type = HDA_FIXUP_FUNC,
		.v.func = alc_fixup_headset_mode,
	},
	[ALC256_FIXUP_ASUS_MIC] = {
		.type = HDA_FIXUP_PINS,
		.v.pins = (const struct hda_pintbl[]) {
			{ 0x13, 0x90a60160 }, /* use as internal mic */
			{ 0x19, 0x04a11120 }, /* use as headset mic, without its own jack detect */
			{ }
		},
		.chained = true,
		.chain_id = ALC256_FIXUP_ASUS_HEADSET_MODE
	},
	[ALC256_FIXUP_ASUS_AIO_GPIO2] = {
		.type = HDA_FIXUP_FUNC,
		/* Set up GPIO2 for the speaker amp */
		.v.func = alc_fixup_gpio4,
	},
	[ALC233_FIXUP_ASUS_MIC_NO_PRESENCE] = {
		.type = HDA_FIXUP_PINS,
		.v.pins = (const struct hda_pintbl[]) {
			{ 0x19, 0x01a1913c }, /* use as headset mic, without its own jack detect */
			{ }
		},
		.chained = true,
		.chain_id = ALC269_FIXUP_HEADSET_MIC
	},
	[ALC233_FIXUP_EAPD_COEF_AND_MIC_NO_PRESENCE] = {
		.type = HDA_FIXUP_VERBS,
		.v.verbs = (const struct hda_verb[]) {
			/* Enables internal speaker */
			{0x20, AC_VERB_SET_COEF_INDEX, 0x40},
			{0x20, AC_VERB_SET_PROC_COEF, 0x8800},
			{}
		},
		.chained = true,
		.chain_id = ALC233_FIXUP_ASUS_MIC_NO_PRESENCE
	},
	[ALC233_FIXUP_LENOVO_MULTI_CODECS] = {
		.type = HDA_FIXUP_FUNC,
		.v.func = alc233_alc662_fixup_lenovo_dual_codecs,
	},
	[ALC233_FIXUP_ACER_HEADSET_MIC] = {
		.type = HDA_FIXUP_VERBS,
		.v.verbs = (const struct hda_verb[]) {
			{ 0x20, AC_VERB_SET_COEF_INDEX, 0x45 },
			{ 0x20, AC_VERB_SET_PROC_COEF, 0x5089 },
			{ }
		},
		.chained = true,
		.chain_id = ALC233_FIXUP_ASUS_MIC_NO_PRESENCE
	},
	[ALC294_FIXUP_LENOVO_MIC_LOCATION] = {
		.type = HDA_FIXUP_PINS,
		.v.pins = (const struct hda_pintbl[]) {
			/* Change the mic location from front to right, otherwise there are
			   two front mics with the same name, pulseaudio can't handle them.
			   This is just a temporary workaround, after applying this fixup,
			   there will be one "Front Mic" and one "Mic" in this machine.
			 */
			{ 0x1a, 0x04a19040 },
			{ }
		},
	},
	[ALC225_FIXUP_DELL_WYSE_MIC_NO_PRESENCE] = {
		.type = HDA_FIXUP_PINS,
		.v.pins = (const struct hda_pintbl[]) {
			{ 0x16, 0x0101102f }, /* Rear Headset HP */
			{ 0x19, 0x02a1913c }, /* use as Front headset mic, without its own jack detect */
			{ 0x1a, 0x01a19030 }, /* Rear Headset MIC */
			{ 0x1b, 0x02011020 },
			{ }
		},
		.chained = true,
		.chain_id = ALC269_FIXUP_HEADSET_MODE_NO_HP_MIC
	},
	[ALC700_FIXUP_INTEL_REFERENCE] = {
		.type = HDA_FIXUP_VERBS,
		.v.verbs = (const struct hda_verb[]) {
			/* Enables internal speaker */
			{0x20, AC_VERB_SET_COEF_INDEX, 0x45},
			{0x20, AC_VERB_SET_PROC_COEF, 0x5289},
			{0x20, AC_VERB_SET_COEF_INDEX, 0x4A},
			{0x20, AC_VERB_SET_PROC_COEF, 0x001b},
			{0x58, AC_VERB_SET_COEF_INDEX, 0x00},
			{0x58, AC_VERB_SET_PROC_COEF, 0x3888},
			{0x20, AC_VERB_SET_COEF_INDEX, 0x6f},
			{0x20, AC_VERB_SET_PROC_COEF, 0x2c0b},
			{}
		}
	},
	[ALC274_FIXUP_DELL_BIND_DACS] = {
		.type = HDA_FIXUP_FUNC,
		.v.func = alc274_fixup_bind_dacs,
		.chained = true,
		.chain_id = ALC269_FIXUP_DELL1_MIC_NO_PRESENCE
	},
	[ALC274_FIXUP_DELL_AIO_LINEOUT_VERB] = {
		.type = HDA_FIXUP_PINS,
		.v.pins = (const struct hda_pintbl[]) {
			{ 0x1b, 0x0401102f },
			{ }
		},
		.chained = true,
		.chain_id = ALC274_FIXUP_DELL_BIND_DACS
	},
	[ALC298_FIXUP_TPT470_DOCK] = {
		.type = HDA_FIXUP_FUNC,
		.v.func = alc_fixup_tpt470_dock,
		.chained = true,
		.chain_id = ALC293_FIXUP_LENOVO_SPK_NOISE
	},
	[ALC255_FIXUP_DUMMY_LINEOUT_VERB] = {
		.type = HDA_FIXUP_PINS,
		.v.pins = (const struct hda_pintbl[]) {
			{ 0x14, 0x0201101f },
			{ }
		},
		.chained = true,
		.chain_id = ALC255_FIXUP_DELL1_MIC_NO_PRESENCE
	},
	[ALC255_FIXUP_DELL_HEADSET_MIC] = {
		.type = HDA_FIXUP_PINS,
		.v.pins = (const struct hda_pintbl[]) {
			{ 0x19, 0x01a1913c }, /* use as headset mic, without its own jack detect */
			{ }
		},
		.chained = true,
		.chain_id = ALC269_FIXUP_HEADSET_MIC
	},
	[ALC295_FIXUP_HP_X360] = {
		.type = HDA_FIXUP_FUNC,
		.v.func = alc295_fixup_hp_top_speakers,
		.chained = true,
		.chain_id = ALC269_FIXUP_HP_MUTE_LED_MIC3
	},
	[ALC221_FIXUP_HP_HEADSET_MIC] = {
		.type = HDA_FIXUP_PINS,
		.v.pins = (const struct hda_pintbl[]) {
			{ 0x19, 0x0181313f},
			{ }
		},
		.chained = true,
		.chain_id = ALC269_FIXUP_HEADSET_MIC
	},
	[ALC285_FIXUP_LENOVO_HEADPHONE_NOISE] = {
		.type = HDA_FIXUP_FUNC,
		.v.func = alc285_fixup_invalidate_dacs,
		.chained = true,
		.chain_id = ALC269_FIXUP_THINKPAD_ACPI
	},
	[ALC295_FIXUP_HP_AUTO_MUTE] = {
		.type = HDA_FIXUP_FUNC,
		.v.func = alc_fixup_auto_mute_via_amp,
	},
	[ALC286_FIXUP_ACER_AIO_MIC_NO_PRESENCE] = {
		.type = HDA_FIXUP_PINS,
		.v.pins = (const struct hda_pintbl[]) {
			{ 0x18, 0x01a1913c }, /* use as headset mic, without its own jack detect */
			{ }
		},
		.chained = true,
		.chain_id = ALC269_FIXUP_HEADSET_MIC
	},
	[ALC294_FIXUP_ASUS_MIC] = {
		.type = HDA_FIXUP_PINS,
		.v.pins = (const struct hda_pintbl[]) {
			{ 0x13, 0x90a60160 }, /* use as internal mic */
			{ 0x19, 0x04a11120 }, /* use as headset mic, without its own jack detect */
			{ }
		},
		.chained = true,
		.chain_id = ALC269_FIXUP_HEADSET_MODE_NO_HP_MIC
	},
	[ALC294_FIXUP_ASUS_HEADSET_MIC] = {
		.type = HDA_FIXUP_PINS,
		.v.pins = (const struct hda_pintbl[]) {
			{ 0x19, 0x01a1103c }, /* use as headset mic */
			{ }
		},
		.chained = true,
		.chain_id = ALC269_FIXUP_HEADSET_MODE_NO_HP_MIC
	},
	[ALC294_FIXUP_ASUS_SPK] = {
		.type = HDA_FIXUP_VERBS,
		.v.verbs = (const struct hda_verb[]) {
			/* Set EAPD high */
			{ 0x20, AC_VERB_SET_COEF_INDEX, 0x40 },
			{ 0x20, AC_VERB_SET_PROC_COEF, 0x8800 },
			{ }
		},
		.chained = true,
		.chain_id = ALC294_FIXUP_ASUS_HEADSET_MIC
	},
	[ALC295_FIXUP_CHROME_BOOK] = {
		.type = HDA_FIXUP_FUNC,
		.v.func = alc295_fixup_chromebook,
		.chained = true,
		.chain_id = ALC225_FIXUP_HEADSET_JACK
	},
	[ALC225_FIXUP_HEADSET_JACK] = {
		.type = HDA_FIXUP_FUNC,
		.v.func = alc_fixup_headset_jack,
	},
	[ALC293_FIXUP_SYSTEM76_MIC_NO_PRESENCE] = {
		.type = HDA_FIXUP_PINS,
		.v.pins = (const struct hda_pintbl[]) {
			{ 0x1a, 0x01a1913c }, /* use as headset mic, without its own jack detect */
			{ }
		},
		.chained = true,
		.chain_id = ALC269_FIXUP_HEADSET_MODE_NO_HP_MIC
	},
	[ALC285_FIXUP_LENOVO_PC_BEEP_IN_NOISE] = {
		.type = HDA_FIXUP_VERBS,
		.v.verbs = (const struct hda_verb[]) {
			/* Disable PCBEEP-IN passthrough */
			{ 0x20, AC_VERB_SET_COEF_INDEX, 0x36 },
			{ 0x20, AC_VERB_SET_PROC_COEF, 0x57d7 },
			{ }
		},
		.chained = true,
		.chain_id = ALC285_FIXUP_LENOVO_HEADPHONE_NOISE
	},
	[ALC255_FIXUP_ACER_HEADSET_MIC] = {
		.type = HDA_FIXUP_PINS,
		.v.pins = (const struct hda_pintbl[]) {
			{ 0x19, 0x03a11130 },
			{ 0x1a, 0x90a60140 }, /* use as internal mic */
			{ }
		},
		.chained = true,
		.chain_id = ALC255_FIXUP_HEADSET_MODE_NO_HP_MIC
	},
	[ALC225_FIXUP_DELL_WYSE_AIO_MIC_NO_PRESENCE] = {
		.type = HDA_FIXUP_PINS,
		.v.pins = (const struct hda_pintbl[]) {
			{ 0x16, 0x01011020 }, /* Rear Line out */
			{ 0x19, 0x01a1913c }, /* use as Front headset mic, without its own jack detect */
			{ }
		},
		.chained = true,
		.chain_id = ALC225_FIXUP_WYSE_AUTO_MUTE
	},
	[ALC225_FIXUP_WYSE_AUTO_MUTE] = {
		.type = HDA_FIXUP_FUNC,
		.v.func = alc_fixup_auto_mute_via_amp,
		.chained = true,
		.chain_id = ALC225_FIXUP_WYSE_DISABLE_MIC_VREF
	},
	[ALC225_FIXUP_WYSE_DISABLE_MIC_VREF] = {
		.type = HDA_FIXUP_FUNC,
		.v.func = alc_fixup_disable_mic_vref,
		.chained = true,
		.chain_id = ALC269_FIXUP_HEADSET_MODE_NO_HP_MIC
	},
	[ALC286_FIXUP_ACER_AIO_HEADSET_MIC] = {
		.type = HDA_FIXUP_VERBS,
		.v.verbs = (const struct hda_verb[]) {
			{ 0x20, AC_VERB_SET_COEF_INDEX, 0x4f },
			{ 0x20, AC_VERB_SET_PROC_COEF, 0x5029 },
			{ }
		},
		.chained = true,
		.chain_id = ALC286_FIXUP_ACER_AIO_MIC_NO_PRESENCE
	},
	[ALC256_FIXUP_ASUS_MIC_NO_PRESENCE] = {
		.type = HDA_FIXUP_PINS,
		.v.pins = (const struct hda_pintbl[]) {
			{ 0x19, 0x04a11120 }, /* use as headset mic, without its own jack detect */
			{ }
		},
		.chained = true,
		.chain_id = ALC256_FIXUP_ASUS_HEADSET_MODE
	},
	[ALC299_FIXUP_PREDATOR_SPK] = {
		.type = HDA_FIXUP_PINS,
		.v.pins = (const struct hda_pintbl[]) {
			{ 0x21, 0x90170150 }, /* use as headset mic, without its own jack detect */
			{ }
		}
	},
	[ALC294_FIXUP_ASUS_INTSPK_HEADSET_MIC] = {
		.type = HDA_FIXUP_PINS,
		.v.pins = (const struct hda_pintbl[]) {
			{ 0x14, 0x411111f0 }, /* disable confusing internal speaker */
			{ 0x19, 0x04a11150 }, /* use as headset mic, without its own jack detect */
			{ }
		},
		.chained = true,
		.chain_id = ALC269_FIXUP_HEADSET_MODE_NO_HP_MIC
	},
<<<<<<< HEAD
=======
	[ALC256_FIXUP_MEDION_HEADSET_NO_PRESENCE] = {
		.type = HDA_FIXUP_PINS,
		.v.pins = (const struct hda_pintbl[]) {
			{ 0x19, 0x04a11040 },
			{ 0x21, 0x04211020 },
			{ }
		},
		.chained = true,
		.chain_id = ALC256_FIXUP_ASUS_HEADSET_MODE
	},
>>>>>>> 3be7bf23
};

static const struct snd_pci_quirk alc269_fixup_tbl[] = {
	SND_PCI_QUIRK(0x1025, 0x0283, "Acer TravelMate 8371", ALC269_FIXUP_INV_DMIC),
	SND_PCI_QUIRK(0x1025, 0x029b, "Acer 1810TZ", ALC269_FIXUP_INV_DMIC),
	SND_PCI_QUIRK(0x1025, 0x0349, "Acer AOD260", ALC269_FIXUP_INV_DMIC),
	SND_PCI_QUIRK(0x1025, 0x047c, "Acer AC700", ALC269_FIXUP_ACER_AC700),
	SND_PCI_QUIRK(0x1025, 0x072d, "Acer Aspire V5-571G", ALC269_FIXUP_ASPIRE_HEADSET_MIC),
	SND_PCI_QUIRK(0x1025, 0x080d, "Acer Aspire V5-122P", ALC269_FIXUP_ASPIRE_HEADSET_MIC),
	SND_PCI_QUIRK(0x1025, 0x0740, "Acer AO725", ALC271_FIXUP_HP_GATE_MIC_JACK),
	SND_PCI_QUIRK(0x1025, 0x0742, "Acer AO756", ALC271_FIXUP_HP_GATE_MIC_JACK),
	SND_PCI_QUIRK(0x1025, 0x0762, "Acer Aspire E1-472", ALC271_FIXUP_HP_GATE_MIC_JACK_E1_572),
	SND_PCI_QUIRK(0x1025, 0x0775, "Acer Aspire E1-572", ALC271_FIXUP_HP_GATE_MIC_JACK_E1_572),
	SND_PCI_QUIRK(0x1025, 0x079b, "Acer Aspire V5-573G", ALC282_FIXUP_ASPIRE_V5_PINS),
	SND_PCI_QUIRK(0x1025, 0x102b, "Acer Aspire C24-860", ALC286_FIXUP_ACER_AIO_MIC_NO_PRESENCE),
	SND_PCI_QUIRK(0x1025, 0x106d, "Acer Cloudbook 14", ALC283_FIXUP_CHROME_BOOK),
	SND_PCI_QUIRK(0x1025, 0x1099, "Acer Aspire E5-523G", ALC255_FIXUP_ACER_MIC_NO_PRESENCE),
	SND_PCI_QUIRK(0x1025, 0x110e, "Acer Aspire ES1-432", ALC255_FIXUP_ACER_MIC_NO_PRESENCE),
	SND_PCI_QUIRK(0x1025, 0x1246, "Acer Predator Helios 500", ALC299_FIXUP_PREDATOR_SPK),
	SND_PCI_QUIRK(0x1025, 0x128f, "Acer Veriton Z6860G", ALC286_FIXUP_ACER_AIO_HEADSET_MIC),
	SND_PCI_QUIRK(0x1025, 0x1290, "Acer Veriton Z4860G", ALC286_FIXUP_ACER_AIO_HEADSET_MIC),
	SND_PCI_QUIRK(0x1025, 0x1291, "Acer Veriton Z4660G", ALC286_FIXUP_ACER_AIO_HEADSET_MIC),
	SND_PCI_QUIRK(0x1025, 0x1308, "Acer Aspire Z24-890", ALC286_FIXUP_ACER_AIO_HEADSET_MIC),
	SND_PCI_QUIRK(0x1025, 0x132a, "Acer TravelMate B114-21", ALC233_FIXUP_ACER_HEADSET_MIC),
	SND_PCI_QUIRK(0x1025, 0x1330, "Acer TravelMate X514-51T", ALC255_FIXUP_ACER_HEADSET_MIC),
	SND_PCI_QUIRK(0x1028, 0x0470, "Dell M101z", ALC269_FIXUP_DELL_M101Z),
	SND_PCI_QUIRK(0x1028, 0x054b, "Dell XPS one 2710", ALC275_FIXUP_DELL_XPS),
	SND_PCI_QUIRK(0x1028, 0x05bd, "Dell Latitude E6440", ALC292_FIXUP_DELL_E7X),
	SND_PCI_QUIRK(0x1028, 0x05be, "Dell Latitude E6540", ALC292_FIXUP_DELL_E7X),
	SND_PCI_QUIRK(0x1028, 0x05ca, "Dell Latitude E7240", ALC292_FIXUP_DELL_E7X),
	SND_PCI_QUIRK(0x1028, 0x05cb, "Dell Latitude E7440", ALC292_FIXUP_DELL_E7X),
	SND_PCI_QUIRK(0x1028, 0x05da, "Dell Vostro 5460", ALC290_FIXUP_SUBWOOFER),
	SND_PCI_QUIRK(0x1028, 0x05f4, "Dell", ALC269_FIXUP_DELL1_MIC_NO_PRESENCE),
	SND_PCI_QUIRK(0x1028, 0x05f5, "Dell", ALC269_FIXUP_DELL1_MIC_NO_PRESENCE),
	SND_PCI_QUIRK(0x1028, 0x05f6, "Dell", ALC269_FIXUP_DELL1_MIC_NO_PRESENCE),
	SND_PCI_QUIRK(0x1028, 0x0615, "Dell Vostro 5470", ALC290_FIXUP_SUBWOOFER_HSJACK),
	SND_PCI_QUIRK(0x1028, 0x0616, "Dell Vostro 5470", ALC290_FIXUP_SUBWOOFER_HSJACK),
	SND_PCI_QUIRK(0x1028, 0x062c, "Dell Latitude E5550", ALC292_FIXUP_DELL_E7X),
	SND_PCI_QUIRK(0x1028, 0x062e, "Dell Latitude E7450", ALC292_FIXUP_DELL_E7X),
	SND_PCI_QUIRK(0x1028, 0x0638, "Dell Inspiron 5439", ALC290_FIXUP_MONO_SPEAKERS_HSJACK),
	SND_PCI_QUIRK(0x1028, 0x064a, "Dell", ALC293_FIXUP_DELL1_MIC_NO_PRESENCE),
	SND_PCI_QUIRK(0x1028, 0x064b, "Dell", ALC293_FIXUP_DELL1_MIC_NO_PRESENCE),
	SND_PCI_QUIRK(0x1028, 0x0665, "Dell XPS 13", ALC288_FIXUP_DELL_XPS_13),
	SND_PCI_QUIRK(0x1028, 0x0669, "Dell Optiplex 9020m", ALC255_FIXUP_DELL1_MIC_NO_PRESENCE),
	SND_PCI_QUIRK(0x1028, 0x069a, "Dell Vostro 5480", ALC290_FIXUP_SUBWOOFER_HSJACK),
	SND_PCI_QUIRK(0x1028, 0x06c7, "Dell", ALC255_FIXUP_DELL1_MIC_NO_PRESENCE),
	SND_PCI_QUIRK(0x1028, 0x06d9, "Dell", ALC293_FIXUP_DELL1_MIC_NO_PRESENCE),
	SND_PCI_QUIRK(0x1028, 0x06da, "Dell", ALC293_FIXUP_DELL1_MIC_NO_PRESENCE),
	SND_PCI_QUIRK(0x1028, 0x06db, "Dell", ALC293_FIXUP_DISABLE_AAMIX_MULTIJACK),
	SND_PCI_QUIRK(0x1028, 0x06dd, "Dell", ALC293_FIXUP_DISABLE_AAMIX_MULTIJACK),
	SND_PCI_QUIRK(0x1028, 0x06de, "Dell", ALC293_FIXUP_DISABLE_AAMIX_MULTIJACK),
	SND_PCI_QUIRK(0x1028, 0x06df, "Dell", ALC293_FIXUP_DISABLE_AAMIX_MULTIJACK),
	SND_PCI_QUIRK(0x1028, 0x06e0, "Dell", ALC293_FIXUP_DISABLE_AAMIX_MULTIJACK),
	SND_PCI_QUIRK(0x1028, 0x0704, "Dell XPS 13 9350", ALC256_FIXUP_DELL_XPS_13_HEADPHONE_NOISE),
	SND_PCI_QUIRK(0x1028, 0x0706, "Dell Inspiron 7559", ALC256_FIXUP_DELL_INSPIRON_7559_SUBWOOFER),
	SND_PCI_QUIRK(0x1028, 0x0725, "Dell Inspiron 3162", ALC255_FIXUP_DELL_SPK_NOISE),
	SND_PCI_QUIRK(0x1028, 0x0738, "Dell Precision 5820", ALC269_FIXUP_NO_SHUTUP),
	SND_PCI_QUIRK(0x1028, 0x075b, "Dell XPS 13 9360", ALC256_FIXUP_DELL_XPS_13_HEADPHONE_NOISE),
	SND_PCI_QUIRK(0x1028, 0x075c, "Dell XPS 27 7760", ALC298_FIXUP_SPK_VOLUME),
	SND_PCI_QUIRK(0x1028, 0x075d, "Dell AIO", ALC298_FIXUP_SPK_VOLUME),
	SND_PCI_QUIRK(0x1028, 0x07b0, "Dell Precision 7520", ALC295_FIXUP_DISABLE_DAC3),
	SND_PCI_QUIRK(0x1028, 0x0798, "Dell Inspiron 17 7000 Gaming", ALC256_FIXUP_DELL_INSPIRON_7559_SUBWOOFER),
	SND_PCI_QUIRK(0x1028, 0x080c, "Dell WYSE", ALC225_FIXUP_DELL_WYSE_MIC_NO_PRESENCE),
	SND_PCI_QUIRK(0x1028, 0x082a, "Dell XPS 13 9360", ALC256_FIXUP_DELL_XPS_13_HEADPHONE_NOISE),
	SND_PCI_QUIRK(0x1028, 0x084b, "Dell", ALC274_FIXUP_DELL_AIO_LINEOUT_VERB),
	SND_PCI_QUIRK(0x1028, 0x084e, "Dell", ALC274_FIXUP_DELL_AIO_LINEOUT_VERB),
	SND_PCI_QUIRK(0x1028, 0x0871, "Dell Precision 3630", ALC255_FIXUP_DELL_HEADSET_MIC),
	SND_PCI_QUIRK(0x1028, 0x0872, "Dell Precision 3630", ALC255_FIXUP_DELL_HEADSET_MIC),
	SND_PCI_QUIRK(0x1028, 0x0873, "Dell Precision 3930", ALC255_FIXUP_DUMMY_LINEOUT_VERB),
	SND_PCI_QUIRK(0x1028, 0x08ad, "Dell WYSE AIO", ALC225_FIXUP_DELL_WYSE_AIO_MIC_NO_PRESENCE),
	SND_PCI_QUIRK(0x1028, 0x08ae, "Dell WYSE NB", ALC225_FIXUP_DELL1_MIC_NO_PRESENCE),
	SND_PCI_QUIRK(0x1028, 0x0935, "Dell", ALC274_FIXUP_DELL_AIO_LINEOUT_VERB),
	SND_PCI_QUIRK(0x1028, 0x164a, "Dell", ALC293_FIXUP_DELL1_MIC_NO_PRESENCE),
	SND_PCI_QUIRK(0x1028, 0x164b, "Dell", ALC293_FIXUP_DELL1_MIC_NO_PRESENCE),
	SND_PCI_QUIRK(0x103c, 0x1586, "HP", ALC269_FIXUP_HP_MUTE_LED_MIC2),
	SND_PCI_QUIRK(0x103c, 0x18e6, "HP", ALC269_FIXUP_HP_GPIO_LED),
	SND_PCI_QUIRK(0x103c, 0x218b, "HP", ALC269_FIXUP_LIMIT_INT_MIC_BOOST_MUTE_LED),
	SND_PCI_QUIRK(0x103c, 0x225f, "HP", ALC280_FIXUP_HP_GPIO2_MIC_HOTKEY),
	/* ALC282 */
	SND_PCI_QUIRK(0x103c, 0x21f9, "HP", ALC269_FIXUP_HP_MUTE_LED_MIC1),
	SND_PCI_QUIRK(0x103c, 0x2210, "HP", ALC269_FIXUP_HP_MUTE_LED_MIC1),
	SND_PCI_QUIRK(0x103c, 0x2214, "HP", ALC269_FIXUP_HP_MUTE_LED_MIC1),
	SND_PCI_QUIRK(0x103c, 0x2236, "HP", ALC269_FIXUP_HP_LINE1_MIC1_LED),
	SND_PCI_QUIRK(0x103c, 0x2237, "HP", ALC269_FIXUP_HP_LINE1_MIC1_LED),
	SND_PCI_QUIRK(0x103c, 0x2238, "HP", ALC269_FIXUP_HP_LINE1_MIC1_LED),
	SND_PCI_QUIRK(0x103c, 0x2239, "HP", ALC269_FIXUP_HP_LINE1_MIC1_LED),
	SND_PCI_QUIRK(0x103c, 0x224b, "HP", ALC269_FIXUP_HP_LINE1_MIC1_LED),
	SND_PCI_QUIRK(0x103c, 0x2268, "HP", ALC269_FIXUP_HP_MUTE_LED_MIC1),
	SND_PCI_QUIRK(0x103c, 0x226a, "HP", ALC269_FIXUP_HP_MUTE_LED_MIC1),
	SND_PCI_QUIRK(0x103c, 0x226b, "HP", ALC269_FIXUP_HP_MUTE_LED_MIC1),
	SND_PCI_QUIRK(0x103c, 0x226e, "HP", ALC269_FIXUP_HP_MUTE_LED_MIC1),
	SND_PCI_QUIRK(0x103c, 0x2271, "HP", ALC286_FIXUP_HP_GPIO_LED),
	SND_PCI_QUIRK(0x103c, 0x2272, "HP", ALC280_FIXUP_HP_DOCK_PINS),
	SND_PCI_QUIRK(0x103c, 0x2273, "HP", ALC280_FIXUP_HP_DOCK_PINS),
	SND_PCI_QUIRK(0x103c, 0x229e, "HP", ALC269_FIXUP_HP_MUTE_LED_MIC1),
	SND_PCI_QUIRK(0x103c, 0x22b2, "HP", ALC269_FIXUP_HP_MUTE_LED_MIC1),
	SND_PCI_QUIRK(0x103c, 0x22b7, "HP", ALC269_FIXUP_HP_MUTE_LED_MIC1),
	SND_PCI_QUIRK(0x103c, 0x22bf, "HP", ALC269_FIXUP_HP_MUTE_LED_MIC1),
	SND_PCI_QUIRK(0x103c, 0x22cf, "HP", ALC269_FIXUP_HP_MUTE_LED_MIC1),
	SND_PCI_QUIRK(0x103c, 0x22db, "HP", ALC280_FIXUP_HP_9480M),
	SND_PCI_QUIRK(0x103c, 0x22dc, "HP", ALC269_FIXUP_HP_GPIO_MIC1_LED),
	SND_PCI_QUIRK(0x103c, 0x22fb, "HP", ALC269_FIXUP_HP_GPIO_MIC1_LED),
	/* ALC290 */
	SND_PCI_QUIRK(0x103c, 0x221b, "HP", ALC269_FIXUP_HP_GPIO_MIC1_LED),
	SND_PCI_QUIRK(0x103c, 0x2221, "HP", ALC269_FIXUP_HP_GPIO_MIC1_LED),
	SND_PCI_QUIRK(0x103c, 0x2225, "HP", ALC269_FIXUP_HP_GPIO_MIC1_LED),
	SND_PCI_QUIRK(0x103c, 0x2253, "HP", ALC269_FIXUP_HP_GPIO_MIC1_LED),
	SND_PCI_QUIRK(0x103c, 0x2254, "HP", ALC269_FIXUP_HP_GPIO_MIC1_LED),
	SND_PCI_QUIRK(0x103c, 0x2255, "HP", ALC269_FIXUP_HP_GPIO_MIC1_LED),
	SND_PCI_QUIRK(0x103c, 0x2256, "HP", ALC269_FIXUP_HP_GPIO_MIC1_LED),
	SND_PCI_QUIRK(0x103c, 0x2257, "HP", ALC269_FIXUP_HP_GPIO_MIC1_LED),
	SND_PCI_QUIRK(0x103c, 0x2259, "HP", ALC269_FIXUP_HP_GPIO_MIC1_LED),
	SND_PCI_QUIRK(0x103c, 0x225a, "HP", ALC269_FIXUP_HP_DOCK_GPIO_MIC1_LED),
	SND_PCI_QUIRK(0x103c, 0x2260, "HP", ALC269_FIXUP_HP_MUTE_LED_MIC1),
	SND_PCI_QUIRK(0x103c, 0x2263, "HP", ALC269_FIXUP_HP_MUTE_LED_MIC1),
	SND_PCI_QUIRK(0x103c, 0x2264, "HP", ALC269_FIXUP_HP_MUTE_LED_MIC1),
	SND_PCI_QUIRK(0x103c, 0x2265, "HP", ALC269_FIXUP_HP_MUTE_LED_MIC1),
	SND_PCI_QUIRK(0x103c, 0x2272, "HP", ALC269_FIXUP_HP_GPIO_MIC1_LED),
	SND_PCI_QUIRK(0x103c, 0x2273, "HP", ALC269_FIXUP_HP_GPIO_MIC1_LED),
	SND_PCI_QUIRK(0x103c, 0x2278, "HP", ALC269_FIXUP_HP_GPIO_MIC1_LED),
	SND_PCI_QUIRK(0x103c, 0x227f, "HP", ALC269_FIXUP_HP_MUTE_LED_MIC1),
	SND_PCI_QUIRK(0x103c, 0x2282, "HP", ALC269_FIXUP_HP_MUTE_LED_MIC1),
	SND_PCI_QUIRK(0x103c, 0x228b, "HP", ALC269_FIXUP_HP_MUTE_LED_MIC1),
	SND_PCI_QUIRK(0x103c, 0x228e, "HP", ALC269_FIXUP_HP_MUTE_LED_MIC1),
	SND_PCI_QUIRK(0x103c, 0x22c5, "HP", ALC269_FIXUP_HP_MUTE_LED_MIC1),
	SND_PCI_QUIRK(0x103c, 0x22c7, "HP", ALC269_FIXUP_HP_MUTE_LED_MIC1),
	SND_PCI_QUIRK(0x103c, 0x22c8, "HP", ALC269_FIXUP_HP_MUTE_LED_MIC1),
	SND_PCI_QUIRK(0x103c, 0x22c4, "HP", ALC269_FIXUP_HP_MUTE_LED_MIC1),
	SND_PCI_QUIRK(0x103c, 0x2334, "HP", ALC269_FIXUP_HP_MUTE_LED_MIC1),
	SND_PCI_QUIRK(0x103c, 0x2335, "HP", ALC269_FIXUP_HP_MUTE_LED_MIC1),
	SND_PCI_QUIRK(0x103c, 0x2336, "HP", ALC269_FIXUP_HP_MUTE_LED_MIC1),
	SND_PCI_QUIRK(0x103c, 0x2337, "HP", ALC269_FIXUP_HP_MUTE_LED_MIC1),
	SND_PCI_QUIRK(0x103c, 0x221c, "HP EliteBook 755 G2", ALC280_FIXUP_HP_HEADSET_MIC),
	SND_PCI_QUIRK(0x103c, 0x802e, "HP Z240 SFF", ALC221_FIXUP_HP_MIC_NO_PRESENCE),
	SND_PCI_QUIRK(0x103c, 0x802f, "HP Z240", ALC221_FIXUP_HP_MIC_NO_PRESENCE),
	SND_PCI_QUIRK(0x103c, 0x820d, "HP Pavilion 15", ALC269_FIXUP_HP_MUTE_LED_MIC3),
	SND_PCI_QUIRK(0x103c, 0x8256, "HP", ALC221_FIXUP_HP_FRONT_MIC),
	SND_PCI_QUIRK(0x103c, 0x827e, "HP x360", ALC295_FIXUP_HP_X360),
	SND_PCI_QUIRK(0x103c, 0x82bf, "HP G3 mini", ALC221_FIXUP_HP_MIC_NO_PRESENCE),
	SND_PCI_QUIRK(0x103c, 0x82c0, "HP G3 mini premium", ALC221_FIXUP_HP_MIC_NO_PRESENCE),
	SND_PCI_QUIRK(0x103c, 0x83b9, "HP Spectre x360", ALC269_FIXUP_HP_MUTE_LED_MIC3),
	SND_PCI_QUIRK(0x103c, 0x8497, "HP Envy x360", ALC269_FIXUP_HP_MUTE_LED_MIC3),
	SND_PCI_QUIRK(0x103c, 0x84e7, "HP Pavilion 15", ALC269_FIXUP_HP_MUTE_LED_MIC3),
	SND_PCI_QUIRK(0x1043, 0x103e, "ASUS X540SA", ALC256_FIXUP_ASUS_MIC),
	SND_PCI_QUIRK(0x1043, 0x103f, "ASUS TX300", ALC282_FIXUP_ASUS_TX300),
	SND_PCI_QUIRK(0x1043, 0x106d, "Asus K53BE", ALC269_FIXUP_LIMIT_INT_MIC_BOOST),
	SND_PCI_QUIRK(0x1043, 0x10a1, "ASUS UX391UA", ALC294_FIXUP_ASUS_SPK),
	SND_PCI_QUIRK(0x1043, 0x10c0, "ASUS X540SA", ALC256_FIXUP_ASUS_MIC),
	SND_PCI_QUIRK(0x1043, 0x10d0, "ASUS X540LA/X540LJ", ALC255_FIXUP_ASUS_MIC_NO_PRESENCE),
	SND_PCI_QUIRK(0x1043, 0x115d, "Asus 1015E", ALC269_FIXUP_LIMIT_INT_MIC_BOOST),
	SND_PCI_QUIRK(0x1043, 0x11c0, "ASUS X556UR", ALC255_FIXUP_ASUS_MIC_NO_PRESENCE),
	SND_PCI_QUIRK(0x1043, 0x1290, "ASUS X441SA", ALC233_FIXUP_EAPD_COEF_AND_MIC_NO_PRESENCE),
	SND_PCI_QUIRK(0x1043, 0x12a0, "ASUS X441UV", ALC233_FIXUP_EAPD_COEF_AND_MIC_NO_PRESENCE),
	SND_PCI_QUIRK(0x1043, 0x12f0, "ASUS X541UV", ALC256_FIXUP_ASUS_MIC),
	SND_PCI_QUIRK(0x1043, 0x12e0, "ASUS X541SA", ALC256_FIXUP_ASUS_MIC),
	SND_PCI_QUIRK(0x1043, 0x13b0, "ASUS Z550SA", ALC256_FIXUP_ASUS_MIC),
	SND_PCI_QUIRK(0x1043, 0x1427, "Asus Zenbook UX31E", ALC269VB_FIXUP_ASUS_ZENBOOK),
	SND_PCI_QUIRK(0x1043, 0x1517, "Asus Zenbook UX31A", ALC269VB_FIXUP_ASUS_ZENBOOK_UX31A),
	SND_PCI_QUIRK(0x1043, 0x16e3, "ASUS UX50", ALC269_FIXUP_STEREO_DMIC),
	SND_PCI_QUIRK(0x1043, 0x17d1, "ASUS UX431FL", ALC294_FIXUP_ASUS_INTSPK_HEADSET_MIC),
	SND_PCI_QUIRK(0x1043, 0x1a13, "Asus G73Jw", ALC269_FIXUP_ASUS_G73JW),
	SND_PCI_QUIRK(0x1043, 0x1a30, "ASUS X705UD", ALC256_FIXUP_ASUS_MIC),
	SND_PCI_QUIRK(0x1043, 0x1b13, "Asus U41SV", ALC269_FIXUP_INV_DMIC),
	SND_PCI_QUIRK(0x1043, 0x1bbd, "ASUS Z550MA", ALC255_FIXUP_ASUS_MIC_NO_PRESENCE),
	SND_PCI_QUIRK(0x1043, 0x1c23, "Asus X55U", ALC269_FIXUP_LIMIT_INT_MIC_BOOST),
	SND_PCI_QUIRK(0x1043, 0x1ccd, "ASUS X555UB", ALC256_FIXUP_ASUS_MIC),
	SND_PCI_QUIRK(0x1043, 0x3030, "ASUS ZN270IE", ALC256_FIXUP_ASUS_AIO_GPIO2),
	SND_PCI_QUIRK(0x1043, 0x831a, "ASUS P901", ALC269_FIXUP_STEREO_DMIC),
	SND_PCI_QUIRK(0x1043, 0x834a, "ASUS S101", ALC269_FIXUP_STEREO_DMIC),
	SND_PCI_QUIRK(0x1043, 0x8398, "ASUS P1005", ALC269_FIXUP_STEREO_DMIC),
	SND_PCI_QUIRK(0x1043, 0x83ce, "ASUS P1005", ALC269_FIXUP_STEREO_DMIC),
	SND_PCI_QUIRK(0x1043, 0x8516, "ASUS X101CH", ALC269_FIXUP_ASUS_X101),
	SND_PCI_QUIRK(0x104d, 0x90b5, "Sony VAIO Pro 11", ALC286_FIXUP_SONY_MIC_NO_PRESENCE),
	SND_PCI_QUIRK(0x104d, 0x90b6, "Sony VAIO Pro 13", ALC286_FIXUP_SONY_MIC_NO_PRESENCE),
	SND_PCI_QUIRK(0x104d, 0x9073, "Sony VAIO", ALC275_FIXUP_SONY_VAIO_GPIO2),
	SND_PCI_QUIRK(0x104d, 0x907b, "Sony VAIO", ALC275_FIXUP_SONY_HWEQ),
	SND_PCI_QUIRK(0x104d, 0x9084, "Sony VAIO", ALC275_FIXUP_SONY_HWEQ),
	SND_PCI_QUIRK(0x104d, 0x9099, "Sony VAIO S13", ALC275_FIXUP_SONY_DISABLE_AAMIX),
	SND_PCI_QUIRK(0x10cf, 0x1475, "Lifebook", ALC269_FIXUP_LIFEBOOK),
	SND_PCI_QUIRK(0x10cf, 0x159f, "Lifebook E780", ALC269_FIXUP_LIFEBOOK_NO_HP_TO_LINEOUT),
	SND_PCI_QUIRK(0x10cf, 0x15dc, "Lifebook T731", ALC269_FIXUP_LIFEBOOK_HP_PIN),
	SND_PCI_QUIRK(0x10cf, 0x1757, "Lifebook E752", ALC269_FIXUP_LIFEBOOK_HP_PIN),
	SND_PCI_QUIRK(0x10cf, 0x1629, "Lifebook U7x7", ALC255_FIXUP_LIFEBOOK_U7x7_HEADSET_MIC),
	SND_PCI_QUIRK(0x10cf, 0x1845, "Lifebook U904", ALC269_FIXUP_LIFEBOOK_EXTMIC),
	SND_PCI_QUIRK(0x10ec, 0x10f2, "Intel Reference board", ALC700_FIXUP_INTEL_REFERENCE),
	SND_PCI_QUIRK(0x10f7, 0x8338, "Panasonic CF-SZ6", ALC269_FIXUP_HEADSET_MODE),
	SND_PCI_QUIRK(0x144d, 0xc109, "Samsung Ativ book 9 (NP900X3G)", ALC269_FIXUP_INV_DMIC),
	SND_PCI_QUIRK(0x144d, 0xc740, "Samsung Ativ book 8 (NP870Z5G)", ALC269_FIXUP_ATIV_BOOK_8),
	SND_PCI_QUIRK(0x1458, 0xfa53, "Gigabyte BXBT-2807", ALC283_FIXUP_HEADSET_MIC),
	SND_PCI_QUIRK(0x1462, 0xb120, "MSI Cubi MS-B120", ALC283_FIXUP_HEADSET_MIC),
	SND_PCI_QUIRK(0x1462, 0xb171, "Cubi N 8GL (MS-B171)", ALC283_FIXUP_HEADSET_MIC),
	SND_PCI_QUIRK(0x1558, 0x1325, "System76 Darter Pro (darp5)", ALC293_FIXUP_SYSTEM76_MIC_NO_PRESENCE),
	SND_PCI_QUIRK(0x1558, 0x8550, "System76 Gazelle (gaze14)", ALC293_FIXUP_SYSTEM76_MIC_NO_PRESENCE),
	SND_PCI_QUIRK(0x1558, 0x8551, "System76 Gazelle (gaze14)", ALC293_FIXUP_SYSTEM76_MIC_NO_PRESENCE),
	SND_PCI_QUIRK(0x1558, 0x8560, "System76 Gazelle (gaze14)", ALC269_FIXUP_HEADSET_MIC),
	SND_PCI_QUIRK(0x1558, 0x8561, "System76 Gazelle (gaze14)", ALC269_FIXUP_HEADSET_MIC),
	SND_PCI_QUIRK(0x17aa, 0x1036, "Lenovo P520", ALC233_FIXUP_LENOVO_MULTI_CODECS),
	SND_PCI_QUIRK(0x17aa, 0x20f2, "Thinkpad SL410/510", ALC269_FIXUP_SKU_IGNORE),
	SND_PCI_QUIRK(0x17aa, 0x215e, "Thinkpad L512", ALC269_FIXUP_SKU_IGNORE),
	SND_PCI_QUIRK(0x17aa, 0x21b8, "Thinkpad Edge 14", ALC269_FIXUP_SKU_IGNORE),
	SND_PCI_QUIRK(0x17aa, 0x21ca, "Thinkpad L412", ALC269_FIXUP_SKU_IGNORE),
	SND_PCI_QUIRK(0x17aa, 0x21e9, "Thinkpad Edge 15", ALC269_FIXUP_SKU_IGNORE),
	SND_PCI_QUIRK(0x17aa, 0x21f6, "Thinkpad T530", ALC269_FIXUP_LENOVO_DOCK),
	SND_PCI_QUIRK(0x17aa, 0x21fa, "Thinkpad X230", ALC269_FIXUP_LENOVO_DOCK),
	SND_PCI_QUIRK(0x17aa, 0x21f3, "Thinkpad T430", ALC269_FIXUP_LENOVO_DOCK),
	SND_PCI_QUIRK(0x17aa, 0x21fb, "Thinkpad T430s", ALC269_FIXUP_LENOVO_DOCK),
	SND_PCI_QUIRK(0x17aa, 0x2203, "Thinkpad X230 Tablet", ALC269_FIXUP_LENOVO_DOCK),
	SND_PCI_QUIRK(0x17aa, 0x2208, "Thinkpad T431s", ALC269_FIXUP_LENOVO_DOCK),
	SND_PCI_QUIRK(0x17aa, 0x220c, "Thinkpad T440s", ALC292_FIXUP_TPT440),
	SND_PCI_QUIRK(0x17aa, 0x220e, "Thinkpad T440p", ALC292_FIXUP_TPT440_DOCK),
	SND_PCI_QUIRK(0x17aa, 0x2210, "Thinkpad T540p", ALC292_FIXUP_TPT440_DOCK),
	SND_PCI_QUIRK(0x17aa, 0x2211, "Thinkpad W541", ALC292_FIXUP_TPT440_DOCK),
	SND_PCI_QUIRK(0x17aa, 0x2212, "Thinkpad T440", ALC292_FIXUP_TPT440_DOCK),
	SND_PCI_QUIRK(0x17aa, 0x2214, "Thinkpad X240", ALC292_FIXUP_TPT440_DOCK),
	SND_PCI_QUIRK(0x17aa, 0x2215, "Thinkpad", ALC269_FIXUP_LIMIT_INT_MIC_BOOST),
	SND_PCI_QUIRK(0x17aa, 0x2218, "Thinkpad X1 Carbon 2nd", ALC292_FIXUP_TPT440_DOCK),
	SND_PCI_QUIRK(0x17aa, 0x2223, "ThinkPad T550", ALC292_FIXUP_TPT440_DOCK),
	SND_PCI_QUIRK(0x17aa, 0x2226, "ThinkPad X250", ALC292_FIXUP_TPT440_DOCK),
	SND_PCI_QUIRK(0x17aa, 0x222d, "Thinkpad", ALC298_FIXUP_TPT470_DOCK),
	SND_PCI_QUIRK(0x17aa, 0x222e, "Thinkpad", ALC298_FIXUP_TPT470_DOCK),
	SND_PCI_QUIRK(0x17aa, 0x2231, "Thinkpad T560", ALC292_FIXUP_TPT460),
	SND_PCI_QUIRK(0x17aa, 0x2233, "Thinkpad", ALC292_FIXUP_TPT460),
	SND_PCI_QUIRK(0x17aa, 0x2245, "Thinkpad T470", ALC298_FIXUP_TPT470_DOCK),
	SND_PCI_QUIRK(0x17aa, 0x2246, "Thinkpad", ALC298_FIXUP_TPT470_DOCK),
	SND_PCI_QUIRK(0x17aa, 0x2247, "Thinkpad", ALC298_FIXUP_TPT470_DOCK),
	SND_PCI_QUIRK(0x17aa, 0x2249, "Thinkpad", ALC292_FIXUP_TPT460),
	SND_PCI_QUIRK(0x17aa, 0x224b, "Thinkpad", ALC298_FIXUP_TPT470_DOCK),
	SND_PCI_QUIRK(0x17aa, 0x224c, "Thinkpad", ALC298_FIXUP_TPT470_DOCK),
	SND_PCI_QUIRK(0x17aa, 0x224d, "Thinkpad", ALC298_FIXUP_TPT470_DOCK),
	SND_PCI_QUIRK(0x17aa, 0x225d, "Thinkpad T480", ALC269_FIXUP_LIMIT_INT_MIC_BOOST),
	SND_PCI_QUIRK(0x17aa, 0x30bb, "ThinkCentre AIO", ALC233_FIXUP_LENOVO_LINE2_MIC_HOTKEY),
	SND_PCI_QUIRK(0x17aa, 0x30e2, "ThinkCentre AIO", ALC233_FIXUP_LENOVO_LINE2_MIC_HOTKEY),
	SND_PCI_QUIRK(0x17aa, 0x310c, "ThinkCentre Station", ALC294_FIXUP_LENOVO_MIC_LOCATION),
	SND_PCI_QUIRK(0x17aa, 0x3111, "ThinkCentre Station", ALC294_FIXUP_LENOVO_MIC_LOCATION),
	SND_PCI_QUIRK(0x17aa, 0x312a, "ThinkCentre Station", ALC294_FIXUP_LENOVO_MIC_LOCATION),
	SND_PCI_QUIRK(0x17aa, 0x312f, "ThinkCentre Station", ALC294_FIXUP_LENOVO_MIC_LOCATION),
	SND_PCI_QUIRK(0x17aa, 0x313c, "ThinkCentre Station", ALC294_FIXUP_LENOVO_MIC_LOCATION),
	SND_PCI_QUIRK(0x17aa, 0x3151, "ThinkCentre Station", ALC283_FIXUP_HEADSET_MIC),
	SND_PCI_QUIRK(0x17aa, 0x3902, "Lenovo E50-80", ALC269_FIXUP_DMIC_THINKPAD_ACPI),
	SND_PCI_QUIRK(0x17aa, 0x3977, "IdeaPad S210", ALC283_FIXUP_INT_MIC),
	SND_PCI_QUIRK(0x17aa, 0x3978, "Lenovo B50-70", ALC269_FIXUP_DMIC_THINKPAD_ACPI),
	SND_PCI_QUIRK(0x17aa, 0x5013, "Thinkpad", ALC269_FIXUP_LIMIT_INT_MIC_BOOST),
	SND_PCI_QUIRK(0x17aa, 0x501a, "Thinkpad", ALC283_FIXUP_INT_MIC),
	SND_PCI_QUIRK(0x17aa, 0x501e, "Thinkpad L440", ALC292_FIXUP_TPT440_DOCK),
	SND_PCI_QUIRK(0x17aa, 0x5026, "Thinkpad", ALC269_FIXUP_LIMIT_INT_MIC_BOOST),
	SND_PCI_QUIRK(0x17aa, 0x5034, "Thinkpad T450", ALC292_FIXUP_TPT440_DOCK),
	SND_PCI_QUIRK(0x17aa, 0x5036, "Thinkpad T450s", ALC292_FIXUP_TPT440_DOCK),
	SND_PCI_QUIRK(0x17aa, 0x503c, "Thinkpad L450", ALC292_FIXUP_TPT440_DOCK),
	SND_PCI_QUIRK(0x17aa, 0x504a, "ThinkPad X260", ALC292_FIXUP_TPT440_DOCK),
	SND_PCI_QUIRK(0x17aa, 0x504b, "Thinkpad", ALC293_FIXUP_LENOVO_SPK_NOISE),
	SND_PCI_QUIRK(0x17aa, 0x5050, "Thinkpad T560p", ALC292_FIXUP_TPT460),
	SND_PCI_QUIRK(0x17aa, 0x5051, "Thinkpad L460", ALC292_FIXUP_TPT460),
	SND_PCI_QUIRK(0x17aa, 0x5053, "Thinkpad T460", ALC292_FIXUP_TPT460),
	SND_PCI_QUIRK(0x17aa, 0x505d, "Thinkpad", ALC298_FIXUP_TPT470_DOCK),
	SND_PCI_QUIRK(0x17aa, 0x505f, "Thinkpad", ALC298_FIXUP_TPT470_DOCK),
	SND_PCI_QUIRK(0x17aa, 0x5062, "Thinkpad", ALC298_FIXUP_TPT470_DOCK),
	SND_PCI_QUIRK(0x17aa, 0x5109, "Thinkpad", ALC269_FIXUP_LIMIT_INT_MIC_BOOST),
	SND_PCI_QUIRK(0x17aa, 0x511e, "Thinkpad", ALC298_FIXUP_TPT470_DOCK),
	SND_PCI_QUIRK(0x17aa, 0x511f, "Thinkpad", ALC298_FIXUP_TPT470_DOCK),
	SND_PCI_QUIRK(0x17aa, 0x3bf8, "Quanta FL1", ALC269_FIXUP_PCM_44K),
	SND_PCI_QUIRK(0x17aa, 0x9e54, "LENOVO NB", ALC269_FIXUP_LENOVO_EAPD),
	SND_PCI_QUIRK(0x19e5, 0x3204, "Huawei MACH-WX9", ALC256_FIXUP_HUAWEI_MACH_WX9_PINS),
	SND_PCI_QUIRK(0x1b7d, 0xa831, "Ordissimo EVE2 ", ALC269VB_FIXUP_ORDISSIMO_EVE2), /* Also known as Malata PC-B1303 */
	SND_PCI_QUIRK(0x10ec, 0x118c, "Medion EE4254 MD62100", ALC256_FIXUP_MEDION_HEADSET_NO_PRESENCE),

#if 0
	/* Below is a quirk table taken from the old code.
	 * Basically the device should work as is without the fixup table.
	 * If BIOS doesn't give a proper info, enable the corresponding
	 * fixup entry.
	 */
	SND_PCI_QUIRK(0x1043, 0x8330, "ASUS Eeepc P703 P900A",
		      ALC269_FIXUP_AMIC),
	SND_PCI_QUIRK(0x1043, 0x1013, "ASUS N61Da", ALC269_FIXUP_AMIC),
	SND_PCI_QUIRK(0x1043, 0x1143, "ASUS B53f", ALC269_FIXUP_AMIC),
	SND_PCI_QUIRK(0x1043, 0x1133, "ASUS UJ20ft", ALC269_FIXUP_AMIC),
	SND_PCI_QUIRK(0x1043, 0x1183, "ASUS K72DR", ALC269_FIXUP_AMIC),
	SND_PCI_QUIRK(0x1043, 0x11b3, "ASUS K52DR", ALC269_FIXUP_AMIC),
	SND_PCI_QUIRK(0x1043, 0x11e3, "ASUS U33Jc", ALC269_FIXUP_AMIC),
	SND_PCI_QUIRK(0x1043, 0x1273, "ASUS UL80Jt", ALC269_FIXUP_AMIC),
	SND_PCI_QUIRK(0x1043, 0x1283, "ASUS U53Jc", ALC269_FIXUP_AMIC),
	SND_PCI_QUIRK(0x1043, 0x12b3, "ASUS N82JV", ALC269_FIXUP_AMIC),
	SND_PCI_QUIRK(0x1043, 0x12d3, "ASUS N61Jv", ALC269_FIXUP_AMIC),
	SND_PCI_QUIRK(0x1043, 0x13a3, "ASUS UL30Vt", ALC269_FIXUP_AMIC),
	SND_PCI_QUIRK(0x1043, 0x1373, "ASUS G73JX", ALC269_FIXUP_AMIC),
	SND_PCI_QUIRK(0x1043, 0x1383, "ASUS UJ30Jc", ALC269_FIXUP_AMIC),
	SND_PCI_QUIRK(0x1043, 0x13d3, "ASUS N61JA", ALC269_FIXUP_AMIC),
	SND_PCI_QUIRK(0x1043, 0x1413, "ASUS UL50", ALC269_FIXUP_AMIC),
	SND_PCI_QUIRK(0x1043, 0x1443, "ASUS UL30", ALC269_FIXUP_AMIC),
	SND_PCI_QUIRK(0x1043, 0x1453, "ASUS M60Jv", ALC269_FIXUP_AMIC),
	SND_PCI_QUIRK(0x1043, 0x1483, "ASUS UL80", ALC269_FIXUP_AMIC),
	SND_PCI_QUIRK(0x1043, 0x14f3, "ASUS F83Vf", ALC269_FIXUP_AMIC),
	SND_PCI_QUIRK(0x1043, 0x14e3, "ASUS UL20", ALC269_FIXUP_AMIC),
	SND_PCI_QUIRK(0x1043, 0x1513, "ASUS UX30", ALC269_FIXUP_AMIC),
	SND_PCI_QUIRK(0x1043, 0x1593, "ASUS N51Vn", ALC269_FIXUP_AMIC),
	SND_PCI_QUIRK(0x1043, 0x15a3, "ASUS N60Jv", ALC269_FIXUP_AMIC),
	SND_PCI_QUIRK(0x1043, 0x15b3, "ASUS N60Dp", ALC269_FIXUP_AMIC),
	SND_PCI_QUIRK(0x1043, 0x15c3, "ASUS N70De", ALC269_FIXUP_AMIC),
	SND_PCI_QUIRK(0x1043, 0x15e3, "ASUS F83T", ALC269_FIXUP_AMIC),
	SND_PCI_QUIRK(0x1043, 0x1643, "ASUS M60J", ALC269_FIXUP_AMIC),
	SND_PCI_QUIRK(0x1043, 0x1653, "ASUS U50", ALC269_FIXUP_AMIC),
	SND_PCI_QUIRK(0x1043, 0x1693, "ASUS F50N", ALC269_FIXUP_AMIC),
	SND_PCI_QUIRK(0x1043, 0x16a3, "ASUS F5Q", ALC269_FIXUP_AMIC),
	SND_PCI_QUIRK(0x1043, 0x1723, "ASUS P80", ALC269_FIXUP_AMIC),
	SND_PCI_QUIRK(0x1043, 0x1743, "ASUS U80", ALC269_FIXUP_AMIC),
	SND_PCI_QUIRK(0x1043, 0x1773, "ASUS U20A", ALC269_FIXUP_AMIC),
	SND_PCI_QUIRK(0x1043, 0x1883, "ASUS F81Se", ALC269_FIXUP_AMIC),
	SND_PCI_QUIRK(0x152d, 0x1778, "Quanta ON1", ALC269_FIXUP_DMIC),
	SND_PCI_QUIRK(0x17aa, 0x3be9, "Quanta Wistron", ALC269_FIXUP_AMIC),
	SND_PCI_QUIRK(0x17aa, 0x3bf8, "Quanta FL1", ALC269_FIXUP_AMIC),
	SND_PCI_QUIRK(0x17ff, 0x059a, "Quanta EL3", ALC269_FIXUP_DMIC),
	SND_PCI_QUIRK(0x17ff, 0x059b, "Quanta JR1", ALC269_FIXUP_DMIC),
#endif
	{}
};

static const struct snd_pci_quirk alc269_fixup_vendor_tbl[] = {
	SND_PCI_QUIRK_VENDOR(0x1025, "Acer Aspire", ALC271_FIXUP_DMIC),
	SND_PCI_QUIRK_VENDOR(0x103c, "HP", ALC269_FIXUP_HP_MUTE_LED),
	SND_PCI_QUIRK_VENDOR(0x104d, "Sony VAIO", ALC269_FIXUP_SONY_VAIO),
	SND_PCI_QUIRK_VENDOR(0x17aa, "Thinkpad", ALC269_FIXUP_THINKPAD_ACPI),
	SND_PCI_QUIRK_VENDOR(0x19e5, "Huawei Matebook", ALC255_FIXUP_MIC_MUTE_LED),
	{}
};

static const struct hda_model_fixup alc269_fixup_models[] = {
	{.id = ALC269_FIXUP_AMIC, .name = "laptop-amic"},
	{.id = ALC269_FIXUP_DMIC, .name = "laptop-dmic"},
	{.id = ALC269_FIXUP_STEREO_DMIC, .name = "alc269-dmic"},
	{.id = ALC271_FIXUP_DMIC, .name = "alc271-dmic"},
	{.id = ALC269_FIXUP_INV_DMIC, .name = "inv-dmic"},
	{.id = ALC269_FIXUP_HEADSET_MIC, .name = "headset-mic"},
	{.id = ALC269_FIXUP_HEADSET_MODE, .name = "headset-mode"},
	{.id = ALC269_FIXUP_HEADSET_MODE_NO_HP_MIC, .name = "headset-mode-no-hp-mic"},
	{.id = ALC269_FIXUP_LENOVO_DOCK, .name = "lenovo-dock"},
	{.id = ALC269_FIXUP_HP_GPIO_LED, .name = "hp-gpio-led"},
	{.id = ALC269_FIXUP_HP_DOCK_GPIO_MIC1_LED, .name = "hp-dock-gpio-mic1-led"},
	{.id = ALC269_FIXUP_DELL1_MIC_NO_PRESENCE, .name = "dell-headset-multi"},
	{.id = ALC269_FIXUP_DELL2_MIC_NO_PRESENCE, .name = "dell-headset-dock"},
	{.id = ALC269_FIXUP_DELL3_MIC_NO_PRESENCE, .name = "dell-headset3"},
	{.id = ALC269_FIXUP_DELL4_MIC_NO_PRESENCE, .name = "dell-headset4"},
	{.id = ALC283_FIXUP_CHROME_BOOK, .name = "alc283-dac-wcaps"},
	{.id = ALC283_FIXUP_SENSE_COMBO_JACK, .name = "alc283-sense-combo"},
	{.id = ALC292_FIXUP_TPT440_DOCK, .name = "tpt440-dock"},
	{.id = ALC292_FIXUP_TPT440, .name = "tpt440"},
	{.id = ALC292_FIXUP_TPT460, .name = "tpt460"},
	{.id = ALC298_FIXUP_TPT470_DOCK, .name = "tpt470-dock"},
	{.id = ALC233_FIXUP_LENOVO_MULTI_CODECS, .name = "dual-codecs"},
	{.id = ALC700_FIXUP_INTEL_REFERENCE, .name = "alc700-ref"},
	{.id = ALC269_FIXUP_SONY_VAIO, .name = "vaio"},
	{.id = ALC269_FIXUP_DELL_M101Z, .name = "dell-m101z"},
	{.id = ALC269_FIXUP_ASUS_G73JW, .name = "asus-g73jw"},
	{.id = ALC269_FIXUP_LENOVO_EAPD, .name = "lenovo-eapd"},
	{.id = ALC275_FIXUP_SONY_HWEQ, .name = "sony-hweq"},
	{.id = ALC269_FIXUP_PCM_44K, .name = "pcm44k"},
	{.id = ALC269_FIXUP_LIFEBOOK, .name = "lifebook"},
	{.id = ALC269_FIXUP_LIFEBOOK_EXTMIC, .name = "lifebook-extmic"},
	{.id = ALC269_FIXUP_LIFEBOOK_HP_PIN, .name = "lifebook-hp-pin"},
	{.id = ALC255_FIXUP_LIFEBOOK_U7x7_HEADSET_MIC, .name = "lifebook-u7x7"},
	{.id = ALC269VB_FIXUP_AMIC, .name = "alc269vb-amic"},
	{.id = ALC269VB_FIXUP_DMIC, .name = "alc269vb-dmic"},
	{.id = ALC269_FIXUP_HP_MUTE_LED_MIC1, .name = "hp-mute-led-mic1"},
	{.id = ALC269_FIXUP_HP_MUTE_LED_MIC2, .name = "hp-mute-led-mic2"},
	{.id = ALC269_FIXUP_HP_MUTE_LED_MIC3, .name = "hp-mute-led-mic3"},
	{.id = ALC269_FIXUP_HP_GPIO_MIC1_LED, .name = "hp-gpio-mic1"},
	{.id = ALC269_FIXUP_HP_LINE1_MIC1_LED, .name = "hp-line1-mic1"},
	{.id = ALC269_FIXUP_NO_SHUTUP, .name = "noshutup"},
	{.id = ALC286_FIXUP_SONY_MIC_NO_PRESENCE, .name = "sony-nomic"},
	{.id = ALC269_FIXUP_ASPIRE_HEADSET_MIC, .name = "aspire-headset-mic"},
	{.id = ALC269_FIXUP_ASUS_X101, .name = "asus-x101"},
	{.id = ALC271_FIXUP_HP_GATE_MIC_JACK, .name = "acer-ao7xx"},
	{.id = ALC271_FIXUP_HP_GATE_MIC_JACK_E1_572, .name = "acer-aspire-e1"},
	{.id = ALC269_FIXUP_ACER_AC700, .name = "acer-ac700"},
	{.id = ALC269_FIXUP_LIMIT_INT_MIC_BOOST, .name = "limit-mic-boost"},
	{.id = ALC269VB_FIXUP_ASUS_ZENBOOK, .name = "asus-zenbook"},
	{.id = ALC269VB_FIXUP_ASUS_ZENBOOK_UX31A, .name = "asus-zenbook-ux31a"},
	{.id = ALC269VB_FIXUP_ORDISSIMO_EVE2, .name = "ordissimo"},
	{.id = ALC282_FIXUP_ASUS_TX300, .name = "asus-tx300"},
	{.id = ALC283_FIXUP_INT_MIC, .name = "alc283-int-mic"},
	{.id = ALC290_FIXUP_MONO_SPEAKERS_HSJACK, .name = "mono-speakers"},
	{.id = ALC290_FIXUP_SUBWOOFER_HSJACK, .name = "alc290-subwoofer"},
	{.id = ALC269_FIXUP_THINKPAD_ACPI, .name = "thinkpad"},
	{.id = ALC269_FIXUP_DMIC_THINKPAD_ACPI, .name = "dmic-thinkpad"},
	{.id = ALC255_FIXUP_ACER_MIC_NO_PRESENCE, .name = "alc255-acer"},
	{.id = ALC255_FIXUP_ASUS_MIC_NO_PRESENCE, .name = "alc255-asus"},
	{.id = ALC255_FIXUP_DELL1_MIC_NO_PRESENCE, .name = "alc255-dell1"},
	{.id = ALC255_FIXUP_DELL2_MIC_NO_PRESENCE, .name = "alc255-dell2"},
	{.id = ALC293_FIXUP_DELL1_MIC_NO_PRESENCE, .name = "alc293-dell1"},
	{.id = ALC283_FIXUP_HEADSET_MIC, .name = "alc283-headset"},
	{.id = ALC255_FIXUP_MIC_MUTE_LED, .name = "alc255-dell-mute"},
	{.id = ALC282_FIXUP_ASPIRE_V5_PINS, .name = "aspire-v5"},
	{.id = ALC280_FIXUP_HP_GPIO4, .name = "hp-gpio4"},
	{.id = ALC286_FIXUP_HP_GPIO_LED, .name = "hp-gpio-led"},
	{.id = ALC280_FIXUP_HP_GPIO2_MIC_HOTKEY, .name = "hp-gpio2-hotkey"},
	{.id = ALC280_FIXUP_HP_DOCK_PINS, .name = "hp-dock-pins"},
	{.id = ALC269_FIXUP_HP_DOCK_GPIO_MIC1_LED, .name = "hp-dock-gpio-mic"},
	{.id = ALC280_FIXUP_HP_9480M, .name = "hp-9480m"},
	{.id = ALC288_FIXUP_DELL_HEADSET_MODE, .name = "alc288-dell-headset"},
	{.id = ALC288_FIXUP_DELL1_MIC_NO_PRESENCE, .name = "alc288-dell1"},
	{.id = ALC288_FIXUP_DELL_XPS_13, .name = "alc288-dell-xps13"},
	{.id = ALC292_FIXUP_DELL_E7X, .name = "dell-e7x"},
	{.id = ALC293_FIXUP_DISABLE_AAMIX_MULTIJACK, .name = "alc293-dell"},
	{.id = ALC298_FIXUP_DELL1_MIC_NO_PRESENCE, .name = "alc298-dell1"},
	{.id = ALC298_FIXUP_DELL_AIO_MIC_NO_PRESENCE, .name = "alc298-dell-aio"},
	{.id = ALC275_FIXUP_DELL_XPS, .name = "alc275-dell-xps"},
	{.id = ALC256_FIXUP_DELL_XPS_13_HEADPHONE_NOISE, .name = "alc256-dell-xps13"},
	{.id = ALC293_FIXUP_LENOVO_SPK_NOISE, .name = "lenovo-spk-noise"},
	{.id = ALC233_FIXUP_LENOVO_LINE2_MIC_HOTKEY, .name = "lenovo-hotkey"},
	{.id = ALC255_FIXUP_DELL_SPK_NOISE, .name = "dell-spk-noise"},
	{.id = ALC225_FIXUP_DELL1_MIC_NO_PRESENCE, .name = "alc225-dell1"},
	{.id = ALC295_FIXUP_DISABLE_DAC3, .name = "alc295-disable-dac3"},
	{.id = ALC280_FIXUP_HP_HEADSET_MIC, .name = "alc280-hp-headset"},
	{.id = ALC221_FIXUP_HP_FRONT_MIC, .name = "alc221-hp-mic"},
	{.id = ALC298_FIXUP_SPK_VOLUME, .name = "alc298-spk-volume"},
	{.id = ALC256_FIXUP_DELL_INSPIRON_7559_SUBWOOFER, .name = "dell-inspiron-7559"},
	{.id = ALC269_FIXUP_ATIV_BOOK_8, .name = "ativ-book"},
	{.id = ALC221_FIXUP_HP_MIC_NO_PRESENCE, .name = "alc221-hp-mic"},
	{.id = ALC256_FIXUP_ASUS_HEADSET_MODE, .name = "alc256-asus-headset"},
	{.id = ALC256_FIXUP_ASUS_MIC, .name = "alc256-asus-mic"},
	{.id = ALC256_FIXUP_ASUS_AIO_GPIO2, .name = "alc256-asus-aio"},
	{.id = ALC233_FIXUP_ASUS_MIC_NO_PRESENCE, .name = "alc233-asus"},
	{.id = ALC233_FIXUP_EAPD_COEF_AND_MIC_NO_PRESENCE, .name = "alc233-eapd"},
	{.id = ALC294_FIXUP_LENOVO_MIC_LOCATION, .name = "alc294-lenovo-mic"},
	{.id = ALC225_FIXUP_DELL_WYSE_MIC_NO_PRESENCE, .name = "alc225-wyse"},
	{.id = ALC274_FIXUP_DELL_AIO_LINEOUT_VERB, .name = "alc274-dell-aio"},
	{.id = ALC255_FIXUP_DUMMY_LINEOUT_VERB, .name = "alc255-dummy-lineout"},
	{.id = ALC255_FIXUP_DELL_HEADSET_MIC, .name = "alc255-dell-headset"},
	{.id = ALC295_FIXUP_HP_X360, .name = "alc295-hp-x360"},
	{.id = ALC225_FIXUP_HEADSET_JACK, .name = "alc-headset-jack"},
	{.id = ALC295_FIXUP_CHROME_BOOK, .name = "alc-chrome-book"},
	{.id = ALC299_FIXUP_PREDATOR_SPK, .name = "predator-spk"},
	{.id = ALC298_FIXUP_HUAWEI_MBX_STEREO, .name = "huawei-mbx-stereo"},
<<<<<<< HEAD
=======
	{.id = ALC256_FIXUP_MEDION_HEADSET_NO_PRESENCE, .name = "alc256-medion-headset"},
>>>>>>> 3be7bf23
	{}
};
#define ALC225_STANDARD_PINS \
	{0x21, 0x04211020}

#define ALC256_STANDARD_PINS \
	{0x12, 0x90a60140}, \
	{0x14, 0x90170110}, \
	{0x21, 0x02211020}

#define ALC282_STANDARD_PINS \
	{0x14, 0x90170110}

#define ALC290_STANDARD_PINS \
	{0x12, 0x99a30130}

#define ALC292_STANDARD_PINS \
	{0x14, 0x90170110}, \
	{0x15, 0x0221401f}

#define ALC295_STANDARD_PINS \
	{0x12, 0xb7a60130}, \
	{0x14, 0x90170110}, \
	{0x21, 0x04211020}

#define ALC298_STANDARD_PINS \
	{0x12, 0x90a60130}, \
	{0x21, 0x03211020}

static const struct snd_hda_pin_quirk alc269_pin_fixup_tbl[] = {
	SND_HDA_PIN_QUIRK(0x10ec0221, 0x103c, "HP Workstation", ALC221_FIXUP_HP_HEADSET_MIC,
		{0x14, 0x01014020},
		{0x17, 0x90170110},
		{0x18, 0x02a11030},
		{0x19, 0x0181303F},
		{0x21, 0x0221102f}),
	SND_HDA_PIN_QUIRK(0x10ec0255, 0x1025, "Acer", ALC255_FIXUP_ACER_MIC_NO_PRESENCE,
		{0x12, 0x90a601c0},
		{0x14, 0x90171120},
		{0x21, 0x02211030}),
	SND_HDA_PIN_QUIRK(0x10ec0255, 0x1043, "ASUS", ALC255_FIXUP_ASUS_MIC_NO_PRESENCE,
		{0x14, 0x90170110},
		{0x1b, 0x90a70130},
		{0x21, 0x03211020}),
	SND_HDA_PIN_QUIRK(0x10ec0255, 0x1043, "ASUS", ALC255_FIXUP_ASUS_MIC_NO_PRESENCE,
		{0x1a, 0x90a70130},
		{0x1b, 0x90170110},
		{0x21, 0x03211020}),
	SND_HDA_PIN_QUIRK(0x10ec0225, 0x1028, "Dell", ALC225_FIXUP_DELL1_MIC_NO_PRESENCE,
		ALC225_STANDARD_PINS,
		{0x12, 0xb7a60130},
		{0x14, 0x901701a0}),
	SND_HDA_PIN_QUIRK(0x10ec0225, 0x1028, "Dell", ALC225_FIXUP_DELL1_MIC_NO_PRESENCE,
		ALC225_STANDARD_PINS,
		{0x12, 0xb7a60130},
		{0x14, 0x901701b0}),
	SND_HDA_PIN_QUIRK(0x10ec0225, 0x1028, "Dell", ALC225_FIXUP_DELL1_MIC_NO_PRESENCE,
		ALC225_STANDARD_PINS,
		{0x12, 0xb7a60150},
		{0x14, 0x901701a0}),
	SND_HDA_PIN_QUIRK(0x10ec0225, 0x1028, "Dell", ALC225_FIXUP_DELL1_MIC_NO_PRESENCE,
		ALC225_STANDARD_PINS,
		{0x12, 0xb7a60150},
		{0x14, 0x901701b0}),
	SND_HDA_PIN_QUIRK(0x10ec0225, 0x1028, "Dell", ALC225_FIXUP_DELL1_MIC_NO_PRESENCE,
		ALC225_STANDARD_PINS,
		{0x12, 0xb7a60130},
		{0x1b, 0x90170110}),
	SND_HDA_PIN_QUIRK(0x10ec0233, 0x8086, "Intel NUC Skull Canyon", ALC269_FIXUP_DELL1_MIC_NO_PRESENCE,
		{0x1b, 0x01111010},
		{0x1e, 0x01451130},
		{0x21, 0x02211020}),
	SND_HDA_PIN_QUIRK(0x10ec0235, 0x17aa, "Lenovo", ALC233_FIXUP_LENOVO_LINE2_MIC_HOTKEY,
		{0x12, 0x90a60140},
		{0x14, 0x90170110},
		{0x19, 0x02a11030},
		{0x21, 0x02211020}),
	SND_HDA_PIN_QUIRK(0x10ec0235, 0x17aa, "Lenovo", ALC294_FIXUP_LENOVO_MIC_LOCATION,
		{0x14, 0x90170110},
		{0x19, 0x02a11030},
		{0x1a, 0x02a11040},
		{0x1b, 0x01014020},
		{0x21, 0x0221101f}),
	SND_HDA_PIN_QUIRK(0x10ec0235, 0x17aa, "Lenovo", ALC294_FIXUP_LENOVO_MIC_LOCATION,
		{0x14, 0x90170110},
		{0x19, 0x02a11030},
		{0x1a, 0x02a11040},
		{0x1b, 0x01011020},
		{0x21, 0x0221101f}),
	SND_HDA_PIN_QUIRK(0x10ec0235, 0x17aa, "Lenovo", ALC294_FIXUP_LENOVO_MIC_LOCATION,
		{0x14, 0x90170110},
		{0x19, 0x02a11020},
		{0x1a, 0x02a11030},
		{0x21, 0x0221101f}),
	SND_HDA_PIN_QUIRK(0x10ec0236, 0x1028, "Dell", ALC255_FIXUP_DELL1_MIC_NO_PRESENCE,
		{0x12, 0x90a60140},
		{0x14, 0x90170110},
		{0x21, 0x02211020}),
	SND_HDA_PIN_QUIRK(0x10ec0236, 0x1028, "Dell", ALC255_FIXUP_DELL1_MIC_NO_PRESENCE,
		{0x12, 0x90a60140},
		{0x14, 0x90170150},
		{0x21, 0x02211020}),
	SND_HDA_PIN_QUIRK(0x10ec0236, 0x1028, "Dell", ALC255_FIXUP_DELL1_MIC_NO_PRESENCE,
		{0x21, 0x02211020}),
	SND_HDA_PIN_QUIRK(0x10ec0236, 0x1028, "Dell", ALC255_FIXUP_DELL1_MIC_NO_PRESENCE,
		{0x12, 0x40000000},
		{0x14, 0x90170110},
		{0x21, 0x02211020}),
	SND_HDA_PIN_QUIRK(0x10ec0255, 0x1028, "Dell", ALC255_FIXUP_DELL2_MIC_NO_PRESENCE,
		{0x14, 0x90170110},
		{0x21, 0x02211020}),
	SND_HDA_PIN_QUIRK(0x10ec0255, 0x1028, "Dell", ALC255_FIXUP_DELL1_MIC_NO_PRESENCE,
		{0x14, 0x90170130},
		{0x21, 0x02211040}),
	SND_HDA_PIN_QUIRK(0x10ec0255, 0x1028, "Dell", ALC255_FIXUP_DELL1_MIC_NO_PRESENCE,
		{0x12, 0x90a60140},
		{0x14, 0x90170110},
		{0x21, 0x02211020}),
	SND_HDA_PIN_QUIRK(0x10ec0255, 0x1028, "Dell", ALC255_FIXUP_DELL1_MIC_NO_PRESENCE,
		{0x12, 0x90a60160},
		{0x14, 0x90170120},
		{0x21, 0x02211030}),
	SND_HDA_PIN_QUIRK(0x10ec0255, 0x1028, "Dell", ALC255_FIXUP_DELL1_MIC_NO_PRESENCE,
		{0x14, 0x90170110},
		{0x1b, 0x02011020},
		{0x21, 0x0221101f}),
	SND_HDA_PIN_QUIRK(0x10ec0255, 0x1028, "Dell", ALC255_FIXUP_DELL1_MIC_NO_PRESENCE,
		{0x14, 0x90170110},
		{0x1b, 0x01011020},
		{0x21, 0x0221101f}),
	SND_HDA_PIN_QUIRK(0x10ec0255, 0x1028, "Dell", ALC255_FIXUP_DELL1_MIC_NO_PRESENCE,
		{0x14, 0x90170130},
		{0x1b, 0x01014020},
		{0x21, 0x0221103f}),
	SND_HDA_PIN_QUIRK(0x10ec0255, 0x1028, "Dell", ALC255_FIXUP_DELL1_MIC_NO_PRESENCE,
		{0x14, 0x90170130},
		{0x1b, 0x01011020},
		{0x21, 0x0221103f}),
	SND_HDA_PIN_QUIRK(0x10ec0255, 0x1028, "Dell", ALC255_FIXUP_DELL1_MIC_NO_PRESENCE,
		{0x14, 0x90170130},
		{0x1b, 0x02011020},
		{0x21, 0x0221103f}),
	SND_HDA_PIN_QUIRK(0x10ec0255, 0x1028, "Dell", ALC255_FIXUP_DELL1_MIC_NO_PRESENCE,
		{0x14, 0x90170150},
		{0x1b, 0x02011020},
		{0x21, 0x0221105f}),
	SND_HDA_PIN_QUIRK(0x10ec0255, 0x1028, "Dell", ALC255_FIXUP_DELL1_MIC_NO_PRESENCE,
		{0x14, 0x90170110},
		{0x1b, 0x01014020},
		{0x21, 0x0221101f}),
	SND_HDA_PIN_QUIRK(0x10ec0255, 0x1028, "Dell", ALC255_FIXUP_DELL1_MIC_NO_PRESENCE,
		{0x12, 0x90a60160},
		{0x14, 0x90170120},
		{0x17, 0x90170140},
		{0x21, 0x0321102f}),
	SND_HDA_PIN_QUIRK(0x10ec0255, 0x1028, "Dell", ALC255_FIXUP_DELL1_MIC_NO_PRESENCE,
		{0x12, 0x90a60160},
		{0x14, 0x90170130},
		{0x21, 0x02211040}),
	SND_HDA_PIN_QUIRK(0x10ec0255, 0x1028, "Dell", ALC255_FIXUP_DELL1_MIC_NO_PRESENCE,
		{0x12, 0x90a60160},
		{0x14, 0x90170140},
		{0x21, 0x02211050}),
	SND_HDA_PIN_QUIRK(0x10ec0255, 0x1028, "Dell", ALC255_FIXUP_DELL1_MIC_NO_PRESENCE,
		{0x12, 0x90a60170},
		{0x14, 0x90170120},
		{0x21, 0x02211030}),
	SND_HDA_PIN_QUIRK(0x10ec0255, 0x1028, "Dell", ALC255_FIXUP_DELL1_MIC_NO_PRESENCE,
		{0x12, 0x90a60170},
		{0x14, 0x90170130},
		{0x21, 0x02211040}),
	SND_HDA_PIN_QUIRK(0x10ec0255, 0x1028, "Dell", ALC255_FIXUP_DELL1_MIC_NO_PRESENCE,
		{0x12, 0x90a60170},
		{0x14, 0x90171130},
		{0x21, 0x02211040}),
	SND_HDA_PIN_QUIRK(0x10ec0255, 0x1028, "Dell", ALC255_FIXUP_DELL1_MIC_NO_PRESENCE,
		{0x12, 0x90a60170},
		{0x14, 0x90170140},
		{0x21, 0x02211050}),
	SND_HDA_PIN_QUIRK(0x10ec0255, 0x1028, "Dell Inspiron 5548", ALC255_FIXUP_DELL1_MIC_NO_PRESENCE,
		{0x12, 0x90a60180},
		{0x14, 0x90170130},
		{0x21, 0x02211040}),
	SND_HDA_PIN_QUIRK(0x10ec0255, 0x1028, "Dell Inspiron 5565", ALC255_FIXUP_DELL1_MIC_NO_PRESENCE,
		{0x12, 0x90a60180},
		{0x14, 0x90170120},
		{0x21, 0x02211030}),
	SND_HDA_PIN_QUIRK(0x10ec0255, 0x1028, "Dell", ALC255_FIXUP_DELL1_MIC_NO_PRESENCE,
		{0x1b, 0x01011020},
		{0x21, 0x02211010}),
	SND_HDA_PIN_QUIRK(0x10ec0256, 0x1028, "Dell", ALC255_FIXUP_DELL1_MIC_NO_PRESENCE,
		{0x12, 0x90a60130},
		{0x14, 0x90170110},
		{0x1b, 0x01011020},
		{0x21, 0x0221101f}),
	SND_HDA_PIN_QUIRK(0x10ec0256, 0x1028, "Dell", ALC255_FIXUP_DELL1_MIC_NO_PRESENCE,
		{0x12, 0x90a60160},
		{0x14, 0x90170120},
		{0x21, 0x02211030}),
	SND_HDA_PIN_QUIRK(0x10ec0256, 0x1028, "Dell", ALC255_FIXUP_DELL1_MIC_NO_PRESENCE,
		{0x12, 0x90a60170},
		{0x14, 0x90170120},
		{0x21, 0x02211030}),
	SND_HDA_PIN_QUIRK(0x10ec0256, 0x1028, "Dell Inspiron 5468", ALC255_FIXUP_DELL1_MIC_NO_PRESENCE,
		{0x12, 0x90a60180},
		{0x14, 0x90170120},
		{0x21, 0x02211030}),
	SND_HDA_PIN_QUIRK(0x10ec0256, 0x1028, "Dell", ALC255_FIXUP_DELL1_MIC_NO_PRESENCE,
		{0x12, 0xb7a60130},
		{0x14, 0x90170110},
		{0x21, 0x02211020}),
	SND_HDA_PIN_QUIRK(0x10ec0256, 0x1028, "Dell", ALC255_FIXUP_DELL1_MIC_NO_PRESENCE,
		{0x12, 0x90a60130},
		{0x14, 0x90170110},
		{0x14, 0x01011020},
		{0x21, 0x0221101f}),
	SND_HDA_PIN_QUIRK(0x10ec0256, 0x1028, "Dell", ALC255_FIXUP_DELL1_MIC_NO_PRESENCE,
		ALC256_STANDARD_PINS),
	SND_HDA_PIN_QUIRK(0x10ec0256, 0x1028, "Dell", ALC255_FIXUP_DELL1_MIC_NO_PRESENCE,
		{0x14, 0x90170110},
		{0x1b, 0x01011020},
		{0x21, 0x0221101f}),
	SND_HDA_PIN_QUIRK(0x10ec0256, 0x1043, "ASUS", ALC256_FIXUP_ASUS_MIC,
		{0x14, 0x90170110},
		{0x1b, 0x90a70130},
		{0x21, 0x04211020}),
	SND_HDA_PIN_QUIRK(0x10ec0256, 0x1043, "ASUS", ALC256_FIXUP_ASUS_MIC,
		{0x14, 0x90170110},
		{0x1b, 0x90a70130},
		{0x21, 0x03211020}),
	SND_HDA_PIN_QUIRK(0x10ec0256, 0x1043, "ASUS", ALC256_FIXUP_ASUS_MIC_NO_PRESENCE,
		{0x12, 0x90a60130},
		{0x14, 0x90170110},
		{0x21, 0x03211020}),
	SND_HDA_PIN_QUIRK(0x10ec0256, 0x1043, "ASUS", ALC256_FIXUP_ASUS_MIC_NO_PRESENCE,
		{0x12, 0x90a60130},
		{0x14, 0x90170110},
		{0x21, 0x04211020}),
	SND_HDA_PIN_QUIRK(0x10ec0256, 0x1043, "ASUS", ALC256_FIXUP_ASUS_MIC_NO_PRESENCE,
		{0x1a, 0x90a70130},
		{0x1b, 0x90170110},
		{0x21, 0x03211020}),
	SND_HDA_PIN_QUIRK(0x10ec0274, 0x1028, "Dell", ALC274_FIXUP_DELL_AIO_LINEOUT_VERB,
		{0x12, 0xb7a60130},
		{0x13, 0xb8a61140},
		{0x16, 0x90170110},
		{0x21, 0x04211020}),
	SND_HDA_PIN_QUIRK(0x10ec0280, 0x103c, "HP", ALC280_FIXUP_HP_GPIO4,
		{0x12, 0x90a60130},
		{0x14, 0x90170110},
		{0x15, 0x0421101f},
		{0x1a, 0x04a11020}),
	SND_HDA_PIN_QUIRK(0x10ec0280, 0x103c, "HP", ALC269_FIXUP_HP_GPIO_MIC1_LED,
		{0x12, 0x90a60140},
		{0x14, 0x90170110},
		{0x15, 0x0421101f},
		{0x18, 0x02811030},
		{0x1a, 0x04a1103f},
		{0x1b, 0x02011020}),
	SND_HDA_PIN_QUIRK(0x10ec0282, 0x103c, "HP 15 Touchsmart", ALC269_FIXUP_HP_MUTE_LED_MIC1,
		ALC282_STANDARD_PINS,
		{0x12, 0x99a30130},
		{0x19, 0x03a11020},
		{0x21, 0x0321101f}),
	SND_HDA_PIN_QUIRK(0x10ec0282, 0x103c, "HP", ALC269_FIXUP_HP_MUTE_LED_MIC1,
		ALC282_STANDARD_PINS,
		{0x12, 0x99a30130},
		{0x19, 0x03a11020},
		{0x21, 0x03211040}),
	SND_HDA_PIN_QUIRK(0x10ec0282, 0x103c, "HP", ALC269_FIXUP_HP_MUTE_LED_MIC1,
		ALC282_STANDARD_PINS,
		{0x12, 0x99a30130},
		{0x19, 0x03a11030},
		{0x21, 0x03211020}),
	SND_HDA_PIN_QUIRK(0x10ec0282, 0x103c, "HP", ALC269_FIXUP_HP_MUTE_LED_MIC1,
		ALC282_STANDARD_PINS,
		{0x12, 0x99a30130},
		{0x19, 0x04a11020},
		{0x21, 0x0421101f}),
	SND_HDA_PIN_QUIRK(0x10ec0282, 0x103c, "HP", ALC269_FIXUP_HP_LINE1_MIC1_LED,
		ALC282_STANDARD_PINS,
		{0x12, 0x90a60140},
		{0x19, 0x04a11030},
		{0x21, 0x04211020}),
	SND_HDA_PIN_QUIRK(0x10ec0283, 0x1028, "Dell", ALC269_FIXUP_DELL1_MIC_NO_PRESENCE,
		ALC282_STANDARD_PINS,
		{0x12, 0x90a60130},
		{0x21, 0x0321101f}),
	SND_HDA_PIN_QUIRK(0x10ec0283, 0x1028, "Dell", ALC269_FIXUP_DELL1_MIC_NO_PRESENCE,
		{0x12, 0x90a60160},
		{0x14, 0x90170120},
		{0x21, 0x02211030}),
	SND_HDA_PIN_QUIRK(0x10ec0283, 0x1028, "Dell", ALC269_FIXUP_DELL1_MIC_NO_PRESENCE,
		ALC282_STANDARD_PINS,
		{0x12, 0x90a60130},
		{0x19, 0x03a11020},
		{0x21, 0x0321101f}),
	SND_HDA_PIN_QUIRK(0x10ec0285, 0x17aa, "Lenovo", ALC285_FIXUP_LENOVO_PC_BEEP_IN_NOISE,
		{0x12, 0x90a60130},
		{0x14, 0x90170110},
		{0x19, 0x04a11040},
		{0x21, 0x04211020}),
	SND_HDA_PIN_QUIRK(0x10ec0286, 0x1025, "Acer", ALC286_FIXUP_ACER_AIO_MIC_NO_PRESENCE,
		{0x12, 0x90a60130},
		{0x17, 0x90170110},
		{0x21, 0x02211020}),
	SND_HDA_PIN_QUIRK(0x10ec0288, 0x1028, "Dell", ALC288_FIXUP_DELL1_MIC_NO_PRESENCE,
		{0x12, 0x90a60120},
		{0x14, 0x90170110},
		{0x21, 0x0321101f}),
	SND_HDA_PIN_QUIRK(0x10ec0290, 0x103c, "HP", ALC269_FIXUP_HP_MUTE_LED_MIC1,
		ALC290_STANDARD_PINS,
		{0x15, 0x04211040},
		{0x18, 0x90170112},
		{0x1a, 0x04a11020}),
	SND_HDA_PIN_QUIRK(0x10ec0290, 0x103c, "HP", ALC269_FIXUP_HP_MUTE_LED_MIC1,
		ALC290_STANDARD_PINS,
		{0x15, 0x04211040},
		{0x18, 0x90170110},
		{0x1a, 0x04a11020}),
	SND_HDA_PIN_QUIRK(0x10ec0290, 0x103c, "HP", ALC269_FIXUP_HP_MUTE_LED_MIC1,
		ALC290_STANDARD_PINS,
		{0x15, 0x0421101f},
		{0x1a, 0x04a11020}),
	SND_HDA_PIN_QUIRK(0x10ec0290, 0x103c, "HP", ALC269_FIXUP_HP_MUTE_LED_MIC1,
		ALC290_STANDARD_PINS,
		{0x15, 0x04211020},
		{0x1a, 0x04a11040}),
	SND_HDA_PIN_QUIRK(0x10ec0290, 0x103c, "HP", ALC269_FIXUP_HP_MUTE_LED_MIC1,
		ALC290_STANDARD_PINS,
		{0x14, 0x90170110},
		{0x15, 0x04211020},
		{0x1a, 0x04a11040}),
	SND_HDA_PIN_QUIRK(0x10ec0290, 0x103c, "HP", ALC269_FIXUP_HP_MUTE_LED_MIC1,
		ALC290_STANDARD_PINS,
		{0x14, 0x90170110},
		{0x15, 0x04211020},
		{0x1a, 0x04a11020}),
	SND_HDA_PIN_QUIRK(0x10ec0290, 0x103c, "HP", ALC269_FIXUP_HP_MUTE_LED_MIC1,
		ALC290_STANDARD_PINS,
		{0x14, 0x90170110},
		{0x15, 0x0421101f},
		{0x1a, 0x04a11020}),
	SND_HDA_PIN_QUIRK(0x10ec0292, 0x1028, "Dell", ALC269_FIXUP_DELL2_MIC_NO_PRESENCE,
		ALC292_STANDARD_PINS,
		{0x12, 0x90a60140},
		{0x16, 0x01014020},
		{0x19, 0x01a19030}),
	SND_HDA_PIN_QUIRK(0x10ec0292, 0x1028, "Dell", ALC269_FIXUP_DELL2_MIC_NO_PRESENCE,
		ALC292_STANDARD_PINS,
		{0x12, 0x90a60140},
		{0x16, 0x01014020},
		{0x18, 0x02a19031},
		{0x19, 0x01a1903e}),
	SND_HDA_PIN_QUIRK(0x10ec0292, 0x1028, "Dell", ALC269_FIXUP_DELL3_MIC_NO_PRESENCE,
		ALC292_STANDARD_PINS,
		{0x12, 0x90a60140}),
	SND_HDA_PIN_QUIRK(0x10ec0293, 0x1028, "Dell", ALC293_FIXUP_DELL1_MIC_NO_PRESENCE,
		ALC292_STANDARD_PINS,
		{0x13, 0x90a60140},
		{0x16, 0x21014020},
		{0x19, 0x21a19030}),
	SND_HDA_PIN_QUIRK(0x10ec0293, 0x1028, "Dell", ALC293_FIXUP_DELL1_MIC_NO_PRESENCE,
		ALC292_STANDARD_PINS,
		{0x13, 0x90a60140}),
	SND_HDA_PIN_QUIRK(0x10ec0294, 0x1043, "ASUS", ALC294_FIXUP_ASUS_MIC,
		{0x14, 0x90170110},
		{0x1b, 0x90a70130},
		{0x21, 0x04211020}),
	SND_HDA_PIN_QUIRK(0x10ec0294, 0x1043, "ASUS", ALC294_FIXUP_ASUS_SPK,
		{0x12, 0x90a60130},
		{0x17, 0x90170110},
		{0x21, 0x03211020}),
	SND_HDA_PIN_QUIRK(0x10ec0294, 0x1043, "ASUS", ALC294_FIXUP_ASUS_SPK,
		{0x12, 0x90a60130},
		{0x17, 0x90170110},
		{0x21, 0x04211020}),
	SND_HDA_PIN_QUIRK(0x10ec0295, 0x1043, "ASUS", ALC294_FIXUP_ASUS_SPK,
		{0x12, 0x90a60130},
		{0x17, 0x90170110},
		{0x21, 0x03211020}),
	SND_HDA_PIN_QUIRK(0x10ec0295, 0x1028, "Dell", ALC269_FIXUP_DELL4_MIC_NO_PRESENCE,
		{0x14, 0x90170110},
		{0x21, 0x04211020}),
	SND_HDA_PIN_QUIRK(0x10ec0295, 0x1028, "Dell", ALC269_FIXUP_DELL4_MIC_NO_PRESENCE,
		{0x14, 0x90170110},
		{0x21, 0x04211030}),
	SND_HDA_PIN_QUIRK(0x10ec0295, 0x1028, "Dell", ALC269_FIXUP_DELL1_MIC_NO_PRESENCE,
		ALC295_STANDARD_PINS,
		{0x17, 0x21014020},
		{0x18, 0x21a19030}),
	SND_HDA_PIN_QUIRK(0x10ec0295, 0x1028, "Dell", ALC269_FIXUP_DELL1_MIC_NO_PRESENCE,
		ALC295_STANDARD_PINS,
		{0x17, 0x21014040},
		{0x18, 0x21a19050}),
	SND_HDA_PIN_QUIRK(0x10ec0295, 0x1028, "Dell", ALC269_FIXUP_DELL1_MIC_NO_PRESENCE,
		ALC295_STANDARD_PINS),
	SND_HDA_PIN_QUIRK(0x10ec0298, 0x1028, "Dell", ALC298_FIXUP_DELL1_MIC_NO_PRESENCE,
		ALC298_STANDARD_PINS,
		{0x17, 0x90170110}),
	SND_HDA_PIN_QUIRK(0x10ec0298, 0x1028, "Dell", ALC298_FIXUP_DELL1_MIC_NO_PRESENCE,
		ALC298_STANDARD_PINS,
		{0x17, 0x90170140}),
	SND_HDA_PIN_QUIRK(0x10ec0298, 0x1028, "Dell", ALC298_FIXUP_DELL1_MIC_NO_PRESENCE,
		ALC298_STANDARD_PINS,
		{0x17, 0x90170150}),
	SND_HDA_PIN_QUIRK(0x10ec0298, 0x1028, "Dell", ALC298_FIXUP_SPK_VOLUME,
		{0x12, 0xb7a60140},
		{0x13, 0xb7a60150},
		{0x17, 0x90170110},
		{0x1a, 0x03011020},
		{0x21, 0x03211030}),
	SND_HDA_PIN_QUIRK(0x10ec0298, 0x1028, "Dell", ALC298_FIXUP_ALIENWARE_MIC_NO_PRESENCE,
		{0x12, 0xb7a60140},
		{0x17, 0x90170110},
		{0x1a, 0x03a11030},
		{0x21, 0x03211020}),
	SND_HDA_PIN_QUIRK(0x10ec0299, 0x1028, "Dell", ALC269_FIXUP_DELL4_MIC_NO_PRESENCE,
		ALC225_STANDARD_PINS,
		{0x12, 0xb7a60130},
		{0x17, 0x90170110}),
	{}
};

/* This is the fallback pin_fixup_tbl for alc269 family, to make the tbl match
 * more machines, don't need to match all valid pins, just need to match
 * all the pins defined in the tbl. Just because of this reason, it is possible
 * that a single machine matches multiple tbls, so there is one limitation:
 *   at most one tbl is allowed to define for the same vendor and same codec
 */
static const struct snd_hda_pin_quirk alc269_fallback_pin_fixup_tbl[] = {
	SND_HDA_PIN_QUIRK(0x10ec0289, 0x1028, "Dell", ALC269_FIXUP_DELL4_MIC_NO_PRESENCE,
		{0x19, 0x40000000},
		{0x1b, 0x40000000}),
	{}
};

static void alc269_fill_coef(struct hda_codec *codec)
{
	struct alc_spec *spec = codec->spec;
	int val;

	if (spec->codec_variant != ALC269_TYPE_ALC269VB)
		return;

	if ((alc_get_coef0(codec) & 0x00ff) < 0x015) {
		alc_write_coef_idx(codec, 0xf, 0x960b);
		alc_write_coef_idx(codec, 0xe, 0x8817);
	}

	if ((alc_get_coef0(codec) & 0x00ff) == 0x016) {
		alc_write_coef_idx(codec, 0xf, 0x960b);
		alc_write_coef_idx(codec, 0xe, 0x8814);
	}

	if ((alc_get_coef0(codec) & 0x00ff) == 0x017) {
		/* Power up output pin */
		alc_update_coef_idx(codec, 0x04, 0, 1<<11);
	}

	if ((alc_get_coef0(codec) & 0x00ff) == 0x018) {
		val = alc_read_coef_idx(codec, 0xd);
		if (val != -1 && (val & 0x0c00) >> 10 != 0x1) {
			/* Capless ramp up clock control */
			alc_write_coef_idx(codec, 0xd, val | (1<<10));
		}
		val = alc_read_coef_idx(codec, 0x17);
		if (val != -1 && (val & 0x01c0) >> 6 != 0x4) {
			/* Class D power on reset */
			alc_write_coef_idx(codec, 0x17, val | (1<<7));
		}
	}

	/* HP */
	alc_update_coef_idx(codec, 0x4, 0, 1<<11);
}

/*
 */
static int patch_alc269(struct hda_codec *codec)
{
	struct alc_spec *spec;
	int err;

	err = alc_alloc_spec(codec, 0x0b);
	if (err < 0)
		return err;

	spec = codec->spec;
	spec->gen.shared_mic_vref_pin = 0x18;
	codec->power_save_node = 0;

#ifdef CONFIG_PM
	codec->patch_ops.suspend = alc269_suspend;
	codec->patch_ops.resume = alc269_resume;
#endif
	spec->shutup = alc_default_shutup;
	spec->init_hook = alc_default_init;

	switch (codec->core.vendor_id) {
	case 0x10ec0269:
		spec->codec_variant = ALC269_TYPE_ALC269VA;
		switch (alc_get_coef0(codec) & 0x00f0) {
		case 0x0010:
			if (codec->bus->pci &&
			    codec->bus->pci->subsystem_vendor == 0x1025 &&
			    spec->cdefine.platform_type == 1)
				err = alc_codec_rename(codec, "ALC271X");
			spec->codec_variant = ALC269_TYPE_ALC269VB;
			break;
		case 0x0020:
			if (codec->bus->pci &&
			    codec->bus->pci->subsystem_vendor == 0x17aa &&
			    codec->bus->pci->subsystem_device == 0x21f3)
				err = alc_codec_rename(codec, "ALC3202");
			spec->codec_variant = ALC269_TYPE_ALC269VC;
			break;
		case 0x0030:
			spec->codec_variant = ALC269_TYPE_ALC269VD;
			break;
		default:
			alc_fix_pll_init(codec, 0x20, 0x04, 15);
		}
		if (err < 0)
			goto error;
		spec->shutup = alc269_shutup;
		spec->init_hook = alc269_fill_coef;
		alc269_fill_coef(codec);
		break;

	case 0x10ec0280:
	case 0x10ec0290:
		spec->codec_variant = ALC269_TYPE_ALC280;
		break;
	case 0x10ec0282:
		spec->codec_variant = ALC269_TYPE_ALC282;
		spec->shutup = alc282_shutup;
		spec->init_hook = alc282_init;
		break;
	case 0x10ec0233:
	case 0x10ec0283:
		spec->codec_variant = ALC269_TYPE_ALC283;
		spec->shutup = alc283_shutup;
		spec->init_hook = alc283_init;
		break;
	case 0x10ec0284:
	case 0x10ec0292:
		spec->codec_variant = ALC269_TYPE_ALC284;
		break;
	case 0x10ec0293:
		spec->codec_variant = ALC269_TYPE_ALC293;
		break;
	case 0x10ec0286:
	case 0x10ec0288:
		spec->codec_variant = ALC269_TYPE_ALC286;
		break;
	case 0x10ec0298:
		spec->codec_variant = ALC269_TYPE_ALC298;
		break;
	case 0x10ec0235:
	case 0x10ec0255:
		spec->codec_variant = ALC269_TYPE_ALC255;
		spec->shutup = alc256_shutup;
		spec->init_hook = alc256_init;
		break;
	case 0x10ec0236:
	case 0x10ec0256:
		spec->codec_variant = ALC269_TYPE_ALC256;
		spec->shutup = alc256_shutup;
		spec->init_hook = alc256_init;
		spec->gen.mixer_nid = 0; /* ALC256 does not have any loopback mixer path */
		break;
	case 0x10ec0257:
		spec->codec_variant = ALC269_TYPE_ALC257;
		spec->shutup = alc256_shutup;
		spec->init_hook = alc256_init;
		spec->gen.mixer_nid = 0;
		break;
	case 0x10ec0215:
	case 0x10ec0285:
	case 0x10ec0289:
		spec->codec_variant = ALC269_TYPE_ALC215;
		spec->shutup = alc225_shutup;
		spec->init_hook = alc225_init;
		spec->gen.mixer_nid = 0;
		break;
	case 0x10ec0225:
	case 0x10ec0295:
	case 0x10ec0299:
		spec->codec_variant = ALC269_TYPE_ALC225;
		spec->shutup = alc225_shutup;
		spec->init_hook = alc225_init;
		spec->gen.mixer_nid = 0; /* no loopback on ALC225, ALC295 and ALC299 */
		break;
	case 0x10ec0234:
	case 0x10ec0274:
	case 0x10ec0294:
		spec->codec_variant = ALC269_TYPE_ALC294;
		spec->gen.mixer_nid = 0; /* ALC2x4 does not have any loopback mixer path */
		alc_update_coef_idx(codec, 0x6b, 0x0018, (1<<4) | (1<<3)); /* UAJ MIC Vref control by verb */
		spec->init_hook = alc294_init;
		break;
	case 0x10ec0300:
		spec->codec_variant = ALC269_TYPE_ALC300;
		spec->gen.mixer_nid = 0; /* no loopback on ALC300 */
		break;
	case 0x10ec0700:
	case 0x10ec0701:
	case 0x10ec0703:
		spec->codec_variant = ALC269_TYPE_ALC700;
		spec->gen.mixer_nid = 0; /* ALC700 does not have any loopback mixer path */
		alc_update_coef_idx(codec, 0x4a, 1 << 15, 0); /* Combo jack auto trigger control */
		spec->init_hook = alc294_init;
		break;

	}

	if (snd_hda_codec_read(codec, 0x51, 0, AC_VERB_PARAMETERS, 0) == 0x10ec5505) {
		spec->has_alc5505_dsp = 1;
		spec->init_hook = alc5505_dsp_init;
	}

	alc_pre_init(codec);

	snd_hda_pick_fixup(codec, alc269_fixup_models,
		       alc269_fixup_tbl, alc269_fixups);
	snd_hda_pick_pin_fixup(codec, alc269_pin_fixup_tbl, alc269_fixups, true);
	snd_hda_pick_pin_fixup(codec, alc269_fallback_pin_fixup_tbl, alc269_fixups, false);
	snd_hda_pick_fixup(codec, NULL,	alc269_fixup_vendor_tbl,
			   alc269_fixups);
	snd_hda_apply_fixup(codec, HDA_FIXUP_ACT_PRE_PROBE);

	alc_auto_parse_customize_define(codec);

	if (has_cdefine_beep(codec))
		spec->gen.beep_nid = 0x01;

	/* automatic parse from the BIOS config */
	err = alc269_parse_auto_config(codec);
	if (err < 0)
		goto error;

	if (!spec->gen.no_analog && spec->gen.beep_nid && spec->gen.mixer_nid) {
		err = set_beep_amp(spec, spec->gen.mixer_nid, 0x04, HDA_INPUT);
		if (err < 0)
			goto error;
	}

	snd_hda_apply_fixup(codec, HDA_FIXUP_ACT_PROBE);

	return 0;

 error:
	alc_free(codec);
	return err;
}

/*
 * ALC861
 */

static int alc861_parse_auto_config(struct hda_codec *codec)
{
	static const hda_nid_t alc861_ignore[] = { 0x1d, 0 };
	static const hda_nid_t alc861_ssids[] = { 0x0e, 0x0f, 0x0b, 0 };
	return alc_parse_auto_config(codec, alc861_ignore, alc861_ssids);
}

/* Pin config fixes */
enum {
	ALC861_FIXUP_FSC_AMILO_PI1505,
	ALC861_FIXUP_AMP_VREF_0F,
	ALC861_FIXUP_NO_JACK_DETECT,
	ALC861_FIXUP_ASUS_A6RP,
	ALC660_FIXUP_ASUS_W7J,
};

/* On some laptops, VREF of pin 0x0f is abused for controlling the main amp */
static void alc861_fixup_asus_amp_vref_0f(struct hda_codec *codec,
			const struct hda_fixup *fix, int action)
{
	struct alc_spec *spec = codec->spec;
	unsigned int val;

	if (action != HDA_FIXUP_ACT_INIT)
		return;
	val = snd_hda_codec_get_pin_target(codec, 0x0f);
	if (!(val & (AC_PINCTL_IN_EN | AC_PINCTL_OUT_EN)))
		val |= AC_PINCTL_IN_EN;
	val |= AC_PINCTL_VREF_50;
	snd_hda_set_pin_ctl(codec, 0x0f, val);
	spec->gen.keep_vref_in_automute = 1;
}

/* suppress the jack-detection */
static void alc_fixup_no_jack_detect(struct hda_codec *codec,
				     const struct hda_fixup *fix, int action)
{
	if (action == HDA_FIXUP_ACT_PRE_PROBE)
		codec->no_jack_detect = 1;
}

static const struct hda_fixup alc861_fixups[] = {
	[ALC861_FIXUP_FSC_AMILO_PI1505] = {
		.type = HDA_FIXUP_PINS,
		.v.pins = (const struct hda_pintbl[]) {
			{ 0x0b, 0x0221101f }, /* HP */
			{ 0x0f, 0x90170310 }, /* speaker */
			{ }
		}
	},
	[ALC861_FIXUP_AMP_VREF_0F] = {
		.type = HDA_FIXUP_FUNC,
		.v.func = alc861_fixup_asus_amp_vref_0f,
	},
	[ALC861_FIXUP_NO_JACK_DETECT] = {
		.type = HDA_FIXUP_FUNC,
		.v.func = alc_fixup_no_jack_detect,
	},
	[ALC861_FIXUP_ASUS_A6RP] = {
		.type = HDA_FIXUP_FUNC,
		.v.func = alc861_fixup_asus_amp_vref_0f,
		.chained = true,
		.chain_id = ALC861_FIXUP_NO_JACK_DETECT,
	},
	[ALC660_FIXUP_ASUS_W7J] = {
		.type = HDA_FIXUP_VERBS,
		.v.verbs = (const struct hda_verb[]) {
			/* ASUS W7J needs a magic pin setup on unused NID 0x10
			 * for enabling outputs
			 */
			{0x10, AC_VERB_SET_PIN_WIDGET_CONTROL, 0x24},
			{ }
		},
	}
};

static const struct snd_pci_quirk alc861_fixup_tbl[] = {
	SND_PCI_QUIRK(0x1043, 0x1253, "ASUS W7J", ALC660_FIXUP_ASUS_W7J),
	SND_PCI_QUIRK(0x1043, 0x1263, "ASUS Z35HL", ALC660_FIXUP_ASUS_W7J),
	SND_PCI_QUIRK(0x1043, 0x1393, "ASUS A6Rp", ALC861_FIXUP_ASUS_A6RP),
	SND_PCI_QUIRK_VENDOR(0x1043, "ASUS laptop", ALC861_FIXUP_AMP_VREF_0F),
	SND_PCI_QUIRK(0x1462, 0x7254, "HP DX2200", ALC861_FIXUP_NO_JACK_DETECT),
	SND_PCI_QUIRK(0x1584, 0x2b01, "Haier W18", ALC861_FIXUP_AMP_VREF_0F),
	SND_PCI_QUIRK(0x1584, 0x0000, "Uniwill ECS M31EI", ALC861_FIXUP_AMP_VREF_0F),
	SND_PCI_QUIRK(0x1734, 0x10c7, "FSC Amilo Pi1505", ALC861_FIXUP_FSC_AMILO_PI1505),
	{}
};

/*
 */
static int patch_alc861(struct hda_codec *codec)
{
	struct alc_spec *spec;
	int err;

	err = alc_alloc_spec(codec, 0x15);
	if (err < 0)
		return err;

	spec = codec->spec;
	if (has_cdefine_beep(codec))
		spec->gen.beep_nid = 0x23;

#ifdef CONFIG_PM
	spec->power_hook = alc_power_eapd;
#endif

	alc_pre_init(codec);

	snd_hda_pick_fixup(codec, NULL, alc861_fixup_tbl, alc861_fixups);
	snd_hda_apply_fixup(codec, HDA_FIXUP_ACT_PRE_PROBE);

	/* automatic parse from the BIOS config */
	err = alc861_parse_auto_config(codec);
	if (err < 0)
		goto error;

	if (!spec->gen.no_analog) {
		err = set_beep_amp(spec, 0x23, 0, HDA_OUTPUT);
		if (err < 0)
			goto error;
	}

	snd_hda_apply_fixup(codec, HDA_FIXUP_ACT_PROBE);

	return 0;

 error:
	alc_free(codec);
	return err;
}

/*
 * ALC861-VD support
 *
 * Based on ALC882
 *
 * In addition, an independent DAC
 */
static int alc861vd_parse_auto_config(struct hda_codec *codec)
{
	static const hda_nid_t alc861vd_ignore[] = { 0x1d, 0 };
	static const hda_nid_t alc861vd_ssids[] = { 0x15, 0x1b, 0x14, 0 };
	return alc_parse_auto_config(codec, alc861vd_ignore, alc861vd_ssids);
}

enum {
	ALC660VD_FIX_ASUS_GPIO1,
	ALC861VD_FIX_DALLAS,
};

/* exclude VREF80 */
static void alc861vd_fixup_dallas(struct hda_codec *codec,
				  const struct hda_fixup *fix, int action)
{
	if (action == HDA_FIXUP_ACT_PRE_PROBE) {
		snd_hda_override_pin_caps(codec, 0x18, 0x00000734);
		snd_hda_override_pin_caps(codec, 0x19, 0x0000073c);
	}
}

/* reset GPIO1 */
static void alc660vd_fixup_asus_gpio1(struct hda_codec *codec,
				      const struct hda_fixup *fix, int action)
{
	struct alc_spec *spec = codec->spec;

	if (action == HDA_FIXUP_ACT_PRE_PROBE)
		spec->gpio_mask |= 0x02;
	alc_fixup_gpio(codec, action, 0x01);
}

static const struct hda_fixup alc861vd_fixups[] = {
	[ALC660VD_FIX_ASUS_GPIO1] = {
		.type = HDA_FIXUP_FUNC,
		.v.func = alc660vd_fixup_asus_gpio1,
	},
	[ALC861VD_FIX_DALLAS] = {
		.type = HDA_FIXUP_FUNC,
		.v.func = alc861vd_fixup_dallas,
	},
};

static const struct snd_pci_quirk alc861vd_fixup_tbl[] = {
	SND_PCI_QUIRK(0x103c, 0x30bf, "HP TX1000", ALC861VD_FIX_DALLAS),
	SND_PCI_QUIRK(0x1043, 0x1339, "ASUS A7-K", ALC660VD_FIX_ASUS_GPIO1),
	SND_PCI_QUIRK(0x1179, 0xff31, "Toshiba L30-149", ALC861VD_FIX_DALLAS),
	{}
};

/*
 */
static int patch_alc861vd(struct hda_codec *codec)
{
	struct alc_spec *spec;
	int err;

	err = alc_alloc_spec(codec, 0x0b);
	if (err < 0)
		return err;

	spec = codec->spec;
	if (has_cdefine_beep(codec))
		spec->gen.beep_nid = 0x23;

	spec->shutup = alc_eapd_shutup;

	alc_pre_init(codec);

	snd_hda_pick_fixup(codec, NULL, alc861vd_fixup_tbl, alc861vd_fixups);
	snd_hda_apply_fixup(codec, HDA_FIXUP_ACT_PRE_PROBE);

	/* automatic parse from the BIOS config */
	err = alc861vd_parse_auto_config(codec);
	if (err < 0)
		goto error;

	if (!spec->gen.no_analog) {
		err = set_beep_amp(spec, 0x0b, 0x05, HDA_INPUT);
		if (err < 0)
			goto error;
	}

	snd_hda_apply_fixup(codec, HDA_FIXUP_ACT_PROBE);

	return 0;

 error:
	alc_free(codec);
	return err;
}

/*
 * ALC662 support
 *
 * ALC662 is almost identical with ALC880 but has cleaner and more flexible
 * configuration.  Each pin widget can choose any input DACs and a mixer.
 * Each ADC is connected from a mixer of all inputs.  This makes possible
 * 6-channel independent captures.
 *
 * In addition, an independent DAC for the multi-playback (not used in this
 * driver yet).
 */

/*
 * BIOS auto configuration
 */

static int alc662_parse_auto_config(struct hda_codec *codec)
{
	static const hda_nid_t alc662_ignore[] = { 0x1d, 0 };
	static const hda_nid_t alc663_ssids[] = { 0x15, 0x1b, 0x14, 0x21 };
	static const hda_nid_t alc662_ssids[] = { 0x15, 0x1b, 0x14, 0 };
	const hda_nid_t *ssids;

	if (codec->core.vendor_id == 0x10ec0272 || codec->core.vendor_id == 0x10ec0663 ||
	    codec->core.vendor_id == 0x10ec0665 || codec->core.vendor_id == 0x10ec0670 ||
	    codec->core.vendor_id == 0x10ec0671)
		ssids = alc663_ssids;
	else
		ssids = alc662_ssids;
	return alc_parse_auto_config(codec, alc662_ignore, ssids);
}

static void alc272_fixup_mario(struct hda_codec *codec,
			       const struct hda_fixup *fix, int action)
{
	if (action != HDA_FIXUP_ACT_PRE_PROBE)
		return;
	if (snd_hda_override_amp_caps(codec, 0x2, HDA_OUTPUT,
				      (0x3b << AC_AMPCAP_OFFSET_SHIFT) |
				      (0x3b << AC_AMPCAP_NUM_STEPS_SHIFT) |
				      (0x03 << AC_AMPCAP_STEP_SIZE_SHIFT) |
				      (0 << AC_AMPCAP_MUTE_SHIFT)))
		codec_warn(codec, "failed to override amp caps for NID 0x2\n");
}

static const struct snd_pcm_chmap_elem asus_pcm_2_1_chmaps[] = {
	{ .channels = 2,
	  .map = { SNDRV_CHMAP_FL, SNDRV_CHMAP_FR } },
	{ .channels = 4,
	  .map = { SNDRV_CHMAP_FL, SNDRV_CHMAP_FR,
		   SNDRV_CHMAP_NA, SNDRV_CHMAP_LFE } }, /* LFE only on right */
	{ }
};

/* override the 2.1 chmap */
static void alc_fixup_bass_chmap(struct hda_codec *codec,
				    const struct hda_fixup *fix, int action)
{
	if (action == HDA_FIXUP_ACT_BUILD) {
		struct alc_spec *spec = codec->spec;
		spec->gen.pcm_rec[0]->stream[0].chmap = asus_pcm_2_1_chmaps;
	}
}

/* avoid D3 for keeping GPIO up */
static unsigned int gpio_led_power_filter(struct hda_codec *codec,
					  hda_nid_t nid,
					  unsigned int power_state)
{
	struct alc_spec *spec = codec->spec;
	if (nid == codec->core.afg && power_state == AC_PWRST_D3 && spec->gpio_data)
		return AC_PWRST_D0;
	return power_state;
}

static void alc662_fixup_led_gpio1(struct hda_codec *codec,
				   const struct hda_fixup *fix, int action)
{
	struct alc_spec *spec = codec->spec;

	alc_fixup_hp_gpio_led(codec, action, 0x01, 0);
	if (action == HDA_FIXUP_ACT_PRE_PROBE) {
		spec->mute_led_polarity = 1;
		codec->power_filter = gpio_led_power_filter;
	}
}

static void alc662_usi_automute_hook(struct hda_codec *codec,
					 struct hda_jack_callback *jack)
{
	struct alc_spec *spec = codec->spec;
	int vref;
	msleep(200);
	snd_hda_gen_hp_automute(codec, jack);

	vref = spec->gen.hp_jack_present ? PIN_VREF80 : 0;
	msleep(100);
	snd_hda_codec_write(codec, 0x19, 0, AC_VERB_SET_PIN_WIDGET_CONTROL,
			    vref);
}

static void alc662_fixup_usi_headset_mic(struct hda_codec *codec,
				     const struct hda_fixup *fix, int action)
{
	struct alc_spec *spec = codec->spec;
	if (action == HDA_FIXUP_ACT_PRE_PROBE) {
		spec->parse_flags |= HDA_PINCFG_HEADSET_MIC;
		spec->gen.hp_automute_hook = alc662_usi_automute_hook;
	}
}

static void alc662_aspire_ethos_mute_speakers(struct hda_codec *codec,
					struct hda_jack_callback *cb)
{
	/* surround speakers at 0x1b already get muted automatically when
	 * headphones are plugged in, but we have to mute/unmute the remaining
	 * channels manually:
	 * 0x15 - front left/front right
	 * 0x18 - front center/ LFE
	 */
	if (snd_hda_jack_detect_state(codec, 0x1b) == HDA_JACK_PRESENT) {
		snd_hda_set_pin_ctl_cache(codec, 0x15, 0);
		snd_hda_set_pin_ctl_cache(codec, 0x18, 0);
	} else {
		snd_hda_set_pin_ctl_cache(codec, 0x15, PIN_OUT);
		snd_hda_set_pin_ctl_cache(codec, 0x18, PIN_OUT);
	}
}

static void alc662_fixup_aspire_ethos_hp(struct hda_codec *codec,
					const struct hda_fixup *fix, int action)
{
    /* Pin 0x1b: shared headphones jack and surround speakers */
	if (!is_jack_detectable(codec, 0x1b))
		return;

	switch (action) {
	case HDA_FIXUP_ACT_PRE_PROBE:
		snd_hda_jack_detect_enable_callback(codec, 0x1b,
				alc662_aspire_ethos_mute_speakers);
		break;
	case HDA_FIXUP_ACT_INIT:
		/* Make sure to start in a correct state, i.e. if
		 * headphones have been plugged in before powering up the system
		 */
		alc662_aspire_ethos_mute_speakers(codec, NULL);
		break;
	}
}

static struct coef_fw alc668_coefs[] = {
	WRITE_COEF(0x01, 0xbebe), WRITE_COEF(0x02, 0xaaaa), WRITE_COEF(0x03,    0x0),
	WRITE_COEF(0x04, 0x0180), WRITE_COEF(0x06,    0x0), WRITE_COEF(0x07, 0x0f80),
	WRITE_COEF(0x08, 0x0031), WRITE_COEF(0x0a, 0x0060), WRITE_COEF(0x0b,    0x0),
	WRITE_COEF(0x0c, 0x7cf7), WRITE_COEF(0x0d, 0x1080), WRITE_COEF(0x0e, 0x7f7f),
	WRITE_COEF(0x0f, 0xcccc), WRITE_COEF(0x10, 0xddcc), WRITE_COEF(0x11, 0x0001),
	WRITE_COEF(0x13,    0x0), WRITE_COEF(0x14, 0x2aa0), WRITE_COEF(0x17, 0xa940),
	WRITE_COEF(0x19,    0x0), WRITE_COEF(0x1a,    0x0), WRITE_COEF(0x1b,    0x0),
	WRITE_COEF(0x1c,    0x0), WRITE_COEF(0x1d,    0x0), WRITE_COEF(0x1e, 0x7418),
	WRITE_COEF(0x1f, 0x0804), WRITE_COEF(0x20, 0x4200), WRITE_COEF(0x21, 0x0468),
	WRITE_COEF(0x22, 0x8ccc), WRITE_COEF(0x23, 0x0250), WRITE_COEF(0x24, 0x7418),
	WRITE_COEF(0x27,    0x0), WRITE_COEF(0x28, 0x8ccc), WRITE_COEF(0x2a, 0xff00),
	WRITE_COEF(0x2b, 0x8000), WRITE_COEF(0xa7, 0xff00), WRITE_COEF(0xa8, 0x8000),
	WRITE_COEF(0xaa, 0x2e17), WRITE_COEF(0xab, 0xa0c0), WRITE_COEF(0xac,    0x0),
	WRITE_COEF(0xad,    0x0), WRITE_COEF(0xae, 0x2ac6), WRITE_COEF(0xaf, 0xa480),
	WRITE_COEF(0xb0,    0x0), WRITE_COEF(0xb1,    0x0), WRITE_COEF(0xb2,    0x0),
	WRITE_COEF(0xb3,    0x0), WRITE_COEF(0xb4,    0x0), WRITE_COEF(0xb5, 0x1040),
	WRITE_COEF(0xb6, 0xd697), WRITE_COEF(0xb7, 0x902b), WRITE_COEF(0xb8, 0xd697),
	WRITE_COEF(0xb9, 0x902b), WRITE_COEF(0xba, 0xb8ba), WRITE_COEF(0xbb, 0xaaab),
	WRITE_COEF(0xbc, 0xaaaf), WRITE_COEF(0xbd, 0x6aaa), WRITE_COEF(0xbe, 0x1c02),
	WRITE_COEF(0xc0, 0x00ff), WRITE_COEF(0xc1, 0x0fa6),
	{}
};

static void alc668_restore_default_value(struct hda_codec *codec)
{
	alc_process_coef_fw(codec, alc668_coefs);
}

enum {
	ALC662_FIXUP_ASPIRE,
	ALC662_FIXUP_LED_GPIO1,
	ALC662_FIXUP_IDEAPAD,
	ALC272_FIXUP_MARIO,
	ALC662_FIXUP_CZC_P10T,
	ALC662_FIXUP_SKU_IGNORE,
	ALC662_FIXUP_HP_RP5800,
	ALC662_FIXUP_ASUS_MODE1,
	ALC662_FIXUP_ASUS_MODE2,
	ALC662_FIXUP_ASUS_MODE3,
	ALC662_FIXUP_ASUS_MODE4,
	ALC662_FIXUP_ASUS_MODE5,
	ALC662_FIXUP_ASUS_MODE6,
	ALC662_FIXUP_ASUS_MODE7,
	ALC662_FIXUP_ASUS_MODE8,
	ALC662_FIXUP_NO_JACK_DETECT,
	ALC662_FIXUP_ZOTAC_Z68,
	ALC662_FIXUP_INV_DMIC,
	ALC662_FIXUP_DELL_MIC_NO_PRESENCE,
	ALC668_FIXUP_DELL_MIC_NO_PRESENCE,
	ALC662_FIXUP_HEADSET_MODE,
	ALC668_FIXUP_HEADSET_MODE,
	ALC662_FIXUP_BASS_MODE4_CHMAP,
	ALC662_FIXUP_BASS_16,
	ALC662_FIXUP_BASS_1A,
	ALC662_FIXUP_BASS_CHMAP,
	ALC668_FIXUP_AUTO_MUTE,
	ALC668_FIXUP_DELL_DISABLE_AAMIX,
	ALC668_FIXUP_DELL_XPS13,
	ALC662_FIXUP_ASUS_Nx50,
	ALC668_FIXUP_ASUS_Nx51_HEADSET_MODE,
	ALC668_FIXUP_ASUS_Nx51,
	ALC668_FIXUP_MIC_COEF,
	ALC668_FIXUP_ASUS_G751,
	ALC891_FIXUP_HEADSET_MODE,
	ALC891_FIXUP_DELL_MIC_NO_PRESENCE,
	ALC662_FIXUP_ACER_VERITON,
	ALC892_FIXUP_ASROCK_MOBO,
	ALC662_FIXUP_USI_FUNC,
	ALC662_FIXUP_USI_HEADSET_MODE,
	ALC662_FIXUP_LENOVO_MULTI_CODECS,
	ALC669_FIXUP_ACER_ASPIRE_ETHOS,
	ALC669_FIXUP_ACER_ASPIRE_ETHOS_SUBWOOFER,
	ALC669_FIXUP_ACER_ASPIRE_ETHOS_HEADSET,
};

static const struct hda_fixup alc662_fixups[] = {
	[ALC662_FIXUP_ASPIRE] = {
		.type = HDA_FIXUP_PINS,
		.v.pins = (const struct hda_pintbl[]) {
			{ 0x15, 0x99130112 }, /* subwoofer */
			{ }
		}
	},
	[ALC662_FIXUP_LED_GPIO1] = {
		.type = HDA_FIXUP_FUNC,
		.v.func = alc662_fixup_led_gpio1,
	},
	[ALC662_FIXUP_IDEAPAD] = {
		.type = HDA_FIXUP_PINS,
		.v.pins = (const struct hda_pintbl[]) {
			{ 0x17, 0x99130112 }, /* subwoofer */
			{ }
		},
		.chained = true,
		.chain_id = ALC662_FIXUP_LED_GPIO1,
	},
	[ALC272_FIXUP_MARIO] = {
		.type = HDA_FIXUP_FUNC,
		.v.func = alc272_fixup_mario,
	},
	[ALC662_FIXUP_CZC_P10T] = {
		.type = HDA_FIXUP_VERBS,
		.v.verbs = (const struct hda_verb[]) {
			{0x14, AC_VERB_SET_EAPD_BTLENABLE, 0},
			{}
		}
	},
	[ALC662_FIXUP_SKU_IGNORE] = {
		.type = HDA_FIXUP_FUNC,
		.v.func = alc_fixup_sku_ignore,
	},
	[ALC662_FIXUP_HP_RP5800] = {
		.type = HDA_FIXUP_PINS,
		.v.pins = (const struct hda_pintbl[]) {
			{ 0x14, 0x0221201f }, /* HP out */
			{ }
		},
		.chained = true,
		.chain_id = ALC662_FIXUP_SKU_IGNORE
	},
	[ALC662_FIXUP_ASUS_MODE1] = {
		.type = HDA_FIXUP_PINS,
		.v.pins = (const struct hda_pintbl[]) {
			{ 0x14, 0x99130110 }, /* speaker */
			{ 0x18, 0x01a19c20 }, /* mic */
			{ 0x19, 0x99a3092f }, /* int-mic */
			{ 0x21, 0x0121401f }, /* HP out */
			{ }
		},
		.chained = true,
		.chain_id = ALC662_FIXUP_SKU_IGNORE
	},
	[ALC662_FIXUP_ASUS_MODE2] = {
		.type = HDA_FIXUP_PINS,
		.v.pins = (const struct hda_pintbl[]) {
			{ 0x14, 0x99130110 }, /* speaker */
			{ 0x18, 0x01a19820 }, /* mic */
			{ 0x19, 0x99a3092f }, /* int-mic */
			{ 0x1b, 0x0121401f }, /* HP out */
			{ }
		},
		.chained = true,
		.chain_id = ALC662_FIXUP_SKU_IGNORE
	},
	[ALC662_FIXUP_ASUS_MODE3] = {
		.type = HDA_FIXUP_PINS,
		.v.pins = (const struct hda_pintbl[]) {
			{ 0x14, 0x99130110 }, /* speaker */
			{ 0x15, 0x0121441f }, /* HP */
			{ 0x18, 0x01a19840 }, /* mic */
			{ 0x19, 0x99a3094f }, /* int-mic */
			{ 0x21, 0x01211420 }, /* HP2 */
			{ }
		},
		.chained = true,
		.chain_id = ALC662_FIXUP_SKU_IGNORE
	},
	[ALC662_FIXUP_ASUS_MODE4] = {
		.type = HDA_FIXUP_PINS,
		.v.pins = (const struct hda_pintbl[]) {
			{ 0x14, 0x99130110 }, /* speaker */
			{ 0x16, 0x99130111 }, /* speaker */
			{ 0x18, 0x01a19840 }, /* mic */
			{ 0x19, 0x99a3094f }, /* int-mic */
			{ 0x21, 0x0121441f }, /* HP */
			{ }
		},
		.chained = true,
		.chain_id = ALC662_FIXUP_SKU_IGNORE
	},
	[ALC662_FIXUP_ASUS_MODE5] = {
		.type = HDA_FIXUP_PINS,
		.v.pins = (const struct hda_pintbl[]) {
			{ 0x14, 0x99130110 }, /* speaker */
			{ 0x15, 0x0121441f }, /* HP */
			{ 0x16, 0x99130111 }, /* speaker */
			{ 0x18, 0x01a19840 }, /* mic */
			{ 0x19, 0x99a3094f }, /* int-mic */
			{ }
		},
		.chained = true,
		.chain_id = ALC662_FIXUP_SKU_IGNORE
	},
	[ALC662_FIXUP_ASUS_MODE6] = {
		.type = HDA_FIXUP_PINS,
		.v.pins = (const struct hda_pintbl[]) {
			{ 0x14, 0x99130110 }, /* speaker */
			{ 0x15, 0x01211420 }, /* HP2 */
			{ 0x18, 0x01a19840 }, /* mic */
			{ 0x19, 0x99a3094f }, /* int-mic */
			{ 0x1b, 0x0121441f }, /* HP */
			{ }
		},
		.chained = true,
		.chain_id = ALC662_FIXUP_SKU_IGNORE
	},
	[ALC662_FIXUP_ASUS_MODE7] = {
		.type = HDA_FIXUP_PINS,
		.v.pins = (const struct hda_pintbl[]) {
			{ 0x14, 0x99130110 }, /* speaker */
			{ 0x17, 0x99130111 }, /* speaker */
			{ 0x18, 0x01a19840 }, /* mic */
			{ 0x19, 0x99a3094f }, /* int-mic */
			{ 0x1b, 0x01214020 }, /* HP */
			{ 0x21, 0x0121401f }, /* HP */
			{ }
		},
		.chained = true,
		.chain_id = ALC662_FIXUP_SKU_IGNORE
	},
	[ALC662_FIXUP_ASUS_MODE8] = {
		.type = HDA_FIXUP_PINS,
		.v.pins = (const struct hda_pintbl[]) {
			{ 0x14, 0x99130110 }, /* speaker */
			{ 0x12, 0x99a30970 }, /* int-mic */
			{ 0x15, 0x01214020 }, /* HP */
			{ 0x17, 0x99130111 }, /* speaker */
			{ 0x18, 0x01a19840 }, /* mic */
			{ 0x21, 0x0121401f }, /* HP */
			{ }
		},
		.chained = true,
		.chain_id = ALC662_FIXUP_SKU_IGNORE
	},
	[ALC662_FIXUP_NO_JACK_DETECT] = {
		.type = HDA_FIXUP_FUNC,
		.v.func = alc_fixup_no_jack_detect,
	},
	[ALC662_FIXUP_ZOTAC_Z68] = {
		.type = HDA_FIXUP_PINS,
		.v.pins = (const struct hda_pintbl[]) {
			{ 0x1b, 0x02214020 }, /* Front HP */
			{ }
		}
	},
	[ALC662_FIXUP_INV_DMIC] = {
		.type = HDA_FIXUP_FUNC,
		.v.func = alc_fixup_inv_dmic,
	},
	[ALC668_FIXUP_DELL_XPS13] = {
		.type = HDA_FIXUP_FUNC,
		.v.func = alc_fixup_dell_xps13,
		.chained = true,
		.chain_id = ALC668_FIXUP_DELL_DISABLE_AAMIX
	},
	[ALC668_FIXUP_DELL_DISABLE_AAMIX] = {
		.type = HDA_FIXUP_FUNC,
		.v.func = alc_fixup_disable_aamix,
		.chained = true,
		.chain_id = ALC668_FIXUP_DELL_MIC_NO_PRESENCE
	},
	[ALC668_FIXUP_AUTO_MUTE] = {
		.type = HDA_FIXUP_FUNC,
		.v.func = alc_fixup_auto_mute_via_amp,
		.chained = true,
		.chain_id = ALC668_FIXUP_DELL_MIC_NO_PRESENCE
	},
	[ALC662_FIXUP_DELL_MIC_NO_PRESENCE] = {
		.type = HDA_FIXUP_PINS,
		.v.pins = (const struct hda_pintbl[]) {
			{ 0x19, 0x03a1113c }, /* use as headset mic, without its own jack detect */
			/* headphone mic by setting pin control of 0x1b (headphone out) to in + vref_50 */
			{ }
		},
		.chained = true,
		.chain_id = ALC662_FIXUP_HEADSET_MODE
	},
	[ALC662_FIXUP_HEADSET_MODE] = {
		.type = HDA_FIXUP_FUNC,
		.v.func = alc_fixup_headset_mode_alc662,
	},
	[ALC668_FIXUP_DELL_MIC_NO_PRESENCE] = {
		.type = HDA_FIXUP_PINS,
		.v.pins = (const struct hda_pintbl[]) {
			{ 0x19, 0x03a1913d }, /* use as headphone mic, without its own jack detect */
			{ 0x1b, 0x03a1113c }, /* use as headset mic, without its own jack detect */
			{ }
		},
		.chained = true,
		.chain_id = ALC668_FIXUP_HEADSET_MODE
	},
	[ALC668_FIXUP_HEADSET_MODE] = {
		.type = HDA_FIXUP_FUNC,
		.v.func = alc_fixup_headset_mode_alc668,
	},
	[ALC662_FIXUP_BASS_MODE4_CHMAP] = {
		.type = HDA_FIXUP_FUNC,
		.v.func = alc_fixup_bass_chmap,
		.chained = true,
		.chain_id = ALC662_FIXUP_ASUS_MODE4
	},
	[ALC662_FIXUP_BASS_16] = {
		.type = HDA_FIXUP_PINS,
		.v.pins = (const struct hda_pintbl[]) {
			{0x16, 0x80106111}, /* bass speaker */
			{}
		},
		.chained = true,
		.chain_id = ALC662_FIXUP_BASS_CHMAP,
	},
	[ALC662_FIXUP_BASS_1A] = {
		.type = HDA_FIXUP_PINS,
		.v.pins = (const struct hda_pintbl[]) {
			{0x1a, 0x80106111}, /* bass speaker */
			{}
		},
		.chained = true,
		.chain_id = ALC662_FIXUP_BASS_CHMAP,
	},
	[ALC662_FIXUP_BASS_CHMAP] = {
		.type = HDA_FIXUP_FUNC,
		.v.func = alc_fixup_bass_chmap,
	},
	[ALC662_FIXUP_ASUS_Nx50] = {
		.type = HDA_FIXUP_FUNC,
		.v.func = alc_fixup_auto_mute_via_amp,
		.chained = true,
		.chain_id = ALC662_FIXUP_BASS_1A
	},
	[ALC668_FIXUP_ASUS_Nx51_HEADSET_MODE] = {
		.type = HDA_FIXUP_FUNC,
		.v.func = alc_fixup_headset_mode_alc668,
		.chain_id = ALC662_FIXUP_BASS_CHMAP
	},
	[ALC668_FIXUP_ASUS_Nx51] = {
		.type = HDA_FIXUP_PINS,
		.v.pins = (const struct hda_pintbl[]) {
			{ 0x19, 0x03a1913d }, /* use as headphone mic, without its own jack detect */
			{ 0x1a, 0x90170151 }, /* bass speaker */
			{ 0x1b, 0x03a1113c }, /* use as headset mic, without its own jack detect */
			{}
		},
		.chained = true,
		.chain_id = ALC668_FIXUP_ASUS_Nx51_HEADSET_MODE,
	},
	[ALC668_FIXUP_MIC_COEF] = {
		.type = HDA_FIXUP_VERBS,
		.v.verbs = (const struct hda_verb[]) {
			{ 0x20, AC_VERB_SET_COEF_INDEX, 0xc3 },
			{ 0x20, AC_VERB_SET_PROC_COEF, 0x4000 },
			{}
		},
	},
	[ALC668_FIXUP_ASUS_G751] = {
		.type = HDA_FIXUP_PINS,
		.v.pins = (const struct hda_pintbl[]) {
			{ 0x16, 0x0421101f }, /* HP */
			{}
		},
		.chained = true,
		.chain_id = ALC668_FIXUP_MIC_COEF
	},
	[ALC891_FIXUP_HEADSET_MODE] = {
		.type = HDA_FIXUP_FUNC,
		.v.func = alc_fixup_headset_mode,
	},
	[ALC891_FIXUP_DELL_MIC_NO_PRESENCE] = {
		.type = HDA_FIXUP_PINS,
		.v.pins = (const struct hda_pintbl[]) {
			{ 0x19, 0x03a1913d }, /* use as headphone mic, without its own jack detect */
			{ 0x1b, 0x03a1113c }, /* use as headset mic, without its own jack detect */
			{ }
		},
		.chained = true,
		.chain_id = ALC891_FIXUP_HEADSET_MODE
	},
	[ALC662_FIXUP_ACER_VERITON] = {
		.type = HDA_FIXUP_PINS,
		.v.pins = (const struct hda_pintbl[]) {
			{ 0x15, 0x50170120 }, /* no internal speaker */
			{ }
		}
	},
	[ALC892_FIXUP_ASROCK_MOBO] = {
		.type = HDA_FIXUP_PINS,
		.v.pins = (const struct hda_pintbl[]) {
			{ 0x15, 0x40f000f0 }, /* disabled */
			{ 0x16, 0x40f000f0 }, /* disabled */
			{ }
		}
	},
	[ALC662_FIXUP_USI_FUNC] = {
		.type = HDA_FIXUP_FUNC,
		.v.func = alc662_fixup_usi_headset_mic,
	},
	[ALC662_FIXUP_USI_HEADSET_MODE] = {
		.type = HDA_FIXUP_PINS,
		.v.pins = (const struct hda_pintbl[]) {
			{ 0x19, 0x02a1913c }, /* use as headset mic, without its own jack detect */
			{ 0x18, 0x01a1903d },
			{ }
		},
		.chained = true,
		.chain_id = ALC662_FIXUP_USI_FUNC
	},
	[ALC662_FIXUP_LENOVO_MULTI_CODECS] = {
		.type = HDA_FIXUP_FUNC,
		.v.func = alc233_alc662_fixup_lenovo_dual_codecs,
	},
	[ALC669_FIXUP_ACER_ASPIRE_ETHOS_HEADSET] = {
		.type = HDA_FIXUP_FUNC,
		.v.func = alc662_fixup_aspire_ethos_hp,
	},
	[ALC669_FIXUP_ACER_ASPIRE_ETHOS_SUBWOOFER] = {
		.type = HDA_FIXUP_VERBS,
		/* subwoofer needs an extra GPIO setting to become audible */
		.v.verbs = (const struct hda_verb[]) {
			{0x01, AC_VERB_SET_GPIO_MASK, 0x02},
			{0x01, AC_VERB_SET_GPIO_DIRECTION, 0x02},
			{0x01, AC_VERB_SET_GPIO_DATA, 0x00},
			{ }
		},
		.chained = true,
		.chain_id = ALC669_FIXUP_ACER_ASPIRE_ETHOS_HEADSET
	},
	[ALC669_FIXUP_ACER_ASPIRE_ETHOS] = {
		.type = HDA_FIXUP_PINS,
		.v.pins = (const struct hda_pintbl[]) {
			{ 0x15, 0x92130110 }, /* front speakers */
			{ 0x18, 0x99130111 }, /* center/subwoofer */
			{ 0x1b, 0x11130012 }, /* surround plus jack for HP */
			{ }
		},
		.chained = true,
		.chain_id = ALC669_FIXUP_ACER_ASPIRE_ETHOS_SUBWOOFER
	},
};

static const struct snd_pci_quirk alc662_fixup_tbl[] = {
	SND_PCI_QUIRK(0x1019, 0x9087, "ECS", ALC662_FIXUP_ASUS_MODE2),
	SND_PCI_QUIRK(0x1025, 0x022f, "Acer Aspire One", ALC662_FIXUP_INV_DMIC),
	SND_PCI_QUIRK(0x1025, 0x0241, "Packard Bell DOTS", ALC662_FIXUP_INV_DMIC),
	SND_PCI_QUIRK(0x1025, 0x0308, "Acer Aspire 8942G", ALC662_FIXUP_ASPIRE),
	SND_PCI_QUIRK(0x1025, 0x031c, "Gateway NV79", ALC662_FIXUP_SKU_IGNORE),
	SND_PCI_QUIRK(0x1025, 0x0349, "eMachines eM250", ALC662_FIXUP_INV_DMIC),
	SND_PCI_QUIRK(0x1025, 0x034a, "Gateway LT27", ALC662_FIXUP_INV_DMIC),
	SND_PCI_QUIRK(0x1025, 0x038b, "Acer Aspire 8943G", ALC662_FIXUP_ASPIRE),
	SND_PCI_QUIRK(0x1028, 0x05d8, "Dell", ALC668_FIXUP_DELL_MIC_NO_PRESENCE),
	SND_PCI_QUIRK(0x1028, 0x05db, "Dell", ALC668_FIXUP_DELL_MIC_NO_PRESENCE),
	SND_PCI_QUIRK(0x1028, 0x05fe, "Dell XPS 15", ALC668_FIXUP_DELL_XPS13),
	SND_PCI_QUIRK(0x1028, 0x060a, "Dell XPS 13", ALC668_FIXUP_DELL_XPS13),
	SND_PCI_QUIRK(0x1028, 0x060d, "Dell M3800", ALC668_FIXUP_DELL_XPS13),
	SND_PCI_QUIRK(0x1028, 0x0625, "Dell", ALC668_FIXUP_DELL_MIC_NO_PRESENCE),
	SND_PCI_QUIRK(0x1028, 0x0626, "Dell", ALC668_FIXUP_DELL_MIC_NO_PRESENCE),
	SND_PCI_QUIRK(0x1028, 0x0696, "Dell", ALC668_FIXUP_DELL_MIC_NO_PRESENCE),
	SND_PCI_QUIRK(0x1028, 0x0698, "Dell", ALC668_FIXUP_DELL_MIC_NO_PRESENCE),
	SND_PCI_QUIRK(0x1028, 0x069f, "Dell", ALC668_FIXUP_DELL_MIC_NO_PRESENCE),
	SND_PCI_QUIRK(0x103c, 0x1632, "HP RP5800", ALC662_FIXUP_HP_RP5800),
	SND_PCI_QUIRK(0x1043, 0x1080, "Asus UX501VW", ALC668_FIXUP_HEADSET_MODE),
	SND_PCI_QUIRK(0x1043, 0x11cd, "Asus N550", ALC662_FIXUP_ASUS_Nx50),
	SND_PCI_QUIRK(0x1043, 0x13df, "Asus N550JX", ALC662_FIXUP_BASS_1A),
	SND_PCI_QUIRK(0x1043, 0x129d, "Asus N750", ALC662_FIXUP_ASUS_Nx50),
	SND_PCI_QUIRK(0x1043, 0x12ff, "ASUS G751", ALC668_FIXUP_ASUS_G751),
	SND_PCI_QUIRK(0x1043, 0x1477, "ASUS N56VZ", ALC662_FIXUP_BASS_MODE4_CHMAP),
	SND_PCI_QUIRK(0x1043, 0x15a7, "ASUS UX51VZH", ALC662_FIXUP_BASS_16),
	SND_PCI_QUIRK(0x1043, 0x177d, "ASUS N551", ALC668_FIXUP_ASUS_Nx51),
	SND_PCI_QUIRK(0x1043, 0x17bd, "ASUS N751", ALC668_FIXUP_ASUS_Nx51),
	SND_PCI_QUIRK(0x1043, 0x1963, "ASUS X71SL", ALC662_FIXUP_ASUS_MODE8),
	SND_PCI_QUIRK(0x1043, 0x1b73, "ASUS N55SF", ALC662_FIXUP_BASS_16),
	SND_PCI_QUIRK(0x1043, 0x1bf3, "ASUS N76VZ", ALC662_FIXUP_BASS_MODE4_CHMAP),
	SND_PCI_QUIRK(0x1043, 0x8469, "ASUS mobo", ALC662_FIXUP_NO_JACK_DETECT),
	SND_PCI_QUIRK(0x105b, 0x0cd6, "Foxconn", ALC662_FIXUP_ASUS_MODE2),
	SND_PCI_QUIRK(0x144d, 0xc051, "Samsung R720", ALC662_FIXUP_IDEAPAD),
	SND_PCI_QUIRK(0x14cd, 0x5003, "USI", ALC662_FIXUP_USI_HEADSET_MODE),
	SND_PCI_QUIRK(0x17aa, 0x1036, "Lenovo P520", ALC662_FIXUP_LENOVO_MULTI_CODECS),
	SND_PCI_QUIRK(0x17aa, 0x38af, "Lenovo Ideapad Y550P", ALC662_FIXUP_IDEAPAD),
	SND_PCI_QUIRK(0x17aa, 0x3a0d, "Lenovo Ideapad Y550", ALC662_FIXUP_IDEAPAD),
	SND_PCI_QUIRK(0x1849, 0x5892, "ASRock B150M", ALC892_FIXUP_ASROCK_MOBO),
	SND_PCI_QUIRK(0x19da, 0xa130, "Zotac Z68", ALC662_FIXUP_ZOTAC_Z68),
	SND_PCI_QUIRK(0x1b0a, 0x01b8, "ACER Veriton", ALC662_FIXUP_ACER_VERITON),
	SND_PCI_QUIRK(0x1b35, 0x2206, "CZC P10T", ALC662_FIXUP_CZC_P10T),
	SND_PCI_QUIRK(0x1025, 0x0566, "Acer Aspire Ethos 8951G", ALC669_FIXUP_ACER_ASPIRE_ETHOS),

#if 0
	/* Below is a quirk table taken from the old code.
	 * Basically the device should work as is without the fixup table.
	 * If BIOS doesn't give a proper info, enable the corresponding
	 * fixup entry.
	 */
	SND_PCI_QUIRK(0x1043, 0x1000, "ASUS N50Vm", ALC662_FIXUP_ASUS_MODE1),
	SND_PCI_QUIRK(0x1043, 0x1092, "ASUS NB", ALC662_FIXUP_ASUS_MODE3),
	SND_PCI_QUIRK(0x1043, 0x1173, "ASUS K73Jn", ALC662_FIXUP_ASUS_MODE1),
	SND_PCI_QUIRK(0x1043, 0x11c3, "ASUS M70V", ALC662_FIXUP_ASUS_MODE3),
	SND_PCI_QUIRK(0x1043, 0x11d3, "ASUS NB", ALC662_FIXUP_ASUS_MODE1),
	SND_PCI_QUIRK(0x1043, 0x11f3, "ASUS NB", ALC662_FIXUP_ASUS_MODE2),
	SND_PCI_QUIRK(0x1043, 0x1203, "ASUS NB", ALC662_FIXUP_ASUS_MODE1),
	SND_PCI_QUIRK(0x1043, 0x1303, "ASUS G60J", ALC662_FIXUP_ASUS_MODE1),
	SND_PCI_QUIRK(0x1043, 0x1333, "ASUS G60Jx", ALC662_FIXUP_ASUS_MODE1),
	SND_PCI_QUIRK(0x1043, 0x1339, "ASUS NB", ALC662_FIXUP_ASUS_MODE2),
	SND_PCI_QUIRK(0x1043, 0x13e3, "ASUS N71JA", ALC662_FIXUP_ASUS_MODE7),
	SND_PCI_QUIRK(0x1043, 0x1463, "ASUS N71", ALC662_FIXUP_ASUS_MODE7),
	SND_PCI_QUIRK(0x1043, 0x14d3, "ASUS G72", ALC662_FIXUP_ASUS_MODE8),
	SND_PCI_QUIRK(0x1043, 0x1563, "ASUS N90", ALC662_FIXUP_ASUS_MODE3),
	SND_PCI_QUIRK(0x1043, 0x15d3, "ASUS N50SF F50SF", ALC662_FIXUP_ASUS_MODE1),
	SND_PCI_QUIRK(0x1043, 0x16c3, "ASUS NB", ALC662_FIXUP_ASUS_MODE2),
	SND_PCI_QUIRK(0x1043, 0x16f3, "ASUS K40C K50C", ALC662_FIXUP_ASUS_MODE2),
	SND_PCI_QUIRK(0x1043, 0x1733, "ASUS N81De", ALC662_FIXUP_ASUS_MODE1),
	SND_PCI_QUIRK(0x1043, 0x1753, "ASUS NB", ALC662_FIXUP_ASUS_MODE2),
	SND_PCI_QUIRK(0x1043, 0x1763, "ASUS NB", ALC662_FIXUP_ASUS_MODE6),
	SND_PCI_QUIRK(0x1043, 0x1765, "ASUS NB", ALC662_FIXUP_ASUS_MODE6),
	SND_PCI_QUIRK(0x1043, 0x1783, "ASUS NB", ALC662_FIXUP_ASUS_MODE2),
	SND_PCI_QUIRK(0x1043, 0x1793, "ASUS F50GX", ALC662_FIXUP_ASUS_MODE1),
	SND_PCI_QUIRK(0x1043, 0x17b3, "ASUS F70SL", ALC662_FIXUP_ASUS_MODE3),
	SND_PCI_QUIRK(0x1043, 0x17f3, "ASUS X58LE", ALC662_FIXUP_ASUS_MODE2),
	SND_PCI_QUIRK(0x1043, 0x1813, "ASUS NB", ALC662_FIXUP_ASUS_MODE2),
	SND_PCI_QUIRK(0x1043, 0x1823, "ASUS NB", ALC662_FIXUP_ASUS_MODE5),
	SND_PCI_QUIRK(0x1043, 0x1833, "ASUS NB", ALC662_FIXUP_ASUS_MODE6),
	SND_PCI_QUIRK(0x1043, 0x1843, "ASUS NB", ALC662_FIXUP_ASUS_MODE2),
	SND_PCI_QUIRK(0x1043, 0x1853, "ASUS F50Z", ALC662_FIXUP_ASUS_MODE1),
	SND_PCI_QUIRK(0x1043, 0x1864, "ASUS NB", ALC662_FIXUP_ASUS_MODE2),
	SND_PCI_QUIRK(0x1043, 0x1876, "ASUS NB", ALC662_FIXUP_ASUS_MODE2),
	SND_PCI_QUIRK(0x1043, 0x1893, "ASUS M50Vm", ALC662_FIXUP_ASUS_MODE3),
	SND_PCI_QUIRK(0x1043, 0x1894, "ASUS X55", ALC662_FIXUP_ASUS_MODE3),
	SND_PCI_QUIRK(0x1043, 0x18b3, "ASUS N80Vc", ALC662_FIXUP_ASUS_MODE1),
	SND_PCI_QUIRK(0x1043, 0x18c3, "ASUS VX5", ALC662_FIXUP_ASUS_MODE1),
	SND_PCI_QUIRK(0x1043, 0x18d3, "ASUS N81Te", ALC662_FIXUP_ASUS_MODE1),
	SND_PCI_QUIRK(0x1043, 0x18f3, "ASUS N505Tp", ALC662_FIXUP_ASUS_MODE1),
	SND_PCI_QUIRK(0x1043, 0x1903, "ASUS F5GL", ALC662_FIXUP_ASUS_MODE1),
	SND_PCI_QUIRK(0x1043, 0x1913, "ASUS NB", ALC662_FIXUP_ASUS_MODE2),
	SND_PCI_QUIRK(0x1043, 0x1933, "ASUS F80Q", ALC662_FIXUP_ASUS_MODE2),
	SND_PCI_QUIRK(0x1043, 0x1943, "ASUS Vx3V", ALC662_FIXUP_ASUS_MODE1),
	SND_PCI_QUIRK(0x1043, 0x1953, "ASUS NB", ALC662_FIXUP_ASUS_MODE1),
	SND_PCI_QUIRK(0x1043, 0x1963, "ASUS X71C", ALC662_FIXUP_ASUS_MODE3),
	SND_PCI_QUIRK(0x1043, 0x1983, "ASUS N5051A", ALC662_FIXUP_ASUS_MODE1),
	SND_PCI_QUIRK(0x1043, 0x1993, "ASUS N20", ALC662_FIXUP_ASUS_MODE1),
	SND_PCI_QUIRK(0x1043, 0x19b3, "ASUS F7Z", ALC662_FIXUP_ASUS_MODE1),
	SND_PCI_QUIRK(0x1043, 0x19c3, "ASUS F5Z/F6x", ALC662_FIXUP_ASUS_MODE2),
	SND_PCI_QUIRK(0x1043, 0x19e3, "ASUS NB", ALC662_FIXUP_ASUS_MODE1),
	SND_PCI_QUIRK(0x1043, 0x19f3, "ASUS NB", ALC662_FIXUP_ASUS_MODE4),
#endif
	{}
};

static const struct hda_model_fixup alc662_fixup_models[] = {
	{.id = ALC662_FIXUP_ASPIRE, .name = "aspire"},
	{.id = ALC662_FIXUP_IDEAPAD, .name = "ideapad"},
	{.id = ALC272_FIXUP_MARIO, .name = "mario"},
	{.id = ALC662_FIXUP_HP_RP5800, .name = "hp-rp5800"},
	{.id = ALC662_FIXUP_ASUS_MODE1, .name = "asus-mode1"},
	{.id = ALC662_FIXUP_ASUS_MODE2, .name = "asus-mode2"},
	{.id = ALC662_FIXUP_ASUS_MODE3, .name = "asus-mode3"},
	{.id = ALC662_FIXUP_ASUS_MODE4, .name = "asus-mode4"},
	{.id = ALC662_FIXUP_ASUS_MODE5, .name = "asus-mode5"},
	{.id = ALC662_FIXUP_ASUS_MODE6, .name = "asus-mode6"},
	{.id = ALC662_FIXUP_ASUS_MODE7, .name = "asus-mode7"},
	{.id = ALC662_FIXUP_ASUS_MODE8, .name = "asus-mode8"},
	{.id = ALC662_FIXUP_ZOTAC_Z68, .name = "zotac-z68"},
	{.id = ALC662_FIXUP_INV_DMIC, .name = "inv-dmic"},
	{.id = ALC662_FIXUP_DELL_MIC_NO_PRESENCE, .name = "alc662-headset-multi"},
	{.id = ALC668_FIXUP_DELL_MIC_NO_PRESENCE, .name = "dell-headset-multi"},
	{.id = ALC662_FIXUP_HEADSET_MODE, .name = "alc662-headset"},
	{.id = ALC668_FIXUP_HEADSET_MODE, .name = "alc668-headset"},
	{.id = ALC662_FIXUP_BASS_16, .name = "bass16"},
	{.id = ALC662_FIXUP_BASS_1A, .name = "bass1a"},
	{.id = ALC668_FIXUP_AUTO_MUTE, .name = "automute"},
	{.id = ALC668_FIXUP_DELL_XPS13, .name = "dell-xps13"},
	{.id = ALC662_FIXUP_ASUS_Nx50, .name = "asus-nx50"},
	{.id = ALC668_FIXUP_ASUS_Nx51, .name = "asus-nx51"},
	{.id = ALC668_FIXUP_ASUS_G751, .name = "asus-g751"},
	{.id = ALC891_FIXUP_HEADSET_MODE, .name = "alc891-headset"},
	{.id = ALC891_FIXUP_DELL_MIC_NO_PRESENCE, .name = "alc891-headset-multi"},
	{.id = ALC662_FIXUP_ACER_VERITON, .name = "acer-veriton"},
	{.id = ALC892_FIXUP_ASROCK_MOBO, .name = "asrock-mobo"},
	{.id = ALC662_FIXUP_USI_HEADSET_MODE, .name = "usi-headset"},
	{.id = ALC662_FIXUP_LENOVO_MULTI_CODECS, .name = "dual-codecs"},
	{.id = ALC669_FIXUP_ACER_ASPIRE_ETHOS, .name = "aspire-ethos"},
	{}
};

static const struct snd_hda_pin_quirk alc662_pin_fixup_tbl[] = {
	SND_HDA_PIN_QUIRK(0x10ec0867, 0x1028, "Dell", ALC891_FIXUP_DELL_MIC_NO_PRESENCE,
		{0x17, 0x02211010},
		{0x18, 0x01a19030},
		{0x1a, 0x01813040},
		{0x21, 0x01014020}),
	SND_HDA_PIN_QUIRK(0x10ec0867, 0x1028, "Dell", ALC891_FIXUP_DELL_MIC_NO_PRESENCE,
		{0x16, 0x01813030},
		{0x17, 0x02211010},
		{0x18, 0x01a19040},
		{0x21, 0x01014020}),
	SND_HDA_PIN_QUIRK(0x10ec0662, 0x1028, "Dell", ALC662_FIXUP_DELL_MIC_NO_PRESENCE,
		{0x14, 0x01014010},
		{0x18, 0x01a19020},
		{0x1a, 0x0181302f},
		{0x1b, 0x0221401f}),
	SND_HDA_PIN_QUIRK(0x10ec0668, 0x1028, "Dell", ALC668_FIXUP_AUTO_MUTE,
		{0x12, 0x99a30130},
		{0x14, 0x90170110},
		{0x15, 0x0321101f},
		{0x16, 0x03011020}),
	SND_HDA_PIN_QUIRK(0x10ec0668, 0x1028, "Dell", ALC668_FIXUP_AUTO_MUTE,
		{0x12, 0x99a30140},
		{0x14, 0x90170110},
		{0x15, 0x0321101f},
		{0x16, 0x03011020}),
	SND_HDA_PIN_QUIRK(0x10ec0668, 0x1028, "Dell", ALC668_FIXUP_AUTO_MUTE,
		{0x12, 0x99a30150},
		{0x14, 0x90170110},
		{0x15, 0x0321101f},
		{0x16, 0x03011020}),
	SND_HDA_PIN_QUIRK(0x10ec0668, 0x1028, "Dell", ALC668_FIXUP_AUTO_MUTE,
		{0x14, 0x90170110},
		{0x15, 0x0321101f},
		{0x16, 0x03011020}),
	SND_HDA_PIN_QUIRK(0x10ec0668, 0x1028, "Dell XPS 15", ALC668_FIXUP_AUTO_MUTE,
		{0x12, 0x90a60130},
		{0x14, 0x90170110},
		{0x15, 0x0321101f}),
	{}
};

/*
 */
static int patch_alc662(struct hda_codec *codec)
{
	struct alc_spec *spec;
	int err;

	err = alc_alloc_spec(codec, 0x0b);
	if (err < 0)
		return err;

	spec = codec->spec;

	spec->shutup = alc_eapd_shutup;

	/* handle multiple HPs as is */
	spec->parse_flags = HDA_PINCFG_NO_HP_FIXUP;

	alc_fix_pll_init(codec, 0x20, 0x04, 15);

	switch (codec->core.vendor_id) {
	case 0x10ec0668:
		spec->init_hook = alc668_restore_default_value;
		break;
	}

	alc_pre_init(codec);

	snd_hda_pick_fixup(codec, alc662_fixup_models,
		       alc662_fixup_tbl, alc662_fixups);
	snd_hda_pick_pin_fixup(codec, alc662_pin_fixup_tbl, alc662_fixups, true);
	snd_hda_apply_fixup(codec, HDA_FIXUP_ACT_PRE_PROBE);

	alc_auto_parse_customize_define(codec);

	if (has_cdefine_beep(codec))
		spec->gen.beep_nid = 0x01;

	if ((alc_get_coef0(codec) & (1 << 14)) &&
	    codec->bus->pci && codec->bus->pci->subsystem_vendor == 0x1025 &&
	    spec->cdefine.platform_type == 1) {
		err = alc_codec_rename(codec, "ALC272X");
		if (err < 0)
			goto error;
	}

	/* automatic parse from the BIOS config */
	err = alc662_parse_auto_config(codec);
	if (err < 0)
		goto error;

	if (!spec->gen.no_analog && spec->gen.beep_nid) {
		switch (codec->core.vendor_id) {
		case 0x10ec0662:
			err = set_beep_amp(spec, 0x0b, 0x05, HDA_INPUT);
			break;
		case 0x10ec0272:
		case 0x10ec0663:
		case 0x10ec0665:
		case 0x10ec0668:
			err = set_beep_amp(spec, 0x0b, 0x04, HDA_INPUT);
			break;
		case 0x10ec0273:
			err = set_beep_amp(spec, 0x0b, 0x03, HDA_INPUT);
			break;
		}
		if (err < 0)
			goto error;
	}

	snd_hda_apply_fixup(codec, HDA_FIXUP_ACT_PROBE);

	return 0;

 error:
	alc_free(codec);
	return err;
}

/*
 * ALC680 support
 */

static int alc680_parse_auto_config(struct hda_codec *codec)
{
	return alc_parse_auto_config(codec, NULL, NULL);
}

/*
 */
static int patch_alc680(struct hda_codec *codec)
{
	int err;

	/* ALC680 has no aa-loopback mixer */
	err = alc_alloc_spec(codec, 0);
	if (err < 0)
		return err;

	/* automatic parse from the BIOS config */
	err = alc680_parse_auto_config(codec);
	if (err < 0) {
		alc_free(codec);
		return err;
	}

	return 0;
}

/*
 * patch entries
 */
static const struct hda_device_id snd_hda_id_realtek[] = {
	HDA_CODEC_ENTRY(0x10ec0215, "ALC215", patch_alc269),
	HDA_CODEC_ENTRY(0x10ec0221, "ALC221", patch_alc269),
	HDA_CODEC_ENTRY(0x10ec0222, "ALC222", patch_alc269),
	HDA_CODEC_ENTRY(0x10ec0225, "ALC225", patch_alc269),
	HDA_CODEC_ENTRY(0x10ec0231, "ALC231", patch_alc269),
	HDA_CODEC_ENTRY(0x10ec0233, "ALC233", patch_alc269),
	HDA_CODEC_ENTRY(0x10ec0234, "ALC234", patch_alc269),
	HDA_CODEC_ENTRY(0x10ec0235, "ALC233", patch_alc269),
	HDA_CODEC_ENTRY(0x10ec0236, "ALC236", patch_alc269),
	HDA_CODEC_ENTRY(0x10ec0255, "ALC255", patch_alc269),
	HDA_CODEC_ENTRY(0x10ec0256, "ALC256", patch_alc269),
	HDA_CODEC_ENTRY(0x10ec0257, "ALC257", patch_alc269),
	HDA_CODEC_ENTRY(0x10ec0260, "ALC260", patch_alc260),
	HDA_CODEC_ENTRY(0x10ec0262, "ALC262", patch_alc262),
	HDA_CODEC_ENTRY(0x10ec0267, "ALC267", patch_alc268),
	HDA_CODEC_ENTRY(0x10ec0268, "ALC268", patch_alc268),
	HDA_CODEC_ENTRY(0x10ec0269, "ALC269", patch_alc269),
	HDA_CODEC_ENTRY(0x10ec0270, "ALC270", patch_alc269),
	HDA_CODEC_ENTRY(0x10ec0272, "ALC272", patch_alc662),
	HDA_CODEC_ENTRY(0x10ec0274, "ALC274", patch_alc269),
	HDA_CODEC_ENTRY(0x10ec0275, "ALC275", patch_alc269),
	HDA_CODEC_ENTRY(0x10ec0276, "ALC276", patch_alc269),
	HDA_CODEC_ENTRY(0x10ec0280, "ALC280", patch_alc269),
	HDA_CODEC_ENTRY(0x10ec0282, "ALC282", patch_alc269),
	HDA_CODEC_ENTRY(0x10ec0283, "ALC283", patch_alc269),
	HDA_CODEC_ENTRY(0x10ec0284, "ALC284", patch_alc269),
	HDA_CODEC_ENTRY(0x10ec0285, "ALC285", patch_alc269),
	HDA_CODEC_ENTRY(0x10ec0286, "ALC286", patch_alc269),
	HDA_CODEC_ENTRY(0x10ec0288, "ALC288", patch_alc269),
	HDA_CODEC_ENTRY(0x10ec0289, "ALC289", patch_alc269),
	HDA_CODEC_ENTRY(0x10ec0290, "ALC290", patch_alc269),
	HDA_CODEC_ENTRY(0x10ec0292, "ALC292", patch_alc269),
	HDA_CODEC_ENTRY(0x10ec0293, "ALC293", patch_alc269),
	HDA_CODEC_ENTRY(0x10ec0294, "ALC294", patch_alc269),
	HDA_CODEC_ENTRY(0x10ec0295, "ALC295", patch_alc269),
	HDA_CODEC_ENTRY(0x10ec0298, "ALC298", patch_alc269),
	HDA_CODEC_ENTRY(0x10ec0299, "ALC299", patch_alc269),
	HDA_CODEC_ENTRY(0x10ec0300, "ALC300", patch_alc269),
	HDA_CODEC_REV_ENTRY(0x10ec0861, 0x100340, "ALC660", patch_alc861),
	HDA_CODEC_ENTRY(0x10ec0660, "ALC660-VD", patch_alc861vd),
	HDA_CODEC_ENTRY(0x10ec0861, "ALC861", patch_alc861),
	HDA_CODEC_ENTRY(0x10ec0862, "ALC861-VD", patch_alc861vd),
	HDA_CODEC_REV_ENTRY(0x10ec0662, 0x100002, "ALC662 rev2", patch_alc882),
	HDA_CODEC_REV_ENTRY(0x10ec0662, 0x100101, "ALC662 rev1", patch_alc662),
	HDA_CODEC_REV_ENTRY(0x10ec0662, 0x100300, "ALC662 rev3", patch_alc662),
	HDA_CODEC_ENTRY(0x10ec0663, "ALC663", patch_alc662),
	HDA_CODEC_ENTRY(0x10ec0665, "ALC665", patch_alc662),
	HDA_CODEC_ENTRY(0x10ec0667, "ALC667", patch_alc662),
	HDA_CODEC_ENTRY(0x10ec0668, "ALC668", patch_alc662),
	HDA_CODEC_ENTRY(0x10ec0670, "ALC670", patch_alc662),
	HDA_CODEC_ENTRY(0x10ec0671, "ALC671", patch_alc662),
	HDA_CODEC_ENTRY(0x10ec0680, "ALC680", patch_alc680),
	HDA_CODEC_ENTRY(0x10ec0700, "ALC700", patch_alc269),
	HDA_CODEC_ENTRY(0x10ec0701, "ALC701", patch_alc269),
	HDA_CODEC_ENTRY(0x10ec0703, "ALC703", patch_alc269),
	HDA_CODEC_ENTRY(0x10ec0867, "ALC891", patch_alc662),
	HDA_CODEC_ENTRY(0x10ec0880, "ALC880", patch_alc880),
	HDA_CODEC_ENTRY(0x10ec0882, "ALC882", patch_alc882),
	HDA_CODEC_ENTRY(0x10ec0883, "ALC883", patch_alc882),
	HDA_CODEC_REV_ENTRY(0x10ec0885, 0x100101, "ALC889A", patch_alc882),
	HDA_CODEC_REV_ENTRY(0x10ec0885, 0x100103, "ALC889A", patch_alc882),
	HDA_CODEC_ENTRY(0x10ec0885, "ALC885", patch_alc882),
	HDA_CODEC_ENTRY(0x10ec0887, "ALC887", patch_alc882),
	HDA_CODEC_REV_ENTRY(0x10ec0888, 0x100101, "ALC1200", patch_alc882),
	HDA_CODEC_ENTRY(0x10ec0888, "ALC888", patch_alc882),
	HDA_CODEC_ENTRY(0x10ec0889, "ALC889", patch_alc882),
	HDA_CODEC_ENTRY(0x10ec0892, "ALC892", patch_alc662),
	HDA_CODEC_ENTRY(0x10ec0899, "ALC898", patch_alc882),
	HDA_CODEC_ENTRY(0x10ec0900, "ALC1150", patch_alc882),
	HDA_CODEC_ENTRY(0x10ec1168, "ALC1220", patch_alc882),
	HDA_CODEC_ENTRY(0x10ec1220, "ALC1220", patch_alc882),
	{} /* terminator */
};
MODULE_DEVICE_TABLE(hdaudio, snd_hda_id_realtek);

MODULE_LICENSE("GPL");
MODULE_DESCRIPTION("Realtek HD-audio codec");

static struct hda_codec_driver realtek_driver = {
	.id = snd_hda_id_realtek,
};

module_hda_codec_driver(realtek_driver);<|MERGE_RESOLUTION|>--- conflicted
+++ resolved
@@ -5872,10 +5872,7 @@
 	ALC256_FIXUP_ASUS_MIC_NO_PRESENCE,
 	ALC299_FIXUP_PREDATOR_SPK,
 	ALC294_FIXUP_ASUS_INTSPK_HEADSET_MIC,
-<<<<<<< HEAD
-=======
 	ALC256_FIXUP_MEDION_HEADSET_NO_PRESENCE,
->>>>>>> 3be7bf23
 };
 
 static const struct hda_fixup alc269_fixups[] = {
@@ -6941,8 +6938,6 @@
 		.chained = true,
 		.chain_id = ALC269_FIXUP_HEADSET_MODE_NO_HP_MIC
 	},
-<<<<<<< HEAD
-=======
 	[ALC256_FIXUP_MEDION_HEADSET_NO_PRESENCE] = {
 		.type = HDA_FIXUP_PINS,
 		.v.pins = (const struct hda_pintbl[]) {
@@ -6953,7 +6948,6 @@
 		.chained = true,
 		.chain_id = ALC256_FIXUP_ASUS_HEADSET_MODE
 	},
->>>>>>> 3be7bf23
 };
 
 static const struct snd_pci_quirk alc269_fixup_tbl[] = {
@@ -7386,10 +7380,7 @@
 	{.id = ALC295_FIXUP_CHROME_BOOK, .name = "alc-chrome-book"},
 	{.id = ALC299_FIXUP_PREDATOR_SPK, .name = "predator-spk"},
 	{.id = ALC298_FIXUP_HUAWEI_MBX_STEREO, .name = "huawei-mbx-stereo"},
-<<<<<<< HEAD
-=======
 	{.id = ALC256_FIXUP_MEDION_HEADSET_NO_PRESENCE, .name = "alc256-medion-headset"},
->>>>>>> 3be7bf23
 	{}
 };
 #define ALC225_STANDARD_PINS \
