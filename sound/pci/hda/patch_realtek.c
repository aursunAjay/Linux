/*
 * Universal Interface for Intel High Definition Audio Codec
 *
 * HD audio interface patch for Realtek ALC codecs
 *
 * Copyright (c) 2004 Kailang Yang <kailang@realtek.com.tw>
 *                    PeiSen Hou <pshou@realtek.com.tw>
 *                    Takashi Iwai <tiwai@suse.de>
 *                    Jonathan Woithe <jwoithe@just42.net>
 *
 *  This driver is free software; you can redistribute it and/or modify
 *  it under the terms of the GNU General Public License as published by
 *  the Free Software Foundation; either version 2 of the License, or
 *  (at your option) any later version.
 *
 *  This driver is distributed in the hope that it will be useful,
 *  but WITHOUT ANY WARRANTY; without even the implied warranty of
 *  MERCHANTABILITY or FITNESS FOR A PARTICULAR PURPOSE.  See the
 *  GNU General Public License for more details.
 *
 *  You should have received a copy of the GNU General Public License
 *  along with this program; if not, write to the Free Software
 *  Foundation, Inc., 59 Temple Place, Suite 330, Boston, MA  02111-1307 USA
 */

#include <linux/init.h>
#include <linux/delay.h>
#include <linux/slab.h>
#include <linux/pci.h>
#include <linux/dmi.h>
#include <linux/module.h>
#include <linux/input.h>
#include <sound/core.h>
#include <sound/jack.h>
#include <sound/hda_codec.h>
#include "hda_local.h"
#include "hda_auto_parser.h"
#include "hda_jack.h"
#include "hda_generic.h"

/* keep halting ALC5505 DSP, for power saving */
#define HALT_REALTEK_ALC5505

/* extra amp-initialization sequence types */
enum {
	ALC_INIT_UNDEFINED,
	ALC_INIT_NONE,
	ALC_INIT_DEFAULT,
};

enum {
	ALC_HEADSET_MODE_UNKNOWN,
	ALC_HEADSET_MODE_UNPLUGGED,
	ALC_HEADSET_MODE_HEADSET,
	ALC_HEADSET_MODE_MIC,
	ALC_HEADSET_MODE_HEADPHONE,
};

enum {
	ALC_HEADSET_TYPE_UNKNOWN,
	ALC_HEADSET_TYPE_CTIA,
	ALC_HEADSET_TYPE_OMTP,
};

enum {
	ALC_KEY_MICMUTE_INDEX,
};

struct alc_customize_define {
	unsigned int  sku_cfg;
	unsigned char port_connectivity;
	unsigned char check_sum;
	unsigned char customization;
	unsigned char external_amp;
	unsigned int  enable_pcbeep:1;
	unsigned int  platform_type:1;
	unsigned int  swap:1;
	unsigned int  override:1;
	unsigned int  fixup:1; /* Means that this sku is set by driver, not read from hw */
};

struct alc_spec {
	struct hda_gen_spec gen; /* must be at head */

	/* codec parameterization */
	struct alc_customize_define cdefine;
	unsigned int parse_flags; /* flag for snd_hda_parse_pin_defcfg() */

	/* GPIO bits */
	unsigned int gpio_mask;
	unsigned int gpio_dir;
	unsigned int gpio_data;
	bool gpio_write_delay;	/* add a delay before writing gpio_data */

	/* mute LED for HP laptops, see alc269_fixup_mic_mute_hook() */
	int mute_led_polarity;
	hda_nid_t mute_led_nid;
	hda_nid_t cap_mute_led_nid;

	unsigned int gpio_mute_led_mask;
	unsigned int gpio_mic_led_mask;

	hda_nid_t headset_mic_pin;
	hda_nid_t headphone_mic_pin;
	int current_headset_mode;
	int current_headset_type;

	/* hooks */
	void (*init_hook)(struct hda_codec *codec);
#ifdef CONFIG_PM
	void (*power_hook)(struct hda_codec *codec);
#endif
	void (*shutup)(struct hda_codec *codec);
	void (*reboot_notify)(struct hda_codec *codec);

	int init_amp;
	int codec_variant;	/* flag for other variants */
	unsigned int has_alc5505_dsp:1;
	unsigned int no_depop_delay:1;

	/* for PLL fix */
	hda_nid_t pll_nid;
	unsigned int pll_coef_idx, pll_coef_bit;
	unsigned int coef0;
	struct input_dev *kb_dev;
	u8 alc_mute_keycode_map[1];
};

/*
 * COEF access helper functions
 */

static int alc_read_coefex_idx(struct hda_codec *codec, hda_nid_t nid,
			       unsigned int coef_idx)
{
	unsigned int val;

	snd_hda_codec_write(codec, nid, 0, AC_VERB_SET_COEF_INDEX, coef_idx);
	val = snd_hda_codec_read(codec, nid, 0, AC_VERB_GET_PROC_COEF, 0);
	return val;
}

#define alc_read_coef_idx(codec, coef_idx) \
	alc_read_coefex_idx(codec, 0x20, coef_idx)

static void alc_write_coefex_idx(struct hda_codec *codec, hda_nid_t nid,
				 unsigned int coef_idx, unsigned int coef_val)
{
	snd_hda_codec_write(codec, nid, 0, AC_VERB_SET_COEF_INDEX, coef_idx);
	snd_hda_codec_write(codec, nid, 0, AC_VERB_SET_PROC_COEF, coef_val);
}

#define alc_write_coef_idx(codec, coef_idx, coef_val) \
	alc_write_coefex_idx(codec, 0x20, coef_idx, coef_val)

static void alc_update_coefex_idx(struct hda_codec *codec, hda_nid_t nid,
				  unsigned int coef_idx, unsigned int mask,
				  unsigned int bits_set)
{
	unsigned int val = alc_read_coefex_idx(codec, nid, coef_idx);

	if (val != -1)
		alc_write_coefex_idx(codec, nid, coef_idx,
				     (val & ~mask) | bits_set);
}

#define alc_update_coef_idx(codec, coef_idx, mask, bits_set)	\
	alc_update_coefex_idx(codec, 0x20, coef_idx, mask, bits_set)

/* a special bypass for COEF 0; read the cached value at the second time */
static unsigned int alc_get_coef0(struct hda_codec *codec)
{
	struct alc_spec *spec = codec->spec;

	if (!spec->coef0)
		spec->coef0 = alc_read_coef_idx(codec, 0);
	return spec->coef0;
}

/* coef writes/updates batch */
struct coef_fw {
	unsigned char nid;
	unsigned char idx;
	unsigned short mask;
	unsigned short val;
};

#define UPDATE_COEFEX(_nid, _idx, _mask, _val) \
	{ .nid = (_nid), .idx = (_idx), .mask = (_mask), .val = (_val) }
#define WRITE_COEFEX(_nid, _idx, _val) UPDATE_COEFEX(_nid, _idx, -1, _val)
#define WRITE_COEF(_idx, _val) WRITE_COEFEX(0x20, _idx, _val)
#define UPDATE_COEF(_idx, _mask, _val) UPDATE_COEFEX(0x20, _idx, _mask, _val)

static void alc_process_coef_fw(struct hda_codec *codec,
				const struct coef_fw *fw)
{
	for (; fw->nid; fw++) {
		if (fw->mask == (unsigned short)-1)
			alc_write_coefex_idx(codec, fw->nid, fw->idx, fw->val);
		else
			alc_update_coefex_idx(codec, fw->nid, fw->idx,
					      fw->mask, fw->val);
	}
}

/*
 * GPIO setup tables, used in initialization
 */

/* Enable GPIO mask and set output */
static void alc_setup_gpio(struct hda_codec *codec, unsigned int mask)
{
	struct alc_spec *spec = codec->spec;

	spec->gpio_mask |= mask;
	spec->gpio_dir |= mask;
	spec->gpio_data |= mask;
}

static void alc_write_gpio_data(struct hda_codec *codec)
{
	struct alc_spec *spec = codec->spec;

	snd_hda_codec_write(codec, 0x01, 0, AC_VERB_SET_GPIO_DATA,
			    spec->gpio_data);
}

static void alc_update_gpio_data(struct hda_codec *codec, unsigned int mask,
				 bool on)
{
	struct alc_spec *spec = codec->spec;
	unsigned int oldval = spec->gpio_data;

	if (on)
		spec->gpio_data |= mask;
	else
		spec->gpio_data &= ~mask;
	if (oldval != spec->gpio_data)
		alc_write_gpio_data(codec);
}

static void alc_write_gpio(struct hda_codec *codec)
{
	struct alc_spec *spec = codec->spec;

	if (!spec->gpio_mask)
		return;

	snd_hda_codec_write(codec, codec->core.afg, 0,
			    AC_VERB_SET_GPIO_MASK, spec->gpio_mask);
	snd_hda_codec_write(codec, codec->core.afg, 0,
			    AC_VERB_SET_GPIO_DIRECTION, spec->gpio_dir);
	if (spec->gpio_write_delay)
		msleep(1);
	alc_write_gpio_data(codec);
}

static void alc_fixup_gpio(struct hda_codec *codec, int action,
			   unsigned int mask)
{
	if (action == HDA_FIXUP_ACT_PRE_PROBE)
		alc_setup_gpio(codec, mask);
}

static void alc_fixup_gpio1(struct hda_codec *codec,
			    const struct hda_fixup *fix, int action)
{
	alc_fixup_gpio(codec, action, 0x01);
}

static void alc_fixup_gpio2(struct hda_codec *codec,
			    const struct hda_fixup *fix, int action)
{
	alc_fixup_gpio(codec, action, 0x02);
}

static void alc_fixup_gpio3(struct hda_codec *codec,
			    const struct hda_fixup *fix, int action)
{
	alc_fixup_gpio(codec, action, 0x03);
}

static void alc_fixup_gpio4(struct hda_codec *codec,
			    const struct hda_fixup *fix, int action)
{
	alc_fixup_gpio(codec, action, 0x04);
}

/*
 * Fix hardware PLL issue
 * On some codecs, the analog PLL gating control must be off while
 * the default value is 1.
 */
static void alc_fix_pll(struct hda_codec *codec)
{
	struct alc_spec *spec = codec->spec;

	if (spec->pll_nid)
		alc_update_coefex_idx(codec, spec->pll_nid, spec->pll_coef_idx,
				      1 << spec->pll_coef_bit, 0);
}

static void alc_fix_pll_init(struct hda_codec *codec, hda_nid_t nid,
			     unsigned int coef_idx, unsigned int coef_bit)
{
	struct alc_spec *spec = codec->spec;
	spec->pll_nid = nid;
	spec->pll_coef_idx = coef_idx;
	spec->pll_coef_bit = coef_bit;
	alc_fix_pll(codec);
}

/* update the master volume per volume-knob's unsol event */
static void alc_update_knob_master(struct hda_codec *codec,
				   struct hda_jack_callback *jack)
{
	unsigned int val;
	struct snd_kcontrol *kctl;
	struct snd_ctl_elem_value *uctl;

	kctl = snd_hda_find_mixer_ctl(codec, "Master Playback Volume");
	if (!kctl)
		return;
	uctl = kzalloc(sizeof(*uctl), GFP_KERNEL);
	if (!uctl)
		return;
	val = snd_hda_codec_read(codec, jack->nid, 0,
				 AC_VERB_GET_VOLUME_KNOB_CONTROL, 0);
	val &= HDA_AMP_VOLMASK;
	uctl->value.integer.value[0] = val;
	uctl->value.integer.value[1] = val;
	kctl->put(kctl, uctl);
	kfree(uctl);
}

static void alc880_unsol_event(struct hda_codec *codec, unsigned int res)
{
	/* For some reason, the res given from ALC880 is broken.
	   Here we adjust it properly. */
	snd_hda_jack_unsol_event(codec, res >> 2);
}

/* Change EAPD to verb control */
static void alc_fill_eapd_coef(struct hda_codec *codec)
{
	int coef;

	coef = alc_get_coef0(codec);

	switch (codec->core.vendor_id) {
	case 0x10ec0262:
		alc_update_coef_idx(codec, 0x7, 0, 1<<5);
		break;
	case 0x10ec0267:
	case 0x10ec0268:
		alc_update_coef_idx(codec, 0x7, 0, 1<<13);
		break;
	case 0x10ec0269:
		if ((coef & 0x00f0) == 0x0010)
			alc_update_coef_idx(codec, 0xd, 0, 1<<14);
		if ((coef & 0x00f0) == 0x0020)
			alc_update_coef_idx(codec, 0x4, 1<<15, 0);
		if ((coef & 0x00f0) == 0x0030)
			alc_update_coef_idx(codec, 0x10, 1<<9, 0);
		break;
	case 0x10ec0280:
	case 0x10ec0284:
	case 0x10ec0290:
	case 0x10ec0292:
		alc_update_coef_idx(codec, 0x4, 1<<15, 0);
		break;
	case 0x10ec0225:
	case 0x10ec0295:
	case 0x10ec0299:
		alc_update_coef_idx(codec, 0x67, 0xf000, 0x3000);
		/* fallthrough */
	case 0x10ec0215:
	case 0x10ec0233:
	case 0x10ec0235:
	case 0x10ec0236:
	case 0x10ec0255:
	case 0x10ec0256:
	case 0x10ec0257:
	case 0x10ec0282:
	case 0x10ec0283:
	case 0x10ec0286:
	case 0x10ec0288:
	case 0x10ec0285:
	case 0x10ec0298:
	case 0x10ec0289:
	case 0x10ec0300:
		alc_update_coef_idx(codec, 0x10, 1<<9, 0);
		break;
	case 0x10ec0275:
		alc_update_coef_idx(codec, 0xe, 0, 1<<0);
		break;
	case 0x10ec0293:
		alc_update_coef_idx(codec, 0xa, 1<<13, 0);
		break;
	case 0x10ec0234:
	case 0x10ec0274:
	case 0x10ec0294:
	case 0x10ec0700:
	case 0x10ec0701:
	case 0x10ec0703:
		alc_update_coef_idx(codec, 0x10, 1<<15, 0);
		break;
	case 0x10ec0662:
		if ((coef & 0x00f0) == 0x0030)
			alc_update_coef_idx(codec, 0x4, 1<<10, 0); /* EAPD Ctrl */
		break;
	case 0x10ec0272:
	case 0x10ec0273:
	case 0x10ec0663:
	case 0x10ec0665:
	case 0x10ec0670:
	case 0x10ec0671:
	case 0x10ec0672:
		alc_update_coef_idx(codec, 0xd, 0, 1<<14); /* EAPD Ctrl */
		break;
	case 0x10ec0668:
		alc_update_coef_idx(codec, 0x7, 3<<13, 0);
		break;
	case 0x10ec0867:
		alc_update_coef_idx(codec, 0x4, 1<<10, 0);
		break;
	case 0x10ec0888:
		if ((coef & 0x00f0) == 0x0020 || (coef & 0x00f0) == 0x0030)
			alc_update_coef_idx(codec, 0x7, 1<<5, 0);
		break;
	case 0x10ec0892:
		alc_update_coef_idx(codec, 0x7, 1<<5, 0);
		break;
	case 0x10ec0899:
	case 0x10ec0900:
	case 0x10ec1168:
	case 0x10ec1220:
		alc_update_coef_idx(codec, 0x7, 1<<1, 0);
		break;
	}
}

/* additional initialization for ALC888 variants */
static void alc888_coef_init(struct hda_codec *codec)
{
	switch (alc_get_coef0(codec) & 0x00f0) {
	/* alc888-VA */
	case 0x00:
	/* alc888-VB */
	case 0x10:
		alc_update_coef_idx(codec, 7, 0, 0x2030); /* Turn EAPD to High */
		break;
	}
}

/* turn on/off EAPD control (only if available) */
static void set_eapd(struct hda_codec *codec, hda_nid_t nid, int on)
{
	if (get_wcaps_type(get_wcaps(codec, nid)) != AC_WID_PIN)
		return;
	if (snd_hda_query_pin_caps(codec, nid) & AC_PINCAP_EAPD)
		snd_hda_codec_write(codec, nid, 0, AC_VERB_SET_EAPD_BTLENABLE,
				    on ? 2 : 0);
}

/* turn on/off EAPD controls of the codec */
static void alc_auto_setup_eapd(struct hda_codec *codec, bool on)
{
	/* We currently only handle front, HP */
	static hda_nid_t pins[] = {
		0x0f, 0x10, 0x14, 0x15, 0x17, 0
	};
	hda_nid_t *p;
	for (p = pins; *p; p++)
		set_eapd(codec, *p, on);
}

/* generic shutup callback;
 * just turning off EAPD and a little pause for avoiding pop-noise
 */
static void alc_eapd_shutup(struct hda_codec *codec)
{
	struct alc_spec *spec = codec->spec;

	alc_auto_setup_eapd(codec, false);
	if (!spec->no_depop_delay)
		msleep(200);
	snd_hda_shutup_pins(codec);
}

/* generic EAPD initialization */
static void alc_auto_init_amp(struct hda_codec *codec, int type)
{
	alc_fill_eapd_coef(codec);
	alc_auto_setup_eapd(codec, true);
	alc_write_gpio(codec);
	switch (type) {
	case ALC_INIT_DEFAULT:
		switch (codec->core.vendor_id) {
		case 0x10ec0260:
			alc_update_coefex_idx(codec, 0x1a, 7, 0, 0x2010);
			break;
		case 0x10ec0880:
		case 0x10ec0882:
		case 0x10ec0883:
		case 0x10ec0885:
			alc_update_coef_idx(codec, 7, 0, 0x2030);
			break;
		case 0x10ec0888:
			alc888_coef_init(codec);
			break;
		}
		break;
	}
}


/*
 * Realtek SSID verification
 */

/* Could be any non-zero and even value. When used as fixup, tells
 * the driver to ignore any present sku defines.
 */
#define ALC_FIXUP_SKU_IGNORE (2)

static void alc_fixup_sku_ignore(struct hda_codec *codec,
				 const struct hda_fixup *fix, int action)
{
	struct alc_spec *spec = codec->spec;
	if (action == HDA_FIXUP_ACT_PRE_PROBE) {
		spec->cdefine.fixup = 1;
		spec->cdefine.sku_cfg = ALC_FIXUP_SKU_IGNORE;
	}
}

static void alc_fixup_no_depop_delay(struct hda_codec *codec,
				    const struct hda_fixup *fix, int action)
{
	struct alc_spec *spec = codec->spec;

	if (action == HDA_FIXUP_ACT_PROBE) {
		spec->no_depop_delay = 1;
		codec->depop_delay = 0;
	}
}

static int alc_auto_parse_customize_define(struct hda_codec *codec)
{
	unsigned int ass, tmp, i;
	unsigned nid = 0;
	struct alc_spec *spec = codec->spec;

	spec->cdefine.enable_pcbeep = 1; /* assume always enabled */

	if (spec->cdefine.fixup) {
		ass = spec->cdefine.sku_cfg;
		if (ass == ALC_FIXUP_SKU_IGNORE)
			return -1;
		goto do_sku;
	}

	if (!codec->bus->pci)
		return -1;
	ass = codec->core.subsystem_id & 0xffff;
	if (ass != codec->bus->pci->subsystem_device && (ass & 1))
		goto do_sku;

	nid = 0x1d;
	if (codec->core.vendor_id == 0x10ec0260)
		nid = 0x17;
	ass = snd_hda_codec_get_pincfg(codec, nid);

	if (!(ass & 1)) {
		codec_info(codec, "%s: SKU not ready 0x%08x\n",
			   codec->core.chip_name, ass);
		return -1;
	}

	/* check sum */
	tmp = 0;
	for (i = 1; i < 16; i++) {
		if ((ass >> i) & 1)
			tmp++;
	}
	if (((ass >> 16) & 0xf) != tmp)
		return -1;

	spec->cdefine.port_connectivity = ass >> 30;
	spec->cdefine.enable_pcbeep = (ass & 0x100000) >> 20;
	spec->cdefine.check_sum = (ass >> 16) & 0xf;
	spec->cdefine.customization = ass >> 8;
do_sku:
	spec->cdefine.sku_cfg = ass;
	spec->cdefine.external_amp = (ass & 0x38) >> 3;
	spec->cdefine.platform_type = (ass & 0x4) >> 2;
	spec->cdefine.swap = (ass & 0x2) >> 1;
	spec->cdefine.override = ass & 0x1;

	codec_dbg(codec, "SKU: Nid=0x%x sku_cfg=0x%08x\n",
		   nid, spec->cdefine.sku_cfg);
	codec_dbg(codec, "SKU: port_connectivity=0x%x\n",
		   spec->cdefine.port_connectivity);
	codec_dbg(codec, "SKU: enable_pcbeep=0x%x\n", spec->cdefine.enable_pcbeep);
	codec_dbg(codec, "SKU: check_sum=0x%08x\n", spec->cdefine.check_sum);
	codec_dbg(codec, "SKU: customization=0x%08x\n", spec->cdefine.customization);
	codec_dbg(codec, "SKU: external_amp=0x%x\n", spec->cdefine.external_amp);
	codec_dbg(codec, "SKU: platform_type=0x%x\n", spec->cdefine.platform_type);
	codec_dbg(codec, "SKU: swap=0x%x\n", spec->cdefine.swap);
	codec_dbg(codec, "SKU: override=0x%x\n", spec->cdefine.override);

	return 0;
}

/* return the position of NID in the list, or -1 if not found */
static int find_idx_in_nid_list(hda_nid_t nid, const hda_nid_t *list, int nums)
{
	int i;
	for (i = 0; i < nums; i++)
		if (list[i] == nid)
			return i;
	return -1;
}
/* return true if the given NID is found in the list */
static bool found_in_nid_list(hda_nid_t nid, const hda_nid_t *list, int nums)
{
	return find_idx_in_nid_list(nid, list, nums) >= 0;
}

/* check subsystem ID and set up device-specific initialization;
 * return 1 if initialized, 0 if invalid SSID
 */
/* 32-bit subsystem ID for BIOS loading in HD Audio codec.
 *	31 ~ 16 :	Manufacture ID
 *	15 ~ 8	:	SKU ID
 *	7  ~ 0	:	Assembly ID
 *	port-A --> pin 39/41, port-E --> pin 14/15, port-D --> pin 35/36
 */
static int alc_subsystem_id(struct hda_codec *codec, const hda_nid_t *ports)
{
	unsigned int ass, tmp, i;
	unsigned nid;
	struct alc_spec *spec = codec->spec;

	if (spec->cdefine.fixup) {
		ass = spec->cdefine.sku_cfg;
		if (ass == ALC_FIXUP_SKU_IGNORE)
			return 0;
		goto do_sku;
	}

	ass = codec->core.subsystem_id & 0xffff;
	if (codec->bus->pci &&
	    ass != codec->bus->pci->subsystem_device && (ass & 1))
		goto do_sku;

	/* invalid SSID, check the special NID pin defcfg instead */
	/*
	 * 31~30	: port connectivity
	 * 29~21	: reserve
	 * 20		: PCBEEP input
	 * 19~16	: Check sum (15:1)
	 * 15~1		: Custom
	 * 0		: override
	*/
	nid = 0x1d;
	if (codec->core.vendor_id == 0x10ec0260)
		nid = 0x17;
	ass = snd_hda_codec_get_pincfg(codec, nid);
	codec_dbg(codec,
		  "realtek: No valid SSID, checking pincfg 0x%08x for NID 0x%x\n",
		   ass, nid);
	if (!(ass & 1))
		return 0;
	if ((ass >> 30) != 1)	/* no physical connection */
		return 0;

	/* check sum */
	tmp = 0;
	for (i = 1; i < 16; i++) {
		if ((ass >> i) & 1)
			tmp++;
	}
	if (((ass >> 16) & 0xf) != tmp)
		return 0;
do_sku:
	codec_dbg(codec, "realtek: Enabling init ASM_ID=0x%04x CODEC_ID=%08x\n",
		   ass & 0xffff, codec->core.vendor_id);
	/*
	 * 0 : override
	 * 1 :	Swap Jack
	 * 2 : 0 --> Desktop, 1 --> Laptop
	 * 3~5 : External Amplifier control
	 * 7~6 : Reserved
	*/
	tmp = (ass & 0x38) >> 3;	/* external Amp control */
	if (spec->init_amp == ALC_INIT_UNDEFINED) {
		switch (tmp) {
		case 1:
			alc_setup_gpio(codec, 0x01);
			break;
		case 3:
			alc_setup_gpio(codec, 0x02);
			break;
		case 7:
			alc_setup_gpio(codec, 0x03);
			break;
		case 5:
		default:
			spec->init_amp = ALC_INIT_DEFAULT;
			break;
		}
	}

	/* is laptop or Desktop and enable the function "Mute internal speaker
	 * when the external headphone out jack is plugged"
	 */
	if (!(ass & 0x8000))
		return 1;
	/*
	 * 10~8 : Jack location
	 * 12~11: Headphone out -> 00: PortA, 01: PortE, 02: PortD, 03: Resvered
	 * 14~13: Resvered
	 * 15   : 1 --> enable the function "Mute internal speaker
	 *	        when the external headphone out jack is plugged"
	 */
	if (!spec->gen.autocfg.hp_pins[0] &&
	    !(spec->gen.autocfg.line_out_pins[0] &&
	      spec->gen.autocfg.line_out_type == AUTO_PIN_HP_OUT)) {
		hda_nid_t nid;
		tmp = (ass >> 11) & 0x3;	/* HP to chassis */
		nid = ports[tmp];
		if (found_in_nid_list(nid, spec->gen.autocfg.line_out_pins,
				      spec->gen.autocfg.line_outs))
			return 1;
		spec->gen.autocfg.hp_pins[0] = nid;
	}
	return 1;
}

/* Check the validity of ALC subsystem-id
 * ports contains an array of 4 pin NIDs for port-A, E, D and I */
static void alc_ssid_check(struct hda_codec *codec, const hda_nid_t *ports)
{
	if (!alc_subsystem_id(codec, ports)) {
		struct alc_spec *spec = codec->spec;
		codec_dbg(codec,
			  "realtek: Enable default setup for auto mode as fallback\n");
		spec->init_amp = ALC_INIT_DEFAULT;
	}
}

/*
 */

static void alc_fixup_inv_dmic(struct hda_codec *codec,
			       const struct hda_fixup *fix, int action)
{
	struct alc_spec *spec = codec->spec;

	spec->gen.inv_dmic_split = 1;
}


static int alc_build_controls(struct hda_codec *codec)
{
	int err;

	err = snd_hda_gen_build_controls(codec);
	if (err < 0)
		return err;

	snd_hda_apply_fixup(codec, HDA_FIXUP_ACT_BUILD);
	return 0;
}


/*
 * Common callbacks
 */

static int alc_init(struct hda_codec *codec)
{
	struct alc_spec *spec = codec->spec;

	if (spec->init_hook)
		spec->init_hook(codec);

	alc_fix_pll(codec);
	alc_auto_init_amp(codec, spec->init_amp);

	snd_hda_gen_init(codec);

	snd_hda_apply_fixup(codec, HDA_FIXUP_ACT_INIT);

	return 0;
}

static inline void alc_shutup(struct hda_codec *codec)
{
	struct alc_spec *spec = codec->spec;

	if (!snd_hda_get_bool_hint(codec, "shutup"))
		return; /* disabled explicitly by hints */

	if (spec && spec->shutup)
		spec->shutup(codec);
	else
		snd_hda_shutup_pins(codec);
}

static void alc_reboot_notify(struct hda_codec *codec)
{
	struct alc_spec *spec = codec->spec;

	if (spec && spec->reboot_notify)
		spec->reboot_notify(codec);
	else
		alc_shutup(codec);
}

/* power down codec to D3 at reboot/shutdown; set as reboot_notify ops */
static void alc_d3_at_reboot(struct hda_codec *codec)
{
	snd_hda_codec_set_power_to_all(codec, codec->core.afg, AC_PWRST_D3);
	snd_hda_codec_write(codec, codec->core.afg, 0,
			    AC_VERB_SET_POWER_STATE, AC_PWRST_D3);
	msleep(10);
}

#define alc_free	snd_hda_gen_free

#ifdef CONFIG_PM
static void alc_power_eapd(struct hda_codec *codec)
{
	alc_auto_setup_eapd(codec, false);
}

static int alc_suspend(struct hda_codec *codec)
{
	struct alc_spec *spec = codec->spec;
	alc_shutup(codec);
	if (spec && spec->power_hook)
		spec->power_hook(codec);
	return 0;
}
#endif

#ifdef CONFIG_PM
static int alc_resume(struct hda_codec *codec)
{
	struct alc_spec *spec = codec->spec;

	if (!spec->no_depop_delay)
		msleep(150); /* to avoid pop noise */
	codec->patch_ops.init(codec);
	regcache_sync(codec->core.regmap);
	hda_call_check_power_status(codec, 0x01);
	return 0;
}
#endif

/*
 */
static const struct hda_codec_ops alc_patch_ops = {
	.build_controls = alc_build_controls,
	.build_pcms = snd_hda_gen_build_pcms,
	.init = alc_init,
	.free = alc_free,
	.unsol_event = snd_hda_jack_unsol_event,
#ifdef CONFIG_PM
	.resume = alc_resume,
	.suspend = alc_suspend,
	.check_power_status = snd_hda_gen_check_power_status,
#endif
	.reboot_notify = alc_reboot_notify,
};


#define alc_codec_rename(codec, name) snd_hda_codec_set_name(codec, name)

/*
 * Rename codecs appropriately from COEF value or subvendor id
 */
struct alc_codec_rename_table {
	unsigned int vendor_id;
	unsigned short coef_mask;
	unsigned short coef_bits;
	const char *name;
};

struct alc_codec_rename_pci_table {
	unsigned int codec_vendor_id;
	unsigned short pci_subvendor;
	unsigned short pci_subdevice;
	const char *name;
};

static struct alc_codec_rename_table rename_tbl[] = {
	{ 0x10ec0221, 0xf00f, 0x1003, "ALC231" },
	{ 0x10ec0269, 0xfff0, 0x3010, "ALC277" },
	{ 0x10ec0269, 0xf0f0, 0x2010, "ALC259" },
	{ 0x10ec0269, 0xf0f0, 0x3010, "ALC258" },
	{ 0x10ec0269, 0x00f0, 0x0010, "ALC269VB" },
	{ 0x10ec0269, 0xffff, 0xa023, "ALC259" },
	{ 0x10ec0269, 0xffff, 0x6023, "ALC281X" },
	{ 0x10ec0269, 0x00f0, 0x0020, "ALC269VC" },
	{ 0x10ec0269, 0x00f0, 0x0030, "ALC269VD" },
	{ 0x10ec0662, 0xffff, 0x4020, "ALC656" },
	{ 0x10ec0887, 0x00f0, 0x0030, "ALC887-VD" },
	{ 0x10ec0888, 0x00f0, 0x0030, "ALC888-VD" },
	{ 0x10ec0888, 0xf0f0, 0x3020, "ALC886" },
	{ 0x10ec0899, 0x2000, 0x2000, "ALC899" },
	{ 0x10ec0892, 0xffff, 0x8020, "ALC661" },
	{ 0x10ec0892, 0xffff, 0x8011, "ALC661" },
	{ 0x10ec0892, 0xffff, 0x4011, "ALC656" },
	{ } /* terminator */
};

static struct alc_codec_rename_pci_table rename_pci_tbl[] = {
	{ 0x10ec0280, 0x1028, 0, "ALC3220" },
	{ 0x10ec0282, 0x1028, 0, "ALC3221" },
	{ 0x10ec0283, 0x1028, 0, "ALC3223" },
	{ 0x10ec0288, 0x1028, 0, "ALC3263" },
	{ 0x10ec0292, 0x1028, 0, "ALC3226" },
	{ 0x10ec0293, 0x1028, 0, "ALC3235" },
	{ 0x10ec0255, 0x1028, 0, "ALC3234" },
	{ 0x10ec0668, 0x1028, 0, "ALC3661" },
	{ 0x10ec0275, 0x1028, 0, "ALC3260" },
	{ 0x10ec0899, 0x1028, 0, "ALC3861" },
	{ 0x10ec0298, 0x1028, 0, "ALC3266" },
	{ 0x10ec0236, 0x1028, 0, "ALC3204" },
	{ 0x10ec0256, 0x1028, 0, "ALC3246" },
	{ 0x10ec0225, 0x1028, 0, "ALC3253" },
	{ 0x10ec0295, 0x1028, 0, "ALC3254" },
	{ 0x10ec0299, 0x1028, 0, "ALC3271" },
	{ 0x10ec0670, 0x1025, 0, "ALC669X" },
	{ 0x10ec0676, 0x1025, 0, "ALC679X" },
	{ 0x10ec0282, 0x1043, 0, "ALC3229" },
	{ 0x10ec0233, 0x1043, 0, "ALC3236" },
	{ 0x10ec0280, 0x103c, 0, "ALC3228" },
	{ 0x10ec0282, 0x103c, 0, "ALC3227" },
	{ 0x10ec0286, 0x103c, 0, "ALC3242" },
	{ 0x10ec0290, 0x103c, 0, "ALC3241" },
	{ 0x10ec0668, 0x103c, 0, "ALC3662" },
	{ 0x10ec0283, 0x17aa, 0, "ALC3239" },
	{ 0x10ec0292, 0x17aa, 0, "ALC3232" },
	{ } /* terminator */
};

static int alc_codec_rename_from_preset(struct hda_codec *codec)
{
	const struct alc_codec_rename_table *p;
	const struct alc_codec_rename_pci_table *q;

	for (p = rename_tbl; p->vendor_id; p++) {
		if (p->vendor_id != codec->core.vendor_id)
			continue;
		if ((alc_get_coef0(codec) & p->coef_mask) == p->coef_bits)
			return alc_codec_rename(codec, p->name);
	}

	if (!codec->bus->pci)
		return 0;
	for (q = rename_pci_tbl; q->codec_vendor_id; q++) {
		if (q->codec_vendor_id != codec->core.vendor_id)
			continue;
		if (q->pci_subvendor != codec->bus->pci->subsystem_vendor)
			continue;
		if (!q->pci_subdevice ||
		    q->pci_subdevice == codec->bus->pci->subsystem_device)
			return alc_codec_rename(codec, q->name);
	}

	return 0;
}


/*
 * Digital-beep handlers
 */
#ifdef CONFIG_SND_HDA_INPUT_BEEP

/* additional beep mixers; private_value will be overwritten */
static const struct snd_kcontrol_new alc_beep_mixer[] = {
	HDA_CODEC_VOLUME("Beep Playback Volume", 0, 0, HDA_INPUT),
	HDA_CODEC_MUTE_BEEP("Beep Playback Switch", 0, 0, HDA_INPUT),
};

/* set up and create beep controls */
static int set_beep_amp(struct alc_spec *spec, hda_nid_t nid,
			int idx, int dir)
{
	struct snd_kcontrol_new *knew;
	unsigned int beep_amp = HDA_COMPOSE_AMP_VAL(nid, 3, idx, dir);
	int i;

	for (i = 0; i < ARRAY_SIZE(alc_beep_mixer); i++) {
		knew = snd_hda_gen_add_kctl(&spec->gen, NULL,
					    &alc_beep_mixer[i]);
		if (!knew)
			return -ENOMEM;
		knew->private_value = beep_amp;
	}
	return 0;
}

static const struct snd_pci_quirk beep_white_list[] = {
	SND_PCI_QUIRK(0x1043, 0x103c, "ASUS", 1),
	SND_PCI_QUIRK(0x1043, 0x115d, "ASUS", 1),
	SND_PCI_QUIRK(0x1043, 0x829f, "ASUS", 1),
	SND_PCI_QUIRK(0x1043, 0x8376, "EeePC", 1),
	SND_PCI_QUIRK(0x1043, 0x83ce, "EeePC", 1),
	SND_PCI_QUIRK(0x1043, 0x831a, "EeePC", 1),
	SND_PCI_QUIRK(0x1043, 0x834a, "EeePC", 1),
	SND_PCI_QUIRK(0x1458, 0xa002, "GA-MA790X", 1),
	SND_PCI_QUIRK(0x8086, 0xd613, "Intel", 1),
	{}
};

static inline int has_cdefine_beep(struct hda_codec *codec)
{
	struct alc_spec *spec = codec->spec;
	const struct snd_pci_quirk *q;
	q = snd_pci_quirk_lookup(codec->bus->pci, beep_white_list);
	if (q)
		return q->value;
	return spec->cdefine.enable_pcbeep;
}
#else
#define set_beep_amp(spec, nid, idx, dir)	0
#define has_cdefine_beep(codec)		0
#endif

/* parse the BIOS configuration and set up the alc_spec */
/* return 1 if successful, 0 if the proper config is not found,
 * or a negative error code
 */
static int alc_parse_auto_config(struct hda_codec *codec,
				 const hda_nid_t *ignore_nids,
				 const hda_nid_t *ssid_nids)
{
	struct alc_spec *spec = codec->spec;
	struct auto_pin_cfg *cfg = &spec->gen.autocfg;
	int err;

	err = snd_hda_parse_pin_defcfg(codec, cfg, ignore_nids,
				       spec->parse_flags);
	if (err < 0)
		return err;

	if (ssid_nids)
		alc_ssid_check(codec, ssid_nids);

	err = snd_hda_gen_parse_auto_config(codec, cfg);
	if (err < 0)
		return err;

	return 1;
}

/* common preparation job for alc_spec */
static int alc_alloc_spec(struct hda_codec *codec, hda_nid_t mixer_nid)
{
	struct alc_spec *spec = kzalloc(sizeof(*spec), GFP_KERNEL);
	int err;

	if (!spec)
		return -ENOMEM;
	codec->spec = spec;
	snd_hda_gen_spec_init(&spec->gen);
	spec->gen.mixer_nid = mixer_nid;
	spec->gen.own_eapd_ctl = 1;
	codec->single_adc_amp = 1;
	/* FIXME: do we need this for all Realtek codec models? */
	codec->spdif_status_reset = 1;
	codec->patch_ops = alc_patch_ops;

	err = alc_codec_rename_from_preset(codec);
	if (err < 0) {
		kfree(spec);
		return err;
	}
	return 0;
}

static int alc880_parse_auto_config(struct hda_codec *codec)
{
	static const hda_nid_t alc880_ignore[] = { 0x1d, 0 };
	static const hda_nid_t alc880_ssids[] = { 0x15, 0x1b, 0x14, 0 };
	return alc_parse_auto_config(codec, alc880_ignore, alc880_ssids);
}

/*
 * ALC880 fix-ups
 */
enum {
	ALC880_FIXUP_GPIO1,
	ALC880_FIXUP_GPIO2,
	ALC880_FIXUP_MEDION_RIM,
	ALC880_FIXUP_LG,
	ALC880_FIXUP_LG_LW25,
	ALC880_FIXUP_W810,
	ALC880_FIXUP_EAPD_COEF,
	ALC880_FIXUP_TCL_S700,
	ALC880_FIXUP_VOL_KNOB,
	ALC880_FIXUP_FUJITSU,
	ALC880_FIXUP_F1734,
	ALC880_FIXUP_UNIWILL,
	ALC880_FIXUP_UNIWILL_DIG,
	ALC880_FIXUP_Z71V,
	ALC880_FIXUP_ASUS_W5A,
	ALC880_FIXUP_3ST_BASE,
	ALC880_FIXUP_3ST,
	ALC880_FIXUP_3ST_DIG,
	ALC880_FIXUP_5ST_BASE,
	ALC880_FIXUP_5ST,
	ALC880_FIXUP_5ST_DIG,
	ALC880_FIXUP_6ST_BASE,
	ALC880_FIXUP_6ST,
	ALC880_FIXUP_6ST_DIG,
	ALC880_FIXUP_6ST_AUTOMUTE,
};

/* enable the volume-knob widget support on NID 0x21 */
static void alc880_fixup_vol_knob(struct hda_codec *codec,
				  const struct hda_fixup *fix, int action)
{
	if (action == HDA_FIXUP_ACT_PROBE)
		snd_hda_jack_detect_enable_callback(codec, 0x21,
						    alc_update_knob_master);
}

static const struct hda_fixup alc880_fixups[] = {
	[ALC880_FIXUP_GPIO1] = {
		.type = HDA_FIXUP_FUNC,
		.v.func = alc_fixup_gpio1,
	},
	[ALC880_FIXUP_GPIO2] = {
		.type = HDA_FIXUP_FUNC,
		.v.func = alc_fixup_gpio2,
	},
	[ALC880_FIXUP_MEDION_RIM] = {
		.type = HDA_FIXUP_VERBS,
		.v.verbs = (const struct hda_verb[]) {
			{ 0x20, AC_VERB_SET_COEF_INDEX, 0x07 },
			{ 0x20, AC_VERB_SET_PROC_COEF,  0x3060 },
			{ }
		},
		.chained = true,
		.chain_id = ALC880_FIXUP_GPIO2,
	},
	[ALC880_FIXUP_LG] = {
		.type = HDA_FIXUP_PINS,
		.v.pins = (const struct hda_pintbl[]) {
			/* disable bogus unused pins */
			{ 0x16, 0x411111f0 },
			{ 0x18, 0x411111f0 },
			{ 0x1a, 0x411111f0 },
			{ }
		}
	},
	[ALC880_FIXUP_LG_LW25] = {
		.type = HDA_FIXUP_PINS,
		.v.pins = (const struct hda_pintbl[]) {
			{ 0x1a, 0x0181344f }, /* line-in */
			{ 0x1b, 0x0321403f }, /* headphone */
			{ }
		}
	},
	[ALC880_FIXUP_W810] = {
		.type = HDA_FIXUP_PINS,
		.v.pins = (const struct hda_pintbl[]) {
			/* disable bogus unused pins */
			{ 0x17, 0x411111f0 },
			{ }
		},
		.chained = true,
		.chain_id = ALC880_FIXUP_GPIO2,
	},
	[ALC880_FIXUP_EAPD_COEF] = {
		.type = HDA_FIXUP_VERBS,
		.v.verbs = (const struct hda_verb[]) {
			/* change to EAPD mode */
			{ 0x20, AC_VERB_SET_COEF_INDEX, 0x07 },
			{ 0x20, AC_VERB_SET_PROC_COEF,  0x3060 },
			{}
		},
	},
	[ALC880_FIXUP_TCL_S700] = {
		.type = HDA_FIXUP_VERBS,
		.v.verbs = (const struct hda_verb[]) {
			/* change to EAPD mode */
			{ 0x20, AC_VERB_SET_COEF_INDEX, 0x07 },
			{ 0x20, AC_VERB_SET_PROC_COEF,  0x3070 },
			{}
		},
		.chained = true,
		.chain_id = ALC880_FIXUP_GPIO2,
	},
	[ALC880_FIXUP_VOL_KNOB] = {
		.type = HDA_FIXUP_FUNC,
		.v.func = alc880_fixup_vol_knob,
	},
	[ALC880_FIXUP_FUJITSU] = {
		/* override all pins as BIOS on old Amilo is broken */
		.type = HDA_FIXUP_PINS,
		.v.pins = (const struct hda_pintbl[]) {
			{ 0x14, 0x0121401f }, /* HP */
			{ 0x15, 0x99030120 }, /* speaker */
			{ 0x16, 0x99030130 }, /* bass speaker */
			{ 0x17, 0x411111f0 }, /* N/A */
			{ 0x18, 0x411111f0 }, /* N/A */
			{ 0x19, 0x01a19950 }, /* mic-in */
			{ 0x1a, 0x411111f0 }, /* N/A */
			{ 0x1b, 0x411111f0 }, /* N/A */
			{ 0x1c, 0x411111f0 }, /* N/A */
			{ 0x1d, 0x411111f0 }, /* N/A */
			{ 0x1e, 0x01454140 }, /* SPDIF out */
			{ }
		},
		.chained = true,
		.chain_id = ALC880_FIXUP_VOL_KNOB,
	},
	[ALC880_FIXUP_F1734] = {
		/* almost compatible with FUJITSU, but no bass and SPDIF */
		.type = HDA_FIXUP_PINS,
		.v.pins = (const struct hda_pintbl[]) {
			{ 0x14, 0x0121401f }, /* HP */
			{ 0x15, 0x99030120 }, /* speaker */
			{ 0x16, 0x411111f0 }, /* N/A */
			{ 0x17, 0x411111f0 }, /* N/A */
			{ 0x18, 0x411111f0 }, /* N/A */
			{ 0x19, 0x01a19950 }, /* mic-in */
			{ 0x1a, 0x411111f0 }, /* N/A */
			{ 0x1b, 0x411111f0 }, /* N/A */
			{ 0x1c, 0x411111f0 }, /* N/A */
			{ 0x1d, 0x411111f0 }, /* N/A */
			{ 0x1e, 0x411111f0 }, /* N/A */
			{ }
		},
		.chained = true,
		.chain_id = ALC880_FIXUP_VOL_KNOB,
	},
	[ALC880_FIXUP_UNIWILL] = {
		/* need to fix HP and speaker pins to be parsed correctly */
		.type = HDA_FIXUP_PINS,
		.v.pins = (const struct hda_pintbl[]) {
			{ 0x14, 0x0121411f }, /* HP */
			{ 0x15, 0x99030120 }, /* speaker */
			{ 0x16, 0x99030130 }, /* bass speaker */
			{ }
		},
	},
	[ALC880_FIXUP_UNIWILL_DIG] = {
		.type = HDA_FIXUP_PINS,
		.v.pins = (const struct hda_pintbl[]) {
			/* disable bogus unused pins */
			{ 0x17, 0x411111f0 },
			{ 0x19, 0x411111f0 },
			{ 0x1b, 0x411111f0 },
			{ 0x1f, 0x411111f0 },
			{ }
		}
	},
	[ALC880_FIXUP_Z71V] = {
		.type = HDA_FIXUP_PINS,
		.v.pins = (const struct hda_pintbl[]) {
			/* set up the whole pins as BIOS is utterly broken */
			{ 0x14, 0x99030120 }, /* speaker */
			{ 0x15, 0x0121411f }, /* HP */
			{ 0x16, 0x411111f0 }, /* N/A */
			{ 0x17, 0x411111f0 }, /* N/A */
			{ 0x18, 0x01a19950 }, /* mic-in */
			{ 0x19, 0x411111f0 }, /* N/A */
			{ 0x1a, 0x01813031 }, /* line-in */
			{ 0x1b, 0x411111f0 }, /* N/A */
			{ 0x1c, 0x411111f0 }, /* N/A */
			{ 0x1d, 0x411111f0 }, /* N/A */
			{ 0x1e, 0x0144111e }, /* SPDIF */
			{ }
		}
	},
	[ALC880_FIXUP_ASUS_W5A] = {
		.type = HDA_FIXUP_PINS,
		.v.pins = (const struct hda_pintbl[]) {
			/* set up the whole pins as BIOS is utterly broken */
			{ 0x14, 0x0121411f }, /* HP */
			{ 0x15, 0x411111f0 }, /* N/A */
			{ 0x16, 0x411111f0 }, /* N/A */
			{ 0x17, 0x411111f0 }, /* N/A */
			{ 0x18, 0x90a60160 }, /* mic */
			{ 0x19, 0x411111f0 }, /* N/A */
			{ 0x1a, 0x411111f0 }, /* N/A */
			{ 0x1b, 0x411111f0 }, /* N/A */
			{ 0x1c, 0x411111f0 }, /* N/A */
			{ 0x1d, 0x411111f0 }, /* N/A */
			{ 0x1e, 0xb743111e }, /* SPDIF out */
			{ }
		},
		.chained = true,
		.chain_id = ALC880_FIXUP_GPIO1,
	},
	[ALC880_FIXUP_3ST_BASE] = {
		.type = HDA_FIXUP_PINS,
		.v.pins = (const struct hda_pintbl[]) {
			{ 0x14, 0x01014010 }, /* line-out */
			{ 0x15, 0x411111f0 }, /* N/A */
			{ 0x16, 0x411111f0 }, /* N/A */
			{ 0x17, 0x411111f0 }, /* N/A */
			{ 0x18, 0x01a19c30 }, /* mic-in */
			{ 0x19, 0x0121411f }, /* HP */
			{ 0x1a, 0x01813031 }, /* line-in */
			{ 0x1b, 0x02a19c40 }, /* front-mic */
			{ 0x1c, 0x411111f0 }, /* N/A */
			{ 0x1d, 0x411111f0 }, /* N/A */
			/* 0x1e is filled in below */
			{ 0x1f, 0x411111f0 }, /* N/A */
			{ }
		}
	},
	[ALC880_FIXUP_3ST] = {
		.type = HDA_FIXUP_PINS,
		.v.pins = (const struct hda_pintbl[]) {
			{ 0x1e, 0x411111f0 }, /* N/A */
			{ }
		},
		.chained = true,
		.chain_id = ALC880_FIXUP_3ST_BASE,
	},
	[ALC880_FIXUP_3ST_DIG] = {
		.type = HDA_FIXUP_PINS,
		.v.pins = (const struct hda_pintbl[]) {
			{ 0x1e, 0x0144111e }, /* SPDIF */
			{ }
		},
		.chained = true,
		.chain_id = ALC880_FIXUP_3ST_BASE,
	},
	[ALC880_FIXUP_5ST_BASE] = {
		.type = HDA_FIXUP_PINS,
		.v.pins = (const struct hda_pintbl[]) {
			{ 0x14, 0x01014010 }, /* front */
			{ 0x15, 0x411111f0 }, /* N/A */
			{ 0x16, 0x01011411 }, /* CLFE */
			{ 0x17, 0x01016412 }, /* surr */
			{ 0x18, 0x01a19c30 }, /* mic-in */
			{ 0x19, 0x0121411f }, /* HP */
			{ 0x1a, 0x01813031 }, /* line-in */
			{ 0x1b, 0x02a19c40 }, /* front-mic */
			{ 0x1c, 0x411111f0 }, /* N/A */
			{ 0x1d, 0x411111f0 }, /* N/A */
			/* 0x1e is filled in below */
			{ 0x1f, 0x411111f0 }, /* N/A */
			{ }
		}
	},
	[ALC880_FIXUP_5ST] = {
		.type = HDA_FIXUP_PINS,
		.v.pins = (const struct hda_pintbl[]) {
			{ 0x1e, 0x411111f0 }, /* N/A */
			{ }
		},
		.chained = true,
		.chain_id = ALC880_FIXUP_5ST_BASE,
	},
	[ALC880_FIXUP_5ST_DIG] = {
		.type = HDA_FIXUP_PINS,
		.v.pins = (const struct hda_pintbl[]) {
			{ 0x1e, 0x0144111e }, /* SPDIF */
			{ }
		},
		.chained = true,
		.chain_id = ALC880_FIXUP_5ST_BASE,
	},
	[ALC880_FIXUP_6ST_BASE] = {
		.type = HDA_FIXUP_PINS,
		.v.pins = (const struct hda_pintbl[]) {
			{ 0x14, 0x01014010 }, /* front */
			{ 0x15, 0x01016412 }, /* surr */
			{ 0x16, 0x01011411 }, /* CLFE */
			{ 0x17, 0x01012414 }, /* side */
			{ 0x18, 0x01a19c30 }, /* mic-in */
			{ 0x19, 0x02a19c40 }, /* front-mic */
			{ 0x1a, 0x01813031 }, /* line-in */
			{ 0x1b, 0x0121411f }, /* HP */
			{ 0x1c, 0x411111f0 }, /* N/A */
			{ 0x1d, 0x411111f0 }, /* N/A */
			/* 0x1e is filled in below */
			{ 0x1f, 0x411111f0 }, /* N/A */
			{ }
		}
	},
	[ALC880_FIXUP_6ST] = {
		.type = HDA_FIXUP_PINS,
		.v.pins = (const struct hda_pintbl[]) {
			{ 0x1e, 0x411111f0 }, /* N/A */
			{ }
		},
		.chained = true,
		.chain_id = ALC880_FIXUP_6ST_BASE,
	},
	[ALC880_FIXUP_6ST_DIG] = {
		.type = HDA_FIXUP_PINS,
		.v.pins = (const struct hda_pintbl[]) {
			{ 0x1e, 0x0144111e }, /* SPDIF */
			{ }
		},
		.chained = true,
		.chain_id = ALC880_FIXUP_6ST_BASE,
	},
	[ALC880_FIXUP_6ST_AUTOMUTE] = {
		.type = HDA_FIXUP_PINS,
		.v.pins = (const struct hda_pintbl[]) {
			{ 0x1b, 0x0121401f }, /* HP with jack detect */
			{ }
		},
		.chained_before = true,
		.chain_id = ALC880_FIXUP_6ST_BASE,
	},
};

static const struct snd_pci_quirk alc880_fixup_tbl[] = {
	SND_PCI_QUIRK(0x1019, 0x0f69, "Coeus G610P", ALC880_FIXUP_W810),
	SND_PCI_QUIRK(0x1043, 0x10c3, "ASUS W5A", ALC880_FIXUP_ASUS_W5A),
	SND_PCI_QUIRK(0x1043, 0x1964, "ASUS Z71V", ALC880_FIXUP_Z71V),
	SND_PCI_QUIRK_VENDOR(0x1043, "ASUS", ALC880_FIXUP_GPIO1),
	SND_PCI_QUIRK(0x147b, 0x1045, "ABit AA8XE", ALC880_FIXUP_6ST_AUTOMUTE),
	SND_PCI_QUIRK(0x1558, 0x5401, "Clevo GPIO2", ALC880_FIXUP_GPIO2),
	SND_PCI_QUIRK_VENDOR(0x1558, "Clevo", ALC880_FIXUP_EAPD_COEF),
	SND_PCI_QUIRK(0x1584, 0x9050, "Uniwill", ALC880_FIXUP_UNIWILL_DIG),
	SND_PCI_QUIRK(0x1584, 0x9054, "Uniwill", ALC880_FIXUP_F1734),
	SND_PCI_QUIRK(0x1584, 0x9070, "Uniwill", ALC880_FIXUP_UNIWILL),
	SND_PCI_QUIRK(0x1584, 0x9077, "Uniwill P53", ALC880_FIXUP_VOL_KNOB),
	SND_PCI_QUIRK(0x161f, 0x203d, "W810", ALC880_FIXUP_W810),
	SND_PCI_QUIRK(0x161f, 0x205d, "Medion Rim 2150", ALC880_FIXUP_MEDION_RIM),
	SND_PCI_QUIRK(0x1631, 0xe011, "PB 13201056", ALC880_FIXUP_6ST_AUTOMUTE),
	SND_PCI_QUIRK(0x1734, 0x107c, "FSC Amilo M1437", ALC880_FIXUP_FUJITSU),
	SND_PCI_QUIRK(0x1734, 0x1094, "FSC Amilo M1451G", ALC880_FIXUP_FUJITSU),
	SND_PCI_QUIRK(0x1734, 0x10ac, "FSC AMILO Xi 1526", ALC880_FIXUP_F1734),
	SND_PCI_QUIRK(0x1734, 0x10b0, "FSC Amilo Pi1556", ALC880_FIXUP_FUJITSU),
	SND_PCI_QUIRK(0x1854, 0x003b, "LG", ALC880_FIXUP_LG),
	SND_PCI_QUIRK(0x1854, 0x005f, "LG P1 Express", ALC880_FIXUP_LG),
	SND_PCI_QUIRK(0x1854, 0x0068, "LG w1", ALC880_FIXUP_LG),
	SND_PCI_QUIRK(0x1854, 0x0077, "LG LW25", ALC880_FIXUP_LG_LW25),
	SND_PCI_QUIRK(0x19db, 0x4188, "TCL S700", ALC880_FIXUP_TCL_S700),

	/* Below is the copied entries from alc880_quirks.c.
	 * It's not quite sure whether BIOS sets the correct pin-config table
	 * on these machines, thus they are kept to be compatible with
	 * the old static quirks.  Once when it's confirmed to work without
	 * these overrides, it'd be better to remove.
	 */
	SND_PCI_QUIRK(0x1019, 0xa880, "ECS", ALC880_FIXUP_5ST_DIG),
	SND_PCI_QUIRK(0x1019, 0xa884, "Acer APFV", ALC880_FIXUP_6ST),
	SND_PCI_QUIRK(0x1025, 0x0070, "ULI", ALC880_FIXUP_3ST_DIG),
	SND_PCI_QUIRK(0x1025, 0x0077, "ULI", ALC880_FIXUP_6ST_DIG),
	SND_PCI_QUIRK(0x1025, 0x0078, "ULI", ALC880_FIXUP_6ST_DIG),
	SND_PCI_QUIRK(0x1025, 0x0087, "ULI", ALC880_FIXUP_6ST_DIG),
	SND_PCI_QUIRK(0x1025, 0xe309, "ULI", ALC880_FIXUP_3ST_DIG),
	SND_PCI_QUIRK(0x1025, 0xe310, "ULI", ALC880_FIXUP_3ST),
	SND_PCI_QUIRK(0x1039, 0x1234, NULL, ALC880_FIXUP_6ST_DIG),
	SND_PCI_QUIRK(0x104d, 0x81a0, "Sony", ALC880_FIXUP_3ST),
	SND_PCI_QUIRK(0x104d, 0x81d6, "Sony", ALC880_FIXUP_3ST),
	SND_PCI_QUIRK(0x107b, 0x3032, "Gateway", ALC880_FIXUP_5ST),
	SND_PCI_QUIRK(0x107b, 0x3033, "Gateway", ALC880_FIXUP_5ST),
	SND_PCI_QUIRK(0x107b, 0x4039, "Gateway", ALC880_FIXUP_5ST),
	SND_PCI_QUIRK(0x1297, 0xc790, "Shuttle ST20G5", ALC880_FIXUP_6ST_DIG),
	SND_PCI_QUIRK(0x1458, 0xa102, "Gigabyte K8", ALC880_FIXUP_6ST_DIG),
	SND_PCI_QUIRK(0x1462, 0x1150, "MSI", ALC880_FIXUP_6ST_DIG),
	SND_PCI_QUIRK(0x1509, 0x925d, "FIC P4M", ALC880_FIXUP_6ST_DIG),
	SND_PCI_QUIRK(0x1565, 0x8202, "Biostar", ALC880_FIXUP_5ST_DIG),
	SND_PCI_QUIRK(0x1695, 0x400d, "EPoX", ALC880_FIXUP_5ST_DIG),
	SND_PCI_QUIRK(0x1695, 0x4012, "EPox EP-5LDA", ALC880_FIXUP_5ST_DIG),
	SND_PCI_QUIRK(0x2668, 0x8086, NULL, ALC880_FIXUP_6ST_DIG), /* broken BIOS */
	SND_PCI_QUIRK(0x8086, 0x2668, NULL, ALC880_FIXUP_6ST_DIG),
	SND_PCI_QUIRK(0x8086, 0xa100, "Intel mobo", ALC880_FIXUP_5ST_DIG),
	SND_PCI_QUIRK(0x8086, 0xd400, "Intel mobo", ALC880_FIXUP_5ST_DIG),
	SND_PCI_QUIRK(0x8086, 0xd401, "Intel mobo", ALC880_FIXUP_5ST_DIG),
	SND_PCI_QUIRK(0x8086, 0xd402, "Intel mobo", ALC880_FIXUP_3ST_DIG),
	SND_PCI_QUIRK(0x8086, 0xe224, "Intel mobo", ALC880_FIXUP_5ST_DIG),
	SND_PCI_QUIRK(0x8086, 0xe305, "Intel mobo", ALC880_FIXUP_3ST_DIG),
	SND_PCI_QUIRK(0x8086, 0xe308, "Intel mobo", ALC880_FIXUP_3ST_DIG),
	SND_PCI_QUIRK(0x8086, 0xe400, "Intel mobo", ALC880_FIXUP_5ST_DIG),
	SND_PCI_QUIRK(0x8086, 0xe401, "Intel mobo", ALC880_FIXUP_5ST_DIG),
	SND_PCI_QUIRK(0x8086, 0xe402, "Intel mobo", ALC880_FIXUP_5ST_DIG),
	/* default Intel */
	SND_PCI_QUIRK_VENDOR(0x8086, "Intel mobo", ALC880_FIXUP_3ST),
	SND_PCI_QUIRK(0xa0a0, 0x0560, "AOpen i915GMm-HFS", ALC880_FIXUP_5ST_DIG),
	SND_PCI_QUIRK(0xe803, 0x1019, NULL, ALC880_FIXUP_6ST_DIG),
	{}
};

static const struct hda_model_fixup alc880_fixup_models[] = {
	{.id = ALC880_FIXUP_3ST, .name = "3stack"},
	{.id = ALC880_FIXUP_3ST_DIG, .name = "3stack-digout"},
	{.id = ALC880_FIXUP_5ST, .name = "5stack"},
	{.id = ALC880_FIXUP_5ST_DIG, .name = "5stack-digout"},
	{.id = ALC880_FIXUP_6ST, .name = "6stack"},
	{.id = ALC880_FIXUP_6ST_DIG, .name = "6stack-digout"},
	{.id = ALC880_FIXUP_6ST_AUTOMUTE, .name = "6stack-automute"},
	{}
};


/*
 * OK, here we have finally the patch for ALC880
 */
static int patch_alc880(struct hda_codec *codec)
{
	struct alc_spec *spec;
	int err;

	err = alc_alloc_spec(codec, 0x0b);
	if (err < 0)
		return err;

	spec = codec->spec;
	spec->gen.need_dac_fix = 1;
	spec->gen.beep_nid = 0x01;

	codec->patch_ops.unsol_event = alc880_unsol_event;

	snd_hda_pick_fixup(codec, alc880_fixup_models, alc880_fixup_tbl,
		       alc880_fixups);
	snd_hda_apply_fixup(codec, HDA_FIXUP_ACT_PRE_PROBE);

	/* automatic parse from the BIOS config */
	err = alc880_parse_auto_config(codec);
	if (err < 0)
		goto error;

	if (!spec->gen.no_analog) {
		err = set_beep_amp(spec, 0x0b, 0x05, HDA_INPUT);
		if (err < 0)
			goto error;
	}

	snd_hda_apply_fixup(codec, HDA_FIXUP_ACT_PROBE);

	return 0;

 error:
	alc_free(codec);
	return err;
}


/*
 * ALC260 support
 */
static int alc260_parse_auto_config(struct hda_codec *codec)
{
	static const hda_nid_t alc260_ignore[] = { 0x17, 0 };
	static const hda_nid_t alc260_ssids[] = { 0x10, 0x15, 0x0f, 0 };
	return alc_parse_auto_config(codec, alc260_ignore, alc260_ssids);
}

/*
 * Pin config fixes
 */
enum {
	ALC260_FIXUP_HP_DC5750,
	ALC260_FIXUP_HP_PIN_0F,
	ALC260_FIXUP_COEF,
	ALC260_FIXUP_GPIO1,
	ALC260_FIXUP_GPIO1_TOGGLE,
	ALC260_FIXUP_REPLACER,
	ALC260_FIXUP_HP_B1900,
	ALC260_FIXUP_KN1,
	ALC260_FIXUP_FSC_S7020,
	ALC260_FIXUP_FSC_S7020_JWSE,
	ALC260_FIXUP_VAIO_PINS,
};

static void alc260_gpio1_automute(struct hda_codec *codec)
{
	struct alc_spec *spec = codec->spec;

	alc_update_gpio_data(codec, 0x01, spec->gen.hp_jack_present);
}

static void alc260_fixup_gpio1_toggle(struct hda_codec *codec,
				      const struct hda_fixup *fix, int action)
{
	struct alc_spec *spec = codec->spec;
	if (action == HDA_FIXUP_ACT_PROBE) {
		/* although the machine has only one output pin, we need to
		 * toggle GPIO1 according to the jack state
		 */
		spec->gen.automute_hook = alc260_gpio1_automute;
		spec->gen.detect_hp = 1;
		spec->gen.automute_speaker = 1;
		spec->gen.autocfg.hp_pins[0] = 0x0f; /* copy it for automute */
		snd_hda_jack_detect_enable_callback(codec, 0x0f,
						    snd_hda_gen_hp_automute);
		alc_setup_gpio(codec, 0x01);
	}
}

static void alc260_fixup_kn1(struct hda_codec *codec,
			     const struct hda_fixup *fix, int action)
{
	struct alc_spec *spec = codec->spec;
	static const struct hda_pintbl pincfgs[] = {
		{ 0x0f, 0x02214000 }, /* HP/speaker */
		{ 0x12, 0x90a60160 }, /* int mic */
		{ 0x13, 0x02a19000 }, /* ext mic */
		{ 0x18, 0x01446000 }, /* SPDIF out */
		/* disable bogus I/O pins */
		{ 0x10, 0x411111f0 },
		{ 0x11, 0x411111f0 },
		{ 0x14, 0x411111f0 },
		{ 0x15, 0x411111f0 },
		{ 0x16, 0x411111f0 },
		{ 0x17, 0x411111f0 },
		{ 0x19, 0x411111f0 },
		{ }
	};

	switch (action) {
	case HDA_FIXUP_ACT_PRE_PROBE:
		snd_hda_apply_pincfgs(codec, pincfgs);
		spec->init_amp = ALC_INIT_NONE;
		break;
	}
}

static void alc260_fixup_fsc_s7020(struct hda_codec *codec,
				   const struct hda_fixup *fix, int action)
{
	struct alc_spec *spec = codec->spec;
	if (action == HDA_FIXUP_ACT_PRE_PROBE)
		spec->init_amp = ALC_INIT_NONE;
}

static void alc260_fixup_fsc_s7020_jwse(struct hda_codec *codec,
				   const struct hda_fixup *fix, int action)
{
	struct alc_spec *spec = codec->spec;
	if (action == HDA_FIXUP_ACT_PRE_PROBE) {
		spec->gen.add_jack_modes = 1;
		spec->gen.hp_mic = 1;
	}
}

static const struct hda_fixup alc260_fixups[] = {
	[ALC260_FIXUP_HP_DC5750] = {
		.type = HDA_FIXUP_PINS,
		.v.pins = (const struct hda_pintbl[]) {
			{ 0x11, 0x90130110 }, /* speaker */
			{ }
		}
	},
	[ALC260_FIXUP_HP_PIN_0F] = {
		.type = HDA_FIXUP_PINS,
		.v.pins = (const struct hda_pintbl[]) {
			{ 0x0f, 0x01214000 }, /* HP */
			{ }
		}
	},
	[ALC260_FIXUP_COEF] = {
		.type = HDA_FIXUP_VERBS,
		.v.verbs = (const struct hda_verb[]) {
			{ 0x1a, AC_VERB_SET_COEF_INDEX, 0x07 },
			{ 0x1a, AC_VERB_SET_PROC_COEF,  0x3040 },
			{ }
		},
	},
	[ALC260_FIXUP_GPIO1] = {
		.type = HDA_FIXUP_FUNC,
		.v.func = alc_fixup_gpio1,
	},
	[ALC260_FIXUP_GPIO1_TOGGLE] = {
		.type = HDA_FIXUP_FUNC,
		.v.func = alc260_fixup_gpio1_toggle,
		.chained = true,
		.chain_id = ALC260_FIXUP_HP_PIN_0F,
	},
	[ALC260_FIXUP_REPLACER] = {
		.type = HDA_FIXUP_VERBS,
		.v.verbs = (const struct hda_verb[]) {
			{ 0x1a, AC_VERB_SET_COEF_INDEX, 0x07 },
			{ 0x1a, AC_VERB_SET_PROC_COEF,  0x3050 },
			{ }
		},
		.chained = true,
		.chain_id = ALC260_FIXUP_GPIO1_TOGGLE,
	},
	[ALC260_FIXUP_HP_B1900] = {
		.type = HDA_FIXUP_FUNC,
		.v.func = alc260_fixup_gpio1_toggle,
		.chained = true,
		.chain_id = ALC260_FIXUP_COEF,
	},
	[ALC260_FIXUP_KN1] = {
		.type = HDA_FIXUP_FUNC,
		.v.func = alc260_fixup_kn1,
	},
	[ALC260_FIXUP_FSC_S7020] = {
		.type = HDA_FIXUP_FUNC,
		.v.func = alc260_fixup_fsc_s7020,
	},
	[ALC260_FIXUP_FSC_S7020_JWSE] = {
		.type = HDA_FIXUP_FUNC,
		.v.func = alc260_fixup_fsc_s7020_jwse,
		.chained = true,
		.chain_id = ALC260_FIXUP_FSC_S7020,
	},
	[ALC260_FIXUP_VAIO_PINS] = {
		.type = HDA_FIXUP_PINS,
		.v.pins = (const struct hda_pintbl[]) {
			/* Pin configs are missing completely on some VAIOs */
			{ 0x0f, 0x01211020 },
			{ 0x10, 0x0001003f },
			{ 0x11, 0x411111f0 },
			{ 0x12, 0x01a15930 },
			{ 0x13, 0x411111f0 },
			{ 0x14, 0x411111f0 },
			{ 0x15, 0x411111f0 },
			{ 0x16, 0x411111f0 },
			{ 0x17, 0x411111f0 },
			{ 0x18, 0x411111f0 },
			{ 0x19, 0x411111f0 },
			{ }
		}
	},
};

static const struct snd_pci_quirk alc260_fixup_tbl[] = {
	SND_PCI_QUIRK(0x1025, 0x007b, "Acer C20x", ALC260_FIXUP_GPIO1),
	SND_PCI_QUIRK(0x1025, 0x007f, "Acer Aspire 9500", ALC260_FIXUP_COEF),
	SND_PCI_QUIRK(0x1025, 0x008f, "Acer", ALC260_FIXUP_GPIO1),
	SND_PCI_QUIRK(0x103c, 0x280a, "HP dc5750", ALC260_FIXUP_HP_DC5750),
	SND_PCI_QUIRK(0x103c, 0x30ba, "HP Presario B1900", ALC260_FIXUP_HP_B1900),
	SND_PCI_QUIRK(0x104d, 0x81bb, "Sony VAIO", ALC260_FIXUP_VAIO_PINS),
	SND_PCI_QUIRK(0x104d, 0x81e2, "Sony VAIO TX", ALC260_FIXUP_HP_PIN_0F),
	SND_PCI_QUIRK(0x10cf, 0x1326, "FSC LifeBook S7020", ALC260_FIXUP_FSC_S7020),
	SND_PCI_QUIRK(0x1509, 0x4540, "Favorit 100XS", ALC260_FIXUP_GPIO1),
	SND_PCI_QUIRK(0x152d, 0x0729, "Quanta KN1", ALC260_FIXUP_KN1),
	SND_PCI_QUIRK(0x161f, 0x2057, "Replacer 672V", ALC260_FIXUP_REPLACER),
	SND_PCI_QUIRK(0x1631, 0xc017, "PB V7900", ALC260_FIXUP_COEF),
	{}
};

static const struct hda_model_fixup alc260_fixup_models[] = {
	{.id = ALC260_FIXUP_GPIO1, .name = "gpio1"},
	{.id = ALC260_FIXUP_COEF, .name = "coef"},
	{.id = ALC260_FIXUP_FSC_S7020, .name = "fujitsu"},
	{.id = ALC260_FIXUP_FSC_S7020_JWSE, .name = "fujitsu-jwse"},
	{}
};

/*
 */
static int patch_alc260(struct hda_codec *codec)
{
	struct alc_spec *spec;
	int err;

	err = alc_alloc_spec(codec, 0x07);
	if (err < 0)
		return err;

	spec = codec->spec;
	/* as quite a few machines require HP amp for speaker outputs,
	 * it's easier to enable it unconditionally; even if it's unneeded,
	 * it's almost harmless.
	 */
	spec->gen.prefer_hp_amp = 1;
	spec->gen.beep_nid = 0x01;

	spec->shutup = alc_eapd_shutup;

	snd_hda_pick_fixup(codec, alc260_fixup_models, alc260_fixup_tbl,
			   alc260_fixups);
	snd_hda_apply_fixup(codec, HDA_FIXUP_ACT_PRE_PROBE);

	/* automatic parse from the BIOS config */
	err = alc260_parse_auto_config(codec);
	if (err < 0)
		goto error;

	if (!spec->gen.no_analog) {
		err = set_beep_amp(spec, 0x07, 0x05, HDA_INPUT);
		if (err < 0)
			goto error;
	}

	snd_hda_apply_fixup(codec, HDA_FIXUP_ACT_PROBE);

	return 0;

 error:
	alc_free(codec);
	return err;
}


/*
 * ALC882/883/885/888/889 support
 *
 * ALC882 is almost identical with ALC880 but has cleaner and more flexible
 * configuration.  Each pin widget can choose any input DACs and a mixer.
 * Each ADC is connected from a mixer of all inputs.  This makes possible
 * 6-channel independent captures.
 *
 * In addition, an independent DAC for the multi-playback (not used in this
 * driver yet).
 */

/*
 * Pin config fixes
 */
enum {
	ALC882_FIXUP_ABIT_AW9D_MAX,
	ALC882_FIXUP_LENOVO_Y530,
	ALC882_FIXUP_PB_M5210,
	ALC882_FIXUP_ACER_ASPIRE_7736,
	ALC882_FIXUP_ASUS_W90V,
	ALC889_FIXUP_CD,
	ALC889_FIXUP_FRONT_HP_NO_PRESENCE,
	ALC889_FIXUP_VAIO_TT,
	ALC888_FIXUP_EEE1601,
	ALC882_FIXUP_EAPD,
	ALC883_FIXUP_EAPD,
	ALC883_FIXUP_ACER_EAPD,
	ALC882_FIXUP_GPIO1,
	ALC882_FIXUP_GPIO2,
	ALC882_FIXUP_GPIO3,
	ALC889_FIXUP_COEF,
	ALC882_FIXUP_ASUS_W2JC,
	ALC882_FIXUP_ACER_ASPIRE_4930G,
	ALC882_FIXUP_ACER_ASPIRE_8930G,
	ALC882_FIXUP_ASPIRE_8930G_VERBS,
	ALC885_FIXUP_MACPRO_GPIO,
	ALC889_FIXUP_DAC_ROUTE,
	ALC889_FIXUP_MBP_VREF,
	ALC889_FIXUP_IMAC91_VREF,
	ALC889_FIXUP_MBA11_VREF,
	ALC889_FIXUP_MBA21_VREF,
	ALC889_FIXUP_MP11_VREF,
	ALC889_FIXUP_MP41_VREF,
	ALC882_FIXUP_INV_DMIC,
	ALC882_FIXUP_NO_PRIMARY_HP,
	ALC887_FIXUP_ASUS_BASS,
	ALC887_FIXUP_BASS_CHMAP,
	ALC1220_FIXUP_GB_DUAL_CODECS,
	ALC1220_FIXUP_CLEVO_P950,
};

static void alc889_fixup_coef(struct hda_codec *codec,
			      const struct hda_fixup *fix, int action)
{
	if (action != HDA_FIXUP_ACT_INIT)
		return;
	alc_update_coef_idx(codec, 7, 0, 0x2030);
}

/* set up GPIO at initialization */
static void alc885_fixup_macpro_gpio(struct hda_codec *codec,
				     const struct hda_fixup *fix, int action)
{
	struct alc_spec *spec = codec->spec;

	spec->gpio_write_delay = true;
	alc_fixup_gpio3(codec, fix, action);
}

/* Fix the connection of some pins for ALC889:
 * At least, Acer Aspire 5935 shows the connections to DAC3/4 don't
 * work correctly (bko#42740)
 */
static void alc889_fixup_dac_route(struct hda_codec *codec,
				   const struct hda_fixup *fix, int action)
{
	if (action == HDA_FIXUP_ACT_PRE_PROBE) {
		/* fake the connections during parsing the tree */
		hda_nid_t conn1[2] = { 0x0c, 0x0d };
		hda_nid_t conn2[2] = { 0x0e, 0x0f };
		snd_hda_override_conn_list(codec, 0x14, 2, conn1);
		snd_hda_override_conn_list(codec, 0x15, 2, conn1);
		snd_hda_override_conn_list(codec, 0x18, 2, conn2);
		snd_hda_override_conn_list(codec, 0x1a, 2, conn2);
	} else if (action == HDA_FIXUP_ACT_PROBE) {
		/* restore the connections */
		hda_nid_t conn[5] = { 0x0c, 0x0d, 0x0e, 0x0f, 0x26 };
		snd_hda_override_conn_list(codec, 0x14, 5, conn);
		snd_hda_override_conn_list(codec, 0x15, 5, conn);
		snd_hda_override_conn_list(codec, 0x18, 5, conn);
		snd_hda_override_conn_list(codec, 0x1a, 5, conn);
	}
}

/* Set VREF on HP pin */
static void alc889_fixup_mbp_vref(struct hda_codec *codec,
				  const struct hda_fixup *fix, int action)
{
	struct alc_spec *spec = codec->spec;
	static hda_nid_t nids[3] = { 0x14, 0x15, 0x19 };
	int i;

	if (action != HDA_FIXUP_ACT_INIT)
		return;
	for (i = 0; i < ARRAY_SIZE(nids); i++) {
		unsigned int val = snd_hda_codec_get_pincfg(codec, nids[i]);
		if (get_defcfg_device(val) != AC_JACK_HP_OUT)
			continue;
		val = snd_hda_codec_get_pin_target(codec, nids[i]);
		val |= AC_PINCTL_VREF_80;
		snd_hda_set_pin_ctl(codec, nids[i], val);
		spec->gen.keep_vref_in_automute = 1;
		break;
	}
}

static void alc889_fixup_mac_pins(struct hda_codec *codec,
				  const hda_nid_t *nids, int num_nids)
{
	struct alc_spec *spec = codec->spec;
	int i;

	for (i = 0; i < num_nids; i++) {
		unsigned int val;
		val = snd_hda_codec_get_pin_target(codec, nids[i]);
		val |= AC_PINCTL_VREF_50;
		snd_hda_set_pin_ctl(codec, nids[i], val);
	}
	spec->gen.keep_vref_in_automute = 1;
}

/* Set VREF on speaker pins on imac91 */
static void alc889_fixup_imac91_vref(struct hda_codec *codec,
				     const struct hda_fixup *fix, int action)
{
	static hda_nid_t nids[2] = { 0x18, 0x1a };

	if (action == HDA_FIXUP_ACT_INIT)
		alc889_fixup_mac_pins(codec, nids, ARRAY_SIZE(nids));
}

/* Set VREF on speaker pins on mba11 */
static void alc889_fixup_mba11_vref(struct hda_codec *codec,
				    const struct hda_fixup *fix, int action)
{
	static hda_nid_t nids[1] = { 0x18 };

	if (action == HDA_FIXUP_ACT_INIT)
		alc889_fixup_mac_pins(codec, nids, ARRAY_SIZE(nids));
}

/* Set VREF on speaker pins on mba21 */
static void alc889_fixup_mba21_vref(struct hda_codec *codec,
				    const struct hda_fixup *fix, int action)
{
	static hda_nid_t nids[2] = { 0x18, 0x19 };

	if (action == HDA_FIXUP_ACT_INIT)
		alc889_fixup_mac_pins(codec, nids, ARRAY_SIZE(nids));
}

/* Don't take HP output as primary
 * Strangely, the speaker output doesn't work on Vaio Z and some Vaio
 * all-in-one desktop PCs (for example VGC-LN51JGB) through DAC 0x05
 */
static void alc882_fixup_no_primary_hp(struct hda_codec *codec,
				       const struct hda_fixup *fix, int action)
{
	struct alc_spec *spec = codec->spec;
	if (action == HDA_FIXUP_ACT_PRE_PROBE) {
		spec->gen.no_primary_hp = 1;
		spec->gen.no_multi_io = 1;
	}
}

static void alc_fixup_bass_chmap(struct hda_codec *codec,
				 const struct hda_fixup *fix, int action);

/* For dual-codec configuration, we need to disable some features to avoid
 * conflicts of kctls and PCM streams
 */
static void alc_fixup_dual_codecs(struct hda_codec *codec,
				  const struct hda_fixup *fix, int action)
{
	struct alc_spec *spec = codec->spec;

	if (action != HDA_FIXUP_ACT_PRE_PROBE)
		return;
	/* disable vmaster */
	spec->gen.suppress_vmaster = 1;
	/* auto-mute and auto-mic switch don't work with multiple codecs */
	spec->gen.suppress_auto_mute = 1;
	spec->gen.suppress_auto_mic = 1;
	/* disable aamix as well */
	spec->gen.mixer_nid = 0;
	/* add location prefix to avoid conflicts */
	codec->force_pin_prefix = 1;
}

static void rename_ctl(struct hda_codec *codec, const char *oldname,
		       const char *newname)
{
	struct snd_kcontrol *kctl;

	kctl = snd_hda_find_mixer_ctl(codec, oldname);
	if (kctl)
		strcpy(kctl->id.name, newname);
}

static void alc1220_fixup_gb_dual_codecs(struct hda_codec *codec,
					 const struct hda_fixup *fix,
					 int action)
{
	alc_fixup_dual_codecs(codec, fix, action);
	switch (action) {
	case HDA_FIXUP_ACT_PRE_PROBE:
		/* override card longname to provide a unique UCM profile */
		strcpy(codec->card->longname, "HDAudio-Gigabyte-ALC1220DualCodecs");
		break;
	case HDA_FIXUP_ACT_BUILD:
		/* rename Capture controls depending on the codec */
		rename_ctl(codec, "Capture Volume",
			   codec->addr == 0 ?
			   "Rear-Panel Capture Volume" :
			   "Front-Panel Capture Volume");
		rename_ctl(codec, "Capture Switch",
			   codec->addr == 0 ?
			   "Rear-Panel Capture Switch" :
			   "Front-Panel Capture Switch");
		break;
	}
}

static void alc1220_fixup_clevo_p950(struct hda_codec *codec,
				     const struct hda_fixup *fix,
				     int action)
{
	hda_nid_t conn1[1] = { 0x0c };

	if (action != HDA_FIXUP_ACT_PRE_PROBE)
		return;

	alc_update_coef_idx(codec, 0x7, 0, 0x3c3);
	/* We therefore want to make sure 0x14 (front headphone) and
	 * 0x1b (speakers) use the stereo DAC 0x02
	 */
	snd_hda_override_conn_list(codec, 0x14, 1, conn1);
	snd_hda_override_conn_list(codec, 0x1b, 1, conn1);
}

static const struct hda_fixup alc882_fixups[] = {
	[ALC882_FIXUP_ABIT_AW9D_MAX] = {
		.type = HDA_FIXUP_PINS,
		.v.pins = (const struct hda_pintbl[]) {
			{ 0x15, 0x01080104 }, /* side */
			{ 0x16, 0x01011012 }, /* rear */
			{ 0x17, 0x01016011 }, /* clfe */
			{ }
		}
	},
	[ALC882_FIXUP_LENOVO_Y530] = {
		.type = HDA_FIXUP_PINS,
		.v.pins = (const struct hda_pintbl[]) {
			{ 0x15, 0x99130112 }, /* rear int speakers */
			{ 0x16, 0x99130111 }, /* subwoofer */
			{ }
		}
	},
	[ALC882_FIXUP_PB_M5210] = {
		.type = HDA_FIXUP_PINCTLS,
		.v.pins = (const struct hda_pintbl[]) {
			{ 0x19, PIN_VREF50 },
			{}
		}
	},
	[ALC882_FIXUP_ACER_ASPIRE_7736] = {
		.type = HDA_FIXUP_FUNC,
		.v.func = alc_fixup_sku_ignore,
	},
	[ALC882_FIXUP_ASUS_W90V] = {
		.type = HDA_FIXUP_PINS,
		.v.pins = (const struct hda_pintbl[]) {
			{ 0x16, 0x99130110 }, /* fix sequence for CLFE */
			{ }
		}
	},
	[ALC889_FIXUP_CD] = {
		.type = HDA_FIXUP_PINS,
		.v.pins = (const struct hda_pintbl[]) {
			{ 0x1c, 0x993301f0 }, /* CD */
			{ }
		}
	},
	[ALC889_FIXUP_FRONT_HP_NO_PRESENCE] = {
		.type = HDA_FIXUP_PINS,
		.v.pins = (const struct hda_pintbl[]) {
			{ 0x1b, 0x02214120 }, /* Front HP jack is flaky, disable jack detect */
			{ }
		},
		.chained = true,
		.chain_id = ALC889_FIXUP_CD,
	},
	[ALC889_FIXUP_VAIO_TT] = {
		.type = HDA_FIXUP_PINS,
		.v.pins = (const struct hda_pintbl[]) {
			{ 0x17, 0x90170111 }, /* hidden surround speaker */
			{ }
		}
	},
	[ALC888_FIXUP_EEE1601] = {
		.type = HDA_FIXUP_VERBS,
		.v.verbs = (const struct hda_verb[]) {
			{ 0x20, AC_VERB_SET_COEF_INDEX, 0x0b },
			{ 0x20, AC_VERB_SET_PROC_COEF,  0x0838 },
			{ }
		}
	},
	[ALC882_FIXUP_EAPD] = {
		.type = HDA_FIXUP_VERBS,
		.v.verbs = (const struct hda_verb[]) {
			/* change to EAPD mode */
			{ 0x20, AC_VERB_SET_COEF_INDEX, 0x07 },
			{ 0x20, AC_VERB_SET_PROC_COEF, 0x3060 },
			{ }
		}
	},
	[ALC883_FIXUP_EAPD] = {
		.type = HDA_FIXUP_VERBS,
		.v.verbs = (const struct hda_verb[]) {
			/* change to EAPD mode */
			{ 0x20, AC_VERB_SET_COEF_INDEX, 0x07 },
			{ 0x20, AC_VERB_SET_PROC_COEF, 0x3070 },
			{ }
		}
	},
	[ALC883_FIXUP_ACER_EAPD] = {
		.type = HDA_FIXUP_VERBS,
		.v.verbs = (const struct hda_verb[]) {
			/* eanable EAPD on Acer laptops */
			{ 0x20, AC_VERB_SET_COEF_INDEX, 0x07 },
			{ 0x20, AC_VERB_SET_PROC_COEF, 0x3050 },
			{ }
		}
	},
	[ALC882_FIXUP_GPIO1] = {
		.type = HDA_FIXUP_FUNC,
		.v.func = alc_fixup_gpio1,
	},
	[ALC882_FIXUP_GPIO2] = {
		.type = HDA_FIXUP_FUNC,
		.v.func = alc_fixup_gpio2,
	},
	[ALC882_FIXUP_GPIO3] = {
		.type = HDA_FIXUP_FUNC,
		.v.func = alc_fixup_gpio3,
	},
	[ALC882_FIXUP_ASUS_W2JC] = {
		.type = HDA_FIXUP_FUNC,
		.v.func = alc_fixup_gpio1,
		.chained = true,
		.chain_id = ALC882_FIXUP_EAPD,
	},
	[ALC889_FIXUP_COEF] = {
		.type = HDA_FIXUP_FUNC,
		.v.func = alc889_fixup_coef,
	},
	[ALC882_FIXUP_ACER_ASPIRE_4930G] = {
		.type = HDA_FIXUP_PINS,
		.v.pins = (const struct hda_pintbl[]) {
			{ 0x16, 0x99130111 }, /* CLFE speaker */
			{ 0x17, 0x99130112 }, /* surround speaker */
			{ }
		},
		.chained = true,
		.chain_id = ALC882_FIXUP_GPIO1,
	},
	[ALC882_FIXUP_ACER_ASPIRE_8930G] = {
		.type = HDA_FIXUP_PINS,
		.v.pins = (const struct hda_pintbl[]) {
			{ 0x16, 0x99130111 }, /* CLFE speaker */
			{ 0x1b, 0x99130112 }, /* surround speaker */
			{ }
		},
		.chained = true,
		.chain_id = ALC882_FIXUP_ASPIRE_8930G_VERBS,
	},
	[ALC882_FIXUP_ASPIRE_8930G_VERBS] = {
		/* additional init verbs for Acer Aspire 8930G */
		.type = HDA_FIXUP_VERBS,
		.v.verbs = (const struct hda_verb[]) {
			/* Enable all DACs */
			/* DAC DISABLE/MUTE 1? */
			/*  setting bits 1-5 disables DAC nids 0x02-0x06
			 *  apparently. Init=0x38 */
			{ 0x20, AC_VERB_SET_COEF_INDEX, 0x03 },
			{ 0x20, AC_VERB_SET_PROC_COEF, 0x0000 },
			/* DAC DISABLE/MUTE 2? */
			/*  some bit here disables the other DACs.
			 *  Init=0x4900 */
			{ 0x20, AC_VERB_SET_COEF_INDEX, 0x08 },
			{ 0x20, AC_VERB_SET_PROC_COEF, 0x0000 },
			/* DMIC fix
			 * This laptop has a stereo digital microphone.
			 * The mics are only 1cm apart which makes the stereo
			 * useless. However, either the mic or the ALC889
			 * makes the signal become a difference/sum signal
			 * instead of standard stereo, which is annoying.
			 * So instead we flip this bit which makes the
			 * codec replicate the sum signal to both channels,
			 * turning it into a normal mono mic.
			 */
			/* DMIC_CONTROL? Init value = 0x0001 */
			{ 0x20, AC_VERB_SET_COEF_INDEX, 0x0b },
			{ 0x20, AC_VERB_SET_PROC_COEF, 0x0003 },
			{ 0x20, AC_VERB_SET_COEF_INDEX, 0x07 },
			{ 0x20, AC_VERB_SET_PROC_COEF, 0x3050 },
			{ }
		},
		.chained = true,
		.chain_id = ALC882_FIXUP_GPIO1,
	},
	[ALC885_FIXUP_MACPRO_GPIO] = {
		.type = HDA_FIXUP_FUNC,
		.v.func = alc885_fixup_macpro_gpio,
	},
	[ALC889_FIXUP_DAC_ROUTE] = {
		.type = HDA_FIXUP_FUNC,
		.v.func = alc889_fixup_dac_route,
	},
	[ALC889_FIXUP_MBP_VREF] = {
		.type = HDA_FIXUP_FUNC,
		.v.func = alc889_fixup_mbp_vref,
		.chained = true,
		.chain_id = ALC882_FIXUP_GPIO1,
	},
	[ALC889_FIXUP_IMAC91_VREF] = {
		.type = HDA_FIXUP_FUNC,
		.v.func = alc889_fixup_imac91_vref,
		.chained = true,
		.chain_id = ALC882_FIXUP_GPIO1,
	},
	[ALC889_FIXUP_MBA11_VREF] = {
		.type = HDA_FIXUP_FUNC,
		.v.func = alc889_fixup_mba11_vref,
		.chained = true,
		.chain_id = ALC889_FIXUP_MBP_VREF,
	},
	[ALC889_FIXUP_MBA21_VREF] = {
		.type = HDA_FIXUP_FUNC,
		.v.func = alc889_fixup_mba21_vref,
		.chained = true,
		.chain_id = ALC889_FIXUP_MBP_VREF,
	},
	[ALC889_FIXUP_MP11_VREF] = {
		.type = HDA_FIXUP_FUNC,
		.v.func = alc889_fixup_mba11_vref,
		.chained = true,
		.chain_id = ALC885_FIXUP_MACPRO_GPIO,
	},
	[ALC889_FIXUP_MP41_VREF] = {
		.type = HDA_FIXUP_FUNC,
		.v.func = alc889_fixup_mbp_vref,
		.chained = true,
		.chain_id = ALC885_FIXUP_MACPRO_GPIO,
	},
	[ALC882_FIXUP_INV_DMIC] = {
		.type = HDA_FIXUP_FUNC,
		.v.func = alc_fixup_inv_dmic,
	},
	[ALC882_FIXUP_NO_PRIMARY_HP] = {
		.type = HDA_FIXUP_FUNC,
		.v.func = alc882_fixup_no_primary_hp,
	},
	[ALC887_FIXUP_ASUS_BASS] = {
		.type = HDA_FIXUP_PINS,
		.v.pins = (const struct hda_pintbl[]) {
			{0x16, 0x99130130}, /* bass speaker */
			{}
		},
		.chained = true,
		.chain_id = ALC887_FIXUP_BASS_CHMAP,
	},
	[ALC887_FIXUP_BASS_CHMAP] = {
		.type = HDA_FIXUP_FUNC,
		.v.func = alc_fixup_bass_chmap,
	},
	[ALC1220_FIXUP_GB_DUAL_CODECS] = {
		.type = HDA_FIXUP_FUNC,
		.v.func = alc1220_fixup_gb_dual_codecs,
	},
	[ALC1220_FIXUP_CLEVO_P950] = {
		.type = HDA_FIXUP_FUNC,
		.v.func = alc1220_fixup_clevo_p950,
	},
};

static const struct snd_pci_quirk alc882_fixup_tbl[] = {
	SND_PCI_QUIRK(0x1025, 0x006c, "Acer Aspire 9810", ALC883_FIXUP_ACER_EAPD),
	SND_PCI_QUIRK(0x1025, 0x0090, "Acer Aspire", ALC883_FIXUP_ACER_EAPD),
	SND_PCI_QUIRK(0x1025, 0x0107, "Acer Aspire", ALC883_FIXUP_ACER_EAPD),
	SND_PCI_QUIRK(0x1025, 0x010a, "Acer Ferrari 5000", ALC883_FIXUP_ACER_EAPD),
	SND_PCI_QUIRK(0x1025, 0x0110, "Acer Aspire", ALC883_FIXUP_ACER_EAPD),
	SND_PCI_QUIRK(0x1025, 0x0112, "Acer Aspire 9303", ALC883_FIXUP_ACER_EAPD),
	SND_PCI_QUIRK(0x1025, 0x0121, "Acer Aspire 5920G", ALC883_FIXUP_ACER_EAPD),
	SND_PCI_QUIRK(0x1025, 0x013e, "Acer Aspire 4930G",
		      ALC882_FIXUP_ACER_ASPIRE_4930G),
	SND_PCI_QUIRK(0x1025, 0x013f, "Acer Aspire 5930G",
		      ALC882_FIXUP_ACER_ASPIRE_4930G),
	SND_PCI_QUIRK(0x1025, 0x0145, "Acer Aspire 8930G",
		      ALC882_FIXUP_ACER_ASPIRE_8930G),
	SND_PCI_QUIRK(0x1025, 0x0146, "Acer Aspire 6935G",
		      ALC882_FIXUP_ACER_ASPIRE_8930G),
	SND_PCI_QUIRK(0x1025, 0x015e, "Acer Aspire 6930G",
		      ALC882_FIXUP_ACER_ASPIRE_4930G),
	SND_PCI_QUIRK(0x1025, 0x0166, "Acer Aspire 6530G",
		      ALC882_FIXUP_ACER_ASPIRE_4930G),
	SND_PCI_QUIRK(0x1025, 0x0142, "Acer Aspire 7730G",
		      ALC882_FIXUP_ACER_ASPIRE_4930G),
	SND_PCI_QUIRK(0x1025, 0x0155, "Packard-Bell M5120", ALC882_FIXUP_PB_M5210),
	SND_PCI_QUIRK(0x1025, 0x021e, "Acer Aspire 5739G",
		      ALC882_FIXUP_ACER_ASPIRE_4930G),
	SND_PCI_QUIRK(0x1025, 0x0259, "Acer Aspire 5935", ALC889_FIXUP_DAC_ROUTE),
	SND_PCI_QUIRK(0x1025, 0x026b, "Acer Aspire 8940G", ALC882_FIXUP_ACER_ASPIRE_8930G),
	SND_PCI_QUIRK(0x1025, 0x0296, "Acer Aspire 7736z", ALC882_FIXUP_ACER_ASPIRE_7736),
	SND_PCI_QUIRK(0x1043, 0x13c2, "Asus A7M", ALC882_FIXUP_EAPD),
	SND_PCI_QUIRK(0x1043, 0x1873, "ASUS W90V", ALC882_FIXUP_ASUS_W90V),
	SND_PCI_QUIRK(0x1043, 0x1971, "Asus W2JC", ALC882_FIXUP_ASUS_W2JC),
	SND_PCI_QUIRK(0x1043, 0x835f, "Asus Eee 1601", ALC888_FIXUP_EEE1601),
	SND_PCI_QUIRK(0x1043, 0x84bc, "ASUS ET2700", ALC887_FIXUP_ASUS_BASS),
	SND_PCI_QUIRK(0x1043, 0x8691, "ASUS ROG Ranger VIII", ALC882_FIXUP_GPIO3),
	SND_PCI_QUIRK(0x104d, 0x9047, "Sony Vaio TT", ALC889_FIXUP_VAIO_TT),
	SND_PCI_QUIRK(0x104d, 0x905a, "Sony Vaio Z", ALC882_FIXUP_NO_PRIMARY_HP),
	SND_PCI_QUIRK(0x104d, 0x9060, "Sony Vaio VPCL14M1R", ALC882_FIXUP_NO_PRIMARY_HP),
	SND_PCI_QUIRK(0x104d, 0x9043, "Sony Vaio VGC-LN51JGB", ALC882_FIXUP_NO_PRIMARY_HP),
	SND_PCI_QUIRK(0x104d, 0x9044, "Sony VAIO AiO", ALC882_FIXUP_NO_PRIMARY_HP),

	/* All Apple entries are in codec SSIDs */
	SND_PCI_QUIRK(0x106b, 0x00a0, "MacBookPro 3,1", ALC889_FIXUP_MBP_VREF),
	SND_PCI_QUIRK(0x106b, 0x00a1, "Macbook", ALC889_FIXUP_MBP_VREF),
	SND_PCI_QUIRK(0x106b, 0x00a4, "MacbookPro 4,1", ALC889_FIXUP_MBP_VREF),
	SND_PCI_QUIRK(0x106b, 0x0c00, "Mac Pro", ALC889_FIXUP_MP11_VREF),
	SND_PCI_QUIRK(0x106b, 0x1000, "iMac 24", ALC885_FIXUP_MACPRO_GPIO),
	SND_PCI_QUIRK(0x106b, 0x2800, "AppleTV", ALC885_FIXUP_MACPRO_GPIO),
	SND_PCI_QUIRK(0x106b, 0x2c00, "MacbookPro rev3", ALC889_FIXUP_MBP_VREF),
	SND_PCI_QUIRK(0x106b, 0x3000, "iMac", ALC889_FIXUP_MBP_VREF),
	SND_PCI_QUIRK(0x106b, 0x3200, "iMac 7,1 Aluminum", ALC882_FIXUP_EAPD),
	SND_PCI_QUIRK(0x106b, 0x3400, "MacBookAir 1,1", ALC889_FIXUP_MBA11_VREF),
	SND_PCI_QUIRK(0x106b, 0x3500, "MacBookAir 2,1", ALC889_FIXUP_MBA21_VREF),
	SND_PCI_QUIRK(0x106b, 0x3600, "Macbook 3,1", ALC889_FIXUP_MBP_VREF),
	SND_PCI_QUIRK(0x106b, 0x3800, "MacbookPro 4,1", ALC889_FIXUP_MBP_VREF),
	SND_PCI_QUIRK(0x106b, 0x3e00, "iMac 24 Aluminum", ALC885_FIXUP_MACPRO_GPIO),
	SND_PCI_QUIRK(0x106b, 0x3f00, "Macbook 5,1", ALC889_FIXUP_IMAC91_VREF),
	SND_PCI_QUIRK(0x106b, 0x4000, "MacbookPro 5,1", ALC889_FIXUP_IMAC91_VREF),
	SND_PCI_QUIRK(0x106b, 0x4100, "Macmini 3,1", ALC889_FIXUP_IMAC91_VREF),
	SND_PCI_QUIRK(0x106b, 0x4200, "Mac Pro 4,1/5,1", ALC889_FIXUP_MP41_VREF),
	SND_PCI_QUIRK(0x106b, 0x4300, "iMac 9,1", ALC889_FIXUP_IMAC91_VREF),
	SND_PCI_QUIRK(0x106b, 0x4600, "MacbookPro 5,2", ALC889_FIXUP_IMAC91_VREF),
	SND_PCI_QUIRK(0x106b, 0x4900, "iMac 9,1 Aluminum", ALC889_FIXUP_IMAC91_VREF),
	SND_PCI_QUIRK(0x106b, 0x4a00, "Macbook 5,2", ALC889_FIXUP_MBA11_VREF),

	SND_PCI_QUIRK(0x1071, 0x8258, "Evesham Voyaeger", ALC882_FIXUP_EAPD),
	SND_PCI_QUIRK(0x1458, 0xa002, "Gigabyte EP45-DS3/Z87X-UD3H", ALC889_FIXUP_FRONT_HP_NO_PRESENCE),
	SND_PCI_QUIRK(0x1458, 0xa0b8, "Gigabyte AZ370-Gaming", ALC1220_FIXUP_GB_DUAL_CODECS),
	SND_PCI_QUIRK(0x1462, 0x7350, "MSI-7350", ALC889_FIXUP_CD),
	SND_PCI_QUIRK(0x1462, 0xda57, "MSI Z270-Gaming", ALC1220_FIXUP_GB_DUAL_CODECS),
	SND_PCI_QUIRK_VENDOR(0x1462, "MSI", ALC882_FIXUP_GPIO3),
	SND_PCI_QUIRK(0x147b, 0x107a, "Abit AW9D-MAX", ALC882_FIXUP_ABIT_AW9D_MAX),
	SND_PCI_QUIRK(0x1558, 0x9501, "Clevo P950HR", ALC1220_FIXUP_CLEVO_P950),
	SND_PCI_QUIRK(0x1558, 0x95e1, "Clevo P95xER", ALC1220_FIXUP_CLEVO_P950),
	SND_PCI_QUIRK(0x1558, 0x95e2, "Clevo P950ER", ALC1220_FIXUP_CLEVO_P950),
	SND_PCI_QUIRK_VENDOR(0x1558, "Clevo laptop", ALC882_FIXUP_EAPD),
	SND_PCI_QUIRK(0x161f, 0x2054, "Medion laptop", ALC883_FIXUP_EAPD),
	SND_PCI_QUIRK(0x17aa, 0x3a0d, "Lenovo Y530", ALC882_FIXUP_LENOVO_Y530),
	SND_PCI_QUIRK(0x8086, 0x0022, "DX58SO", ALC889_FIXUP_COEF),
	{}
};

static const struct hda_model_fixup alc882_fixup_models[] = {
	{.id = ALC882_FIXUP_ABIT_AW9D_MAX, .name = "abit-aw9d"},
	{.id = ALC882_FIXUP_LENOVO_Y530, .name = "lenovo-y530"},
	{.id = ALC882_FIXUP_ACER_ASPIRE_7736, .name = "acer-aspire-7736"},
	{.id = ALC882_FIXUP_ASUS_W90V, .name = "asus-w90v"},
	{.id = ALC889_FIXUP_CD, .name = "cd"},
	{.id = ALC889_FIXUP_FRONT_HP_NO_PRESENCE, .name = "no-front-hp"},
	{.id = ALC889_FIXUP_VAIO_TT, .name = "vaio-tt"},
	{.id = ALC888_FIXUP_EEE1601, .name = "eee1601"},
	{.id = ALC882_FIXUP_EAPD, .name = "alc882-eapd"},
	{.id = ALC883_FIXUP_EAPD, .name = "alc883-eapd"},
	{.id = ALC882_FIXUP_GPIO1, .name = "gpio1"},
	{.id = ALC882_FIXUP_GPIO2, .name = "gpio2"},
	{.id = ALC882_FIXUP_GPIO3, .name = "gpio3"},
	{.id = ALC889_FIXUP_COEF, .name = "alc889-coef"},
	{.id = ALC882_FIXUP_ASUS_W2JC, .name = "asus-w2jc"},
	{.id = ALC882_FIXUP_ACER_ASPIRE_4930G, .name = "acer-aspire-4930g"},
	{.id = ALC882_FIXUP_ACER_ASPIRE_8930G, .name = "acer-aspire-8930g"},
	{.id = ALC883_FIXUP_ACER_EAPD, .name = "acer-aspire"},
	{.id = ALC885_FIXUP_MACPRO_GPIO, .name = "macpro-gpio"},
	{.id = ALC889_FIXUP_DAC_ROUTE, .name = "dac-route"},
	{.id = ALC889_FIXUP_MBP_VREF, .name = "mbp-vref"},
	{.id = ALC889_FIXUP_IMAC91_VREF, .name = "imac91-vref"},
	{.id = ALC889_FIXUP_MBA11_VREF, .name = "mba11-vref"},
	{.id = ALC889_FIXUP_MBA21_VREF, .name = "mba21-vref"},
	{.id = ALC889_FIXUP_MP11_VREF, .name = "mp11-vref"},
	{.id = ALC889_FIXUP_MP41_VREF, .name = "mp41-vref"},
	{.id = ALC882_FIXUP_INV_DMIC, .name = "inv-dmic"},
	{.id = ALC882_FIXUP_NO_PRIMARY_HP, .name = "no-primary-hp"},
	{.id = ALC887_FIXUP_ASUS_BASS, .name = "asus-bass"},
	{.id = ALC1220_FIXUP_GB_DUAL_CODECS, .name = "dual-codecs"},
	{.id = ALC1220_FIXUP_CLEVO_P950, .name = "clevo-p950"},
	{}
};

/*
 * BIOS auto configuration
 */
/* almost identical with ALC880 parser... */
static int alc882_parse_auto_config(struct hda_codec *codec)
{
	static const hda_nid_t alc882_ignore[] = { 0x1d, 0 };
	static const hda_nid_t alc882_ssids[] = { 0x15, 0x1b, 0x14, 0 };
	return alc_parse_auto_config(codec, alc882_ignore, alc882_ssids);
}

/*
 */
static int patch_alc882(struct hda_codec *codec)
{
	struct alc_spec *spec;
	int err;

	err = alc_alloc_spec(codec, 0x0b);
	if (err < 0)
		return err;

	spec = codec->spec;

	switch (codec->core.vendor_id) {
	case 0x10ec0882:
	case 0x10ec0885:
	case 0x10ec0900:
	case 0x10ec1220:
		break;
	default:
		/* ALC883 and variants */
		alc_fix_pll_init(codec, 0x20, 0x0a, 10);
		break;
	}

	snd_hda_pick_fixup(codec, alc882_fixup_models, alc882_fixup_tbl,
		       alc882_fixups);
	snd_hda_apply_fixup(codec, HDA_FIXUP_ACT_PRE_PROBE);

	alc_auto_parse_customize_define(codec);

	if (has_cdefine_beep(codec))
		spec->gen.beep_nid = 0x01;

	/* automatic parse from the BIOS config */
	err = alc882_parse_auto_config(codec);
	if (err < 0)
		goto error;

	if (!spec->gen.no_analog && spec->gen.beep_nid) {
		err = set_beep_amp(spec, 0x0b, 0x05, HDA_INPUT);
		if (err < 0)
			goto error;
	}

	snd_hda_apply_fixup(codec, HDA_FIXUP_ACT_PROBE);

	return 0;

 error:
	alc_free(codec);
	return err;
}


/*
 * ALC262 support
 */
static int alc262_parse_auto_config(struct hda_codec *codec)
{
	static const hda_nid_t alc262_ignore[] = { 0x1d, 0 };
	static const hda_nid_t alc262_ssids[] = { 0x15, 0x1b, 0x14, 0 };
	return alc_parse_auto_config(codec, alc262_ignore, alc262_ssids);
}

/*
 * Pin config fixes
 */
enum {
	ALC262_FIXUP_FSC_H270,
	ALC262_FIXUP_FSC_S7110,
	ALC262_FIXUP_HP_Z200,
	ALC262_FIXUP_TYAN,
	ALC262_FIXUP_LENOVO_3000,
	ALC262_FIXUP_BENQ,
	ALC262_FIXUP_BENQ_T31,
	ALC262_FIXUP_INV_DMIC,
	ALC262_FIXUP_INTEL_BAYLEYBAY,
};

static const struct hda_fixup alc262_fixups[] = {
	[ALC262_FIXUP_FSC_H270] = {
		.type = HDA_FIXUP_PINS,
		.v.pins = (const struct hda_pintbl[]) {
			{ 0x14, 0x99130110 }, /* speaker */
			{ 0x15, 0x0221142f }, /* front HP */
			{ 0x1b, 0x0121141f }, /* rear HP */
			{ }
		}
	},
	[ALC262_FIXUP_FSC_S7110] = {
		.type = HDA_FIXUP_PINS,
		.v.pins = (const struct hda_pintbl[]) {
			{ 0x15, 0x90170110 }, /* speaker */
			{ }
		},
		.chained = true,
		.chain_id = ALC262_FIXUP_BENQ,
	},
	[ALC262_FIXUP_HP_Z200] = {
		.type = HDA_FIXUP_PINS,
		.v.pins = (const struct hda_pintbl[]) {
			{ 0x16, 0x99130120 }, /* internal speaker */
			{ }
		}
	},
	[ALC262_FIXUP_TYAN] = {
		.type = HDA_FIXUP_PINS,
		.v.pins = (const struct hda_pintbl[]) {
			{ 0x14, 0x1993e1f0 }, /* int AUX */
			{ }
		}
	},
	[ALC262_FIXUP_LENOVO_3000] = {
		.type = HDA_FIXUP_PINCTLS,
		.v.pins = (const struct hda_pintbl[]) {
			{ 0x19, PIN_VREF50 },
			{}
		},
		.chained = true,
		.chain_id = ALC262_FIXUP_BENQ,
	},
	[ALC262_FIXUP_BENQ] = {
		.type = HDA_FIXUP_VERBS,
		.v.verbs = (const struct hda_verb[]) {
			{ 0x20, AC_VERB_SET_COEF_INDEX, 0x07 },
			{ 0x20, AC_VERB_SET_PROC_COEF, 0x3070 },
			{}
		}
	},
	[ALC262_FIXUP_BENQ_T31] = {
		.type = HDA_FIXUP_VERBS,
		.v.verbs = (const struct hda_verb[]) {
			{ 0x20, AC_VERB_SET_COEF_INDEX, 0x07 },
			{ 0x20, AC_VERB_SET_PROC_COEF, 0x3050 },
			{}
		}
	},
	[ALC262_FIXUP_INV_DMIC] = {
		.type = HDA_FIXUP_FUNC,
		.v.func = alc_fixup_inv_dmic,
	},
	[ALC262_FIXUP_INTEL_BAYLEYBAY] = {
		.type = HDA_FIXUP_FUNC,
		.v.func = alc_fixup_no_depop_delay,
	},
};

static const struct snd_pci_quirk alc262_fixup_tbl[] = {
	SND_PCI_QUIRK(0x103c, 0x170b, "HP Z200", ALC262_FIXUP_HP_Z200),
	SND_PCI_QUIRK(0x10cf, 0x1397, "Fujitsu Lifebook S7110", ALC262_FIXUP_FSC_S7110),
	SND_PCI_QUIRK(0x10cf, 0x142d, "Fujitsu Lifebook E8410", ALC262_FIXUP_BENQ),
	SND_PCI_QUIRK(0x10f1, 0x2915, "Tyan Thunder n6650W", ALC262_FIXUP_TYAN),
	SND_PCI_QUIRK(0x1734, 0x1141, "FSC ESPRIMO U9210", ALC262_FIXUP_FSC_H270),
	SND_PCI_QUIRK(0x1734, 0x1147, "FSC Celsius H270", ALC262_FIXUP_FSC_H270),
	SND_PCI_QUIRK(0x17aa, 0x384e, "Lenovo 3000", ALC262_FIXUP_LENOVO_3000),
	SND_PCI_QUIRK(0x17ff, 0x0560, "Benq ED8", ALC262_FIXUP_BENQ),
	SND_PCI_QUIRK(0x17ff, 0x058d, "Benq T31-16", ALC262_FIXUP_BENQ_T31),
	SND_PCI_QUIRK(0x8086, 0x7270, "BayleyBay", ALC262_FIXUP_INTEL_BAYLEYBAY),
	{}
};

static const struct hda_model_fixup alc262_fixup_models[] = {
	{.id = ALC262_FIXUP_INV_DMIC, .name = "inv-dmic"},
	{.id = ALC262_FIXUP_FSC_H270, .name = "fsc-h270"},
	{.id = ALC262_FIXUP_FSC_S7110, .name = "fsc-s7110"},
	{.id = ALC262_FIXUP_HP_Z200, .name = "hp-z200"},
	{.id = ALC262_FIXUP_TYAN, .name = "tyan"},
	{.id = ALC262_FIXUP_LENOVO_3000, .name = "lenovo-3000"},
	{.id = ALC262_FIXUP_BENQ, .name = "benq"},
	{.id = ALC262_FIXUP_BENQ_T31, .name = "benq-t31"},
	{.id = ALC262_FIXUP_INTEL_BAYLEYBAY, .name = "bayleybay"},
	{}
};

/*
 */
static int patch_alc262(struct hda_codec *codec)
{
	struct alc_spec *spec;
	int err;

	err = alc_alloc_spec(codec, 0x0b);
	if (err < 0)
		return err;

	spec = codec->spec;
	spec->gen.shared_mic_vref_pin = 0x18;

	spec->shutup = alc_eapd_shutup;

#if 0
	/* pshou 07/11/05  set a zero PCM sample to DAC when FIFO is
	 * under-run
	 */
	alc_update_coefex_idx(codec, 0x1a, 7, 0, 0x80);
#endif
	alc_fix_pll_init(codec, 0x20, 0x0a, 10);

	snd_hda_pick_fixup(codec, alc262_fixup_models, alc262_fixup_tbl,
		       alc262_fixups);
	snd_hda_apply_fixup(codec, HDA_FIXUP_ACT_PRE_PROBE);

	alc_auto_parse_customize_define(codec);

	if (has_cdefine_beep(codec))
		spec->gen.beep_nid = 0x01;

	/* automatic parse from the BIOS config */
	err = alc262_parse_auto_config(codec);
	if (err < 0)
		goto error;

	if (!spec->gen.no_analog && spec->gen.beep_nid) {
		err = set_beep_amp(spec, 0x0b, 0x05, HDA_INPUT);
		if (err < 0)
			goto error;
	}

	snd_hda_apply_fixup(codec, HDA_FIXUP_ACT_PROBE);

	return 0;

 error:
	alc_free(codec);
	return err;
}

/*
 *  ALC268
 */
/* bind Beep switches of both NID 0x0f and 0x10 */
static int alc268_beep_switch_put(struct snd_kcontrol *kcontrol,
				  struct snd_ctl_elem_value *ucontrol)
{
	struct hda_codec *codec = snd_kcontrol_chip(kcontrol);
	unsigned long pval;
	int err;

	mutex_lock(&codec->control_mutex);
	pval = kcontrol->private_value;
	kcontrol->private_value = (pval & ~0xff) | 0x0f;
	err = snd_hda_mixer_amp_switch_put(kcontrol, ucontrol);
	if (err >= 0) {
		kcontrol->private_value = (pval & ~0xff) | 0x10;
		err = snd_hda_mixer_amp_switch_put(kcontrol, ucontrol);
	}
	kcontrol->private_value = pval;
	mutex_unlock(&codec->control_mutex);
	return err;
}

static const struct snd_kcontrol_new alc268_beep_mixer[] = {
	HDA_CODEC_VOLUME("Beep Playback Volume", 0x1d, 0x0, HDA_INPUT),
	{
		.iface = SNDRV_CTL_ELEM_IFACE_MIXER,
		.name = "Beep Playback Switch",
		.subdevice = HDA_SUBDEV_AMP_FLAG,
		.info = snd_hda_mixer_amp_switch_info,
		.get = snd_hda_mixer_amp_switch_get,
		.put = alc268_beep_switch_put,
		.private_value = HDA_COMPOSE_AMP_VAL(0x0f, 3, 1, HDA_INPUT)
	},
};

/* set PCBEEP vol = 0, mute connections */
static const struct hda_verb alc268_beep_init_verbs[] = {
	{0x1d, AC_VERB_SET_AMP_GAIN_MUTE, AMP_IN_UNMUTE(0)},
	{0x0f, AC_VERB_SET_AMP_GAIN_MUTE, AMP_IN_MUTE(1)},
	{0x10, AC_VERB_SET_AMP_GAIN_MUTE, AMP_IN_MUTE(1)},
	{ }
};

enum {
	ALC268_FIXUP_INV_DMIC,
	ALC268_FIXUP_HP_EAPD,
	ALC268_FIXUP_SPDIF,
};

static const struct hda_fixup alc268_fixups[] = {
	[ALC268_FIXUP_INV_DMIC] = {
		.type = HDA_FIXUP_FUNC,
		.v.func = alc_fixup_inv_dmic,
	},
	[ALC268_FIXUP_HP_EAPD] = {
		.type = HDA_FIXUP_VERBS,
		.v.verbs = (const struct hda_verb[]) {
			{0x15, AC_VERB_SET_EAPD_BTLENABLE, 0},
			{}
		}
	},
	[ALC268_FIXUP_SPDIF] = {
		.type = HDA_FIXUP_PINS,
		.v.pins = (const struct hda_pintbl[]) {
			{ 0x1e, 0x014b1180 }, /* enable SPDIF out */
			{}
		}
	},
};

static const struct hda_model_fixup alc268_fixup_models[] = {
	{.id = ALC268_FIXUP_INV_DMIC, .name = "inv-dmic"},
	{.id = ALC268_FIXUP_HP_EAPD, .name = "hp-eapd"},
	{.id = ALC268_FIXUP_SPDIF, .name = "spdif"},
	{}
};

static const struct snd_pci_quirk alc268_fixup_tbl[] = {
	SND_PCI_QUIRK(0x1025, 0x0139, "Acer TravelMate 6293", ALC268_FIXUP_SPDIF),
	SND_PCI_QUIRK(0x1025, 0x015b, "Acer AOA 150 (ZG5)", ALC268_FIXUP_INV_DMIC),
	/* below is codec SSID since multiple Toshiba laptops have the
	 * same PCI SSID 1179:ff00
	 */
	SND_PCI_QUIRK(0x1179, 0xff06, "Toshiba P200", ALC268_FIXUP_HP_EAPD),
	{}
};

/*
 * BIOS auto configuration
 */
static int alc268_parse_auto_config(struct hda_codec *codec)
{
	static const hda_nid_t alc268_ssids[] = { 0x15, 0x1b, 0x14, 0 };
	return alc_parse_auto_config(codec, NULL, alc268_ssids);
}

/*
 */
static int patch_alc268(struct hda_codec *codec)
{
	struct alc_spec *spec;
	int i, err;

	/* ALC268 has no aa-loopback mixer */
	err = alc_alloc_spec(codec, 0);
	if (err < 0)
		return err;

	spec = codec->spec;
	spec->gen.beep_nid = 0x01;

	spec->shutup = alc_eapd_shutup;

	snd_hda_pick_fixup(codec, alc268_fixup_models, alc268_fixup_tbl, alc268_fixups);
	snd_hda_apply_fixup(codec, HDA_FIXUP_ACT_PRE_PROBE);

	/* automatic parse from the BIOS config */
	err = alc268_parse_auto_config(codec);
	if (err < 0)
		goto error;

	if (err > 0 && !spec->gen.no_analog &&
	    spec->gen.autocfg.speaker_pins[0] != 0x1d) {
		for (i = 0; i < ARRAY_SIZE(alc268_beep_mixer); i++) {
			if (!snd_hda_gen_add_kctl(&spec->gen, NULL,
						  &alc268_beep_mixer[i])) {
				err = -ENOMEM;
				goto error;
			}
		}
		snd_hda_add_verbs(codec, alc268_beep_init_verbs);
		if (!query_amp_caps(codec, 0x1d, HDA_INPUT))
			/* override the amp caps for beep generator */
			snd_hda_override_amp_caps(codec, 0x1d, HDA_INPUT,
					  (0x0c << AC_AMPCAP_OFFSET_SHIFT) |
					  (0x0c << AC_AMPCAP_NUM_STEPS_SHIFT) |
					  (0x07 << AC_AMPCAP_STEP_SIZE_SHIFT) |
					  (0 << AC_AMPCAP_MUTE_SHIFT));
	}

	snd_hda_apply_fixup(codec, HDA_FIXUP_ACT_PROBE);

	return 0;

 error:
	alc_free(codec);
	return err;
}

/*
 * ALC269
 */

static const struct hda_pcm_stream alc269_44k_pcm_analog_playback = {
	.rates = SNDRV_PCM_RATE_44100, /* fixed rate */
};

static const struct hda_pcm_stream alc269_44k_pcm_analog_capture = {
	.rates = SNDRV_PCM_RATE_44100, /* fixed rate */
};

/* different alc269-variants */
enum {
	ALC269_TYPE_ALC269VA,
	ALC269_TYPE_ALC269VB,
	ALC269_TYPE_ALC269VC,
	ALC269_TYPE_ALC269VD,
	ALC269_TYPE_ALC280,
	ALC269_TYPE_ALC282,
	ALC269_TYPE_ALC283,
	ALC269_TYPE_ALC284,
	ALC269_TYPE_ALC293,
	ALC269_TYPE_ALC286,
	ALC269_TYPE_ALC298,
	ALC269_TYPE_ALC255,
	ALC269_TYPE_ALC256,
	ALC269_TYPE_ALC257,
	ALC269_TYPE_ALC215,
	ALC269_TYPE_ALC225,
	ALC269_TYPE_ALC294,
	ALC269_TYPE_ALC300,
	ALC269_TYPE_ALC700,
};

/*
 * BIOS auto configuration
 */
static int alc269_parse_auto_config(struct hda_codec *codec)
{
	static const hda_nid_t alc269_ignore[] = { 0x1d, 0 };
	static const hda_nid_t alc269_ssids[] = { 0, 0x1b, 0x14, 0x21 };
	static const hda_nid_t alc269va_ssids[] = { 0x15, 0x1b, 0x14, 0 };
	struct alc_spec *spec = codec->spec;
	const hda_nid_t *ssids;

	switch (spec->codec_variant) {
	case ALC269_TYPE_ALC269VA:
	case ALC269_TYPE_ALC269VC:
	case ALC269_TYPE_ALC280:
	case ALC269_TYPE_ALC284:
	case ALC269_TYPE_ALC293:
		ssids = alc269va_ssids;
		break;
	case ALC269_TYPE_ALC269VB:
	case ALC269_TYPE_ALC269VD:
	case ALC269_TYPE_ALC282:
	case ALC269_TYPE_ALC283:
	case ALC269_TYPE_ALC286:
	case ALC269_TYPE_ALC298:
	case ALC269_TYPE_ALC255:
	case ALC269_TYPE_ALC256:
	case ALC269_TYPE_ALC257:
	case ALC269_TYPE_ALC215:
	case ALC269_TYPE_ALC225:
	case ALC269_TYPE_ALC294:
	case ALC269_TYPE_ALC300:
	case ALC269_TYPE_ALC700:
		ssids = alc269_ssids;
		break;
	default:
		ssids = alc269_ssids;
		break;
	}

	return alc_parse_auto_config(codec, alc269_ignore, ssids);
}

static int find_ext_mic_pin(struct hda_codec *codec);

static void alc286_shutup(struct hda_codec *codec)
{
	const struct hda_pincfg *pin;
	int i;
	int mic_pin = find_ext_mic_pin(codec);
	/* don't shut up pins when unloading the driver; otherwise it breaks
	 * the default pin setup at the next load of the driver
	 */
	if (codec->bus->shutdown)
		return;
	snd_array_for_each(&codec->init_pins, i, pin) {
		/* use read here for syncing after issuing each verb */
		if (pin->nid != mic_pin)
			snd_hda_codec_read(codec, pin->nid, 0,
					AC_VERB_SET_PIN_WIDGET_CONTROL, 0);
	}
	codec->pins_shutup = 1;
}

static void alc269vb_toggle_power_output(struct hda_codec *codec, int power_up)
{
	alc_update_coef_idx(codec, 0x04, 1 << 11, power_up ? (1 << 11) : 0);
}

static void alc269_shutup(struct hda_codec *codec)
{
	struct alc_spec *spec = codec->spec;

	if (spec->codec_variant == ALC269_TYPE_ALC269VB)
		alc269vb_toggle_power_output(codec, 0);
	if (spec->codec_variant == ALC269_TYPE_ALC269VB &&
			(alc_get_coef0(codec) & 0x00ff) == 0x018) {
		msleep(150);
	}
	snd_hda_shutup_pins(codec);
}

static struct coef_fw alc282_coefs[] = {
	WRITE_COEF(0x03, 0x0002), /* Power Down Control */
	UPDATE_COEF(0x05, 0xff3f, 0x0700), /* FIFO and filter clock */
	WRITE_COEF(0x07, 0x0200), /* DMIC control */
	UPDATE_COEF(0x06, 0x00f0, 0), /* Analog clock */
	UPDATE_COEF(0x08, 0xfffc, 0x0c2c), /* JD */
	WRITE_COEF(0x0a, 0xcccc), /* JD offset1 */
	WRITE_COEF(0x0b, 0xcccc), /* JD offset2 */
	WRITE_COEF(0x0e, 0x6e00), /* LDO1/2/3, DAC/ADC */
	UPDATE_COEF(0x0f, 0xf800, 0x1000), /* JD */
	UPDATE_COEF(0x10, 0xfc00, 0x0c00), /* Capless */
	WRITE_COEF(0x6f, 0x0), /* Class D test 4 */
	UPDATE_COEF(0x0c, 0xfe00, 0), /* IO power down directly */
	WRITE_COEF(0x34, 0xa0c0), /* ANC */
	UPDATE_COEF(0x16, 0x0008, 0), /* AGC MUX */
	UPDATE_COEF(0x1d, 0x00e0, 0), /* DAC simple content protection */
	UPDATE_COEF(0x1f, 0x00e0, 0), /* ADC simple content protection */
	WRITE_COEF(0x21, 0x8804), /* DAC ADC Zero Detection */
	WRITE_COEF(0x63, 0x2902), /* PLL */
	WRITE_COEF(0x68, 0xa080), /* capless control 2 */
	WRITE_COEF(0x69, 0x3400), /* capless control 3 */
	WRITE_COEF(0x6a, 0x2f3e), /* capless control 4 */
	WRITE_COEF(0x6b, 0x0), /* capless control 5 */
	UPDATE_COEF(0x6d, 0x0fff, 0x0900), /* class D test 2 */
	WRITE_COEF(0x6e, 0x110a), /* class D test 3 */
	UPDATE_COEF(0x70, 0x00f8, 0x00d8), /* class D test 5 */
	WRITE_COEF(0x71, 0x0014), /* class D test 6 */
	WRITE_COEF(0x72, 0xc2ba), /* classD OCP */
	UPDATE_COEF(0x77, 0x0f80, 0), /* classD pure DC test */
	WRITE_COEF(0x6c, 0xfc06), /* Class D amp control */
	{}
};

static void alc282_restore_default_value(struct hda_codec *codec)
{
	alc_process_coef_fw(codec, alc282_coefs);
}

static void alc282_init(struct hda_codec *codec)
{
	struct alc_spec *spec = codec->spec;
	hda_nid_t hp_pin = spec->gen.autocfg.hp_pins[0];
	bool hp_pin_sense;
	int coef78;

	alc282_restore_default_value(codec);

	if (!hp_pin)
		return;
	hp_pin_sense = snd_hda_jack_detect(codec, hp_pin);
	coef78 = alc_read_coef_idx(codec, 0x78);

	/* Index 0x78 Direct Drive HP AMP LPM Control 1 */
	/* Headphone capless set to high power mode */
	alc_write_coef_idx(codec, 0x78, 0x9004);

	if (hp_pin_sense)
		msleep(2);

	snd_hda_codec_write(codec, hp_pin, 0,
			    AC_VERB_SET_AMP_GAIN_MUTE, AMP_OUT_MUTE);

	if (hp_pin_sense)
		msleep(85);

	snd_hda_codec_write(codec, hp_pin, 0,
			    AC_VERB_SET_PIN_WIDGET_CONTROL, PIN_OUT);

	if (hp_pin_sense)
		msleep(100);

	/* Headphone capless set to normal mode */
	alc_write_coef_idx(codec, 0x78, coef78);
}

static void alc282_shutup(struct hda_codec *codec)
{
	struct alc_spec *spec = codec->spec;
	hda_nid_t hp_pin = spec->gen.autocfg.hp_pins[0];
	bool hp_pin_sense;
	int coef78;

	if (!hp_pin) {
		alc269_shutup(codec);
		return;
	}

	hp_pin_sense = snd_hda_jack_detect(codec, hp_pin);
	coef78 = alc_read_coef_idx(codec, 0x78);
	alc_write_coef_idx(codec, 0x78, 0x9004);

	if (hp_pin_sense)
		msleep(2);

	snd_hda_codec_write(codec, hp_pin, 0,
			    AC_VERB_SET_AMP_GAIN_MUTE, AMP_OUT_MUTE);

	if (hp_pin_sense)
		msleep(85);

	snd_hda_codec_write(codec, hp_pin, 0,
			    AC_VERB_SET_PIN_WIDGET_CONTROL, 0x0);

	if (hp_pin_sense)
		msleep(100);

	alc_auto_setup_eapd(codec, false);
	snd_hda_shutup_pins(codec);
	alc_write_coef_idx(codec, 0x78, coef78);
}

static struct coef_fw alc283_coefs[] = {
	WRITE_COEF(0x03, 0x0002), /* Power Down Control */
	UPDATE_COEF(0x05, 0xff3f, 0x0700), /* FIFO and filter clock */
	WRITE_COEF(0x07, 0x0200), /* DMIC control */
	UPDATE_COEF(0x06, 0x00f0, 0), /* Analog clock */
	UPDATE_COEF(0x08, 0xfffc, 0x0c2c), /* JD */
	WRITE_COEF(0x0a, 0xcccc), /* JD offset1 */
	WRITE_COEF(0x0b, 0xcccc), /* JD offset2 */
	WRITE_COEF(0x0e, 0x6fc0), /* LDO1/2/3, DAC/ADC */
	UPDATE_COEF(0x0f, 0xf800, 0x1000), /* JD */
	UPDATE_COEF(0x10, 0xfc00, 0x0c00), /* Capless */
	WRITE_COEF(0x3a, 0x0), /* Class D test 4 */
	UPDATE_COEF(0x0c, 0xfe00, 0x0), /* IO power down directly */
	WRITE_COEF(0x22, 0xa0c0), /* ANC */
	UPDATE_COEFEX(0x53, 0x01, 0x000f, 0x0008), /* AGC MUX */
	UPDATE_COEF(0x1d, 0x00e0, 0), /* DAC simple content protection */
	UPDATE_COEF(0x1f, 0x00e0, 0), /* ADC simple content protection */
	WRITE_COEF(0x21, 0x8804), /* DAC ADC Zero Detection */
	WRITE_COEF(0x2e, 0x2902), /* PLL */
	WRITE_COEF(0x33, 0xa080), /* capless control 2 */
	WRITE_COEF(0x34, 0x3400), /* capless control 3 */
	WRITE_COEF(0x35, 0x2f3e), /* capless control 4 */
	WRITE_COEF(0x36, 0x0), /* capless control 5 */
	UPDATE_COEF(0x38, 0x0fff, 0x0900), /* class D test 2 */
	WRITE_COEF(0x39, 0x110a), /* class D test 3 */
	UPDATE_COEF(0x3b, 0x00f8, 0x00d8), /* class D test 5 */
	WRITE_COEF(0x3c, 0x0014), /* class D test 6 */
	WRITE_COEF(0x3d, 0xc2ba), /* classD OCP */
	UPDATE_COEF(0x42, 0x0f80, 0x0), /* classD pure DC test */
	WRITE_COEF(0x49, 0x0), /* test mode */
	UPDATE_COEF(0x40, 0xf800, 0x9800), /* Class D DC enable */
	UPDATE_COEF(0x42, 0xf000, 0x2000), /* DC offset */
	WRITE_COEF(0x37, 0xfc06), /* Class D amp control */
	UPDATE_COEF(0x1b, 0x8000, 0), /* HP JD control */
	{}
};

static void alc283_restore_default_value(struct hda_codec *codec)
{
	alc_process_coef_fw(codec, alc283_coefs);
}

static void alc283_init(struct hda_codec *codec)
{
	struct alc_spec *spec = codec->spec;
	hda_nid_t hp_pin = spec->gen.autocfg.hp_pins[0];
	bool hp_pin_sense;

	if (!spec->gen.autocfg.hp_outs) {
		if (spec->gen.autocfg.line_out_type == AC_JACK_HP_OUT)
			hp_pin = spec->gen.autocfg.line_out_pins[0];
	}

	alc283_restore_default_value(codec);

	if (!hp_pin)
		return;

	msleep(30);
	hp_pin_sense = snd_hda_jack_detect(codec, hp_pin);

	/* Index 0x43 Direct Drive HP AMP LPM Control 1 */
	/* Headphone capless set to high power mode */
	alc_write_coef_idx(codec, 0x43, 0x9004);

	snd_hda_codec_write(codec, hp_pin, 0,
			    AC_VERB_SET_AMP_GAIN_MUTE, AMP_OUT_MUTE);

	if (hp_pin_sense)
		msleep(85);

	snd_hda_codec_write(codec, hp_pin, 0,
			    AC_VERB_SET_PIN_WIDGET_CONTROL, PIN_OUT);

	if (hp_pin_sense)
		msleep(85);
	/* Index 0x46 Combo jack auto switch control 2 */
	/* 3k pull low control for Headset jack. */
	alc_update_coef_idx(codec, 0x46, 3 << 12, 0);
	/* Headphone capless set to normal mode */
	alc_write_coef_idx(codec, 0x43, 0x9614);
}

static void alc283_shutup(struct hda_codec *codec)
{
	struct alc_spec *spec = codec->spec;
	hda_nid_t hp_pin = spec->gen.autocfg.hp_pins[0];
	bool hp_pin_sense;

	if (!spec->gen.autocfg.hp_outs) {
		if (spec->gen.autocfg.line_out_type == AC_JACK_HP_OUT)
			hp_pin = spec->gen.autocfg.line_out_pins[0];
	}

	if (!hp_pin) {
		alc269_shutup(codec);
		return;
	}

	hp_pin_sense = snd_hda_jack_detect(codec, hp_pin);

	alc_write_coef_idx(codec, 0x43, 0x9004);

	/*depop hp during suspend*/
	alc_write_coef_idx(codec, 0x06, 0x2100);

	snd_hda_codec_write(codec, hp_pin, 0,
			    AC_VERB_SET_AMP_GAIN_MUTE, AMP_OUT_MUTE);

	if (hp_pin_sense)
		msleep(100);

	snd_hda_codec_write(codec, hp_pin, 0,
			    AC_VERB_SET_PIN_WIDGET_CONTROL, 0x0);

	alc_update_coef_idx(codec, 0x46, 0, 3 << 12);

	if (hp_pin_sense)
		msleep(100);
	alc_auto_setup_eapd(codec, false);
	snd_hda_shutup_pins(codec);
	alc_write_coef_idx(codec, 0x43, 0x9614);
}

static void alc256_init(struct hda_codec *codec)
{
	struct alc_spec *spec = codec->spec;
	hda_nid_t hp_pin = spec->gen.autocfg.hp_pins[0];
	bool hp_pin_sense;

	if (!hp_pin)
		return;

	msleep(30);

	hp_pin_sense = snd_hda_jack_detect(codec, hp_pin);

	if (hp_pin_sense)
		msleep(2);

	alc_update_coefex_idx(codec, 0x57, 0x04, 0x0007, 0x1); /* Low power */

	snd_hda_codec_write(codec, hp_pin, 0,
			    AC_VERB_SET_AMP_GAIN_MUTE, AMP_OUT_MUTE);

	if (hp_pin_sense)
		msleep(85);

	snd_hda_codec_write(codec, hp_pin, 0,
			    AC_VERB_SET_PIN_WIDGET_CONTROL, PIN_OUT);

	if (hp_pin_sense)
		msleep(100);

	alc_update_coef_idx(codec, 0x46, 3 << 12, 0);
	alc_update_coefex_idx(codec, 0x57, 0x04, 0x0007, 0x4); /* Hight power */
	alc_update_coefex_idx(codec, 0x53, 0x02, 0x8000, 1 << 15); /* Clear bit */
	alc_update_coefex_idx(codec, 0x53, 0x02, 0x8000, 0 << 15);
}

static void alc256_shutup(struct hda_codec *codec)
{
	struct alc_spec *spec = codec->spec;
	hda_nid_t hp_pin = spec->gen.autocfg.hp_pins[0];
	bool hp_pin_sense;

	if (!hp_pin) {
		alc269_shutup(codec);
		return;
	}

	hp_pin_sense = snd_hda_jack_detect(codec, hp_pin);

	if (hp_pin_sense)
		msleep(2);

	snd_hda_codec_write(codec, hp_pin, 0,
			    AC_VERB_SET_AMP_GAIN_MUTE, AMP_OUT_MUTE);

	if (hp_pin_sense)
		msleep(85);

	/* 3k pull low control for Headset jack. */
	/* NOTE: call this before clearing the pin, otherwise codec stalls */
	alc_update_coef_idx(codec, 0x46, 0, 3 << 12);

	snd_hda_codec_write(codec, hp_pin, 0,
			    AC_VERB_SET_PIN_WIDGET_CONTROL, 0x0);

	if (hp_pin_sense)
		msleep(100);

	alc_auto_setup_eapd(codec, false);
	snd_hda_shutup_pins(codec);
}

static void alc225_init(struct hda_codec *codec)
{
	struct alc_spec *spec = codec->spec;
	hda_nid_t hp_pin = spec->gen.autocfg.hp_pins[0];
	bool hp1_pin_sense, hp2_pin_sense;

	if (!hp_pin)
		return;

	msleep(30);

	hp1_pin_sense = snd_hda_jack_detect(codec, hp_pin);
	hp2_pin_sense = snd_hda_jack_detect(codec, 0x16);

	if (hp1_pin_sense || hp2_pin_sense)
		msleep(2);

	alc_update_coefex_idx(codec, 0x57, 0x04, 0x0007, 0x1); /* Low power */

	if (hp1_pin_sense)
		snd_hda_codec_write(codec, hp_pin, 0,
			    AC_VERB_SET_AMP_GAIN_MUTE, AMP_OUT_MUTE);
	if (hp2_pin_sense)
		snd_hda_codec_write(codec, 0x16, 0,
			    AC_VERB_SET_AMP_GAIN_MUTE, AMP_OUT_MUTE);

	if (hp1_pin_sense || hp2_pin_sense)
		msleep(85);

	if (hp1_pin_sense)
		snd_hda_codec_write(codec, hp_pin, 0,
			    AC_VERB_SET_PIN_WIDGET_CONTROL, PIN_OUT);
	if (hp2_pin_sense)
		snd_hda_codec_write(codec, 0x16, 0,
			    AC_VERB_SET_PIN_WIDGET_CONTROL, PIN_OUT);

	if (hp1_pin_sense || hp2_pin_sense)
		msleep(100);

	alc_update_coef_idx(codec, 0x4a, 3 << 10, 0);
	alc_update_coefex_idx(codec, 0x57, 0x04, 0x0007, 0x4); /* Hight power */
}

static void alc225_shutup(struct hda_codec *codec)
{
	struct alc_spec *spec = codec->spec;
	hda_nid_t hp_pin = spec->gen.autocfg.hp_pins[0];
	bool hp1_pin_sense, hp2_pin_sense;

	if (!hp_pin) {
		alc269_shutup(codec);
		return;
	}

	/* 3k pull low control for Headset jack. */
	alc_update_coef_idx(codec, 0x4a, 0, 3 << 10);

	hp1_pin_sense = snd_hda_jack_detect(codec, hp_pin);
	hp2_pin_sense = snd_hda_jack_detect(codec, 0x16);

	if (hp1_pin_sense || hp2_pin_sense)
		msleep(2);

	if (hp1_pin_sense)
		snd_hda_codec_write(codec, hp_pin, 0,
			    AC_VERB_SET_AMP_GAIN_MUTE, AMP_OUT_MUTE);
	if (hp2_pin_sense)
		snd_hda_codec_write(codec, 0x16, 0,
			    AC_VERB_SET_AMP_GAIN_MUTE, AMP_OUT_MUTE);

	if (hp1_pin_sense || hp2_pin_sense)
		msleep(85);

	if (hp1_pin_sense)
		snd_hda_codec_write(codec, hp_pin, 0,
			    AC_VERB_SET_PIN_WIDGET_CONTROL, 0x0);
	if (hp2_pin_sense)
		snd_hda_codec_write(codec, 0x16, 0,
			    AC_VERB_SET_PIN_WIDGET_CONTROL, 0x0);

	if (hp1_pin_sense || hp2_pin_sense)
		msleep(100);

	alc_auto_setup_eapd(codec, false);
	snd_hda_shutup_pins(codec);
}

static void alc_default_init(struct hda_codec *codec)
{
	struct alc_spec *spec = codec->spec;
	hda_nid_t hp_pin = spec->gen.autocfg.hp_pins[0];
	bool hp_pin_sense;

	if (!hp_pin)
		return;

	msleep(30);

	hp_pin_sense = snd_hda_jack_detect(codec, hp_pin);

	if (hp_pin_sense)
		msleep(2);

	snd_hda_codec_write(codec, hp_pin, 0,
			    AC_VERB_SET_AMP_GAIN_MUTE, AMP_OUT_MUTE);

	if (hp_pin_sense)
		msleep(85);

	snd_hda_codec_write(codec, hp_pin, 0,
			    AC_VERB_SET_PIN_WIDGET_CONTROL, PIN_OUT);

	if (hp_pin_sense)
		msleep(100);
}

static void alc_default_shutup(struct hda_codec *codec)
{
	struct alc_spec *spec = codec->spec;
	hda_nid_t hp_pin = spec->gen.autocfg.hp_pins[0];
	bool hp_pin_sense;

	if (!hp_pin) {
		alc269_shutup(codec);
		return;
	}

	hp_pin_sense = snd_hda_jack_detect(codec, hp_pin);

	if (hp_pin_sense)
		msleep(2);

	snd_hda_codec_write(codec, hp_pin, 0,
			    AC_VERB_SET_AMP_GAIN_MUTE, AMP_OUT_MUTE);

	if (hp_pin_sense)
		msleep(85);

	snd_hda_codec_write(codec, hp_pin, 0,
			    AC_VERB_SET_PIN_WIDGET_CONTROL, 0x0);

	if (hp_pin_sense)
		msleep(100);

	alc_auto_setup_eapd(codec, false);
	snd_hda_shutup_pins(codec);
}

static void alc5505_coef_set(struct hda_codec *codec, unsigned int index_reg,
			     unsigned int val)
{
	snd_hda_codec_write(codec, 0x51, 0, AC_VERB_SET_COEF_INDEX, index_reg >> 1);
	snd_hda_codec_write(codec, 0x51, 0, AC_VERB_SET_PROC_COEF, val & 0xffff); /* LSB */
	snd_hda_codec_write(codec, 0x51, 0, AC_VERB_SET_PROC_COEF, val >> 16); /* MSB */
}

static int alc5505_coef_get(struct hda_codec *codec, unsigned int index_reg)
{
	unsigned int val;

	snd_hda_codec_write(codec, 0x51, 0, AC_VERB_SET_COEF_INDEX, index_reg >> 1);
	val = snd_hda_codec_read(codec, 0x51, 0, AC_VERB_GET_PROC_COEF, 0)
		& 0xffff;
	val |= snd_hda_codec_read(codec, 0x51, 0, AC_VERB_GET_PROC_COEF, 0)
		<< 16;
	return val;
}

static void alc5505_dsp_halt(struct hda_codec *codec)
{
	unsigned int val;

	alc5505_coef_set(codec, 0x3000, 0x000c); /* DSP CPU stop */
	alc5505_coef_set(codec, 0x880c, 0x0008); /* DDR enter self refresh */
	alc5505_coef_set(codec, 0x61c0, 0x11110080); /* Clock control for PLL and CPU */
	alc5505_coef_set(codec, 0x6230, 0xfc0d4011); /* Disable Input OP */
	alc5505_coef_set(codec, 0x61b4, 0x040a2b03); /* Stop PLL2 */
	alc5505_coef_set(codec, 0x61b0, 0x00005b17); /* Stop PLL1 */
	alc5505_coef_set(codec, 0x61b8, 0x04133303); /* Stop PLL3 */
	val = alc5505_coef_get(codec, 0x6220);
	alc5505_coef_set(codec, 0x6220, (val | 0x3000)); /* switch Ringbuffer clock to DBUS clock */
}

static void alc5505_dsp_back_from_halt(struct hda_codec *codec)
{
	alc5505_coef_set(codec, 0x61b8, 0x04133302);
	alc5505_coef_set(codec, 0x61b0, 0x00005b16);
	alc5505_coef_set(codec, 0x61b4, 0x040a2b02);
	alc5505_coef_set(codec, 0x6230, 0xf80d4011);
	alc5505_coef_set(codec, 0x6220, 0x2002010f);
	alc5505_coef_set(codec, 0x880c, 0x00000004);
}

static void alc5505_dsp_init(struct hda_codec *codec)
{
	unsigned int val;

	alc5505_dsp_halt(codec);
	alc5505_dsp_back_from_halt(codec);
	alc5505_coef_set(codec, 0x61b0, 0x5b14); /* PLL1 control */
	alc5505_coef_set(codec, 0x61b0, 0x5b16);
	alc5505_coef_set(codec, 0x61b4, 0x04132b00); /* PLL2 control */
	alc5505_coef_set(codec, 0x61b4, 0x04132b02);
	alc5505_coef_set(codec, 0x61b8, 0x041f3300); /* PLL3 control*/
	alc5505_coef_set(codec, 0x61b8, 0x041f3302);
	snd_hda_codec_write(codec, 0x51, 0, AC_VERB_SET_CODEC_RESET, 0); /* Function reset */
	alc5505_coef_set(codec, 0x61b8, 0x041b3302);
	alc5505_coef_set(codec, 0x61b8, 0x04173302);
	alc5505_coef_set(codec, 0x61b8, 0x04163302);
	alc5505_coef_set(codec, 0x8800, 0x348b328b); /* DRAM control */
	alc5505_coef_set(codec, 0x8808, 0x00020022); /* DRAM control */
	alc5505_coef_set(codec, 0x8818, 0x00000400); /* DRAM control */

	val = alc5505_coef_get(codec, 0x6200) >> 16; /* Read revision ID */
	if (val <= 3)
		alc5505_coef_set(codec, 0x6220, 0x2002010f); /* I/O PAD Configuration */
	else
		alc5505_coef_set(codec, 0x6220, 0x6002018f);

	alc5505_coef_set(codec, 0x61ac, 0x055525f0); /**/
	alc5505_coef_set(codec, 0x61c0, 0x12230080); /* Clock control */
	alc5505_coef_set(codec, 0x61b4, 0x040e2b02); /* PLL2 control */
	alc5505_coef_set(codec, 0x61bc, 0x010234f8); /* OSC Control */
	alc5505_coef_set(codec, 0x880c, 0x00000004); /* DRAM Function control */
	alc5505_coef_set(codec, 0x880c, 0x00000003);
	alc5505_coef_set(codec, 0x880c, 0x00000010);

#ifdef HALT_REALTEK_ALC5505
	alc5505_dsp_halt(codec);
#endif
}

#ifdef HALT_REALTEK_ALC5505
#define alc5505_dsp_suspend(codec)	/* NOP */
#define alc5505_dsp_resume(codec)	/* NOP */
#else
#define alc5505_dsp_suspend(codec)	alc5505_dsp_halt(codec)
#define alc5505_dsp_resume(codec)	alc5505_dsp_back_from_halt(codec)
#endif

#ifdef CONFIG_PM
static int alc269_suspend(struct hda_codec *codec)
{
	struct alc_spec *spec = codec->spec;

	if (spec->has_alc5505_dsp)
		alc5505_dsp_suspend(codec);
	return alc_suspend(codec);
}

static int alc269_resume(struct hda_codec *codec)
{
	struct alc_spec *spec = codec->spec;

	if (spec->codec_variant == ALC269_TYPE_ALC269VB)
		alc269vb_toggle_power_output(codec, 0);
	if (spec->codec_variant == ALC269_TYPE_ALC269VB &&
			(alc_get_coef0(codec) & 0x00ff) == 0x018) {
		msleep(150);
	}

	codec->patch_ops.init(codec);

	if (spec->codec_variant == ALC269_TYPE_ALC269VB)
		alc269vb_toggle_power_output(codec, 1);
	if (spec->codec_variant == ALC269_TYPE_ALC269VB &&
			(alc_get_coef0(codec) & 0x00ff) == 0x017) {
		msleep(200);
	}

	regcache_sync(codec->core.regmap);
	hda_call_check_power_status(codec, 0x01);

	/* on some machine, the BIOS will clear the codec gpio data when enter
	 * suspend, and won't restore the data after resume, so we restore it
	 * in the driver.
	 */
	if (spec->gpio_data)
		alc_write_gpio_data(codec);

	if (spec->has_alc5505_dsp)
		alc5505_dsp_resume(codec);

	return 0;
}
#endif /* CONFIG_PM */

static void alc269_fixup_pincfg_no_hp_to_lineout(struct hda_codec *codec,
						 const struct hda_fixup *fix, int action)
{
	struct alc_spec *spec = codec->spec;

	if (action == HDA_FIXUP_ACT_PRE_PROBE)
		spec->parse_flags = HDA_PINCFG_NO_HP_FIXUP;
}

static void alc269_fixup_pincfg_U7x7_headset_mic(struct hda_codec *codec,
						 const struct hda_fixup *fix,
						 int action)
{
	unsigned int cfg_headphone = snd_hda_codec_get_pincfg(codec, 0x21);
	unsigned int cfg_headset_mic = snd_hda_codec_get_pincfg(codec, 0x19);

	if (cfg_headphone && cfg_headset_mic == 0x411111f0)
		snd_hda_codec_set_pincfg(codec, 0x19,
			(cfg_headphone & ~AC_DEFCFG_DEVICE) |
			(AC_JACK_MIC_IN << AC_DEFCFG_DEVICE_SHIFT));
}

static void alc269_fixup_hweq(struct hda_codec *codec,
			       const struct hda_fixup *fix, int action)
{
	if (action == HDA_FIXUP_ACT_INIT)
		alc_update_coef_idx(codec, 0x1e, 0, 0x80);
}

static void alc269_fixup_headset_mic(struct hda_codec *codec,
				       const struct hda_fixup *fix, int action)
{
	struct alc_spec *spec = codec->spec;

	if (action == HDA_FIXUP_ACT_PRE_PROBE)
		spec->parse_flags |= HDA_PINCFG_HEADSET_MIC;
}

static void alc271_fixup_dmic(struct hda_codec *codec,
			      const struct hda_fixup *fix, int action)
{
	static const struct hda_verb verbs[] = {
		{0x20, AC_VERB_SET_COEF_INDEX, 0x0d},
		{0x20, AC_VERB_SET_PROC_COEF, 0x4000},
		{}
	};
	unsigned int cfg;

	if (strcmp(codec->core.chip_name, "ALC271X") &&
	    strcmp(codec->core.chip_name, "ALC269VB"))
		return;
	cfg = snd_hda_codec_get_pincfg(codec, 0x12);
	if (get_defcfg_connect(cfg) == AC_JACK_PORT_FIXED)
		snd_hda_sequence_write(codec, verbs);
}

static void alc269_fixup_pcm_44k(struct hda_codec *codec,
				 const struct hda_fixup *fix, int action)
{
	struct alc_spec *spec = codec->spec;

	if (action != HDA_FIXUP_ACT_PROBE)
		return;

	/* Due to a hardware problem on Lenovo Ideadpad, we need to
	 * fix the sample rate of analog I/O to 44.1kHz
	 */
	spec->gen.stream_analog_playback = &alc269_44k_pcm_analog_playback;
	spec->gen.stream_analog_capture = &alc269_44k_pcm_analog_capture;
}

static void alc269_fixup_stereo_dmic(struct hda_codec *codec,
				     const struct hda_fixup *fix, int action)
{
	/* The digital-mic unit sends PDM (differential signal) instead of
	 * the standard PCM, thus you can't record a valid mono stream as is.
	 * Below is a workaround specific to ALC269 to control the dmic
	 * signal source as mono.
	 */
	if (action == HDA_FIXUP_ACT_INIT)
		alc_update_coef_idx(codec, 0x07, 0, 0x80);
}

static void alc269_quanta_automute(struct hda_codec *codec)
{
	snd_hda_gen_update_outputs(codec);

	alc_write_coef_idx(codec, 0x0c, 0x680);
	alc_write_coef_idx(codec, 0x0c, 0x480);
}

static void alc269_fixup_quanta_mute(struct hda_codec *codec,
				     const struct hda_fixup *fix, int action)
{
	struct alc_spec *spec = codec->spec;
	if (action != HDA_FIXUP_ACT_PROBE)
		return;
	spec->gen.automute_hook = alc269_quanta_automute;
}

static void alc269_x101_hp_automute_hook(struct hda_codec *codec,
					 struct hda_jack_callback *jack)
{
	struct alc_spec *spec = codec->spec;
	int vref;
	msleep(200);
	snd_hda_gen_hp_automute(codec, jack);

	vref = spec->gen.hp_jack_present ? PIN_VREF80 : 0;
	msleep(100);
	snd_hda_codec_write(codec, 0x18, 0, AC_VERB_SET_PIN_WIDGET_CONTROL,
			    vref);
	msleep(500);
	snd_hda_codec_write(codec, 0x18, 0, AC_VERB_SET_PIN_WIDGET_CONTROL,
			    vref);
}

static void alc269_fixup_x101_headset_mic(struct hda_codec *codec,
				     const struct hda_fixup *fix, int action)
{
	struct alc_spec *spec = codec->spec;
	if (action == HDA_FIXUP_ACT_PRE_PROBE) {
		spec->parse_flags |= HDA_PINCFG_HEADSET_MIC;
		spec->gen.hp_automute_hook = alc269_x101_hp_automute_hook;
	}
}


/* update mute-LED according to the speaker mute state via mic VREF pin */
static void alc269_fixup_mic_mute_hook(void *private_data, int enabled)
{
	struct hda_codec *codec = private_data;
	struct alc_spec *spec = codec->spec;
	unsigned int pinval;

	if (spec->mute_led_polarity)
		enabled = !enabled;
	pinval = snd_hda_codec_get_pin_target(codec, spec->mute_led_nid);
	pinval &= ~AC_PINCTL_VREFEN;
	pinval |= enabled ? AC_PINCTL_VREF_HIZ : AC_PINCTL_VREF_80;
	if (spec->mute_led_nid) {
		/* temporarily power up/down for setting VREF */
		snd_hda_power_up_pm(codec);
		snd_hda_set_pin_ctl_cache(codec, spec->mute_led_nid, pinval);
		snd_hda_power_down_pm(codec);
	}
}

/* Make sure the led works even in runtime suspend */
static unsigned int led_power_filter(struct hda_codec *codec,
						  hda_nid_t nid,
						  unsigned int power_state)
{
	struct alc_spec *spec = codec->spec;

	if (power_state != AC_PWRST_D3 || nid == 0 ||
	    (nid != spec->mute_led_nid && nid != spec->cap_mute_led_nid))
		return power_state;

	/* Set pin ctl again, it might have just been set to 0 */
	snd_hda_set_pin_ctl(codec, nid,
			    snd_hda_codec_get_pin_target(codec, nid));

	return snd_hda_gen_path_power_filter(codec, nid, power_state);
}

static void alc269_fixup_hp_mute_led(struct hda_codec *codec,
				     const struct hda_fixup *fix, int action)
{
	struct alc_spec *spec = codec->spec;
	const struct dmi_device *dev = NULL;

	if (action != HDA_FIXUP_ACT_PRE_PROBE)
		return;

	while ((dev = dmi_find_device(DMI_DEV_TYPE_OEM_STRING, NULL, dev))) {
		int pol, pin;
		if (sscanf(dev->name, "HP_Mute_LED_%d_%x", &pol, &pin) != 2)
			continue;
		if (pin < 0x0a || pin >= 0x10)
			break;
		spec->mute_led_polarity = pol;
		spec->mute_led_nid = pin - 0x0a + 0x18;
		spec->gen.vmaster_mute.hook = alc269_fixup_mic_mute_hook;
		spec->gen.vmaster_mute_enum = 1;
		codec->power_filter = led_power_filter;
		codec_dbg(codec,
			  "Detected mute LED for %x:%d\n", spec->mute_led_nid,
			   spec->mute_led_polarity);
		break;
	}
}

static void alc269_fixup_hp_mute_led_micx(struct hda_codec *codec,
					  const struct hda_fixup *fix,
					  int action, hda_nid_t pin)
{
	struct alc_spec *spec = codec->spec;

	if (action == HDA_FIXUP_ACT_PRE_PROBE) {
		spec->mute_led_polarity = 0;
		spec->mute_led_nid = pin;
		spec->gen.vmaster_mute.hook = alc269_fixup_mic_mute_hook;
		spec->gen.vmaster_mute_enum = 1;
		codec->power_filter = led_power_filter;
	}
}

static void alc269_fixup_hp_mute_led_mic1(struct hda_codec *codec,
				const struct hda_fixup *fix, int action)
{
	alc269_fixup_hp_mute_led_micx(codec, fix, action, 0x18);
}

static void alc269_fixup_hp_mute_led_mic2(struct hda_codec *codec,
				const struct hda_fixup *fix, int action)
{
	alc269_fixup_hp_mute_led_micx(codec, fix, action, 0x19);
}

static void alc269_fixup_hp_mute_led_mic3(struct hda_codec *codec,
				const struct hda_fixup *fix, int action)
{
	alc269_fixup_hp_mute_led_micx(codec, fix, action, 0x1b);
}

/* update LED status via GPIO */
static void alc_update_gpio_led(struct hda_codec *codec, unsigned int mask,
				bool enabled)
{
	struct alc_spec *spec = codec->spec;

	if (spec->mute_led_polarity)
		enabled = !enabled;
	alc_update_gpio_data(codec, mask, !enabled); /* muted -> LED on */
}

/* turn on/off mute LED via GPIO per vmaster hook */
static void alc_fixup_gpio_mute_hook(void *private_data, int enabled)
{
	struct hda_codec *codec = private_data;
	struct alc_spec *spec = codec->spec;

	alc_update_gpio_led(codec, spec->gpio_mute_led_mask, enabled);
}

/* turn on/off mic-mute LED via GPIO per capture hook */
static void alc_gpio_micmute_update(struct hda_codec *codec)
{
	struct alc_spec *spec = codec->spec;

	alc_update_gpio_led(codec, spec->gpio_mic_led_mask,
			    spec->gen.micmute_led.led_value);
}

/* setup mute and mic-mute GPIO bits, add hooks appropriately */
static void alc_fixup_hp_gpio_led(struct hda_codec *codec,
				  int action,
				  unsigned int mute_mask,
				  unsigned int micmute_mask)
{
	struct alc_spec *spec = codec->spec;

	alc_fixup_gpio(codec, action, mute_mask | micmute_mask);

	if (action != HDA_FIXUP_ACT_PRE_PROBE)
		return;
	if (mute_mask) {
		spec->gpio_mute_led_mask = mute_mask;
		spec->gen.vmaster_mute.hook = alc_fixup_gpio_mute_hook;
	}
	if (micmute_mask) {
		spec->gpio_mic_led_mask = micmute_mask;
		snd_hda_gen_add_micmute_led(codec, alc_gpio_micmute_update);
	}
}

static void alc269_fixup_hp_gpio_led(struct hda_codec *codec,
				const struct hda_fixup *fix, int action)
{
	alc_fixup_hp_gpio_led(codec, action, 0x08, 0x10);
}

static void alc286_fixup_hp_gpio_led(struct hda_codec *codec,
				const struct hda_fixup *fix, int action)
{
	alc_fixup_hp_gpio_led(codec, action, 0x02, 0x20);
}

/* turn on/off mic-mute LED per capture hook */
static void alc_cap_micmute_update(struct hda_codec *codec)
{
	struct alc_spec *spec = codec->spec;
	unsigned int pinval;

	if (!spec->cap_mute_led_nid)
		return;
	pinval = snd_hda_codec_get_pin_target(codec, spec->cap_mute_led_nid);
	pinval &= ~AC_PINCTL_VREFEN;
	if (spec->gen.micmute_led.led_value)
		pinval |= AC_PINCTL_VREF_80;
	else
		pinval |= AC_PINCTL_VREF_HIZ;
	snd_hda_set_pin_ctl_cache(codec, spec->cap_mute_led_nid, pinval);
}

static void alc269_fixup_hp_gpio_mic1_led(struct hda_codec *codec,
				const struct hda_fixup *fix, int action)
{
	struct alc_spec *spec = codec->spec;

	alc_fixup_hp_gpio_led(codec, action, 0x08, 0);
	if (action == HDA_FIXUP_ACT_PRE_PROBE) {
		/* Like hp_gpio_mic1_led, but also needs GPIO4 low to
		 * enable headphone amp
		 */
		spec->gpio_mask |= 0x10;
		spec->gpio_dir |= 0x10;
		spec->cap_mute_led_nid = 0x18;
		snd_hda_gen_add_micmute_led(codec, alc_cap_micmute_update);
		codec->power_filter = led_power_filter;
	}
}

static void alc280_fixup_hp_gpio4(struct hda_codec *codec,
				   const struct hda_fixup *fix, int action)
{
	struct alc_spec *spec = codec->spec;

	alc_fixup_hp_gpio_led(codec, action, 0x08, 0);
	if (action == HDA_FIXUP_ACT_PRE_PROBE) {
		spec->cap_mute_led_nid = 0x18;
		snd_hda_gen_add_micmute_led(codec, alc_cap_micmute_update);
		codec->power_filter = led_power_filter;
	}
}

#if IS_REACHABLE(CONFIG_INPUT)
static void gpio2_mic_hotkey_event(struct hda_codec *codec,
				   struct hda_jack_callback *event)
{
	struct alc_spec *spec = codec->spec;

	/* GPIO2 just toggles on a keypress/keyrelease cycle. Therefore
	   send both key on and key off event for every interrupt. */
	input_report_key(spec->kb_dev, spec->alc_mute_keycode_map[ALC_KEY_MICMUTE_INDEX], 1);
	input_sync(spec->kb_dev);
	input_report_key(spec->kb_dev, spec->alc_mute_keycode_map[ALC_KEY_MICMUTE_INDEX], 0);
	input_sync(spec->kb_dev);
}

static int alc_register_micmute_input_device(struct hda_codec *codec)
{
	struct alc_spec *spec = codec->spec;
	int i;

	spec->kb_dev = input_allocate_device();
	if (!spec->kb_dev) {
		codec_err(codec, "Out of memory (input_allocate_device)\n");
		return -ENOMEM;
	}

	spec->alc_mute_keycode_map[ALC_KEY_MICMUTE_INDEX] = KEY_MICMUTE;

	spec->kb_dev->name = "Microphone Mute Button";
	spec->kb_dev->evbit[0] = BIT_MASK(EV_KEY);
	spec->kb_dev->keycodesize = sizeof(spec->alc_mute_keycode_map[0]);
	spec->kb_dev->keycodemax = ARRAY_SIZE(spec->alc_mute_keycode_map);
	spec->kb_dev->keycode = spec->alc_mute_keycode_map;
	for (i = 0; i < ARRAY_SIZE(spec->alc_mute_keycode_map); i++)
		set_bit(spec->alc_mute_keycode_map[i], spec->kb_dev->keybit);

	if (input_register_device(spec->kb_dev)) {
		codec_err(codec, "input_register_device failed\n");
		input_free_device(spec->kb_dev);
		spec->kb_dev = NULL;
		return -ENOMEM;
	}

	return 0;
}

/* GPIO1 = set according to SKU external amp
 * GPIO2 = mic mute hotkey
 * GPIO3 = mute LED
 * GPIO4 = mic mute LED
 */
static void alc280_fixup_hp_gpio2_mic_hotkey(struct hda_codec *codec,
					     const struct hda_fixup *fix, int action)
{
	struct alc_spec *spec = codec->spec;

	alc_fixup_hp_gpio_led(codec, action, 0x08, 0x10);
	if (action == HDA_FIXUP_ACT_PRE_PROBE) {
		spec->init_amp = ALC_INIT_DEFAULT;
		if (alc_register_micmute_input_device(codec) != 0)
			return;

		spec->gpio_mask |= 0x06;
		spec->gpio_dir |= 0x02;
		spec->gpio_data |= 0x02;
		snd_hda_codec_write_cache(codec, codec->core.afg, 0,
					  AC_VERB_SET_GPIO_UNSOLICITED_RSP_MASK, 0x04);
		snd_hda_jack_detect_enable_callback(codec, codec->core.afg,
						    gpio2_mic_hotkey_event);
		return;
	}

	if (!spec->kb_dev)
		return;

	switch (action) {
	case HDA_FIXUP_ACT_FREE:
		input_unregister_device(spec->kb_dev);
		spec->kb_dev = NULL;
	}
}

/* Line2 = mic mute hotkey
 * GPIO2 = mic mute LED
 */
static void alc233_fixup_lenovo_line2_mic_hotkey(struct hda_codec *codec,
					     const struct hda_fixup *fix, int action)
{
	struct alc_spec *spec = codec->spec;

	alc_fixup_hp_gpio_led(codec, action, 0, 0x04);
	if (action == HDA_FIXUP_ACT_PRE_PROBE) {
		spec->init_amp = ALC_INIT_DEFAULT;
		if (alc_register_micmute_input_device(codec) != 0)
			return;

		snd_hda_jack_detect_enable_callback(codec, 0x1b,
						    gpio2_mic_hotkey_event);
		return;
	}

	if (!spec->kb_dev)
		return;

	switch (action) {
	case HDA_FIXUP_ACT_FREE:
		input_unregister_device(spec->kb_dev);
		spec->kb_dev = NULL;
	}
}
#else /* INPUT */
#define alc280_fixup_hp_gpio2_mic_hotkey	NULL
#define alc233_fixup_lenovo_line2_mic_hotkey	NULL
#endif /* INPUT */

static void alc269_fixup_hp_line1_mic1_led(struct hda_codec *codec,
				const struct hda_fixup *fix, int action)
{
	struct alc_spec *spec = codec->spec;

	alc269_fixup_hp_mute_led_micx(codec, fix, action, 0x1a);
	if (action == HDA_FIXUP_ACT_PRE_PROBE) {
		spec->cap_mute_led_nid = 0x18;
		snd_hda_gen_add_micmute_led(codec, alc_cap_micmute_update);
	}
}

static struct coef_fw alc225_pre_hsmode[] = {
	UPDATE_COEF(0x4a, 1<<8, 0),
	UPDATE_COEFEX(0x57, 0x05, 1<<14, 0),
	UPDATE_COEF(0x63, 3<<14, 3<<14),
	UPDATE_COEF(0x4a, 3<<4, 2<<4),
	UPDATE_COEF(0x4a, 3<<10, 3<<10),
	UPDATE_COEF(0x45, 0x3f<<10, 0x34<<10),
	UPDATE_COEF(0x4a, 3<<10, 0),
	{}
};

static void alc_headset_mode_unplugged(struct hda_codec *codec)
{
	static struct coef_fw coef0255[] = {
		WRITE_COEF(0x45, 0xd089), /* UAJ function set to menual mode */
		UPDATE_COEFEX(0x57, 0x05, 1<<14, 0), /* Direct Drive HP Amp control(Set to verb control)*/
		WRITE_COEF(0x06, 0x6104), /* Set MIC2 Vref gate with HP */
		WRITE_COEFEX(0x57, 0x03, 0x8aa6), /* Direct Drive HP Amp control */
		{}
	};
	static struct coef_fw coef0255_1[] = {
		WRITE_COEF(0x1b, 0x0c0b), /* LDO and MISC control */
		{}
	};
	static struct coef_fw coef0256[] = {
		WRITE_COEF(0x1b, 0x0c4b), /* LDO and MISC control */
		{}
	};
	static struct coef_fw coef0233[] = {
		WRITE_COEF(0x1b, 0x0c0b),
		WRITE_COEF(0x45, 0xc429),
		UPDATE_COEF(0x35, 0x4000, 0),
		WRITE_COEF(0x06, 0x2104),
		WRITE_COEF(0x1a, 0x0001),
		WRITE_COEF(0x26, 0x0004),
		WRITE_COEF(0x32, 0x42a3),
		{}
	};
	static struct coef_fw coef0288[] = {
		UPDATE_COEF(0x4f, 0xfcc0, 0xc400),
		UPDATE_COEF(0x50, 0x2000, 0x2000),
		UPDATE_COEF(0x56, 0x0006, 0x0006),
		UPDATE_COEF(0x66, 0x0008, 0),
		UPDATE_COEF(0x67, 0x2000, 0),
		{}
	};
	static struct coef_fw coef0298[] = {
		UPDATE_COEF(0x19, 0x1300, 0x0300),
		{}
	};
	static struct coef_fw coef0292[] = {
		WRITE_COEF(0x76, 0x000e),
		WRITE_COEF(0x6c, 0x2400),
		WRITE_COEF(0x18, 0x7308),
		WRITE_COEF(0x6b, 0xc429),
		{}
	};
	static struct coef_fw coef0293[] = {
		UPDATE_COEF(0x10, 7<<8, 6<<8), /* SET Line1 JD to 0 */
		UPDATE_COEFEX(0x57, 0x05, 1<<15|1<<13, 0x0), /* SET charge pump by verb */
		UPDATE_COEFEX(0x57, 0x03, 1<<10, 1<<10), /* SET EN_OSW to 1 */
		UPDATE_COEF(0x1a, 1<<3, 1<<3), /* Combo JD gating with LINE1-VREFO */
		WRITE_COEF(0x45, 0xc429), /* Set to TRS type */
		UPDATE_COEF(0x4a, 0x000f, 0x000e), /* Combo Jack auto detect */
		{}
	};
	static struct coef_fw coef0668[] = {
		WRITE_COEF(0x15, 0x0d40),
		WRITE_COEF(0xb7, 0x802b),
		{}
	};
	static struct coef_fw coef0225[] = {
		UPDATE_COEF(0x63, 3<<14, 0),
		{}
	};
	static struct coef_fw coef0274[] = {
		UPDATE_COEF(0x4a, 0x0100, 0),
		UPDATE_COEFEX(0x57, 0x05, 0x4000, 0),
		UPDATE_COEF(0x6b, 0xf000, 0x5000),
		UPDATE_COEF(0x4a, 0x0010, 0),
		UPDATE_COEF(0x4a, 0x0c00, 0x0c00),
		WRITE_COEF(0x45, 0x5289),
		UPDATE_COEF(0x4a, 0x0c00, 0),
		{}
	};

	switch (codec->core.vendor_id) {
	case 0x10ec0255:
		alc_process_coef_fw(codec, coef0255_1);
		alc_process_coef_fw(codec, coef0255);
		break;
	case 0x10ec0236:
	case 0x10ec0256:
		alc_process_coef_fw(codec, coef0256);
		alc_process_coef_fw(codec, coef0255);
		break;
	case 0x10ec0234:
	case 0x10ec0274:
	case 0x10ec0294:
		alc_process_coef_fw(codec, coef0274);
		break;
	case 0x10ec0233:
	case 0x10ec0283:
		alc_process_coef_fw(codec, coef0233);
		break;
	case 0x10ec0286:
	case 0x10ec0288:
		alc_process_coef_fw(codec, coef0288);
		break;
	case 0x10ec0298:
		alc_process_coef_fw(codec, coef0298);
		alc_process_coef_fw(codec, coef0288);
		break;
	case 0x10ec0292:
		alc_process_coef_fw(codec, coef0292);
		break;
	case 0x10ec0293:
		alc_process_coef_fw(codec, coef0293);
		break;
	case 0x10ec0668:
		alc_process_coef_fw(codec, coef0668);
		break;
	case 0x10ec0215:
	case 0x10ec0225:
	case 0x10ec0285:
	case 0x10ec0295:
	case 0x10ec0289:
	case 0x10ec0299:
		alc_process_coef_fw(codec, coef0225);
		break;
	case 0x10ec0867:
		alc_update_coefex_idx(codec, 0x57, 0x5, 1<<14, 0);
		break;
	}
	codec_dbg(codec, "Headset jack set to unplugged mode.\n");
}


static void alc_headset_mode_mic_in(struct hda_codec *codec, hda_nid_t hp_pin,
				    hda_nid_t mic_pin)
{
	static struct coef_fw coef0255[] = {
		WRITE_COEFEX(0x57, 0x03, 0x8aa6),
		WRITE_COEF(0x06, 0x6100), /* Set MIC2 Vref gate to normal */
		{}
	};
	static struct coef_fw coef0233[] = {
		UPDATE_COEF(0x35, 0, 1<<14),
		WRITE_COEF(0x06, 0x2100),
		WRITE_COEF(0x1a, 0x0021),
		WRITE_COEF(0x26, 0x008c),
		{}
	};
	static struct coef_fw coef0288[] = {
		UPDATE_COEF(0x4f, 0x00c0, 0),
		UPDATE_COEF(0x50, 0x2000, 0),
		UPDATE_COEF(0x56, 0x0006, 0),
		UPDATE_COEF(0x4f, 0xfcc0, 0xc400),
		UPDATE_COEF(0x66, 0x0008, 0x0008),
		UPDATE_COEF(0x67, 0x2000, 0x2000),
		{}
	};
	static struct coef_fw coef0292[] = {
		WRITE_COEF(0x19, 0xa208),
		WRITE_COEF(0x2e, 0xacf0),
		{}
	};
	static struct coef_fw coef0293[] = {
		UPDATE_COEFEX(0x57, 0x05, 0, 1<<15|1<<13), /* SET charge pump by verb */
		UPDATE_COEFEX(0x57, 0x03, 1<<10, 0), /* SET EN_OSW to 0 */
		UPDATE_COEF(0x1a, 1<<3, 0), /* Combo JD gating without LINE1-VREFO */
		{}
	};
	static struct coef_fw coef0688[] = {
		WRITE_COEF(0xb7, 0x802b),
		WRITE_COEF(0xb5, 0x1040),
		UPDATE_COEF(0xc3, 0, 1<<12),
		{}
	};
	static struct coef_fw coef0225[] = {
		UPDATE_COEFEX(0x57, 0x05, 1<<14, 1<<14),
		UPDATE_COEF(0x4a, 3<<4, 2<<4),
		UPDATE_COEF(0x63, 3<<14, 0),
		{}
	};
	static struct coef_fw coef0274[] = {
		UPDATE_COEFEX(0x57, 0x05, 0x4000, 0x4000),
		UPDATE_COEF(0x4a, 0x0010, 0),
		UPDATE_COEF(0x6b, 0xf000, 0),
		{}
	};

	switch (codec->core.vendor_id) {
	case 0x10ec0236:
	case 0x10ec0255:
	case 0x10ec0256:
		alc_write_coef_idx(codec, 0x45, 0xc489);
		snd_hda_set_pin_ctl_cache(codec, hp_pin, 0);
		alc_process_coef_fw(codec, coef0255);
		snd_hda_set_pin_ctl_cache(codec, mic_pin, PIN_VREF50);
		break;
	case 0x10ec0234:
	case 0x10ec0274:
	case 0x10ec0294:
		alc_write_coef_idx(codec, 0x45, 0x4689);
		snd_hda_set_pin_ctl_cache(codec, hp_pin, 0);
		alc_process_coef_fw(codec, coef0274);
		snd_hda_set_pin_ctl_cache(codec, mic_pin, PIN_VREF50);
		break;
	case 0x10ec0233:
	case 0x10ec0283:
		alc_write_coef_idx(codec, 0x45, 0xc429);
		snd_hda_set_pin_ctl_cache(codec, hp_pin, 0);
		alc_process_coef_fw(codec, coef0233);
		snd_hda_set_pin_ctl_cache(codec, mic_pin, PIN_VREF50);
		break;
	case 0x10ec0286:
	case 0x10ec0288:
	case 0x10ec0298:
		snd_hda_set_pin_ctl_cache(codec, hp_pin, 0);
		alc_process_coef_fw(codec, coef0288);
		snd_hda_set_pin_ctl_cache(codec, mic_pin, PIN_VREF50);
		break;
	case 0x10ec0292:
		snd_hda_set_pin_ctl_cache(codec, hp_pin, 0);
		alc_process_coef_fw(codec, coef0292);
		break;
	case 0x10ec0293:
		/* Set to TRS mode */
		alc_write_coef_idx(codec, 0x45, 0xc429);
		snd_hda_set_pin_ctl_cache(codec, hp_pin, 0);
		alc_process_coef_fw(codec, coef0293);
		snd_hda_set_pin_ctl_cache(codec, mic_pin, PIN_VREF50);
		break;
	case 0x10ec0867:
		alc_update_coefex_idx(codec, 0x57, 0x5, 0, 1<<14);
		/* fallthru */
	case 0x10ec0221:
	case 0x10ec0662:
		snd_hda_set_pin_ctl_cache(codec, hp_pin, 0);
		snd_hda_set_pin_ctl_cache(codec, mic_pin, PIN_VREF50);
		break;
	case 0x10ec0668:
		alc_write_coef_idx(codec, 0x11, 0x0001);
		snd_hda_set_pin_ctl_cache(codec, hp_pin, 0);
		alc_process_coef_fw(codec, coef0688);
		snd_hda_set_pin_ctl_cache(codec, mic_pin, PIN_VREF50);
		break;
	case 0x10ec0215:
	case 0x10ec0225:
	case 0x10ec0285:
	case 0x10ec0295:
	case 0x10ec0289:
	case 0x10ec0299:
		alc_process_coef_fw(codec, alc225_pre_hsmode);
		alc_update_coef_idx(codec, 0x45, 0x3f<<10, 0x31<<10);
		snd_hda_set_pin_ctl_cache(codec, hp_pin, 0);
		alc_process_coef_fw(codec, coef0225);
		snd_hda_set_pin_ctl_cache(codec, mic_pin, PIN_VREF50);
		break;
	}
	codec_dbg(codec, "Headset jack set to mic-in mode.\n");
}

static void alc_headset_mode_default(struct hda_codec *codec)
{
	static struct coef_fw coef0225[] = {
		UPDATE_COEF(0x45, 0x3f<<10, 0x30<<10),
		UPDATE_COEF(0x45, 0x3f<<10, 0x31<<10),
		UPDATE_COEF(0x49, 3<<8, 0<<8),
		UPDATE_COEF(0x4a, 3<<4, 3<<4),
		UPDATE_COEF(0x63, 3<<14, 0),
		UPDATE_COEF(0x67, 0xf000, 0x3000),
		{}
	};
	static struct coef_fw coef0255[] = {
		WRITE_COEF(0x45, 0xc089),
		WRITE_COEF(0x45, 0xc489),
		WRITE_COEFEX(0x57, 0x03, 0x8ea6),
		WRITE_COEF(0x49, 0x0049),
		{}
	};
	static struct coef_fw coef0233[] = {
		WRITE_COEF(0x06, 0x2100),
		WRITE_COEF(0x32, 0x4ea3),
		{}
	};
	static struct coef_fw coef0288[] = {
		UPDATE_COEF(0x4f, 0xfcc0, 0xc400), /* Set to TRS type */
		UPDATE_COEF(0x50, 0x2000, 0x2000),
		UPDATE_COEF(0x56, 0x0006, 0x0006),
		UPDATE_COEF(0x66, 0x0008, 0),
		UPDATE_COEF(0x67, 0x2000, 0),
		{}
	};
	static struct coef_fw coef0292[] = {
		WRITE_COEF(0x76, 0x000e),
		WRITE_COEF(0x6c, 0x2400),
		WRITE_COEF(0x6b, 0xc429),
		WRITE_COEF(0x18, 0x7308),
		{}
	};
	static struct coef_fw coef0293[] = {
		UPDATE_COEF(0x4a, 0x000f, 0x000e), /* Combo Jack auto detect */
		WRITE_COEF(0x45, 0xC429), /* Set to TRS type */
		UPDATE_COEF(0x1a, 1<<3, 0), /* Combo JD gating without LINE1-VREFO */
		{}
	};
	static struct coef_fw coef0688[] = {
		WRITE_COEF(0x11, 0x0041),
		WRITE_COEF(0x15, 0x0d40),
		WRITE_COEF(0xb7, 0x802b),
		{}
	};
	static struct coef_fw coef0274[] = {
		WRITE_COEF(0x45, 0x4289),
		UPDATE_COEF(0x4a, 0x0010, 0x0010),
		UPDATE_COEF(0x6b, 0x0f00, 0),
		UPDATE_COEF(0x49, 0x0300, 0x0300),
		{}
	};

	switch (codec->core.vendor_id) {
	case 0x10ec0215:
	case 0x10ec0225:
	case 0x10ec0285:
	case 0x10ec0295:
	case 0x10ec0289:
	case 0x10ec0299:
		alc_process_coef_fw(codec, alc225_pre_hsmode);
		alc_process_coef_fw(codec, coef0225);
		break;
	case 0x10ec0236:
	case 0x10ec0255:
	case 0x10ec0256:
		alc_process_coef_fw(codec, coef0255);
		break;
	case 0x10ec0234:
	case 0x10ec0274:
	case 0x10ec0294:
		alc_process_coef_fw(codec, coef0274);
		break;
	case 0x10ec0233:
	case 0x10ec0283:
		alc_process_coef_fw(codec, coef0233);
		break;
	case 0x10ec0286:
	case 0x10ec0288:
	case 0x10ec0298:
		alc_process_coef_fw(codec, coef0288);
		break;
	case 0x10ec0292:
		alc_process_coef_fw(codec, coef0292);
		break;
	case 0x10ec0293:
		alc_process_coef_fw(codec, coef0293);
		break;
	case 0x10ec0668:
		alc_process_coef_fw(codec, coef0688);
		break;
	case 0x10ec0867:
		alc_update_coefex_idx(codec, 0x57, 0x5, 1<<14, 0);
		break;
	}
	codec_dbg(codec, "Headset jack set to headphone (default) mode.\n");
}

/* Iphone type */
static void alc_headset_mode_ctia(struct hda_codec *codec)
{
	int val;

	static struct coef_fw coef0255[] = {
		WRITE_COEF(0x45, 0xd489), /* Set to CTIA type */
		WRITE_COEF(0x1b, 0x0c2b),
		WRITE_COEFEX(0x57, 0x03, 0x8ea6),
		{}
	};
	static struct coef_fw coef0256[] = {
		WRITE_COEF(0x45, 0xd489), /* Set to CTIA type */
		WRITE_COEF(0x1b, 0x0c6b),
		WRITE_COEFEX(0x57, 0x03, 0x8ea6),
		{}
	};
	static struct coef_fw coef0233[] = {
		WRITE_COEF(0x45, 0xd429),
		WRITE_COEF(0x1b, 0x0c2b),
		WRITE_COEF(0x32, 0x4ea3),
		{}
	};
	static struct coef_fw coef0288[] = {
		UPDATE_COEF(0x50, 0x2000, 0x2000),
		UPDATE_COEF(0x56, 0x0006, 0x0006),
		UPDATE_COEF(0x66, 0x0008, 0),
		UPDATE_COEF(0x67, 0x2000, 0),
		{}
	};
	static struct coef_fw coef0292[] = {
		WRITE_COEF(0x6b, 0xd429),
		WRITE_COEF(0x76, 0x0008),
		WRITE_COEF(0x18, 0x7388),
		{}
	};
	static struct coef_fw coef0293[] = {
		WRITE_COEF(0x45, 0xd429), /* Set to ctia type */
		UPDATE_COEF(0x10, 7<<8, 7<<8), /* SET Line1 JD to 1 */
		{}
	};
	static struct coef_fw coef0688[] = {
		WRITE_COEF(0x11, 0x0001),
		WRITE_COEF(0x15, 0x0d60),
		WRITE_COEF(0xc3, 0x0000),
		{}
	};
	static struct coef_fw coef0225_1[] = {
		UPDATE_COEF(0x45, 0x3f<<10, 0x35<<10),
		UPDATE_COEF(0x63, 3<<14, 2<<14),
		{}
	};
	static struct coef_fw coef0225_2[] = {
		UPDATE_COEF(0x45, 0x3f<<10, 0x35<<10),
		UPDATE_COEF(0x63, 3<<14, 1<<14),
		{}
	};

	switch (codec->core.vendor_id) {
	case 0x10ec0255:
		alc_process_coef_fw(codec, coef0255);
		break;
	case 0x10ec0236:
	case 0x10ec0256:
		alc_process_coef_fw(codec, coef0256);
		break;
	case 0x10ec0234:
	case 0x10ec0274:
	case 0x10ec0294:
		alc_write_coef_idx(codec, 0x45, 0xd689);
		break;
	case 0x10ec0233:
	case 0x10ec0283:
		alc_process_coef_fw(codec, coef0233);
		break;
	case 0x10ec0298:
		val = alc_read_coef_idx(codec, 0x50);
		if (val & (1 << 12)) {
			alc_update_coef_idx(codec, 0x8e, 0x0070, 0x0020);
			alc_update_coef_idx(codec, 0x4f, 0xfcc0, 0xd400);
			msleep(300);
		} else {
			alc_update_coef_idx(codec, 0x8e, 0x0070, 0x0010);
			alc_update_coef_idx(codec, 0x4f, 0xfcc0, 0xd400);
			msleep(300);
		}
		break;
	case 0x10ec0286:
	case 0x10ec0288:
		alc_update_coef_idx(codec, 0x4f, 0xfcc0, 0xd400);
		msleep(300);
		alc_process_coef_fw(codec, coef0288);
		break;
	case 0x10ec0292:
		alc_process_coef_fw(codec, coef0292);
		break;
	case 0x10ec0293:
		alc_process_coef_fw(codec, coef0293);
		break;
	case 0x10ec0668:
		alc_process_coef_fw(codec, coef0688);
		break;
	case 0x10ec0215:
	case 0x10ec0225:
	case 0x10ec0285:
	case 0x10ec0295:
	case 0x10ec0289:
	case 0x10ec0299:
		val = alc_read_coef_idx(codec, 0x45);
		if (val & (1 << 9))
			alc_process_coef_fw(codec, coef0225_2);
		else
			alc_process_coef_fw(codec, coef0225_1);
		break;
	case 0x10ec0867:
		alc_update_coefex_idx(codec, 0x57, 0x5, 1<<14, 0);
		break;
	}
	codec_dbg(codec, "Headset jack set to iPhone-style headset mode.\n");
}

/* Nokia type */
static void alc_headset_mode_omtp(struct hda_codec *codec)
{
	static struct coef_fw coef0255[] = {
		WRITE_COEF(0x45, 0xe489), /* Set to OMTP Type */
		WRITE_COEF(0x1b, 0x0c2b),
		WRITE_COEFEX(0x57, 0x03, 0x8ea6),
		{}
	};
	static struct coef_fw coef0256[] = {
		WRITE_COEF(0x45, 0xe489), /* Set to OMTP Type */
		WRITE_COEF(0x1b, 0x0c6b),
		WRITE_COEFEX(0x57, 0x03, 0x8ea6),
		{}
	};
	static struct coef_fw coef0233[] = {
		WRITE_COEF(0x45, 0xe429),
		WRITE_COEF(0x1b, 0x0c2b),
		WRITE_COEF(0x32, 0x4ea3),
		{}
	};
	static struct coef_fw coef0288[] = {
		UPDATE_COEF(0x50, 0x2000, 0x2000),
		UPDATE_COEF(0x56, 0x0006, 0x0006),
		UPDATE_COEF(0x66, 0x0008, 0),
		UPDATE_COEF(0x67, 0x2000, 0),
		{}
	};
	static struct coef_fw coef0292[] = {
		WRITE_COEF(0x6b, 0xe429),
		WRITE_COEF(0x76, 0x0008),
		WRITE_COEF(0x18, 0x7388),
		{}
	};
	static struct coef_fw coef0293[] = {
		WRITE_COEF(0x45, 0xe429), /* Set to omtp type */
		UPDATE_COEF(0x10, 7<<8, 7<<8), /* SET Line1 JD to 1 */
		{}
	};
	static struct coef_fw coef0688[] = {
		WRITE_COEF(0x11, 0x0001),
		WRITE_COEF(0x15, 0x0d50),
		WRITE_COEF(0xc3, 0x0000),
		{}
	};
	static struct coef_fw coef0225[] = {
		UPDATE_COEF(0x45, 0x3f<<10, 0x39<<10),
		UPDATE_COEF(0x63, 3<<14, 2<<14),
		{}
	};

	switch (codec->core.vendor_id) {
	case 0x10ec0255:
		alc_process_coef_fw(codec, coef0255);
		break;
	case 0x10ec0236:
	case 0x10ec0256:
		alc_process_coef_fw(codec, coef0256);
		break;
	case 0x10ec0234:
	case 0x10ec0274:
	case 0x10ec0294:
		alc_write_coef_idx(codec, 0x45, 0xe689);
		break;
	case 0x10ec0233:
	case 0x10ec0283:
		alc_process_coef_fw(codec, coef0233);
		break;
	case 0x10ec0298:
		alc_update_coef_idx(codec, 0x8e, 0x0070, 0x0010);/* Headset output enable */
		alc_update_coef_idx(codec, 0x4f, 0xfcc0, 0xe400);
		msleep(300);
		break;
	case 0x10ec0286:
	case 0x10ec0288:
		alc_update_coef_idx(codec, 0x4f, 0xfcc0, 0xe400);
		msleep(300);
		alc_process_coef_fw(codec, coef0288);
		break;
	case 0x10ec0292:
		alc_process_coef_fw(codec, coef0292);
		break;
	case 0x10ec0293:
		alc_process_coef_fw(codec, coef0293);
		break;
	case 0x10ec0668:
		alc_process_coef_fw(codec, coef0688);
		break;
	case 0x10ec0215:
	case 0x10ec0225:
	case 0x10ec0285:
	case 0x10ec0295:
	case 0x10ec0289:
	case 0x10ec0299:
		alc_process_coef_fw(codec, coef0225);
		break;
	}
	codec_dbg(codec, "Headset jack set to Nokia-style headset mode.\n");
}

static void alc_determine_headset_type(struct hda_codec *codec)
{
	int val;
	bool is_ctia = false;
	struct alc_spec *spec = codec->spec;
	static struct coef_fw coef0255[] = {
		WRITE_COEF(0x45, 0xd089), /* combo jack auto switch control(Check type)*/
		WRITE_COEF(0x49, 0x0149), /* combo jack auto switch control(Vref
 conteol) */
		{}
	};
	static struct coef_fw coef0288[] = {
		UPDATE_COEF(0x4f, 0xfcc0, 0xd400), /* Check Type */
		{}
	};
	static struct coef_fw coef0298[] = {
		UPDATE_COEF(0x50, 0x2000, 0x2000),
		UPDATE_COEF(0x56, 0x0006, 0x0006),
		UPDATE_COEF(0x66, 0x0008, 0),
		UPDATE_COEF(0x67, 0x2000, 0),
		UPDATE_COEF(0x19, 0x1300, 0x1300),
		{}
	};
	static struct coef_fw coef0293[] = {
		UPDATE_COEF(0x4a, 0x000f, 0x0008), /* Combo Jack auto detect */
		WRITE_COEF(0x45, 0xD429), /* Set to ctia type */
		{}
	};
	static struct coef_fw coef0688[] = {
		WRITE_COEF(0x11, 0x0001),
		WRITE_COEF(0xb7, 0x802b),
		WRITE_COEF(0x15, 0x0d60),
		WRITE_COEF(0xc3, 0x0c00),
		{}
	};
	static struct coef_fw coef0274[] = {
		UPDATE_COEF(0x4a, 0x0010, 0),
		UPDATE_COEF(0x4a, 0x8000, 0),
		WRITE_COEF(0x45, 0xd289),
		UPDATE_COEF(0x49, 0x0300, 0x0300),
		{}
	};

	switch (codec->core.vendor_id) {
	case 0x10ec0236:
	case 0x10ec0255:
	case 0x10ec0256:
		alc_process_coef_fw(codec, coef0255);
		msleep(300);
		val = alc_read_coef_idx(codec, 0x46);
		is_ctia = (val & 0x0070) == 0x0070;
		break;
	case 0x10ec0234:
	case 0x10ec0274:
	case 0x10ec0294:
		alc_process_coef_fw(codec, coef0274);
		msleep(80);
		val = alc_read_coef_idx(codec, 0x46);
		is_ctia = (val & 0x00f0) == 0x00f0;
		break;
	case 0x10ec0233:
	case 0x10ec0283:
		alc_write_coef_idx(codec, 0x45, 0xd029);
		msleep(300);
		val = alc_read_coef_idx(codec, 0x46);
		is_ctia = (val & 0x0070) == 0x0070;
		break;
	case 0x10ec0298:
		snd_hda_codec_write(codec, 0x21, 0,
			    AC_VERB_SET_AMP_GAIN_MUTE, AMP_OUT_MUTE);
		msleep(100);
		snd_hda_codec_write(codec, 0x21, 0,
			    AC_VERB_SET_PIN_WIDGET_CONTROL, 0x0);
		msleep(200);

		val = alc_read_coef_idx(codec, 0x50);
		if (val & (1 << 12)) {
			alc_update_coef_idx(codec, 0x8e, 0x0070, 0x0020);
			alc_process_coef_fw(codec, coef0288);
			msleep(350);
			val = alc_read_coef_idx(codec, 0x50);
			is_ctia = (val & 0x0070) == 0x0070;
		} else {
			alc_update_coef_idx(codec, 0x8e, 0x0070, 0x0010);
			alc_process_coef_fw(codec, coef0288);
			msleep(350);
			val = alc_read_coef_idx(codec, 0x50);
			is_ctia = (val & 0x0070) == 0x0070;
		}
		alc_process_coef_fw(codec, coef0298);
		snd_hda_codec_write(codec, 0x21, 0,
			    AC_VERB_SET_PIN_WIDGET_CONTROL, PIN_HP);
		msleep(75);
		snd_hda_codec_write(codec, 0x21, 0,
			    AC_VERB_SET_AMP_GAIN_MUTE, AMP_OUT_UNMUTE);
		break;
	case 0x10ec0286:
	case 0x10ec0288:
		alc_process_coef_fw(codec, coef0288);
		msleep(350);
		val = alc_read_coef_idx(codec, 0x50);
		is_ctia = (val & 0x0070) == 0x0070;
		break;
	case 0x10ec0292:
		alc_write_coef_idx(codec, 0x6b, 0xd429);
		msleep(300);
		val = alc_read_coef_idx(codec, 0x6c);
		is_ctia = (val & 0x001c) == 0x001c;
		break;
	case 0x10ec0293:
		alc_process_coef_fw(codec, coef0293);
		msleep(300);
		val = alc_read_coef_idx(codec, 0x46);
		is_ctia = (val & 0x0070) == 0x0070;
		break;
	case 0x10ec0668:
		alc_process_coef_fw(codec, coef0688);
		msleep(300);
		val = alc_read_coef_idx(codec, 0xbe);
		is_ctia = (val & 0x1c02) == 0x1c02;
		break;
	case 0x10ec0215:
	case 0x10ec0225:
	case 0x10ec0285:
	case 0x10ec0295:
	case 0x10ec0289:
	case 0x10ec0299:
		snd_hda_codec_write(codec, 0x21, 0,
			    AC_VERB_SET_AMP_GAIN_MUTE, AMP_OUT_MUTE);
		msleep(80);
		snd_hda_codec_write(codec, 0x21, 0,
			    AC_VERB_SET_PIN_WIDGET_CONTROL, 0x0);

		alc_process_coef_fw(codec, alc225_pre_hsmode);
		alc_update_coef_idx(codec, 0x67, 0xf000, 0x1000);
		val = alc_read_coef_idx(codec, 0x45);
		if (val & (1 << 9)) {
			alc_update_coef_idx(codec, 0x45, 0x3f<<10, 0x34<<10);
			alc_update_coef_idx(codec, 0x49, 3<<8, 2<<8);
			msleep(800);
			val = alc_read_coef_idx(codec, 0x46);
			is_ctia = (val & 0x00f0) == 0x00f0;
		} else {
			alc_update_coef_idx(codec, 0x45, 0x3f<<10, 0x34<<10);
			alc_update_coef_idx(codec, 0x49, 3<<8, 1<<8);
			msleep(800);
			val = alc_read_coef_idx(codec, 0x46);
			is_ctia = (val & 0x00f0) == 0x00f0;
		}
		alc_update_coef_idx(codec, 0x4a, 7<<6, 7<<6);
		alc_update_coef_idx(codec, 0x4a, 3<<4, 3<<4);
		alc_update_coef_idx(codec, 0x67, 0xf000, 0x3000);

		snd_hda_codec_write(codec, 0x21, 0,
			    AC_VERB_SET_PIN_WIDGET_CONTROL, PIN_OUT);
		msleep(80);
		snd_hda_codec_write(codec, 0x21, 0,
			    AC_VERB_SET_AMP_GAIN_MUTE, AMP_OUT_UNMUTE);
		break;
	case 0x10ec0867:
		is_ctia = true;
		break;
	}

	codec_dbg(codec, "Headset jack detected iPhone-style headset: %s\n",
		    is_ctia ? "yes" : "no");
	spec->current_headset_type = is_ctia ? ALC_HEADSET_TYPE_CTIA : ALC_HEADSET_TYPE_OMTP;
}

static void alc_update_headset_mode(struct hda_codec *codec)
{
	struct alc_spec *spec = codec->spec;

	hda_nid_t mux_pin = spec->gen.imux_pins[spec->gen.cur_mux[0]];
	hda_nid_t hp_pin = spec->gen.autocfg.hp_pins[0];

	int new_headset_mode;

	if (!snd_hda_jack_detect(codec, hp_pin))
		new_headset_mode = ALC_HEADSET_MODE_UNPLUGGED;
	else if (mux_pin == spec->headset_mic_pin)
		new_headset_mode = ALC_HEADSET_MODE_HEADSET;
	else if (mux_pin == spec->headphone_mic_pin)
		new_headset_mode = ALC_HEADSET_MODE_MIC;
	else
		new_headset_mode = ALC_HEADSET_MODE_HEADPHONE;

	if (new_headset_mode == spec->current_headset_mode) {
		snd_hda_gen_update_outputs(codec);
		return;
	}

	switch (new_headset_mode) {
	case ALC_HEADSET_MODE_UNPLUGGED:
		alc_headset_mode_unplugged(codec);
		spec->gen.hp_jack_present = false;
		break;
	case ALC_HEADSET_MODE_HEADSET:
		if (spec->current_headset_type == ALC_HEADSET_TYPE_UNKNOWN)
			alc_determine_headset_type(codec);
		if (spec->current_headset_type == ALC_HEADSET_TYPE_CTIA)
			alc_headset_mode_ctia(codec);
		else if (spec->current_headset_type == ALC_HEADSET_TYPE_OMTP)
			alc_headset_mode_omtp(codec);
		spec->gen.hp_jack_present = true;
		break;
	case ALC_HEADSET_MODE_MIC:
		alc_headset_mode_mic_in(codec, hp_pin, spec->headphone_mic_pin);
		spec->gen.hp_jack_present = false;
		break;
	case ALC_HEADSET_MODE_HEADPHONE:
		alc_headset_mode_default(codec);
		spec->gen.hp_jack_present = true;
		break;
	}
	if (new_headset_mode != ALC_HEADSET_MODE_MIC) {
		snd_hda_set_pin_ctl_cache(codec, hp_pin,
					  AC_PINCTL_OUT_EN | AC_PINCTL_HP_EN);
		if (spec->headphone_mic_pin && spec->headphone_mic_pin != hp_pin)
			snd_hda_set_pin_ctl_cache(codec, spec->headphone_mic_pin,
						  PIN_VREFHIZ);
	}
	spec->current_headset_mode = new_headset_mode;

	snd_hda_gen_update_outputs(codec);
}

static void alc_update_headset_mode_hook(struct hda_codec *codec,
					 struct snd_kcontrol *kcontrol,
					 struct snd_ctl_elem_value *ucontrol)
{
	alc_update_headset_mode(codec);
}

static void alc_update_headset_jack_cb(struct hda_codec *codec,
				       struct hda_jack_callback *jack)
{
	struct alc_spec *spec = codec->spec;
	spec->current_headset_type = ALC_HEADSET_TYPE_UNKNOWN;
	snd_hda_gen_hp_automute(codec, jack);
}

static void alc_probe_headset_mode(struct hda_codec *codec)
{
	int i;
	struct alc_spec *spec = codec->spec;
	struct auto_pin_cfg *cfg = &spec->gen.autocfg;

	/* Find mic pins */
	for (i = 0; i < cfg->num_inputs; i++) {
		if (cfg->inputs[i].is_headset_mic && !spec->headset_mic_pin)
			spec->headset_mic_pin = cfg->inputs[i].pin;
		if (cfg->inputs[i].is_headphone_mic && !spec->headphone_mic_pin)
			spec->headphone_mic_pin = cfg->inputs[i].pin;
	}

	WARN_ON(spec->gen.cap_sync_hook);
	spec->gen.cap_sync_hook = alc_update_headset_mode_hook;
	spec->gen.automute_hook = alc_update_headset_mode;
	spec->gen.hp_automute_hook = alc_update_headset_jack_cb;
}

static void alc_fixup_headset_mode(struct hda_codec *codec,
				const struct hda_fixup *fix, int action)
{
	struct alc_spec *spec = codec->spec;

	switch (action) {
	case HDA_FIXUP_ACT_PRE_PROBE:
		spec->parse_flags |= HDA_PINCFG_HEADSET_MIC | HDA_PINCFG_HEADPHONE_MIC;
		break;
	case HDA_FIXUP_ACT_PROBE:
		alc_probe_headset_mode(codec);
		break;
	case HDA_FIXUP_ACT_INIT:
		spec->current_headset_mode = 0;
		alc_update_headset_mode(codec);
		break;
	}
}

static void alc_fixup_headset_mode_no_hp_mic(struct hda_codec *codec,
				const struct hda_fixup *fix, int action)
{
	if (action == HDA_FIXUP_ACT_PRE_PROBE) {
		struct alc_spec *spec = codec->spec;
		spec->parse_flags |= HDA_PINCFG_HEADSET_MIC;
	}
	else
		alc_fixup_headset_mode(codec, fix, action);
}

static void alc255_set_default_jack_type(struct hda_codec *codec)
{
	/* Set to iphone type */
	static struct coef_fw alc255fw[] = {
		WRITE_COEF(0x1b, 0x880b),
		WRITE_COEF(0x45, 0xd089),
		WRITE_COEF(0x1b, 0x080b),
		WRITE_COEF(0x46, 0x0004),
		WRITE_COEF(0x1b, 0x0c0b),
		{}
	};
	static struct coef_fw alc256fw[] = {
		WRITE_COEF(0x1b, 0x884b),
		WRITE_COEF(0x45, 0xd089),
		WRITE_COEF(0x1b, 0x084b),
		WRITE_COEF(0x46, 0x0004),
		WRITE_COEF(0x1b, 0x0c4b),
		{}
	};
	switch (codec->core.vendor_id) {
	case 0x10ec0255:
		alc_process_coef_fw(codec, alc255fw);
		break;
	case 0x10ec0236:
	case 0x10ec0256:
		alc_process_coef_fw(codec, alc256fw);
		break;
	}
	msleep(30);
}

static void alc_fixup_headset_mode_alc255(struct hda_codec *codec,
				const struct hda_fixup *fix, int action)
{
	if (action == HDA_FIXUP_ACT_PRE_PROBE) {
		alc255_set_default_jack_type(codec);
	}
	alc_fixup_headset_mode(codec, fix, action);
}

static void alc_fixup_headset_mode_alc255_no_hp_mic(struct hda_codec *codec,
				const struct hda_fixup *fix, int action)
{
	if (action == HDA_FIXUP_ACT_PRE_PROBE) {
		struct alc_spec *spec = codec->spec;
		spec->parse_flags |= HDA_PINCFG_HEADSET_MIC;
		alc255_set_default_jack_type(codec);
	} 
	else
		alc_fixup_headset_mode(codec, fix, action);
}

static void alc288_update_headset_jack_cb(struct hda_codec *codec,
				       struct hda_jack_callback *jack)
{
	struct alc_spec *spec = codec->spec;

	alc_update_headset_jack_cb(codec, jack);
	/* Headset Mic enable or disable, only for Dell Dino */
	alc_update_gpio_data(codec, 0x40, spec->gen.hp_jack_present);
}

static void alc_fixup_headset_mode_dell_alc288(struct hda_codec *codec,
				const struct hda_fixup *fix, int action)
{
	alc_fixup_headset_mode(codec, fix, action);
	if (action == HDA_FIXUP_ACT_PROBE) {
		struct alc_spec *spec = codec->spec;
		/* toggled via hp_automute_hook */
		spec->gpio_mask |= 0x40;
		spec->gpio_dir |= 0x40;
		spec->gen.hp_automute_hook = alc288_update_headset_jack_cb;
	}
}

static void alc_fixup_auto_mute_via_amp(struct hda_codec *codec,
					const struct hda_fixup *fix, int action)
{
	if (action == HDA_FIXUP_ACT_PRE_PROBE) {
		struct alc_spec *spec = codec->spec;
		spec->gen.auto_mute_via_amp = 1;
	}
}

static void alc_no_shutup(struct hda_codec *codec)
{
}

static void alc_fixup_no_shutup(struct hda_codec *codec,
				const struct hda_fixup *fix, int action)
{
	if (action == HDA_FIXUP_ACT_PRE_PROBE) {
		struct alc_spec *spec = codec->spec;
		spec->shutup = alc_no_shutup;
	}
}

static void alc_fixup_disable_aamix(struct hda_codec *codec,
				    const struct hda_fixup *fix, int action)
{
	if (action == HDA_FIXUP_ACT_PRE_PROBE) {
		struct alc_spec *spec = codec->spec;
		/* Disable AA-loopback as it causes white noise */
		spec->gen.mixer_nid = 0;
	}
}

/* fixup for Thinkpad docks: add dock pins, avoid HP parser fixup */
static void alc_fixup_tpt440_dock(struct hda_codec *codec,
				  const struct hda_fixup *fix, int action)
{
	static const struct hda_pintbl pincfgs[] = {
		{ 0x16, 0x21211010 }, /* dock headphone */
		{ 0x19, 0x21a11010 }, /* dock mic */
		{ }
	};
	struct alc_spec *spec = codec->spec;

	if (action == HDA_FIXUP_ACT_PRE_PROBE) {
		spec->reboot_notify = alc_d3_at_reboot; /* reduce noise */
		spec->parse_flags = HDA_PINCFG_NO_HP_FIXUP;
		codec->power_save_node = 0; /* avoid click noises */
		snd_hda_apply_pincfgs(codec, pincfgs);
	}
}

static void alc_fixup_tpt470_dock(struct hda_codec *codec,
				  const struct hda_fixup *fix, int action)
{
	static const struct hda_pintbl pincfgs[] = {
		{ 0x17, 0x21211010 }, /* dock headphone */
		{ 0x19, 0x21a11010 }, /* dock mic */
		{ }
	};
	/* Assure the speaker pin to be coupled with DAC NID 0x03; otherwise
	 * the speaker output becomes too low by some reason on Thinkpads with
	 * ALC298 codec
	 */
	static hda_nid_t preferred_pairs[] = {
		0x14, 0x03, 0x17, 0x02, 0x21, 0x02,
		0
	};
	struct alc_spec *spec = codec->spec;

	if (action == HDA_FIXUP_ACT_PRE_PROBE) {
		spec->gen.preferred_dacs = preferred_pairs;
		spec->parse_flags = HDA_PINCFG_NO_HP_FIXUP;
		snd_hda_apply_pincfgs(codec, pincfgs);
	} else if (action == HDA_FIXUP_ACT_INIT) {
		/* Enable DOCK device */
		snd_hda_codec_write(codec, 0x17, 0,
			    AC_VERB_SET_CONFIG_DEFAULT_BYTES_3, 0);
		/* Enable DOCK device */
		snd_hda_codec_write(codec, 0x19, 0,
			    AC_VERB_SET_CONFIG_DEFAULT_BYTES_3, 0);
	}
}

static void alc_shutup_dell_xps13(struct hda_codec *codec)
{
	struct alc_spec *spec = codec->spec;
	int hp_pin = spec->gen.autocfg.hp_pins[0];

	/* Prevent pop noises when headphones are plugged in */
	snd_hda_codec_write(codec, hp_pin, 0,
			    AC_VERB_SET_AMP_GAIN_MUTE, AMP_OUT_MUTE);
	msleep(20);
}

static void alc_fixup_dell_xps13(struct hda_codec *codec,
				const struct hda_fixup *fix, int action)
{
	struct alc_spec *spec = codec->spec;
	struct hda_input_mux *imux = &spec->gen.input_mux;
	int i;

	switch (action) {
	case HDA_FIXUP_ACT_PRE_PROBE:
		/* mic pin 0x19 must be initialized with Vref Hi-Z, otherwise
		 * it causes a click noise at start up
		 */
		snd_hda_codec_set_pin_target(codec, 0x19, PIN_VREFHIZ);
		spec->shutup = alc_shutup_dell_xps13;
		break;
	case HDA_FIXUP_ACT_PROBE:
		/* Make the internal mic the default input source. */
		for (i = 0; i < imux->num_items; i++) {
			if (spec->gen.imux_pins[i] == 0x12) {
				spec->gen.cur_mux[0] = i;
				break;
			}
		}
		break;
	}
}

static void alc_fixup_headset_mode_alc662(struct hda_codec *codec,
				const struct hda_fixup *fix, int action)
{
	struct alc_spec *spec = codec->spec;

	if (action == HDA_FIXUP_ACT_PRE_PROBE) {
		spec->parse_flags |= HDA_PINCFG_HEADSET_MIC;
		spec->gen.hp_mic = 1; /* Mic-in is same pin as headphone */

		/* Disable boost for mic-in permanently. (This code is only called
		   from quirks that guarantee that the headphone is at NID 0x1b.) */
		snd_hda_codec_write(codec, 0x1b, 0, AC_VERB_SET_AMP_GAIN_MUTE, 0x7000);
		snd_hda_override_wcaps(codec, 0x1b, get_wcaps(codec, 0x1b) & ~AC_WCAP_IN_AMP);
	} else
		alc_fixup_headset_mode(codec, fix, action);
}

static void alc_fixup_headset_mode_alc668(struct hda_codec *codec,
				const struct hda_fixup *fix, int action)
{
	if (action == HDA_FIXUP_ACT_PRE_PROBE) {
		alc_write_coef_idx(codec, 0xc4, 0x8000);
		alc_update_coef_idx(codec, 0xc2, ~0xfe, 0);
		snd_hda_set_pin_ctl_cache(codec, 0x18, 0);
	}
	alc_fixup_headset_mode(codec, fix, action);
}

/* Returns the nid of the external mic input pin, or 0 if it cannot be found. */
static int find_ext_mic_pin(struct hda_codec *codec)
{
	struct alc_spec *spec = codec->spec;
	struct auto_pin_cfg *cfg = &spec->gen.autocfg;
	hda_nid_t nid;
	unsigned int defcfg;
	int i;

	for (i = 0; i < cfg->num_inputs; i++) {
		if (cfg->inputs[i].type != AUTO_PIN_MIC)
			continue;
		nid = cfg->inputs[i].pin;
		defcfg = snd_hda_codec_get_pincfg(codec, nid);
		if (snd_hda_get_input_pin_attr(defcfg) == INPUT_PIN_ATTR_INT)
			continue;
		return nid;
	}

	return 0;
}

static void alc271_hp_gate_mic_jack(struct hda_codec *codec,
				    const struct hda_fixup *fix,
				    int action)
{
	struct alc_spec *spec = codec->spec;

	if (action == HDA_FIXUP_ACT_PROBE) {
		int mic_pin = find_ext_mic_pin(codec);
		int hp_pin = spec->gen.autocfg.hp_pins[0];

		if (snd_BUG_ON(!mic_pin || !hp_pin))
			return;
		snd_hda_jack_set_gating_jack(codec, mic_pin, hp_pin);
	}
}

static void alc269_fixup_limit_int_mic_boost(struct hda_codec *codec,
					     const struct hda_fixup *fix,
					     int action)
{
	struct alc_spec *spec = codec->spec;
	struct auto_pin_cfg *cfg = &spec->gen.autocfg;
	int i;

	/* The mic boosts on level 2 and 3 are too noisy
	   on the internal mic input.
	   Therefore limit the boost to 0 or 1. */

	if (action != HDA_FIXUP_ACT_PROBE)
		return;

	for (i = 0; i < cfg->num_inputs; i++) {
		hda_nid_t nid = cfg->inputs[i].pin;
		unsigned int defcfg;
		if (cfg->inputs[i].type != AUTO_PIN_MIC)
			continue;
		defcfg = snd_hda_codec_get_pincfg(codec, nid);
		if (snd_hda_get_input_pin_attr(defcfg) != INPUT_PIN_ATTR_INT)
			continue;

		snd_hda_override_amp_caps(codec, nid, HDA_INPUT,
					  (0x00 << AC_AMPCAP_OFFSET_SHIFT) |
					  (0x01 << AC_AMPCAP_NUM_STEPS_SHIFT) |
					  (0x2f << AC_AMPCAP_STEP_SIZE_SHIFT) |
					  (0 << AC_AMPCAP_MUTE_SHIFT));
	}
}

static void alc283_hp_automute_hook(struct hda_codec *codec,
				    struct hda_jack_callback *jack)
{
	struct alc_spec *spec = codec->spec;
	int vref;

	msleep(200);
	snd_hda_gen_hp_automute(codec, jack);

	vref = spec->gen.hp_jack_present ? PIN_VREF80 : 0;

	msleep(600);
	snd_hda_codec_write(codec, 0x19, 0, AC_VERB_SET_PIN_WIDGET_CONTROL,
			    vref);
}

static void alc283_fixup_chromebook(struct hda_codec *codec,
				    const struct hda_fixup *fix, int action)
{
	struct alc_spec *spec = codec->spec;

	switch (action) {
	case HDA_FIXUP_ACT_PRE_PROBE:
		snd_hda_override_wcaps(codec, 0x03, 0);
		/* Disable AA-loopback as it causes white noise */
		spec->gen.mixer_nid = 0;
		break;
	case HDA_FIXUP_ACT_INIT:
		/* MIC2-VREF control */
		/* Set to manual mode */
		alc_update_coef_idx(codec, 0x06, 0x000c, 0);
		/* Enable Line1 input control by verb */
		alc_update_coef_idx(codec, 0x1a, 0, 1 << 4);
		break;
	}
}

static void alc283_fixup_sense_combo_jack(struct hda_codec *codec,
				    const struct hda_fixup *fix, int action)
{
	struct alc_spec *spec = codec->spec;

	switch (action) {
	case HDA_FIXUP_ACT_PRE_PROBE:
		spec->gen.hp_automute_hook = alc283_hp_automute_hook;
		break;
	case HDA_FIXUP_ACT_INIT:
		/* MIC2-VREF control */
		/* Set to manual mode */
		alc_update_coef_idx(codec, 0x06, 0x000c, 0);
		break;
	}
}

/* mute tablet speaker pin (0x14) via dock plugging in addition */
static void asus_tx300_automute(struct hda_codec *codec)
{
	struct alc_spec *spec = codec->spec;
	snd_hda_gen_update_outputs(codec);
	if (snd_hda_jack_detect(codec, 0x1b))
		spec->gen.mute_bits |= (1ULL << 0x14);
}

static void alc282_fixup_asus_tx300(struct hda_codec *codec,
				    const struct hda_fixup *fix, int action)
{
	struct alc_spec *spec = codec->spec;
	static const struct hda_pintbl dock_pins[] = {
		{ 0x1b, 0x21114000 }, /* dock speaker pin */
		{}
	};

	switch (action) {
	case HDA_FIXUP_ACT_PRE_PROBE:
		spec->init_amp = ALC_INIT_DEFAULT;
		/* TX300 needs to set up GPIO2 for the speaker amp */
		alc_setup_gpio(codec, 0x04);
		snd_hda_apply_pincfgs(codec, dock_pins);
		spec->gen.auto_mute_via_amp = 1;
		spec->gen.automute_hook = asus_tx300_automute;
		snd_hda_jack_detect_enable_callback(codec, 0x1b,
						    snd_hda_gen_hp_automute);
		break;
	case HDA_FIXUP_ACT_PROBE:
		spec->init_amp = ALC_INIT_DEFAULT;
		break;
	case HDA_FIXUP_ACT_BUILD:
		/* this is a bit tricky; give more sane names for the main
		 * (tablet) speaker and the dock speaker, respectively
		 */
		rename_ctl(codec, "Speaker Playback Switch",
			   "Dock Speaker Playback Switch");
		rename_ctl(codec, "Bass Speaker Playback Switch",
			   "Speaker Playback Switch");
		break;
	}
}

static void alc290_fixup_mono_speakers(struct hda_codec *codec,
				       const struct hda_fixup *fix, int action)
{
	if (action == HDA_FIXUP_ACT_PRE_PROBE) {
		/* DAC node 0x03 is giving mono output. We therefore want to
		   make sure 0x14 (front speaker) and 0x15 (headphones) use the
		   stereo DAC, while leaving 0x17 (bass speaker) for node 0x03. */
		hda_nid_t conn1[2] = { 0x0c };
		snd_hda_override_conn_list(codec, 0x14, 1, conn1);
		snd_hda_override_conn_list(codec, 0x15, 1, conn1);
	}
}

static void alc298_fixup_speaker_volume(struct hda_codec *codec,
					const struct hda_fixup *fix, int action)
{
	if (action == HDA_FIXUP_ACT_PRE_PROBE) {
		/* The speaker is routed to the Node 0x06 by a mistake, as a result
		   we can't adjust the speaker's volume since this node does not has
		   Amp-out capability. we change the speaker's route to:
		   Node 0x02 (Audio Output) -> Node 0x0c (Audio Mixer) -> Node 0x17 (
		   Pin Complex), since Node 0x02 has Amp-out caps, we can adjust
		   speaker's volume now. */

		hda_nid_t conn1[1] = { 0x0c };
		snd_hda_override_conn_list(codec, 0x17, 1, conn1);
	}
}

/* disable DAC3 (0x06) selection on NID 0x17 as it has no volume amp control */
static void alc295_fixup_disable_dac3(struct hda_codec *codec,
				      const struct hda_fixup *fix, int action)
{
	if (action == HDA_FIXUP_ACT_PRE_PROBE) {
		hda_nid_t conn[2] = { 0x02, 0x03 };
		snd_hda_override_conn_list(codec, 0x17, 2, conn);
	}
}

/* Hook to update amp GPIO4 for automute */
static void alc280_hp_gpio4_automute_hook(struct hda_codec *codec,
					  struct hda_jack_callback *jack)
{
	struct alc_spec *spec = codec->spec;

	snd_hda_gen_hp_automute(codec, jack);
	/* mute_led_polarity is set to 0, so we pass inverted value here */
	alc_update_gpio_led(codec, 0x10, !spec->gen.hp_jack_present);
}

/* Manage GPIOs for HP EliteBook Folio 9480m.
 *
 * GPIO4 is the headphone amplifier power control
 * GPIO3 is the audio output mute indicator LED
 */

static void alc280_fixup_hp_9480m(struct hda_codec *codec,
				  const struct hda_fixup *fix,
				  int action)
{
	struct alc_spec *spec = codec->spec;

	alc_fixup_hp_gpio_led(codec, action, 0x08, 0);
	if (action == HDA_FIXUP_ACT_PRE_PROBE) {
		/* amp at GPIO4; toggled via alc280_hp_gpio4_automute_hook() */
		spec->gpio_mask |= 0x10;
		spec->gpio_dir |= 0x10;
		spec->gen.hp_automute_hook = alc280_hp_gpio4_automute_hook;
	}
}

static void alc275_fixup_gpio4_off(struct hda_codec *codec,
				   const struct hda_fixup *fix,
				   int action)
{
	struct alc_spec *spec = codec->spec;

	if (action == HDA_FIXUP_ACT_PRE_PROBE) {
		spec->gpio_mask |= 0x04;
		spec->gpio_dir |= 0x04;
		/* set data bit low */
	}
}

static void alc233_alc662_fixup_lenovo_dual_codecs(struct hda_codec *codec,
					 const struct hda_fixup *fix,
					 int action)
{
	alc_fixup_dual_codecs(codec, fix, action);
	switch (action) {
	case HDA_FIXUP_ACT_PRE_PROBE:
		/* override card longname to provide a unique UCM profile */
		strcpy(codec->card->longname, "HDAudio-Lenovo-DualCodecs");
		break;
	case HDA_FIXUP_ACT_BUILD:
		/* rename Capture controls depending on the codec */
		rename_ctl(codec, "Capture Volume",
			   codec->addr == 0 ?
			   "Rear-Panel Capture Volume" :
			   "Front-Panel Capture Volume");
		rename_ctl(codec, "Capture Switch",
			   codec->addr == 0 ?
			   "Rear-Panel Capture Switch" :
			   "Front-Panel Capture Switch");
		break;
	}
}

/* Forcibly assign NID 0x03 to HP/LO while NID 0x02 to SPK for EQ */
static void alc274_fixup_bind_dacs(struct hda_codec *codec,
				    const struct hda_fixup *fix, int action)
{
	struct alc_spec *spec = codec->spec;
	static hda_nid_t preferred_pairs[] = {
		0x21, 0x03, 0x1b, 0x03, 0x16, 0x02,
		0
	};

	if (action != HDA_FIXUP_ACT_PRE_PROBE)
		return;

	spec->gen.preferred_dacs = preferred_pairs;
}

/* The DAC of NID 0x3 will introduce click/pop noise on headphones, so invalidate it */
static void alc285_fixup_invalidate_dacs(struct hda_codec *codec,
			      const struct hda_fixup *fix, int action)
{
	if (action != HDA_FIXUP_ACT_PRE_PROBE)
		return;

	snd_hda_override_wcaps(codec, 0x03, 0);
}

static const struct hda_jack_keymap alc_headset_btn_keymap[] = {
	{ SND_JACK_BTN_0, KEY_PLAYPAUSE },
	{ SND_JACK_BTN_1, KEY_VOICECOMMAND },
	{ SND_JACK_BTN_2, KEY_VOLUMEUP },
	{ SND_JACK_BTN_3, KEY_VOLUMEDOWN },
	{}
};

static void alc_headset_btn_callback(struct hda_codec *codec,
				     struct hda_jack_callback *jack)
{
	int report = 0;

	if (jack->unsol_res & (7 << 13))
		report |= SND_JACK_BTN_0;

	if (jack->unsol_res  & (1 << 16 | 3 << 8))
		report |= SND_JACK_BTN_1;

	/* Volume up key */
	if (jack->unsol_res & (7 << 23))
		report |= SND_JACK_BTN_2;

	/* Volume down key */
	if (jack->unsol_res & (7 << 10))
		report |= SND_JACK_BTN_3;

	jack->jack->button_state = report;
}

static void alc_fixup_headset_jack(struct hda_codec *codec,
				    const struct hda_fixup *fix, int action)
{

	switch (action) {
	case HDA_FIXUP_ACT_PRE_PROBE:
		snd_hda_jack_detect_enable_callback(codec, 0x55,
						    alc_headset_btn_callback);
		snd_hda_jack_add_kctl(codec, 0x55, "Headset Jack", false,
				      SND_JACK_HEADSET, alc_headset_btn_keymap);
		break;
	case HDA_FIXUP_ACT_INIT:
		switch (codec->core.vendor_id) {
		case 0x10ec0225:
		case 0x10ec0295:
		case 0x10ec0299:
			alc_write_coef_idx(codec, 0x48, 0xd011);
			alc_update_coef_idx(codec, 0x49, 0x007f, 0x0045);
			alc_update_coef_idx(codec, 0x44, 0x007f << 8, 0x0045 << 8);
			break;
		case 0x10ec0236:
		case 0x10ec0256:
			alc_write_coef_idx(codec, 0x48, 0xd011);
			alc_update_coef_idx(codec, 0x49, 0x007f, 0x0045);
			break;
		}
		break;
	}
}

/* for hda_fixup_thinkpad_acpi() */
#include "thinkpad_helper.c"

static void alc_fixup_thinkpad_acpi(struct hda_codec *codec,
				    const struct hda_fixup *fix, int action)
{
	alc_fixup_no_shutup(codec, fix, action); /* reduce click noise */
	hda_fixup_thinkpad_acpi(codec, fix, action);
}

/* for alc295_fixup_hp_top_speakers */
#include "hp_x360_helper.c"

enum {
	ALC269_FIXUP_SONY_VAIO,
	ALC275_FIXUP_SONY_VAIO_GPIO2,
	ALC269_FIXUP_DELL_M101Z,
	ALC269_FIXUP_SKU_IGNORE,
	ALC269_FIXUP_ASUS_G73JW,
	ALC269_FIXUP_LENOVO_EAPD,
	ALC275_FIXUP_SONY_HWEQ,
	ALC275_FIXUP_SONY_DISABLE_AAMIX,
	ALC271_FIXUP_DMIC,
	ALC269_FIXUP_PCM_44K,
	ALC269_FIXUP_STEREO_DMIC,
	ALC269_FIXUP_HEADSET_MIC,
	ALC269_FIXUP_QUANTA_MUTE,
	ALC269_FIXUP_LIFEBOOK,
	ALC269_FIXUP_LIFEBOOK_EXTMIC,
	ALC269_FIXUP_LIFEBOOK_HP_PIN,
	ALC269_FIXUP_LIFEBOOK_NO_HP_TO_LINEOUT,
	ALC255_FIXUP_LIFEBOOK_U7x7_HEADSET_MIC,
	ALC269_FIXUP_AMIC,
	ALC269_FIXUP_DMIC,
	ALC269VB_FIXUP_AMIC,
	ALC269VB_FIXUP_DMIC,
	ALC269_FIXUP_HP_MUTE_LED,
	ALC269_FIXUP_HP_MUTE_LED_MIC1,
	ALC269_FIXUP_HP_MUTE_LED_MIC2,
	ALC269_FIXUP_HP_MUTE_LED_MIC3,
	ALC269_FIXUP_HP_GPIO_LED,
	ALC269_FIXUP_HP_GPIO_MIC1_LED,
	ALC269_FIXUP_HP_LINE1_MIC1_LED,
	ALC269_FIXUP_INV_DMIC,
	ALC269_FIXUP_LENOVO_DOCK,
	ALC269_FIXUP_NO_SHUTUP,
	ALC286_FIXUP_SONY_MIC_NO_PRESENCE,
	ALC269_FIXUP_PINCFG_NO_HP_TO_LINEOUT,
	ALC269_FIXUP_DELL1_MIC_NO_PRESENCE,
	ALC269_FIXUP_DELL2_MIC_NO_PRESENCE,
	ALC269_FIXUP_DELL3_MIC_NO_PRESENCE,
	ALC269_FIXUP_DELL4_MIC_NO_PRESENCE,
	ALC269_FIXUP_HEADSET_MODE,
	ALC269_FIXUP_HEADSET_MODE_NO_HP_MIC,
	ALC269_FIXUP_ASPIRE_HEADSET_MIC,
	ALC269_FIXUP_ASUS_X101_FUNC,
	ALC269_FIXUP_ASUS_X101_VERB,
	ALC269_FIXUP_ASUS_X101,
	ALC271_FIXUP_AMIC_MIC2,
	ALC271_FIXUP_HP_GATE_MIC_JACK,
	ALC271_FIXUP_HP_GATE_MIC_JACK_E1_572,
	ALC269_FIXUP_ACER_AC700,
	ALC269_FIXUP_LIMIT_INT_MIC_BOOST,
	ALC269VB_FIXUP_ASUS_ZENBOOK,
	ALC269VB_FIXUP_ASUS_ZENBOOK_UX31A,
	ALC269_FIXUP_LIMIT_INT_MIC_BOOST_MUTE_LED,
	ALC269VB_FIXUP_ORDISSIMO_EVE2,
	ALC283_FIXUP_CHROME_BOOK,
	ALC283_FIXUP_SENSE_COMBO_JACK,
	ALC282_FIXUP_ASUS_TX300,
	ALC283_FIXUP_INT_MIC,
	ALC290_FIXUP_MONO_SPEAKERS,
	ALC290_FIXUP_MONO_SPEAKERS_HSJACK,
	ALC290_FIXUP_SUBWOOFER,
	ALC290_FIXUP_SUBWOOFER_HSJACK,
	ALC269_FIXUP_THINKPAD_ACPI,
	ALC269_FIXUP_DMIC_THINKPAD_ACPI,
	ALC255_FIXUP_ACER_MIC_NO_PRESENCE,
	ALC255_FIXUP_ASUS_MIC_NO_PRESENCE,
	ALC255_FIXUP_DELL1_MIC_NO_PRESENCE,
	ALC255_FIXUP_DELL2_MIC_NO_PRESENCE,
	ALC255_FIXUP_HEADSET_MODE,
	ALC255_FIXUP_HEADSET_MODE_NO_HP_MIC,
	ALC293_FIXUP_DELL1_MIC_NO_PRESENCE,
	ALC292_FIXUP_TPT440_DOCK,
	ALC292_FIXUP_TPT440,
	ALC283_FIXUP_HEADSET_MIC,
	ALC255_FIXUP_MIC_MUTE_LED,
	ALC282_FIXUP_ASPIRE_V5_PINS,
	ALC280_FIXUP_HP_GPIO4,
	ALC286_FIXUP_HP_GPIO_LED,
	ALC280_FIXUP_HP_GPIO2_MIC_HOTKEY,
	ALC280_FIXUP_HP_DOCK_PINS,
	ALC269_FIXUP_HP_DOCK_GPIO_MIC1_LED,
	ALC280_FIXUP_HP_9480M,
	ALC288_FIXUP_DELL_HEADSET_MODE,
	ALC288_FIXUP_DELL1_MIC_NO_PRESENCE,
	ALC288_FIXUP_DELL_XPS_13,
	ALC288_FIXUP_DISABLE_AAMIX,
	ALC292_FIXUP_DELL_E7X,
	ALC292_FIXUP_DISABLE_AAMIX,
	ALC293_FIXUP_DISABLE_AAMIX_MULTIJACK,
	ALC298_FIXUP_DELL1_MIC_NO_PRESENCE,
	ALC298_FIXUP_DELL_AIO_MIC_NO_PRESENCE,
	ALC275_FIXUP_DELL_XPS,
	ALC256_FIXUP_DELL_XPS_13_HEADPHONE_NOISE,
	ALC293_FIXUP_LENOVO_SPK_NOISE,
	ALC233_FIXUP_LENOVO_LINE2_MIC_HOTKEY,
	ALC255_FIXUP_DELL_SPK_NOISE,
	ALC225_FIXUP_DELL1_MIC_NO_PRESENCE,
	ALC295_FIXUP_DISABLE_DAC3,
	ALC280_FIXUP_HP_HEADSET_MIC,
	ALC221_FIXUP_HP_FRONT_MIC,
	ALC292_FIXUP_TPT460,
	ALC298_FIXUP_SPK_VOLUME,
	ALC256_FIXUP_DELL_INSPIRON_7559_SUBWOOFER,
	ALC269_FIXUP_ATIV_BOOK_8,
	ALC221_FIXUP_HP_MIC_NO_PRESENCE,
	ALC256_FIXUP_ASUS_HEADSET_MODE,
	ALC256_FIXUP_ASUS_MIC,
	ALC256_FIXUP_ASUS_AIO_GPIO2,
	ALC233_FIXUP_ASUS_MIC_NO_PRESENCE,
	ALC233_FIXUP_EAPD_COEF_AND_MIC_NO_PRESENCE,
	ALC233_FIXUP_LENOVO_MULTI_CODECS,
	ALC294_FIXUP_LENOVO_MIC_LOCATION,
	ALC225_FIXUP_DELL_WYSE_MIC_NO_PRESENCE,
	ALC700_FIXUP_INTEL_REFERENCE,
	ALC274_FIXUP_DELL_BIND_DACS,
	ALC274_FIXUP_DELL_AIO_LINEOUT_VERB,
	ALC298_FIXUP_TPT470_DOCK,
	ALC255_FIXUP_DUMMY_LINEOUT_VERB,
	ALC255_FIXUP_DELL_HEADSET_MIC,
	ALC295_FIXUP_HP_X360,
	ALC221_FIXUP_HP_HEADSET_MIC,
	ALC285_FIXUP_LENOVO_HEADPHONE_NOISE,
	ALC295_FIXUP_HP_AUTO_MUTE,
	ALC286_FIXUP_ACER_AIO_MIC_NO_PRESENCE,
<<<<<<< HEAD
=======
	ALC294_FIXUP_ASUS_MIC,
	ALC294_FIXUP_ASUS_HEADSET_MIC,
	ALC294_FIXUP_ASUS_SPK,
>>>>>>> 46079bac
	ALC225_FIXUP_HEADSET_JACK,
};

static const struct hda_fixup alc269_fixups[] = {
	[ALC269_FIXUP_SONY_VAIO] = {
		.type = HDA_FIXUP_PINCTLS,
		.v.pins = (const struct hda_pintbl[]) {
			{0x19, PIN_VREFGRD},
			{}
		}
	},
	[ALC275_FIXUP_SONY_VAIO_GPIO2] = {
		.type = HDA_FIXUP_FUNC,
		.v.func = alc275_fixup_gpio4_off,
		.chained = true,
		.chain_id = ALC269_FIXUP_SONY_VAIO
	},
	[ALC269_FIXUP_DELL_M101Z] = {
		.type = HDA_FIXUP_VERBS,
		.v.verbs = (const struct hda_verb[]) {
			/* Enables internal speaker */
			{0x20, AC_VERB_SET_COEF_INDEX, 13},
			{0x20, AC_VERB_SET_PROC_COEF, 0x4040},
			{}
		}
	},
	[ALC269_FIXUP_SKU_IGNORE] = {
		.type = HDA_FIXUP_FUNC,
		.v.func = alc_fixup_sku_ignore,
	},
	[ALC269_FIXUP_ASUS_G73JW] = {
		.type = HDA_FIXUP_PINS,
		.v.pins = (const struct hda_pintbl[]) {
			{ 0x17, 0x99130111 }, /* subwoofer */
			{ }
		}
	},
	[ALC269_FIXUP_LENOVO_EAPD] = {
		.type = HDA_FIXUP_VERBS,
		.v.verbs = (const struct hda_verb[]) {
			{0x14, AC_VERB_SET_EAPD_BTLENABLE, 0},
			{}
		}
	},
	[ALC275_FIXUP_SONY_HWEQ] = {
		.type = HDA_FIXUP_FUNC,
		.v.func = alc269_fixup_hweq,
		.chained = true,
		.chain_id = ALC275_FIXUP_SONY_VAIO_GPIO2
	},
	[ALC275_FIXUP_SONY_DISABLE_AAMIX] = {
		.type = HDA_FIXUP_FUNC,
		.v.func = alc_fixup_disable_aamix,
		.chained = true,
		.chain_id = ALC269_FIXUP_SONY_VAIO
	},
	[ALC271_FIXUP_DMIC] = {
		.type = HDA_FIXUP_FUNC,
		.v.func = alc271_fixup_dmic,
	},
	[ALC269_FIXUP_PCM_44K] = {
		.type = HDA_FIXUP_FUNC,
		.v.func = alc269_fixup_pcm_44k,
		.chained = true,
		.chain_id = ALC269_FIXUP_QUANTA_MUTE
	},
	[ALC269_FIXUP_STEREO_DMIC] = {
		.type = HDA_FIXUP_FUNC,
		.v.func = alc269_fixup_stereo_dmic,
	},
	[ALC269_FIXUP_HEADSET_MIC] = {
		.type = HDA_FIXUP_FUNC,
		.v.func = alc269_fixup_headset_mic,
	},
	[ALC269_FIXUP_QUANTA_MUTE] = {
		.type = HDA_FIXUP_FUNC,
		.v.func = alc269_fixup_quanta_mute,
	},
	[ALC269_FIXUP_LIFEBOOK] = {
		.type = HDA_FIXUP_PINS,
		.v.pins = (const struct hda_pintbl[]) {
			{ 0x1a, 0x2101103f }, /* dock line-out */
			{ 0x1b, 0x23a11040 }, /* dock mic-in */
			{ }
		},
		.chained = true,
		.chain_id = ALC269_FIXUP_QUANTA_MUTE
	},
	[ALC269_FIXUP_LIFEBOOK_EXTMIC] = {
		.type = HDA_FIXUP_PINS,
		.v.pins = (const struct hda_pintbl[]) {
			{ 0x19, 0x01a1903c }, /* headset mic, with jack detect */
			{ }
		},
	},
	[ALC269_FIXUP_LIFEBOOK_HP_PIN] = {
		.type = HDA_FIXUP_PINS,
		.v.pins = (const struct hda_pintbl[]) {
			{ 0x21, 0x0221102f }, /* HP out */
			{ }
		},
	},
	[ALC269_FIXUP_LIFEBOOK_NO_HP_TO_LINEOUT] = {
		.type = HDA_FIXUP_FUNC,
		.v.func = alc269_fixup_pincfg_no_hp_to_lineout,
	},
	[ALC255_FIXUP_LIFEBOOK_U7x7_HEADSET_MIC] = {
		.type = HDA_FIXUP_FUNC,
		.v.func = alc269_fixup_pincfg_U7x7_headset_mic,
	},
	[ALC269_FIXUP_AMIC] = {
		.type = HDA_FIXUP_PINS,
		.v.pins = (const struct hda_pintbl[]) {
			{ 0x14, 0x99130110 }, /* speaker */
			{ 0x15, 0x0121401f }, /* HP out */
			{ 0x18, 0x01a19c20 }, /* mic */
			{ 0x19, 0x99a3092f }, /* int-mic */
			{ }
		},
	},
	[ALC269_FIXUP_DMIC] = {
		.type = HDA_FIXUP_PINS,
		.v.pins = (const struct hda_pintbl[]) {
			{ 0x12, 0x99a3092f }, /* int-mic */
			{ 0x14, 0x99130110 }, /* speaker */
			{ 0x15, 0x0121401f }, /* HP out */
			{ 0x18, 0x01a19c20 }, /* mic */
			{ }
		},
	},
	[ALC269VB_FIXUP_AMIC] = {
		.type = HDA_FIXUP_PINS,
		.v.pins = (const struct hda_pintbl[]) {
			{ 0x14, 0x99130110 }, /* speaker */
			{ 0x18, 0x01a19c20 }, /* mic */
			{ 0x19, 0x99a3092f }, /* int-mic */
			{ 0x21, 0x0121401f }, /* HP out */
			{ }
		},
	},
	[ALC269VB_FIXUP_DMIC] = {
		.type = HDA_FIXUP_PINS,
		.v.pins = (const struct hda_pintbl[]) {
			{ 0x12, 0x99a3092f }, /* int-mic */
			{ 0x14, 0x99130110 }, /* speaker */
			{ 0x18, 0x01a19c20 }, /* mic */
			{ 0x21, 0x0121401f }, /* HP out */
			{ }
		},
	},
	[ALC269_FIXUP_HP_MUTE_LED] = {
		.type = HDA_FIXUP_FUNC,
		.v.func = alc269_fixup_hp_mute_led,
	},
	[ALC269_FIXUP_HP_MUTE_LED_MIC1] = {
		.type = HDA_FIXUP_FUNC,
		.v.func = alc269_fixup_hp_mute_led_mic1,
	},
	[ALC269_FIXUP_HP_MUTE_LED_MIC2] = {
		.type = HDA_FIXUP_FUNC,
		.v.func = alc269_fixup_hp_mute_led_mic2,
	},
	[ALC269_FIXUP_HP_MUTE_LED_MIC3] = {
		.type = HDA_FIXUP_FUNC,
		.v.func = alc269_fixup_hp_mute_led_mic3,
		.chained = true,
		.chain_id = ALC295_FIXUP_HP_AUTO_MUTE
	},
	[ALC269_FIXUP_HP_GPIO_LED] = {
		.type = HDA_FIXUP_FUNC,
		.v.func = alc269_fixup_hp_gpio_led,
	},
	[ALC269_FIXUP_HP_GPIO_MIC1_LED] = {
		.type = HDA_FIXUP_FUNC,
		.v.func = alc269_fixup_hp_gpio_mic1_led,
	},
	[ALC269_FIXUP_HP_LINE1_MIC1_LED] = {
		.type = HDA_FIXUP_FUNC,
		.v.func = alc269_fixup_hp_line1_mic1_led,
	},
	[ALC269_FIXUP_INV_DMIC] = {
		.type = HDA_FIXUP_FUNC,
		.v.func = alc_fixup_inv_dmic,
	},
	[ALC269_FIXUP_NO_SHUTUP] = {
		.type = HDA_FIXUP_FUNC,
		.v.func = alc_fixup_no_shutup,
	},
	[ALC269_FIXUP_LENOVO_DOCK] = {
		.type = HDA_FIXUP_PINS,
		.v.pins = (const struct hda_pintbl[]) {
			{ 0x19, 0x23a11040 }, /* dock mic */
			{ 0x1b, 0x2121103f }, /* dock headphone */
			{ }
		},
		.chained = true,
		.chain_id = ALC269_FIXUP_PINCFG_NO_HP_TO_LINEOUT
	},
	[ALC269_FIXUP_PINCFG_NO_HP_TO_LINEOUT] = {
		.type = HDA_FIXUP_FUNC,
		.v.func = alc269_fixup_pincfg_no_hp_to_lineout,
		.chained = true,
		.chain_id = ALC269_FIXUP_THINKPAD_ACPI,
	},
	[ALC269_FIXUP_DELL1_MIC_NO_PRESENCE] = {
		.type = HDA_FIXUP_PINS,
		.v.pins = (const struct hda_pintbl[]) {
			{ 0x19, 0x01a1913c }, /* use as headset mic, without its own jack detect */
			{ 0x1a, 0x01a1913d }, /* use as headphone mic, without its own jack detect */
			{ }
		},
		.chained = true,
		.chain_id = ALC269_FIXUP_HEADSET_MODE
	},
	[ALC269_FIXUP_DELL2_MIC_NO_PRESENCE] = {
		.type = HDA_FIXUP_PINS,
		.v.pins = (const struct hda_pintbl[]) {
			{ 0x16, 0x21014020 }, /* dock line out */
			{ 0x19, 0x21a19030 }, /* dock mic */
			{ 0x1a, 0x01a1913c }, /* use as headset mic, without its own jack detect */
			{ }
		},
		.chained = true,
		.chain_id = ALC269_FIXUP_HEADSET_MODE_NO_HP_MIC
	},
	[ALC269_FIXUP_DELL3_MIC_NO_PRESENCE] = {
		.type = HDA_FIXUP_PINS,
		.v.pins = (const struct hda_pintbl[]) {
			{ 0x1a, 0x01a1913c }, /* use as headset mic, without its own jack detect */
			{ }
		},
		.chained = true,
		.chain_id = ALC269_FIXUP_HEADSET_MODE_NO_HP_MIC
	},
	[ALC269_FIXUP_DELL4_MIC_NO_PRESENCE] = {
		.type = HDA_FIXUP_PINS,
		.v.pins = (const struct hda_pintbl[]) {
			{ 0x19, 0x01a1913c }, /* use as headset mic, without its own jack detect */
			{ 0x1b, 0x01a1913d }, /* use as headphone mic, without its own jack detect */
			{ }
		},
		.chained = true,
		.chain_id = ALC269_FIXUP_HEADSET_MODE
	},
	[ALC269_FIXUP_HEADSET_MODE] = {
		.type = HDA_FIXUP_FUNC,
		.v.func = alc_fixup_headset_mode,
		.chained = true,
		.chain_id = ALC255_FIXUP_MIC_MUTE_LED
	},
	[ALC269_FIXUP_HEADSET_MODE_NO_HP_MIC] = {
		.type = HDA_FIXUP_FUNC,
		.v.func = alc_fixup_headset_mode_no_hp_mic,
	},
	[ALC269_FIXUP_ASPIRE_HEADSET_MIC] = {
		.type = HDA_FIXUP_PINS,
		.v.pins = (const struct hda_pintbl[]) {
			{ 0x19, 0x01a1913c }, /* headset mic w/o jack detect */
			{ }
		},
		.chained = true,
		.chain_id = ALC269_FIXUP_HEADSET_MODE,
	},
	[ALC286_FIXUP_SONY_MIC_NO_PRESENCE] = {
		.type = HDA_FIXUP_PINS,
		.v.pins = (const struct hda_pintbl[]) {
			{ 0x18, 0x01a1913c }, /* use as headset mic, without its own jack detect */
			{ }
		},
		.chained = true,
		.chain_id = ALC269_FIXUP_HEADSET_MIC
	},
	[ALC269_FIXUP_ASUS_X101_FUNC] = {
		.type = HDA_FIXUP_FUNC,
		.v.func = alc269_fixup_x101_headset_mic,
	},
	[ALC269_FIXUP_ASUS_X101_VERB] = {
		.type = HDA_FIXUP_VERBS,
		.v.verbs = (const struct hda_verb[]) {
			{0x18, AC_VERB_SET_PIN_WIDGET_CONTROL, 0},
			{0x20, AC_VERB_SET_COEF_INDEX, 0x08},
			{0x20, AC_VERB_SET_PROC_COEF,  0x0310},
			{ }
		},
		.chained = true,
		.chain_id = ALC269_FIXUP_ASUS_X101_FUNC
	},
	[ALC269_FIXUP_ASUS_X101] = {
		.type = HDA_FIXUP_PINS,
		.v.pins = (const struct hda_pintbl[]) {
			{ 0x18, 0x04a1182c }, /* Headset mic */
			{ }
		},
		.chained = true,
		.chain_id = ALC269_FIXUP_ASUS_X101_VERB
	},
	[ALC271_FIXUP_AMIC_MIC2] = {
		.type = HDA_FIXUP_PINS,
		.v.pins = (const struct hda_pintbl[]) {
			{ 0x14, 0x99130110 }, /* speaker */
			{ 0x19, 0x01a19c20 }, /* mic */
			{ 0x1b, 0x99a7012f }, /* int-mic */
			{ 0x21, 0x0121401f }, /* HP out */
			{ }
		},
	},
	[ALC271_FIXUP_HP_GATE_MIC_JACK] = {
		.type = HDA_FIXUP_FUNC,
		.v.func = alc271_hp_gate_mic_jack,
		.chained = true,
		.chain_id = ALC271_FIXUP_AMIC_MIC2,
	},
	[ALC271_FIXUP_HP_GATE_MIC_JACK_E1_572] = {
		.type = HDA_FIXUP_FUNC,
		.v.func = alc269_fixup_limit_int_mic_boost,
		.chained = true,
		.chain_id = ALC271_FIXUP_HP_GATE_MIC_JACK,
	},
	[ALC269_FIXUP_ACER_AC700] = {
		.type = HDA_FIXUP_PINS,
		.v.pins = (const struct hda_pintbl[]) {
			{ 0x12, 0x99a3092f }, /* int-mic */
			{ 0x14, 0x99130110 }, /* speaker */
			{ 0x18, 0x03a11c20 }, /* mic */
			{ 0x1e, 0x0346101e }, /* SPDIF1 */
			{ 0x21, 0x0321101f }, /* HP out */
			{ }
		},
		.chained = true,
		.chain_id = ALC271_FIXUP_DMIC,
	},
	[ALC269_FIXUP_LIMIT_INT_MIC_BOOST] = {
		.type = HDA_FIXUP_FUNC,
		.v.func = alc269_fixup_limit_int_mic_boost,
		.chained = true,
		.chain_id = ALC269_FIXUP_THINKPAD_ACPI,
	},
	[ALC269VB_FIXUP_ASUS_ZENBOOK] = {
		.type = HDA_FIXUP_FUNC,
		.v.func = alc269_fixup_limit_int_mic_boost,
		.chained = true,
		.chain_id = ALC269VB_FIXUP_DMIC,
	},
	[ALC269VB_FIXUP_ASUS_ZENBOOK_UX31A] = {
		.type = HDA_FIXUP_VERBS,
		.v.verbs = (const struct hda_verb[]) {
			/* class-D output amp +5dB */
			{ 0x20, AC_VERB_SET_COEF_INDEX, 0x12 },
			{ 0x20, AC_VERB_SET_PROC_COEF, 0x2800 },
			{}
		},
		.chained = true,
		.chain_id = ALC269VB_FIXUP_ASUS_ZENBOOK,
	},
	[ALC269_FIXUP_LIMIT_INT_MIC_BOOST_MUTE_LED] = {
		.type = HDA_FIXUP_FUNC,
		.v.func = alc269_fixup_limit_int_mic_boost,
		.chained = true,
		.chain_id = ALC269_FIXUP_HP_MUTE_LED_MIC1,
	},
	[ALC269VB_FIXUP_ORDISSIMO_EVE2] = {
		.type = HDA_FIXUP_PINS,
		.v.pins = (const struct hda_pintbl[]) {
			{ 0x12, 0x99a3092f }, /* int-mic */
			{ 0x18, 0x03a11d20 }, /* mic */
			{ 0x19, 0x411111f0 }, /* Unused bogus pin */
			{ }
		},
	},
	[ALC283_FIXUP_CHROME_BOOK] = {
		.type = HDA_FIXUP_FUNC,
		.v.func = alc283_fixup_chromebook,
	},
	[ALC283_FIXUP_SENSE_COMBO_JACK] = {
		.type = HDA_FIXUP_FUNC,
		.v.func = alc283_fixup_sense_combo_jack,
		.chained = true,
		.chain_id = ALC283_FIXUP_CHROME_BOOK,
	},
	[ALC282_FIXUP_ASUS_TX300] = {
		.type = HDA_FIXUP_FUNC,
		.v.func = alc282_fixup_asus_tx300,
	},
	[ALC283_FIXUP_INT_MIC] = {
		.type = HDA_FIXUP_VERBS,
		.v.verbs = (const struct hda_verb[]) {
			{0x20, AC_VERB_SET_COEF_INDEX, 0x1a},
			{0x20, AC_VERB_SET_PROC_COEF, 0x0011},
			{ }
		},
		.chained = true,
		.chain_id = ALC269_FIXUP_LIMIT_INT_MIC_BOOST
	},
	[ALC290_FIXUP_SUBWOOFER_HSJACK] = {
		.type = HDA_FIXUP_PINS,
		.v.pins = (const struct hda_pintbl[]) {
			{ 0x17, 0x90170112 }, /* subwoofer */
			{ }
		},
		.chained = true,
		.chain_id = ALC290_FIXUP_MONO_SPEAKERS_HSJACK,
	},
	[ALC290_FIXUP_SUBWOOFER] = {
		.type = HDA_FIXUP_PINS,
		.v.pins = (const struct hda_pintbl[]) {
			{ 0x17, 0x90170112 }, /* subwoofer */
			{ }
		},
		.chained = true,
		.chain_id = ALC290_FIXUP_MONO_SPEAKERS,
	},
	[ALC290_FIXUP_MONO_SPEAKERS] = {
		.type = HDA_FIXUP_FUNC,
		.v.func = alc290_fixup_mono_speakers,
	},
	[ALC290_FIXUP_MONO_SPEAKERS_HSJACK] = {
		.type = HDA_FIXUP_FUNC,
		.v.func = alc290_fixup_mono_speakers,
		.chained = true,
		.chain_id = ALC269_FIXUP_DELL3_MIC_NO_PRESENCE,
	},
	[ALC269_FIXUP_THINKPAD_ACPI] = {
		.type = HDA_FIXUP_FUNC,
		.v.func = alc_fixup_thinkpad_acpi,
		.chained = true,
		.chain_id = ALC269_FIXUP_SKU_IGNORE,
	},
	[ALC269_FIXUP_DMIC_THINKPAD_ACPI] = {
		.type = HDA_FIXUP_FUNC,
		.v.func = alc_fixup_inv_dmic,
		.chained = true,
		.chain_id = ALC269_FIXUP_THINKPAD_ACPI,
	},
	[ALC255_FIXUP_ACER_MIC_NO_PRESENCE] = {
		.type = HDA_FIXUP_PINS,
		.v.pins = (const struct hda_pintbl[]) {
			{ 0x19, 0x01a1913c }, /* use as headset mic, without its own jack detect */
			{ }
		},
		.chained = true,
		.chain_id = ALC255_FIXUP_HEADSET_MODE
	},
	[ALC255_FIXUP_ASUS_MIC_NO_PRESENCE] = {
		.type = HDA_FIXUP_PINS,
		.v.pins = (const struct hda_pintbl[]) {
			{ 0x19, 0x01a1913c }, /* use as headset mic, without its own jack detect */
			{ }
		},
		.chained = true,
		.chain_id = ALC255_FIXUP_HEADSET_MODE
	},
	[ALC255_FIXUP_DELL1_MIC_NO_PRESENCE] = {
		.type = HDA_FIXUP_PINS,
		.v.pins = (const struct hda_pintbl[]) {
			{ 0x19, 0x01a1913c }, /* use as headset mic, without its own jack detect */
			{ 0x1a, 0x01a1913d }, /* use as headphone mic, without its own jack detect */
			{ }
		},
		.chained = true,
		.chain_id = ALC255_FIXUP_HEADSET_MODE
	},
	[ALC255_FIXUP_DELL2_MIC_NO_PRESENCE] = {
		.type = HDA_FIXUP_PINS,
		.v.pins = (const struct hda_pintbl[]) {
			{ 0x19, 0x01a1913c }, /* use as headset mic, without its own jack detect */
			{ }
		},
		.chained = true,
		.chain_id = ALC255_FIXUP_HEADSET_MODE_NO_HP_MIC
	},
	[ALC255_FIXUP_HEADSET_MODE] = {
		.type = HDA_FIXUP_FUNC,
		.v.func = alc_fixup_headset_mode_alc255,
		.chained = true,
		.chain_id = ALC255_FIXUP_MIC_MUTE_LED
	},
	[ALC255_FIXUP_HEADSET_MODE_NO_HP_MIC] = {
		.type = HDA_FIXUP_FUNC,
		.v.func = alc_fixup_headset_mode_alc255_no_hp_mic,
	},
	[ALC293_FIXUP_DELL1_MIC_NO_PRESENCE] = {
		.type = HDA_FIXUP_PINS,
		.v.pins = (const struct hda_pintbl[]) {
			{ 0x18, 0x01a1913d }, /* use as headphone mic, without its own jack detect */
			{ 0x1a, 0x01a1913c }, /* use as headset mic, without its own jack detect */
			{ }
		},
		.chained = true,
		.chain_id = ALC269_FIXUP_HEADSET_MODE
	},
	[ALC292_FIXUP_TPT440_DOCK] = {
		.type = HDA_FIXUP_FUNC,
		.v.func = alc_fixup_tpt440_dock,
		.chained = true,
		.chain_id = ALC269_FIXUP_LIMIT_INT_MIC_BOOST
	},
	[ALC292_FIXUP_TPT440] = {
		.type = HDA_FIXUP_FUNC,
		.v.func = alc_fixup_disable_aamix,
		.chained = true,
		.chain_id = ALC292_FIXUP_TPT440_DOCK,
	},
	[ALC283_FIXUP_HEADSET_MIC] = {
		.type = HDA_FIXUP_PINS,
		.v.pins = (const struct hda_pintbl[]) {
			{ 0x19, 0x04a110f0 },
			{ },
		},
	},
	[ALC255_FIXUP_MIC_MUTE_LED] = {
		.type = HDA_FIXUP_FUNC,
		.v.func = snd_hda_gen_fixup_micmute_led,
	},
	[ALC282_FIXUP_ASPIRE_V5_PINS] = {
		.type = HDA_FIXUP_PINS,
		.v.pins = (const struct hda_pintbl[]) {
			{ 0x12, 0x90a60130 },
			{ 0x14, 0x90170110 },
			{ 0x17, 0x40000008 },
			{ 0x18, 0x411111f0 },
			{ 0x19, 0x01a1913c },
			{ 0x1a, 0x411111f0 },
			{ 0x1b, 0x411111f0 },
			{ 0x1d, 0x40f89b2d },
			{ 0x1e, 0x411111f0 },
			{ 0x21, 0x0321101f },
			{ },
		},
	},
	[ALC280_FIXUP_HP_GPIO4] = {
		.type = HDA_FIXUP_FUNC,
		.v.func = alc280_fixup_hp_gpio4,
	},
	[ALC286_FIXUP_HP_GPIO_LED] = {
		.type = HDA_FIXUP_FUNC,
		.v.func = alc286_fixup_hp_gpio_led,
	},
	[ALC280_FIXUP_HP_GPIO2_MIC_HOTKEY] = {
		.type = HDA_FIXUP_FUNC,
		.v.func = alc280_fixup_hp_gpio2_mic_hotkey,
	},
	[ALC280_FIXUP_HP_DOCK_PINS] = {
		.type = HDA_FIXUP_PINS,
		.v.pins = (const struct hda_pintbl[]) {
			{ 0x1b, 0x21011020 }, /* line-out */
			{ 0x1a, 0x01a1903c }, /* headset mic */
			{ 0x18, 0x2181103f }, /* line-in */
			{ },
		},
		.chained = true,
		.chain_id = ALC280_FIXUP_HP_GPIO4
	},
	[ALC269_FIXUP_HP_DOCK_GPIO_MIC1_LED] = {
		.type = HDA_FIXUP_PINS,
		.v.pins = (const struct hda_pintbl[]) {
			{ 0x1b, 0x21011020 }, /* line-out */
			{ 0x18, 0x2181103f }, /* line-in */
			{ },
		},
		.chained = true,
		.chain_id = ALC269_FIXUP_HP_GPIO_MIC1_LED
	},
	[ALC280_FIXUP_HP_9480M] = {
		.type = HDA_FIXUP_FUNC,
		.v.func = alc280_fixup_hp_9480m,
	},
	[ALC288_FIXUP_DELL_HEADSET_MODE] = {
		.type = HDA_FIXUP_FUNC,
		.v.func = alc_fixup_headset_mode_dell_alc288,
		.chained = true,
		.chain_id = ALC255_FIXUP_MIC_MUTE_LED
	},
	[ALC288_FIXUP_DELL1_MIC_NO_PRESENCE] = {
		.type = HDA_FIXUP_PINS,
		.v.pins = (const struct hda_pintbl[]) {
			{ 0x18, 0x01a1913c }, /* use as headset mic, without its own jack detect */
			{ 0x1a, 0x01a1913d }, /* use as headphone mic, without its own jack detect */
			{ }
		},
		.chained = true,
		.chain_id = ALC288_FIXUP_DELL_HEADSET_MODE
	},
	[ALC288_FIXUP_DISABLE_AAMIX] = {
		.type = HDA_FIXUP_FUNC,
		.v.func = alc_fixup_disable_aamix,
		.chained = true,
		.chain_id = ALC288_FIXUP_DELL1_MIC_NO_PRESENCE
	},
	[ALC288_FIXUP_DELL_XPS_13] = {
		.type = HDA_FIXUP_FUNC,
		.v.func = alc_fixup_dell_xps13,
		.chained = true,
		.chain_id = ALC288_FIXUP_DISABLE_AAMIX
	},
	[ALC292_FIXUP_DISABLE_AAMIX] = {
		.type = HDA_FIXUP_FUNC,
		.v.func = alc_fixup_disable_aamix,
		.chained = true,
		.chain_id = ALC269_FIXUP_DELL2_MIC_NO_PRESENCE
	},
	[ALC293_FIXUP_DISABLE_AAMIX_MULTIJACK] = {
		.type = HDA_FIXUP_FUNC,
		.v.func = alc_fixup_disable_aamix,
		.chained = true,
		.chain_id = ALC293_FIXUP_DELL1_MIC_NO_PRESENCE
	},
	[ALC292_FIXUP_DELL_E7X] = {
		.type = HDA_FIXUP_FUNC,
		.v.func = alc_fixup_dell_xps13,
		.chained = true,
		.chain_id = ALC292_FIXUP_DISABLE_AAMIX
	},
	[ALC298_FIXUP_DELL1_MIC_NO_PRESENCE] = {
		.type = HDA_FIXUP_PINS,
		.v.pins = (const struct hda_pintbl[]) {
			{ 0x18, 0x01a1913c }, /* use as headset mic, without its own jack detect */
			{ 0x1a, 0x01a1913d }, /* use as headphone mic, without its own jack detect */
			{ }
		},
		.chained = true,
		.chain_id = ALC269_FIXUP_HEADSET_MODE
	},
	[ALC298_FIXUP_DELL_AIO_MIC_NO_PRESENCE] = {
		.type = HDA_FIXUP_PINS,
		.v.pins = (const struct hda_pintbl[]) {
			{ 0x18, 0x01a1913c }, /* use as headset mic, without its own jack detect */
			{ }
		},
		.chained = true,
		.chain_id = ALC269_FIXUP_HEADSET_MODE
	},
	[ALC275_FIXUP_DELL_XPS] = {
		.type = HDA_FIXUP_VERBS,
		.v.verbs = (const struct hda_verb[]) {
			/* Enables internal speaker */
			{0x20, AC_VERB_SET_COEF_INDEX, 0x1f},
			{0x20, AC_VERB_SET_PROC_COEF, 0x00c0},
			{0x20, AC_VERB_SET_COEF_INDEX, 0x30},
			{0x20, AC_VERB_SET_PROC_COEF, 0x00b1},
			{}
		}
	},
	[ALC256_FIXUP_DELL_XPS_13_HEADPHONE_NOISE] = {
		.type = HDA_FIXUP_VERBS,
		.v.verbs = (const struct hda_verb[]) {
			/* Disable pass-through path for FRONT 14h */
			{0x20, AC_VERB_SET_COEF_INDEX, 0x36},
			{0x20, AC_VERB_SET_PROC_COEF, 0x1737},
			{}
		},
		.chained = true,
		.chain_id = ALC255_FIXUP_DELL1_MIC_NO_PRESENCE
	},
	[ALC293_FIXUP_LENOVO_SPK_NOISE] = {
		.type = HDA_FIXUP_FUNC,
		.v.func = alc_fixup_disable_aamix,
		.chained = true,
		.chain_id = ALC269_FIXUP_THINKPAD_ACPI
	},
	[ALC233_FIXUP_LENOVO_LINE2_MIC_HOTKEY] = {
		.type = HDA_FIXUP_FUNC,
		.v.func = alc233_fixup_lenovo_line2_mic_hotkey,
	},
	[ALC255_FIXUP_DELL_SPK_NOISE] = {
		.type = HDA_FIXUP_FUNC,
		.v.func = alc_fixup_disable_aamix,
		.chained = true,
		.chain_id = ALC255_FIXUP_DELL1_MIC_NO_PRESENCE
	},
	[ALC225_FIXUP_DELL1_MIC_NO_PRESENCE] = {
		.type = HDA_FIXUP_VERBS,
		.v.verbs = (const struct hda_verb[]) {
			/* Disable pass-through path for FRONT 14h */
			{ 0x20, AC_VERB_SET_COEF_INDEX, 0x36 },
			{ 0x20, AC_VERB_SET_PROC_COEF, 0x57d7 },
			{}
		},
		.chained = true,
		.chain_id = ALC269_FIXUP_DELL1_MIC_NO_PRESENCE
	},
	[ALC280_FIXUP_HP_HEADSET_MIC] = {
		.type = HDA_FIXUP_FUNC,
		.v.func = alc_fixup_disable_aamix,
		.chained = true,
		.chain_id = ALC269_FIXUP_HEADSET_MIC,
	},
	[ALC221_FIXUP_HP_FRONT_MIC] = {
		.type = HDA_FIXUP_PINS,
		.v.pins = (const struct hda_pintbl[]) {
			{ 0x19, 0x02a19020 }, /* Front Mic */
			{ }
		},
	},
	[ALC292_FIXUP_TPT460] = {
		.type = HDA_FIXUP_FUNC,
		.v.func = alc_fixup_tpt440_dock,
		.chained = true,
		.chain_id = ALC293_FIXUP_LENOVO_SPK_NOISE,
	},
	[ALC298_FIXUP_SPK_VOLUME] = {
		.type = HDA_FIXUP_FUNC,
		.v.func = alc298_fixup_speaker_volume,
		.chained = true,
		.chain_id = ALC298_FIXUP_DELL_AIO_MIC_NO_PRESENCE,
	},
	[ALC295_FIXUP_DISABLE_DAC3] = {
		.type = HDA_FIXUP_FUNC,
		.v.func = alc295_fixup_disable_dac3,
	},
	[ALC256_FIXUP_DELL_INSPIRON_7559_SUBWOOFER] = {
		.type = HDA_FIXUP_PINS,
		.v.pins = (const struct hda_pintbl[]) {
			{ 0x1b, 0x90170151 },
			{ }
		},
		.chained = true,
		.chain_id = ALC255_FIXUP_DELL1_MIC_NO_PRESENCE
	},
	[ALC269_FIXUP_ATIV_BOOK_8] = {
		.type = HDA_FIXUP_FUNC,
		.v.func = alc_fixup_auto_mute_via_amp,
		.chained = true,
		.chain_id = ALC269_FIXUP_NO_SHUTUP
	},
	[ALC221_FIXUP_HP_MIC_NO_PRESENCE] = {
		.type = HDA_FIXUP_PINS,
		.v.pins = (const struct hda_pintbl[]) {
			{ 0x18, 0x01a1913c }, /* use as headset mic, without its own jack detect */
			{ 0x1a, 0x01a1913d }, /* use as headphone mic, without its own jack detect */
			{ }
		},
		.chained = true,
		.chain_id = ALC269_FIXUP_HEADSET_MODE
	},
	[ALC256_FIXUP_ASUS_HEADSET_MODE] = {
		.type = HDA_FIXUP_FUNC,
		.v.func = alc_fixup_headset_mode,
	},
	[ALC256_FIXUP_ASUS_MIC] = {
		.type = HDA_FIXUP_PINS,
		.v.pins = (const struct hda_pintbl[]) {
			{ 0x13, 0x90a60160 }, /* use as internal mic */
			{ 0x19, 0x04a11120 }, /* use as headset mic, without its own jack detect */
			{ }
		},
		.chained = true,
		.chain_id = ALC256_FIXUP_ASUS_HEADSET_MODE
	},
	[ALC256_FIXUP_ASUS_AIO_GPIO2] = {
		.type = HDA_FIXUP_FUNC,
		/* Set up GPIO2 for the speaker amp */
		.v.func = alc_fixup_gpio4,
	},
	[ALC233_FIXUP_ASUS_MIC_NO_PRESENCE] = {
		.type = HDA_FIXUP_PINS,
		.v.pins = (const struct hda_pintbl[]) {
			{ 0x19, 0x01a1913c }, /* use as headset mic, without its own jack detect */
			{ }
		},
		.chained = true,
		.chain_id = ALC269_FIXUP_HEADSET_MIC
	},
	[ALC233_FIXUP_EAPD_COEF_AND_MIC_NO_PRESENCE] = {
		.type = HDA_FIXUP_VERBS,
		.v.verbs = (const struct hda_verb[]) {
			/* Enables internal speaker */
			{0x20, AC_VERB_SET_COEF_INDEX, 0x40},
			{0x20, AC_VERB_SET_PROC_COEF, 0x8800},
			{}
		},
		.chained = true,
		.chain_id = ALC233_FIXUP_ASUS_MIC_NO_PRESENCE
	},
	[ALC233_FIXUP_LENOVO_MULTI_CODECS] = {
		.type = HDA_FIXUP_FUNC,
		.v.func = alc233_alc662_fixup_lenovo_dual_codecs,
	},
	[ALC294_FIXUP_LENOVO_MIC_LOCATION] = {
		.type = HDA_FIXUP_PINS,
		.v.pins = (const struct hda_pintbl[]) {
			/* Change the mic location from front to right, otherwise there are
			   two front mics with the same name, pulseaudio can't handle them.
			   This is just a temporary workaround, after applying this fixup,
			   there will be one "Front Mic" and one "Mic" in this machine.
			 */
			{ 0x1a, 0x04a19040 },
			{ }
		},
	},
	[ALC225_FIXUP_DELL_WYSE_MIC_NO_PRESENCE] = {
		.type = HDA_FIXUP_PINS,
		.v.pins = (const struct hda_pintbl[]) {
			{ 0x16, 0x0101102f }, /* Rear Headset HP */
			{ 0x19, 0x02a1913c }, /* use as Front headset mic, without its own jack detect */
			{ 0x1a, 0x01a19030 }, /* Rear Headset MIC */
			{ 0x1b, 0x02011020 },
			{ }
		},
		.chained = true,
		.chain_id = ALC269_FIXUP_HEADSET_MODE_NO_HP_MIC
	},
	[ALC700_FIXUP_INTEL_REFERENCE] = {
		.type = HDA_FIXUP_VERBS,
		.v.verbs = (const struct hda_verb[]) {
			/* Enables internal speaker */
			{0x20, AC_VERB_SET_COEF_INDEX, 0x45},
			{0x20, AC_VERB_SET_PROC_COEF, 0x5289},
			{0x20, AC_VERB_SET_COEF_INDEX, 0x4A},
			{0x20, AC_VERB_SET_PROC_COEF, 0x001b},
			{0x58, AC_VERB_SET_COEF_INDEX, 0x00},
			{0x58, AC_VERB_SET_PROC_COEF, 0x3888},
			{0x20, AC_VERB_SET_COEF_INDEX, 0x6f},
			{0x20, AC_VERB_SET_PROC_COEF, 0x2c0b},
			{}
		}
	},
	[ALC274_FIXUP_DELL_BIND_DACS] = {
		.type = HDA_FIXUP_FUNC,
		.v.func = alc274_fixup_bind_dacs,
		.chained = true,
		.chain_id = ALC269_FIXUP_DELL1_MIC_NO_PRESENCE
	},
	[ALC274_FIXUP_DELL_AIO_LINEOUT_VERB] = {
		.type = HDA_FIXUP_PINS,
		.v.pins = (const struct hda_pintbl[]) {
			{ 0x1b, 0x0401102f },
			{ }
		},
		.chained = true,
		.chain_id = ALC274_FIXUP_DELL_BIND_DACS
	},
	[ALC298_FIXUP_TPT470_DOCK] = {
		.type = HDA_FIXUP_FUNC,
		.v.func = alc_fixup_tpt470_dock,
		.chained = true,
		.chain_id = ALC293_FIXUP_LENOVO_SPK_NOISE
	},
	[ALC255_FIXUP_DUMMY_LINEOUT_VERB] = {
		.type = HDA_FIXUP_PINS,
		.v.pins = (const struct hda_pintbl[]) {
			{ 0x14, 0x0201101f },
			{ }
		},
		.chained = true,
		.chain_id = ALC255_FIXUP_DELL1_MIC_NO_PRESENCE
	},
	[ALC255_FIXUP_DELL_HEADSET_MIC] = {
		.type = HDA_FIXUP_PINS,
		.v.pins = (const struct hda_pintbl[]) {
			{ 0x19, 0x01a1913c }, /* use as headset mic, without its own jack detect */
			{ }
		},
		.chained = true,
		.chain_id = ALC269_FIXUP_HEADSET_MIC
	},
	[ALC295_FIXUP_HP_X360] = {
		.type = HDA_FIXUP_FUNC,
		.v.func = alc295_fixup_hp_top_speakers,
		.chained = true,
		.chain_id = ALC269_FIXUP_HP_MUTE_LED_MIC3
	},
	[ALC221_FIXUP_HP_HEADSET_MIC] = {
		.type = HDA_FIXUP_PINS,
		.v.pins = (const struct hda_pintbl[]) {
			{ 0x19, 0x0181313f},
			{ }
		},
		.chained = true,
		.chain_id = ALC269_FIXUP_HEADSET_MIC
	},
	[ALC285_FIXUP_LENOVO_HEADPHONE_NOISE] = {
		.type = HDA_FIXUP_FUNC,
		.v.func = alc285_fixup_invalidate_dacs,
		.chained = true,
		.chain_id = ALC269_FIXUP_THINKPAD_ACPI
	},
	[ALC295_FIXUP_HP_AUTO_MUTE] = {
		.type = HDA_FIXUP_FUNC,
		.v.func = alc_fixup_auto_mute_via_amp,
	},
	[ALC286_FIXUP_ACER_AIO_MIC_NO_PRESENCE] = {
		.type = HDA_FIXUP_PINS,
		.v.pins = (const struct hda_pintbl[]) {
			{ 0x18, 0x01a1913c }, /* use as headset mic, without its own jack detect */
			{ }
		},
		.chained = true,
		.chain_id = ALC269_FIXUP_HEADSET_MIC
	},
<<<<<<< HEAD
=======
	[ALC294_FIXUP_ASUS_MIC] = {
		.type = HDA_FIXUP_PINS,
		.v.pins = (const struct hda_pintbl[]) {
			{ 0x13, 0x90a60160 }, /* use as internal mic */
			{ 0x19, 0x04a11120 }, /* use as headset mic, without its own jack detect */
			{ }
		},
		.chained = true,
		.chain_id = ALC269_FIXUP_HEADSET_MODE_NO_HP_MIC
	},
	[ALC294_FIXUP_ASUS_HEADSET_MIC] = {
		.type = HDA_FIXUP_PINS,
		.v.pins = (const struct hda_pintbl[]) {
			{ 0x19, 0x01a1113c }, /* use as headset mic, without its own jack detect */
			{ }
		},
		.chained = true,
		.chain_id = ALC269_FIXUP_HEADSET_MODE_NO_HP_MIC
	},
	[ALC294_FIXUP_ASUS_SPK] = {
		.type = HDA_FIXUP_VERBS,
		.v.verbs = (const struct hda_verb[]) {
			/* Set EAPD high */
			{ 0x20, AC_VERB_SET_COEF_INDEX, 0x40 },
			{ 0x20, AC_VERB_SET_PROC_COEF, 0x8800 },
			{ }
		},
		.chained = true,
		.chain_id = ALC294_FIXUP_ASUS_HEADSET_MIC
	},
>>>>>>> 46079bac
	[ALC225_FIXUP_HEADSET_JACK] = {
		.type = HDA_FIXUP_FUNC,
		.v.func = alc_fixup_headset_jack,
	},
};

static const struct snd_pci_quirk alc269_fixup_tbl[] = {
	SND_PCI_QUIRK(0x1025, 0x0283, "Acer TravelMate 8371", ALC269_FIXUP_INV_DMIC),
	SND_PCI_QUIRK(0x1025, 0x029b, "Acer 1810TZ", ALC269_FIXUP_INV_DMIC),
	SND_PCI_QUIRK(0x1025, 0x0349, "Acer AOD260", ALC269_FIXUP_INV_DMIC),
	SND_PCI_QUIRK(0x1025, 0x047c, "Acer AC700", ALC269_FIXUP_ACER_AC700),
	SND_PCI_QUIRK(0x1025, 0x072d, "Acer Aspire V5-571G", ALC269_FIXUP_ASPIRE_HEADSET_MIC),
	SND_PCI_QUIRK(0x1025, 0x080d, "Acer Aspire V5-122P", ALC269_FIXUP_ASPIRE_HEADSET_MIC),
	SND_PCI_QUIRK(0x1025, 0x0740, "Acer AO725", ALC271_FIXUP_HP_GATE_MIC_JACK),
	SND_PCI_QUIRK(0x1025, 0x0742, "Acer AO756", ALC271_FIXUP_HP_GATE_MIC_JACK),
	SND_PCI_QUIRK(0x1025, 0x0762, "Acer Aspire E1-472", ALC271_FIXUP_HP_GATE_MIC_JACK_E1_572),
	SND_PCI_QUIRK(0x1025, 0x0775, "Acer Aspire E1-572", ALC271_FIXUP_HP_GATE_MIC_JACK_E1_572),
	SND_PCI_QUIRK(0x1025, 0x079b, "Acer Aspire V5-573G", ALC282_FIXUP_ASPIRE_V5_PINS),
	SND_PCI_QUIRK(0x1025, 0x102b, "Acer Aspire C24-860", ALC286_FIXUP_ACER_AIO_MIC_NO_PRESENCE),
	SND_PCI_QUIRK(0x1025, 0x106d, "Acer Cloudbook 14", ALC283_FIXUP_CHROME_BOOK),
	SND_PCI_QUIRK(0x1025, 0x128f, "Acer Veriton Z6860G", ALC286_FIXUP_ACER_AIO_MIC_NO_PRESENCE),
	SND_PCI_QUIRK(0x1025, 0x1290, "Acer Veriton Z4860G", ALC286_FIXUP_ACER_AIO_MIC_NO_PRESENCE),
	SND_PCI_QUIRK(0x1025, 0x1291, "Acer Veriton Z4660G", ALC286_FIXUP_ACER_AIO_MIC_NO_PRESENCE),
	SND_PCI_QUIRK(0x1028, 0x0470, "Dell M101z", ALC269_FIXUP_DELL_M101Z),
	SND_PCI_QUIRK(0x1028, 0x054b, "Dell XPS one 2710", ALC275_FIXUP_DELL_XPS),
	SND_PCI_QUIRK(0x1028, 0x05bd, "Dell Latitude E6440", ALC292_FIXUP_DELL_E7X),
	SND_PCI_QUIRK(0x1028, 0x05be, "Dell Latitude E6540", ALC292_FIXUP_DELL_E7X),
	SND_PCI_QUIRK(0x1028, 0x05ca, "Dell Latitude E7240", ALC292_FIXUP_DELL_E7X),
	SND_PCI_QUIRK(0x1028, 0x05cb, "Dell Latitude E7440", ALC292_FIXUP_DELL_E7X),
	SND_PCI_QUIRK(0x1028, 0x05da, "Dell Vostro 5460", ALC290_FIXUP_SUBWOOFER),
	SND_PCI_QUIRK(0x1028, 0x05f4, "Dell", ALC269_FIXUP_DELL1_MIC_NO_PRESENCE),
	SND_PCI_QUIRK(0x1028, 0x05f5, "Dell", ALC269_FIXUP_DELL1_MIC_NO_PRESENCE),
	SND_PCI_QUIRK(0x1028, 0x05f6, "Dell", ALC269_FIXUP_DELL1_MIC_NO_PRESENCE),
	SND_PCI_QUIRK(0x1028, 0x0615, "Dell Vostro 5470", ALC290_FIXUP_SUBWOOFER_HSJACK),
	SND_PCI_QUIRK(0x1028, 0x0616, "Dell Vostro 5470", ALC290_FIXUP_SUBWOOFER_HSJACK),
	SND_PCI_QUIRK(0x1028, 0x062c, "Dell Latitude E5550", ALC292_FIXUP_DELL_E7X),
	SND_PCI_QUIRK(0x1028, 0x062e, "Dell Latitude E7450", ALC292_FIXUP_DELL_E7X),
	SND_PCI_QUIRK(0x1028, 0x0638, "Dell Inspiron 5439", ALC290_FIXUP_MONO_SPEAKERS_HSJACK),
	SND_PCI_QUIRK(0x1028, 0x064a, "Dell", ALC293_FIXUP_DELL1_MIC_NO_PRESENCE),
	SND_PCI_QUIRK(0x1028, 0x064b, "Dell", ALC293_FIXUP_DELL1_MIC_NO_PRESENCE),
	SND_PCI_QUIRK(0x1028, 0x0665, "Dell XPS 13", ALC288_FIXUP_DELL_XPS_13),
	SND_PCI_QUIRK(0x1028, 0x0669, "Dell Optiplex 9020m", ALC255_FIXUP_DELL1_MIC_NO_PRESENCE),
	SND_PCI_QUIRK(0x1028, 0x069a, "Dell Vostro 5480", ALC290_FIXUP_SUBWOOFER_HSJACK),
	SND_PCI_QUIRK(0x1028, 0x06c7, "Dell", ALC255_FIXUP_DELL1_MIC_NO_PRESENCE),
	SND_PCI_QUIRK(0x1028, 0x06d9, "Dell", ALC293_FIXUP_DELL1_MIC_NO_PRESENCE),
	SND_PCI_QUIRK(0x1028, 0x06da, "Dell", ALC293_FIXUP_DELL1_MIC_NO_PRESENCE),
	SND_PCI_QUIRK(0x1028, 0x06db, "Dell", ALC293_FIXUP_DISABLE_AAMIX_MULTIJACK),
	SND_PCI_QUIRK(0x1028, 0x06dd, "Dell", ALC293_FIXUP_DISABLE_AAMIX_MULTIJACK),
	SND_PCI_QUIRK(0x1028, 0x06de, "Dell", ALC293_FIXUP_DISABLE_AAMIX_MULTIJACK),
	SND_PCI_QUIRK(0x1028, 0x06df, "Dell", ALC293_FIXUP_DISABLE_AAMIX_MULTIJACK),
	SND_PCI_QUIRK(0x1028, 0x06e0, "Dell", ALC293_FIXUP_DISABLE_AAMIX_MULTIJACK),
	SND_PCI_QUIRK(0x1028, 0x0704, "Dell XPS 13 9350", ALC256_FIXUP_DELL_XPS_13_HEADPHONE_NOISE),
	SND_PCI_QUIRK(0x1028, 0x0706, "Dell Inspiron 7559", ALC256_FIXUP_DELL_INSPIRON_7559_SUBWOOFER),
	SND_PCI_QUIRK(0x1028, 0x0725, "Dell Inspiron 3162", ALC255_FIXUP_DELL_SPK_NOISE),
	SND_PCI_QUIRK(0x1028, 0x075b, "Dell XPS 13 9360", ALC256_FIXUP_DELL_XPS_13_HEADPHONE_NOISE),
	SND_PCI_QUIRK(0x1028, 0x075c, "Dell XPS 27 7760", ALC298_FIXUP_SPK_VOLUME),
	SND_PCI_QUIRK(0x1028, 0x075d, "Dell AIO", ALC298_FIXUP_SPK_VOLUME),
	SND_PCI_QUIRK(0x1028, 0x07b0, "Dell Precision 7520", ALC295_FIXUP_DISABLE_DAC3),
	SND_PCI_QUIRK(0x1028, 0x0798, "Dell Inspiron 17 7000 Gaming", ALC256_FIXUP_DELL_INSPIRON_7559_SUBWOOFER),
	SND_PCI_QUIRK(0x1028, 0x080c, "Dell WYSE", ALC225_FIXUP_DELL_WYSE_MIC_NO_PRESENCE),
	SND_PCI_QUIRK(0x1028, 0x082a, "Dell XPS 13 9360", ALC256_FIXUP_DELL_XPS_13_HEADPHONE_NOISE),
	SND_PCI_QUIRK(0x1028, 0x084b, "Dell", ALC274_FIXUP_DELL_AIO_LINEOUT_VERB),
	SND_PCI_QUIRK(0x1028, 0x084e, "Dell", ALC274_FIXUP_DELL_AIO_LINEOUT_VERB),
	SND_PCI_QUIRK(0x1028, 0x0871, "Dell Precision 3630", ALC255_FIXUP_DELL_HEADSET_MIC),
	SND_PCI_QUIRK(0x1028, 0x0872, "Dell Precision 3630", ALC255_FIXUP_DELL_HEADSET_MIC),
	SND_PCI_QUIRK(0x1028, 0x0873, "Dell Precision 3930", ALC255_FIXUP_DUMMY_LINEOUT_VERB),
	SND_PCI_QUIRK(0x1028, 0x164a, "Dell", ALC293_FIXUP_DELL1_MIC_NO_PRESENCE),
	SND_PCI_QUIRK(0x1028, 0x164b, "Dell", ALC293_FIXUP_DELL1_MIC_NO_PRESENCE),
	SND_PCI_QUIRK(0x103c, 0x1586, "HP", ALC269_FIXUP_HP_MUTE_LED_MIC2),
	SND_PCI_QUIRK(0x103c, 0x18e6, "HP", ALC269_FIXUP_HP_GPIO_LED),
	SND_PCI_QUIRK(0x103c, 0x218b, "HP", ALC269_FIXUP_LIMIT_INT_MIC_BOOST_MUTE_LED),
	SND_PCI_QUIRK(0x103c, 0x225f, "HP", ALC280_FIXUP_HP_GPIO2_MIC_HOTKEY),
	/* ALC282 */
	SND_PCI_QUIRK(0x103c, 0x21f9, "HP", ALC269_FIXUP_HP_MUTE_LED_MIC1),
	SND_PCI_QUIRK(0x103c, 0x2210, "HP", ALC269_FIXUP_HP_MUTE_LED_MIC1),
	SND_PCI_QUIRK(0x103c, 0x2214, "HP", ALC269_FIXUP_HP_MUTE_LED_MIC1),
	SND_PCI_QUIRK(0x103c, 0x2236, "HP", ALC269_FIXUP_HP_LINE1_MIC1_LED),
	SND_PCI_QUIRK(0x103c, 0x2237, "HP", ALC269_FIXUP_HP_LINE1_MIC1_LED),
	SND_PCI_QUIRK(0x103c, 0x2238, "HP", ALC269_FIXUP_HP_LINE1_MIC1_LED),
	SND_PCI_QUIRK(0x103c, 0x2239, "HP", ALC269_FIXUP_HP_LINE1_MIC1_LED),
	SND_PCI_QUIRK(0x103c, 0x224b, "HP", ALC269_FIXUP_HP_LINE1_MIC1_LED),
	SND_PCI_QUIRK(0x103c, 0x2268, "HP", ALC269_FIXUP_HP_MUTE_LED_MIC1),
	SND_PCI_QUIRK(0x103c, 0x226a, "HP", ALC269_FIXUP_HP_MUTE_LED_MIC1),
	SND_PCI_QUIRK(0x103c, 0x226b, "HP", ALC269_FIXUP_HP_MUTE_LED_MIC1),
	SND_PCI_QUIRK(0x103c, 0x226e, "HP", ALC269_FIXUP_HP_MUTE_LED_MIC1),
	SND_PCI_QUIRK(0x103c, 0x2271, "HP", ALC286_FIXUP_HP_GPIO_LED),
	SND_PCI_QUIRK(0x103c, 0x2272, "HP", ALC280_FIXUP_HP_DOCK_PINS),
	SND_PCI_QUIRK(0x103c, 0x2273, "HP", ALC280_FIXUP_HP_DOCK_PINS),
	SND_PCI_QUIRK(0x103c, 0x229e, "HP", ALC269_FIXUP_HP_MUTE_LED_MIC1),
	SND_PCI_QUIRK(0x103c, 0x22b2, "HP", ALC269_FIXUP_HP_MUTE_LED_MIC1),
	SND_PCI_QUIRK(0x103c, 0x22b7, "HP", ALC269_FIXUP_HP_MUTE_LED_MIC1),
	SND_PCI_QUIRK(0x103c, 0x22bf, "HP", ALC269_FIXUP_HP_MUTE_LED_MIC1),
	SND_PCI_QUIRK(0x103c, 0x22cf, "HP", ALC269_FIXUP_HP_MUTE_LED_MIC1),
	SND_PCI_QUIRK(0x103c, 0x22db, "HP", ALC280_FIXUP_HP_9480M),
	SND_PCI_QUIRK(0x103c, 0x22dc, "HP", ALC269_FIXUP_HP_GPIO_MIC1_LED),
	SND_PCI_QUIRK(0x103c, 0x22fb, "HP", ALC269_FIXUP_HP_GPIO_MIC1_LED),
	/* ALC290 */
	SND_PCI_QUIRK(0x103c, 0x221b, "HP", ALC269_FIXUP_HP_GPIO_MIC1_LED),
	SND_PCI_QUIRK(0x103c, 0x2221, "HP", ALC269_FIXUP_HP_GPIO_MIC1_LED),
	SND_PCI_QUIRK(0x103c, 0x2225, "HP", ALC269_FIXUP_HP_GPIO_MIC1_LED),
	SND_PCI_QUIRK(0x103c, 0x2253, "HP", ALC269_FIXUP_HP_GPIO_MIC1_LED),
	SND_PCI_QUIRK(0x103c, 0x2254, "HP", ALC269_FIXUP_HP_GPIO_MIC1_LED),
	SND_PCI_QUIRK(0x103c, 0x2255, "HP", ALC269_FIXUP_HP_GPIO_MIC1_LED),
	SND_PCI_QUIRK(0x103c, 0x2256, "HP", ALC269_FIXUP_HP_GPIO_MIC1_LED),
	SND_PCI_QUIRK(0x103c, 0x2257, "HP", ALC269_FIXUP_HP_GPIO_MIC1_LED),
	SND_PCI_QUIRK(0x103c, 0x2259, "HP", ALC269_FIXUP_HP_GPIO_MIC1_LED),
	SND_PCI_QUIRK(0x103c, 0x225a, "HP", ALC269_FIXUP_HP_DOCK_GPIO_MIC1_LED),
	SND_PCI_QUIRK(0x103c, 0x2260, "HP", ALC269_FIXUP_HP_MUTE_LED_MIC1),
	SND_PCI_QUIRK(0x103c, 0x2263, "HP", ALC269_FIXUP_HP_MUTE_LED_MIC1),
	SND_PCI_QUIRK(0x103c, 0x2264, "HP", ALC269_FIXUP_HP_MUTE_LED_MIC1),
	SND_PCI_QUIRK(0x103c, 0x2265, "HP", ALC269_FIXUP_HP_MUTE_LED_MIC1),
	SND_PCI_QUIRK(0x103c, 0x2272, "HP", ALC269_FIXUP_HP_GPIO_MIC1_LED),
	SND_PCI_QUIRK(0x103c, 0x2273, "HP", ALC269_FIXUP_HP_GPIO_MIC1_LED),
	SND_PCI_QUIRK(0x103c, 0x2278, "HP", ALC269_FIXUP_HP_GPIO_MIC1_LED),
	SND_PCI_QUIRK(0x103c, 0x227f, "HP", ALC269_FIXUP_HP_MUTE_LED_MIC1),
	SND_PCI_QUIRK(0x103c, 0x2282, "HP", ALC269_FIXUP_HP_MUTE_LED_MIC1),
	SND_PCI_QUIRK(0x103c, 0x228b, "HP", ALC269_FIXUP_HP_MUTE_LED_MIC1),
	SND_PCI_QUIRK(0x103c, 0x228e, "HP", ALC269_FIXUP_HP_MUTE_LED_MIC1),
	SND_PCI_QUIRK(0x103c, 0x22c5, "HP", ALC269_FIXUP_HP_MUTE_LED_MIC1),
	SND_PCI_QUIRK(0x103c, 0x22c7, "HP", ALC269_FIXUP_HP_MUTE_LED_MIC1),
	SND_PCI_QUIRK(0x103c, 0x22c8, "HP", ALC269_FIXUP_HP_MUTE_LED_MIC1),
	SND_PCI_QUIRK(0x103c, 0x22c4, "HP", ALC269_FIXUP_HP_MUTE_LED_MIC1),
	SND_PCI_QUIRK(0x103c, 0x2334, "HP", ALC269_FIXUP_HP_MUTE_LED_MIC1),
	SND_PCI_QUIRK(0x103c, 0x2335, "HP", ALC269_FIXUP_HP_MUTE_LED_MIC1),
	SND_PCI_QUIRK(0x103c, 0x2336, "HP", ALC269_FIXUP_HP_MUTE_LED_MIC1),
	SND_PCI_QUIRK(0x103c, 0x2337, "HP", ALC269_FIXUP_HP_MUTE_LED_MIC1),
	SND_PCI_QUIRK(0x103c, 0x221c, "HP EliteBook 755 G2", ALC280_FIXUP_HP_HEADSET_MIC),
	SND_PCI_QUIRK(0x103c, 0x820d, "HP Pavilion 15", ALC269_FIXUP_HP_MUTE_LED_MIC3),
	SND_PCI_QUIRK(0x103c, 0x8256, "HP", ALC221_FIXUP_HP_FRONT_MIC),
	SND_PCI_QUIRK(0x103c, 0x827e, "HP x360", ALC295_FIXUP_HP_X360),
	SND_PCI_QUIRK(0x103c, 0x82bf, "HP", ALC221_FIXUP_HP_MIC_NO_PRESENCE),
	SND_PCI_QUIRK(0x103c, 0x82c0, "HP", ALC221_FIXUP_HP_MIC_NO_PRESENCE),
	SND_PCI_QUIRK(0x103c, 0x83b9, "HP Spectre x360", ALC269_FIXUP_HP_MUTE_LED_MIC3),
	SND_PCI_QUIRK(0x1043, 0x103e, "ASUS X540SA", ALC256_FIXUP_ASUS_MIC),
	SND_PCI_QUIRK(0x1043, 0x103f, "ASUS TX300", ALC282_FIXUP_ASUS_TX300),
	SND_PCI_QUIRK(0x1043, 0x106d, "Asus K53BE", ALC269_FIXUP_LIMIT_INT_MIC_BOOST),
	SND_PCI_QUIRK(0x1043, 0x10c0, "ASUS X540SA", ALC256_FIXUP_ASUS_MIC),
	SND_PCI_QUIRK(0x1043, 0x10d0, "ASUS X540LA/X540LJ", ALC255_FIXUP_ASUS_MIC_NO_PRESENCE),
	SND_PCI_QUIRK(0x1043, 0x115d, "Asus 1015E", ALC269_FIXUP_LIMIT_INT_MIC_BOOST),
	SND_PCI_QUIRK(0x1043, 0x11c0, "ASUS X556UR", ALC255_FIXUP_ASUS_MIC_NO_PRESENCE),
	SND_PCI_QUIRK(0x1043, 0x1290, "ASUS X441SA", ALC233_FIXUP_EAPD_COEF_AND_MIC_NO_PRESENCE),
	SND_PCI_QUIRK(0x1043, 0x12a0, "ASUS X441UV", ALC233_FIXUP_EAPD_COEF_AND_MIC_NO_PRESENCE),
	SND_PCI_QUIRK(0x1043, 0x12f0, "ASUS X541UV", ALC256_FIXUP_ASUS_MIC),
	SND_PCI_QUIRK(0x1043, 0x12e0, "ASUS X541SA", ALC256_FIXUP_ASUS_MIC),
	SND_PCI_QUIRK(0x1043, 0x13b0, "ASUS Z550SA", ALC256_FIXUP_ASUS_MIC),
	SND_PCI_QUIRK(0x1043, 0x1427, "Asus Zenbook UX31E", ALC269VB_FIXUP_ASUS_ZENBOOK),
	SND_PCI_QUIRK(0x1043, 0x14a1, "ASUS UX533FD", ALC294_FIXUP_ASUS_SPK),
	SND_PCI_QUIRK(0x1043, 0x1517, "Asus Zenbook UX31A", ALC269VB_FIXUP_ASUS_ZENBOOK_UX31A),
	SND_PCI_QUIRK(0x1043, 0x16e3, "ASUS UX50", ALC269_FIXUP_STEREO_DMIC),
	SND_PCI_QUIRK(0x1043, 0x1a13, "Asus G73Jw", ALC269_FIXUP_ASUS_G73JW),
	SND_PCI_QUIRK(0x1043, 0x1a30, "ASUS X705UD", ALC256_FIXUP_ASUS_MIC),
	SND_PCI_QUIRK(0x1043, 0x1b13, "Asus U41SV", ALC269_FIXUP_INV_DMIC),
	SND_PCI_QUIRK(0x1043, 0x1bbd, "ASUS Z550MA", ALC255_FIXUP_ASUS_MIC_NO_PRESENCE),
	SND_PCI_QUIRK(0x1043, 0x1c23, "Asus X55U", ALC269_FIXUP_LIMIT_INT_MIC_BOOST),
	SND_PCI_QUIRK(0x1043, 0x1ccd, "ASUS X555UB", ALC256_FIXUP_ASUS_MIC),
	SND_PCI_QUIRK(0x1043, 0x3030, "ASUS ZN270IE", ALC256_FIXUP_ASUS_AIO_GPIO2),
	SND_PCI_QUIRK(0x1043, 0x831a, "ASUS P901", ALC269_FIXUP_STEREO_DMIC),
	SND_PCI_QUIRK(0x1043, 0x834a, "ASUS S101", ALC269_FIXUP_STEREO_DMIC),
	SND_PCI_QUIRK(0x1043, 0x8398, "ASUS P1005", ALC269_FIXUP_STEREO_DMIC),
	SND_PCI_QUIRK(0x1043, 0x83ce, "ASUS P1005", ALC269_FIXUP_STEREO_DMIC),
	SND_PCI_QUIRK(0x1043, 0x8516, "ASUS X101CH", ALC269_FIXUP_ASUS_X101),
	SND_PCI_QUIRK(0x104d, 0x90b5, "Sony VAIO Pro 11", ALC286_FIXUP_SONY_MIC_NO_PRESENCE),
	SND_PCI_QUIRK(0x104d, 0x90b6, "Sony VAIO Pro 13", ALC286_FIXUP_SONY_MIC_NO_PRESENCE),
	SND_PCI_QUIRK(0x104d, 0x9073, "Sony VAIO", ALC275_FIXUP_SONY_VAIO_GPIO2),
	SND_PCI_QUIRK(0x104d, 0x907b, "Sony VAIO", ALC275_FIXUP_SONY_HWEQ),
	SND_PCI_QUIRK(0x104d, 0x9084, "Sony VAIO", ALC275_FIXUP_SONY_HWEQ),
	SND_PCI_QUIRK(0x104d, 0x9099, "Sony VAIO S13", ALC275_FIXUP_SONY_DISABLE_AAMIX),
	SND_PCI_QUIRK(0x10cf, 0x1475, "Lifebook", ALC269_FIXUP_LIFEBOOK),
	SND_PCI_QUIRK(0x10cf, 0x159f, "Lifebook E780", ALC269_FIXUP_LIFEBOOK_NO_HP_TO_LINEOUT),
	SND_PCI_QUIRK(0x10cf, 0x15dc, "Lifebook T731", ALC269_FIXUP_LIFEBOOK_HP_PIN),
	SND_PCI_QUIRK(0x10cf, 0x1757, "Lifebook E752", ALC269_FIXUP_LIFEBOOK_HP_PIN),
	SND_PCI_QUIRK(0x10cf, 0x1629, "Lifebook U7x7", ALC255_FIXUP_LIFEBOOK_U7x7_HEADSET_MIC),
	SND_PCI_QUIRK(0x10cf, 0x1845, "Lifebook U904", ALC269_FIXUP_LIFEBOOK_EXTMIC),
	SND_PCI_QUIRK(0x10ec, 0x10f2, "Intel Reference board", ALC700_FIXUP_INTEL_REFERENCE),
	SND_PCI_QUIRK(0x10f7, 0x8338, "Panasonic CF-SZ6", ALC269_FIXUP_HEADSET_MODE),
	SND_PCI_QUIRK(0x144d, 0xc109, "Samsung Ativ book 9 (NP900X3G)", ALC269_FIXUP_INV_DMIC),
	SND_PCI_QUIRK(0x144d, 0xc740, "Samsung Ativ book 8 (NP870Z5G)", ALC269_FIXUP_ATIV_BOOK_8),
	SND_PCI_QUIRK(0x1458, 0xfa53, "Gigabyte BXBT-2807", ALC283_FIXUP_HEADSET_MIC),
	SND_PCI_QUIRK(0x1462, 0xb120, "MSI Cubi MS-B120", ALC283_FIXUP_HEADSET_MIC),
	SND_PCI_QUIRK(0x1462, 0xb171, "Cubi N 8GL (MS-B171)", ALC283_FIXUP_HEADSET_MIC),
	SND_PCI_QUIRK(0x17aa, 0x1036, "Lenovo P520", ALC233_FIXUP_LENOVO_MULTI_CODECS),
	SND_PCI_QUIRK(0x17aa, 0x20f2, "Thinkpad SL410/510", ALC269_FIXUP_SKU_IGNORE),
	SND_PCI_QUIRK(0x17aa, 0x215e, "Thinkpad L512", ALC269_FIXUP_SKU_IGNORE),
	SND_PCI_QUIRK(0x17aa, 0x21b8, "Thinkpad Edge 14", ALC269_FIXUP_SKU_IGNORE),
	SND_PCI_QUIRK(0x17aa, 0x21ca, "Thinkpad L412", ALC269_FIXUP_SKU_IGNORE),
	SND_PCI_QUIRK(0x17aa, 0x21e9, "Thinkpad Edge 15", ALC269_FIXUP_SKU_IGNORE),
	SND_PCI_QUIRK(0x17aa, 0x21f6, "Thinkpad T530", ALC269_FIXUP_LENOVO_DOCK),
	SND_PCI_QUIRK(0x17aa, 0x21fa, "Thinkpad X230", ALC269_FIXUP_LENOVO_DOCK),
	SND_PCI_QUIRK(0x17aa, 0x21f3, "Thinkpad T430", ALC269_FIXUP_LENOVO_DOCK),
	SND_PCI_QUIRK(0x17aa, 0x21fb, "Thinkpad T430s", ALC269_FIXUP_LENOVO_DOCK),
	SND_PCI_QUIRK(0x17aa, 0x2203, "Thinkpad X230 Tablet", ALC269_FIXUP_LENOVO_DOCK),
	SND_PCI_QUIRK(0x17aa, 0x2208, "Thinkpad T431s", ALC269_FIXUP_LENOVO_DOCK),
	SND_PCI_QUIRK(0x17aa, 0x220c, "Thinkpad T440s", ALC292_FIXUP_TPT440),
	SND_PCI_QUIRK(0x17aa, 0x220e, "Thinkpad T440p", ALC292_FIXUP_TPT440_DOCK),
	SND_PCI_QUIRK(0x17aa, 0x2210, "Thinkpad T540p", ALC292_FIXUP_TPT440_DOCK),
	SND_PCI_QUIRK(0x17aa, 0x2211, "Thinkpad W541", ALC292_FIXUP_TPT440_DOCK),
	SND_PCI_QUIRK(0x17aa, 0x2212, "Thinkpad T440", ALC292_FIXUP_TPT440_DOCK),
	SND_PCI_QUIRK(0x17aa, 0x2214, "Thinkpad X240", ALC292_FIXUP_TPT440_DOCK),
	SND_PCI_QUIRK(0x17aa, 0x2215, "Thinkpad", ALC269_FIXUP_LIMIT_INT_MIC_BOOST),
	SND_PCI_QUIRK(0x17aa, 0x2218, "Thinkpad X1 Carbon 2nd", ALC292_FIXUP_TPT440_DOCK),
	SND_PCI_QUIRK(0x17aa, 0x2223, "ThinkPad T550", ALC292_FIXUP_TPT440_DOCK),
	SND_PCI_QUIRK(0x17aa, 0x2226, "ThinkPad X250", ALC292_FIXUP_TPT440_DOCK),
	SND_PCI_QUIRK(0x17aa, 0x222d, "Thinkpad", ALC298_FIXUP_TPT470_DOCK),
	SND_PCI_QUIRK(0x17aa, 0x222e, "Thinkpad", ALC298_FIXUP_TPT470_DOCK),
	SND_PCI_QUIRK(0x17aa, 0x2231, "Thinkpad T560", ALC292_FIXUP_TPT460),
	SND_PCI_QUIRK(0x17aa, 0x2233, "Thinkpad", ALC292_FIXUP_TPT460),
	SND_PCI_QUIRK(0x17aa, 0x2245, "Thinkpad T470", ALC298_FIXUP_TPT470_DOCK),
	SND_PCI_QUIRK(0x17aa, 0x2246, "Thinkpad", ALC298_FIXUP_TPT470_DOCK),
	SND_PCI_QUIRK(0x17aa, 0x2247, "Thinkpad", ALC298_FIXUP_TPT470_DOCK),
	SND_PCI_QUIRK(0x17aa, 0x2249, "Thinkpad", ALC292_FIXUP_TPT460),
	SND_PCI_QUIRK(0x17aa, 0x224b, "Thinkpad", ALC298_FIXUP_TPT470_DOCK),
	SND_PCI_QUIRK(0x17aa, 0x224c, "Thinkpad", ALC298_FIXUP_TPT470_DOCK),
	SND_PCI_QUIRK(0x17aa, 0x224d, "Thinkpad", ALC298_FIXUP_TPT470_DOCK),
	SND_PCI_QUIRK(0x17aa, 0x225d, "Thinkpad T480", ALC269_FIXUP_LIMIT_INT_MIC_BOOST),
	SND_PCI_QUIRK(0x17aa, 0x30bb, "ThinkCentre AIO", ALC233_FIXUP_LENOVO_LINE2_MIC_HOTKEY),
	SND_PCI_QUIRK(0x17aa, 0x30e2, "ThinkCentre AIO", ALC233_FIXUP_LENOVO_LINE2_MIC_HOTKEY),
	SND_PCI_QUIRK(0x17aa, 0x310c, "ThinkCentre Station", ALC294_FIXUP_LENOVO_MIC_LOCATION),
	SND_PCI_QUIRK(0x17aa, 0x312a, "ThinkCentre Station", ALC294_FIXUP_LENOVO_MIC_LOCATION),
	SND_PCI_QUIRK(0x17aa, 0x312f, "ThinkCentre Station", ALC294_FIXUP_LENOVO_MIC_LOCATION),
	SND_PCI_QUIRK(0x17aa, 0x313c, "ThinkCentre Station", ALC294_FIXUP_LENOVO_MIC_LOCATION),
	SND_PCI_QUIRK(0x17aa, 0x3902, "Lenovo E50-80", ALC269_FIXUP_DMIC_THINKPAD_ACPI),
	SND_PCI_QUIRK(0x17aa, 0x3977, "IdeaPad S210", ALC283_FIXUP_INT_MIC),
	SND_PCI_QUIRK(0x17aa, 0x3978, "IdeaPad Y410P", ALC269_FIXUP_NO_SHUTUP),
	SND_PCI_QUIRK(0x17aa, 0x5013, "Thinkpad", ALC269_FIXUP_LIMIT_INT_MIC_BOOST),
	SND_PCI_QUIRK(0x17aa, 0x501a, "Thinkpad", ALC283_FIXUP_INT_MIC),
	SND_PCI_QUIRK(0x17aa, 0x501e, "Thinkpad L440", ALC292_FIXUP_TPT440_DOCK),
	SND_PCI_QUIRK(0x17aa, 0x5026, "Thinkpad", ALC269_FIXUP_LIMIT_INT_MIC_BOOST),
	SND_PCI_QUIRK(0x17aa, 0x5034, "Thinkpad T450", ALC292_FIXUP_TPT440_DOCK),
	SND_PCI_QUIRK(0x17aa, 0x5036, "Thinkpad T450s", ALC292_FIXUP_TPT440_DOCK),
	SND_PCI_QUIRK(0x17aa, 0x503c, "Thinkpad L450", ALC292_FIXUP_TPT440_DOCK),
	SND_PCI_QUIRK(0x17aa, 0x504a, "ThinkPad X260", ALC292_FIXUP_TPT440_DOCK),
	SND_PCI_QUIRK(0x17aa, 0x504b, "Thinkpad", ALC293_FIXUP_LENOVO_SPK_NOISE),
	SND_PCI_QUIRK(0x17aa, 0x5050, "Thinkpad T560p", ALC292_FIXUP_TPT460),
	SND_PCI_QUIRK(0x17aa, 0x5051, "Thinkpad L460", ALC292_FIXUP_TPT460),
	SND_PCI_QUIRK(0x17aa, 0x5053, "Thinkpad T460", ALC292_FIXUP_TPT460),
	SND_PCI_QUIRK(0x17aa, 0x505d, "Thinkpad", ALC298_FIXUP_TPT470_DOCK),
	SND_PCI_QUIRK(0x17aa, 0x505f, "Thinkpad", ALC298_FIXUP_TPT470_DOCK),
	SND_PCI_QUIRK(0x17aa, 0x5062, "Thinkpad", ALC298_FIXUP_TPT470_DOCK),
	SND_PCI_QUIRK(0x17aa, 0x5109, "Thinkpad", ALC269_FIXUP_LIMIT_INT_MIC_BOOST),
	SND_PCI_QUIRK(0x17aa, 0x511e, "Thinkpad", ALC298_FIXUP_TPT470_DOCK),
	SND_PCI_QUIRK(0x17aa, 0x511f, "Thinkpad", ALC298_FIXUP_TPT470_DOCK),
	SND_PCI_QUIRK(0x17aa, 0x3bf8, "Quanta FL1", ALC269_FIXUP_PCM_44K),
	SND_PCI_QUIRK(0x17aa, 0x9e54, "LENOVO NB", ALC269_FIXUP_LENOVO_EAPD),
	SND_PCI_QUIRK(0x1b7d, 0xa831, "Ordissimo EVE2 ", ALC269VB_FIXUP_ORDISSIMO_EVE2), /* Also known as Malata PC-B1303 */

#if 0
	/* Below is a quirk table taken from the old code.
	 * Basically the device should work as is without the fixup table.
	 * If BIOS doesn't give a proper info, enable the corresponding
	 * fixup entry.
	 */
	SND_PCI_QUIRK(0x1043, 0x8330, "ASUS Eeepc P703 P900A",
		      ALC269_FIXUP_AMIC),
	SND_PCI_QUIRK(0x1043, 0x1013, "ASUS N61Da", ALC269_FIXUP_AMIC),
	SND_PCI_QUIRK(0x1043, 0x1143, "ASUS B53f", ALC269_FIXUP_AMIC),
	SND_PCI_QUIRK(0x1043, 0x1133, "ASUS UJ20ft", ALC269_FIXUP_AMIC),
	SND_PCI_QUIRK(0x1043, 0x1183, "ASUS K72DR", ALC269_FIXUP_AMIC),
	SND_PCI_QUIRK(0x1043, 0x11b3, "ASUS K52DR", ALC269_FIXUP_AMIC),
	SND_PCI_QUIRK(0x1043, 0x11e3, "ASUS U33Jc", ALC269_FIXUP_AMIC),
	SND_PCI_QUIRK(0x1043, 0x1273, "ASUS UL80Jt", ALC269_FIXUP_AMIC),
	SND_PCI_QUIRK(0x1043, 0x1283, "ASUS U53Jc", ALC269_FIXUP_AMIC),
	SND_PCI_QUIRK(0x1043, 0x12b3, "ASUS N82JV", ALC269_FIXUP_AMIC),
	SND_PCI_QUIRK(0x1043, 0x12d3, "ASUS N61Jv", ALC269_FIXUP_AMIC),
	SND_PCI_QUIRK(0x1043, 0x13a3, "ASUS UL30Vt", ALC269_FIXUP_AMIC),
	SND_PCI_QUIRK(0x1043, 0x1373, "ASUS G73JX", ALC269_FIXUP_AMIC),
	SND_PCI_QUIRK(0x1043, 0x1383, "ASUS UJ30Jc", ALC269_FIXUP_AMIC),
	SND_PCI_QUIRK(0x1043, 0x13d3, "ASUS N61JA", ALC269_FIXUP_AMIC),
	SND_PCI_QUIRK(0x1043, 0x1413, "ASUS UL50", ALC269_FIXUP_AMIC),
	SND_PCI_QUIRK(0x1043, 0x1443, "ASUS UL30", ALC269_FIXUP_AMIC),
	SND_PCI_QUIRK(0x1043, 0x1453, "ASUS M60Jv", ALC269_FIXUP_AMIC),
	SND_PCI_QUIRK(0x1043, 0x1483, "ASUS UL80", ALC269_FIXUP_AMIC),
	SND_PCI_QUIRK(0x1043, 0x14f3, "ASUS F83Vf", ALC269_FIXUP_AMIC),
	SND_PCI_QUIRK(0x1043, 0x14e3, "ASUS UL20", ALC269_FIXUP_AMIC),
	SND_PCI_QUIRK(0x1043, 0x1513, "ASUS UX30", ALC269_FIXUP_AMIC),
	SND_PCI_QUIRK(0x1043, 0x1593, "ASUS N51Vn", ALC269_FIXUP_AMIC),
	SND_PCI_QUIRK(0x1043, 0x15a3, "ASUS N60Jv", ALC269_FIXUP_AMIC),
	SND_PCI_QUIRK(0x1043, 0x15b3, "ASUS N60Dp", ALC269_FIXUP_AMIC),
	SND_PCI_QUIRK(0x1043, 0x15c3, "ASUS N70De", ALC269_FIXUP_AMIC),
	SND_PCI_QUIRK(0x1043, 0x15e3, "ASUS F83T", ALC269_FIXUP_AMIC),
	SND_PCI_QUIRK(0x1043, 0x1643, "ASUS M60J", ALC269_FIXUP_AMIC),
	SND_PCI_QUIRK(0x1043, 0x1653, "ASUS U50", ALC269_FIXUP_AMIC),
	SND_PCI_QUIRK(0x1043, 0x1693, "ASUS F50N", ALC269_FIXUP_AMIC),
	SND_PCI_QUIRK(0x1043, 0x16a3, "ASUS F5Q", ALC269_FIXUP_AMIC),
	SND_PCI_QUIRK(0x1043, 0x1723, "ASUS P80", ALC269_FIXUP_AMIC),
	SND_PCI_QUIRK(0x1043, 0x1743, "ASUS U80", ALC269_FIXUP_AMIC),
	SND_PCI_QUIRK(0x1043, 0x1773, "ASUS U20A", ALC269_FIXUP_AMIC),
	SND_PCI_QUIRK(0x1043, 0x1883, "ASUS F81Se", ALC269_FIXUP_AMIC),
	SND_PCI_QUIRK(0x152d, 0x1778, "Quanta ON1", ALC269_FIXUP_DMIC),
	SND_PCI_QUIRK(0x17aa, 0x3be9, "Quanta Wistron", ALC269_FIXUP_AMIC),
	SND_PCI_QUIRK(0x17aa, 0x3bf8, "Quanta FL1", ALC269_FIXUP_AMIC),
	SND_PCI_QUIRK(0x17ff, 0x059a, "Quanta EL3", ALC269_FIXUP_DMIC),
	SND_PCI_QUIRK(0x17ff, 0x059b, "Quanta JR1", ALC269_FIXUP_DMIC),
#endif
	{}
};

static const struct snd_pci_quirk alc269_fixup_vendor_tbl[] = {
	SND_PCI_QUIRK_VENDOR(0x1025, "Acer Aspire", ALC271_FIXUP_DMIC),
	SND_PCI_QUIRK_VENDOR(0x103c, "HP", ALC269_FIXUP_HP_MUTE_LED),
	SND_PCI_QUIRK_VENDOR(0x104d, "Sony VAIO", ALC269_FIXUP_SONY_VAIO),
	SND_PCI_QUIRK_VENDOR(0x17aa, "Thinkpad", ALC269_FIXUP_THINKPAD_ACPI),
	{}
};

static const struct hda_model_fixup alc269_fixup_models[] = {
	{.id = ALC269_FIXUP_AMIC, .name = "laptop-amic"},
	{.id = ALC269_FIXUP_DMIC, .name = "laptop-dmic"},
	{.id = ALC269_FIXUP_STEREO_DMIC, .name = "alc269-dmic"},
	{.id = ALC271_FIXUP_DMIC, .name = "alc271-dmic"},
	{.id = ALC269_FIXUP_INV_DMIC, .name = "inv-dmic"},
	{.id = ALC269_FIXUP_HEADSET_MIC, .name = "headset-mic"},
	{.id = ALC269_FIXUP_HEADSET_MODE, .name = "headset-mode"},
	{.id = ALC269_FIXUP_HEADSET_MODE_NO_HP_MIC, .name = "headset-mode-no-hp-mic"},
	{.id = ALC269_FIXUP_LENOVO_DOCK, .name = "lenovo-dock"},
	{.id = ALC269_FIXUP_HP_GPIO_LED, .name = "hp-gpio-led"},
	{.id = ALC269_FIXUP_HP_DOCK_GPIO_MIC1_LED, .name = "hp-dock-gpio-mic1-led"},
	{.id = ALC269_FIXUP_DELL1_MIC_NO_PRESENCE, .name = "dell-headset-multi"},
	{.id = ALC269_FIXUP_DELL2_MIC_NO_PRESENCE, .name = "dell-headset-dock"},
	{.id = ALC269_FIXUP_DELL3_MIC_NO_PRESENCE, .name = "dell-headset3"},
	{.id = ALC269_FIXUP_DELL4_MIC_NO_PRESENCE, .name = "dell-headset4"},
	{.id = ALC283_FIXUP_CHROME_BOOK, .name = "alc283-dac-wcaps"},
	{.id = ALC283_FIXUP_SENSE_COMBO_JACK, .name = "alc283-sense-combo"},
	{.id = ALC292_FIXUP_TPT440_DOCK, .name = "tpt440-dock"},
	{.id = ALC292_FIXUP_TPT440, .name = "tpt440"},
	{.id = ALC292_FIXUP_TPT460, .name = "tpt460"},
	{.id = ALC298_FIXUP_TPT470_DOCK, .name = "tpt470-dock"},
	{.id = ALC233_FIXUP_LENOVO_MULTI_CODECS, .name = "dual-codecs"},
	{.id = ALC700_FIXUP_INTEL_REFERENCE, .name = "alc700-ref"},
	{.id = ALC269_FIXUP_SONY_VAIO, .name = "vaio"},
	{.id = ALC269_FIXUP_DELL_M101Z, .name = "dell-m101z"},
	{.id = ALC269_FIXUP_ASUS_G73JW, .name = "asus-g73jw"},
	{.id = ALC269_FIXUP_LENOVO_EAPD, .name = "lenovo-eapd"},
	{.id = ALC275_FIXUP_SONY_HWEQ, .name = "sony-hweq"},
	{.id = ALC269_FIXUP_PCM_44K, .name = "pcm44k"},
	{.id = ALC269_FIXUP_LIFEBOOK, .name = "lifebook"},
	{.id = ALC269_FIXUP_LIFEBOOK_EXTMIC, .name = "lifebook-extmic"},
	{.id = ALC269_FIXUP_LIFEBOOK_HP_PIN, .name = "lifebook-hp-pin"},
	{.id = ALC255_FIXUP_LIFEBOOK_U7x7_HEADSET_MIC, .name = "lifebook-u7x7"},
	{.id = ALC269VB_FIXUP_AMIC, .name = "alc269vb-amic"},
	{.id = ALC269VB_FIXUP_DMIC, .name = "alc269vb-dmic"},
	{.id = ALC269_FIXUP_HP_MUTE_LED_MIC1, .name = "hp-mute-led-mic1"},
	{.id = ALC269_FIXUP_HP_MUTE_LED_MIC2, .name = "hp-mute-led-mic2"},
	{.id = ALC269_FIXUP_HP_MUTE_LED_MIC3, .name = "hp-mute-led-mic3"},
	{.id = ALC269_FIXUP_HP_GPIO_MIC1_LED, .name = "hp-gpio-mic1"},
	{.id = ALC269_FIXUP_HP_LINE1_MIC1_LED, .name = "hp-line1-mic1"},
	{.id = ALC269_FIXUP_NO_SHUTUP, .name = "noshutup"},
	{.id = ALC286_FIXUP_SONY_MIC_NO_PRESENCE, .name = "sony-nomic"},
	{.id = ALC269_FIXUP_ASPIRE_HEADSET_MIC, .name = "aspire-headset-mic"},
	{.id = ALC269_FIXUP_ASUS_X101, .name = "asus-x101"},
	{.id = ALC271_FIXUP_HP_GATE_MIC_JACK, .name = "acer-ao7xx"},
	{.id = ALC271_FIXUP_HP_GATE_MIC_JACK_E1_572, .name = "acer-aspire-e1"},
	{.id = ALC269_FIXUP_ACER_AC700, .name = "acer-ac700"},
	{.id = ALC269_FIXUP_LIMIT_INT_MIC_BOOST, .name = "limit-mic-boost"},
	{.id = ALC269VB_FIXUP_ASUS_ZENBOOK, .name = "asus-zenbook"},
	{.id = ALC269VB_FIXUP_ASUS_ZENBOOK_UX31A, .name = "asus-zenbook-ux31a"},
	{.id = ALC269VB_FIXUP_ORDISSIMO_EVE2, .name = "ordissimo"},
	{.id = ALC282_FIXUP_ASUS_TX300, .name = "asus-tx300"},
	{.id = ALC283_FIXUP_INT_MIC, .name = "alc283-int-mic"},
	{.id = ALC290_FIXUP_MONO_SPEAKERS_HSJACK, .name = "mono-speakers"},
	{.id = ALC290_FIXUP_SUBWOOFER_HSJACK, .name = "alc290-subwoofer"},
	{.id = ALC269_FIXUP_THINKPAD_ACPI, .name = "thinkpad"},
	{.id = ALC269_FIXUP_DMIC_THINKPAD_ACPI, .name = "dmic-thinkpad"},
	{.id = ALC255_FIXUP_ACER_MIC_NO_PRESENCE, .name = "alc255-acer"},
	{.id = ALC255_FIXUP_ASUS_MIC_NO_PRESENCE, .name = "alc255-asus"},
	{.id = ALC255_FIXUP_DELL1_MIC_NO_PRESENCE, .name = "alc255-dell1"},
	{.id = ALC255_FIXUP_DELL2_MIC_NO_PRESENCE, .name = "alc255-dell2"},
	{.id = ALC293_FIXUP_DELL1_MIC_NO_PRESENCE, .name = "alc293-dell1"},
	{.id = ALC283_FIXUP_HEADSET_MIC, .name = "alc283-headset"},
	{.id = ALC255_FIXUP_MIC_MUTE_LED, .name = "alc255-dell-mute"},
	{.id = ALC282_FIXUP_ASPIRE_V5_PINS, .name = "aspire-v5"},
	{.id = ALC280_FIXUP_HP_GPIO4, .name = "hp-gpio4"},
	{.id = ALC286_FIXUP_HP_GPIO_LED, .name = "hp-gpio-led"},
	{.id = ALC280_FIXUP_HP_GPIO2_MIC_HOTKEY, .name = "hp-gpio2-hotkey"},
	{.id = ALC280_FIXUP_HP_DOCK_PINS, .name = "hp-dock-pins"},
	{.id = ALC269_FIXUP_HP_DOCK_GPIO_MIC1_LED, .name = "hp-dock-gpio-mic"},
	{.id = ALC280_FIXUP_HP_9480M, .name = "hp-9480m"},
	{.id = ALC288_FIXUP_DELL_HEADSET_MODE, .name = "alc288-dell-headset"},
	{.id = ALC288_FIXUP_DELL1_MIC_NO_PRESENCE, .name = "alc288-dell1"},
	{.id = ALC288_FIXUP_DELL_XPS_13, .name = "alc288-dell-xps13"},
	{.id = ALC292_FIXUP_DELL_E7X, .name = "dell-e7x"},
	{.id = ALC293_FIXUP_DISABLE_AAMIX_MULTIJACK, .name = "alc293-dell"},
	{.id = ALC298_FIXUP_DELL1_MIC_NO_PRESENCE, .name = "alc298-dell1"},
	{.id = ALC298_FIXUP_DELL_AIO_MIC_NO_PRESENCE, .name = "alc298-dell-aio"},
	{.id = ALC275_FIXUP_DELL_XPS, .name = "alc275-dell-xps"},
	{.id = ALC256_FIXUP_DELL_XPS_13_HEADPHONE_NOISE, .name = "alc256-dell-xps13"},
	{.id = ALC293_FIXUP_LENOVO_SPK_NOISE, .name = "lenovo-spk-noise"},
	{.id = ALC233_FIXUP_LENOVO_LINE2_MIC_HOTKEY, .name = "lenovo-hotkey"},
	{.id = ALC255_FIXUP_DELL_SPK_NOISE, .name = "dell-spk-noise"},
	{.id = ALC225_FIXUP_DELL1_MIC_NO_PRESENCE, .name = "alc255-dell1"},
	{.id = ALC295_FIXUP_DISABLE_DAC3, .name = "alc295-disable-dac3"},
	{.id = ALC280_FIXUP_HP_HEADSET_MIC, .name = "alc280-hp-headset"},
	{.id = ALC221_FIXUP_HP_FRONT_MIC, .name = "alc221-hp-mic"},
	{.id = ALC298_FIXUP_SPK_VOLUME, .name = "alc298-spk-volume"},
	{.id = ALC256_FIXUP_DELL_INSPIRON_7559_SUBWOOFER, .name = "dell-inspiron-7559"},
	{.id = ALC269_FIXUP_ATIV_BOOK_8, .name = "ativ-book"},
	{.id = ALC221_FIXUP_HP_MIC_NO_PRESENCE, .name = "alc221-hp-mic"},
	{.id = ALC256_FIXUP_ASUS_HEADSET_MODE, .name = "alc256-asus-headset"},
	{.id = ALC256_FIXUP_ASUS_MIC, .name = "alc256-asus-mic"},
	{.id = ALC256_FIXUP_ASUS_AIO_GPIO2, .name = "alc256-asus-aio"},
	{.id = ALC233_FIXUP_ASUS_MIC_NO_PRESENCE, .name = "alc233-asus"},
	{.id = ALC233_FIXUP_EAPD_COEF_AND_MIC_NO_PRESENCE, .name = "alc233-eapd"},
	{.id = ALC294_FIXUP_LENOVO_MIC_LOCATION, .name = "alc294-lenovo-mic"},
	{.id = ALC225_FIXUP_DELL_WYSE_MIC_NO_PRESENCE, .name = "alc225-wyse"},
	{.id = ALC274_FIXUP_DELL_AIO_LINEOUT_VERB, .name = "alc274-dell-aio"},
	{.id = ALC255_FIXUP_DUMMY_LINEOUT_VERB, .name = "alc255-dummy-lineout"},
	{.id = ALC255_FIXUP_DELL_HEADSET_MIC, .name = "alc255-dell-headset"},
	{.id = ALC295_FIXUP_HP_X360, .name = "alc295-hp-x360"},
	{.id = ALC225_FIXUP_HEADSET_JACK, .name = "alc-sense-combo"},
	{}
};
#define ALC225_STANDARD_PINS \
	{0x21, 0x04211020}

#define ALC256_STANDARD_PINS \
	{0x12, 0x90a60140}, \
	{0x14, 0x90170110}, \
	{0x21, 0x02211020}

#define ALC282_STANDARD_PINS \
	{0x14, 0x90170110}

#define ALC290_STANDARD_PINS \
	{0x12, 0x99a30130}

#define ALC292_STANDARD_PINS \
	{0x14, 0x90170110}, \
	{0x15, 0x0221401f}

#define ALC295_STANDARD_PINS \
	{0x12, 0xb7a60130}, \
	{0x14, 0x90170110}, \
	{0x21, 0x04211020}

#define ALC298_STANDARD_PINS \
	{0x12, 0x90a60130}, \
	{0x21, 0x03211020}

static const struct snd_hda_pin_quirk alc269_pin_fixup_tbl[] = {
	SND_HDA_PIN_QUIRK(0x10ec0221, 0x103c, "HP Workstation", ALC221_FIXUP_HP_HEADSET_MIC,
		{0x14, 0x01014020},
		{0x17, 0x90170110},
		{0x18, 0x02a11030},
		{0x19, 0x0181303F},
		{0x21, 0x0221102f}),
	SND_HDA_PIN_QUIRK(0x10ec0255, 0x1025, "Acer", ALC255_FIXUP_ACER_MIC_NO_PRESENCE,
		{0x12, 0x90a601c0},
		{0x14, 0x90171120},
		{0x21, 0x02211030}),
	SND_HDA_PIN_QUIRK(0x10ec0255, 0x1043, "ASUS", ALC255_FIXUP_ASUS_MIC_NO_PRESENCE,
		{0x14, 0x90170110},
		{0x1b, 0x90a70130},
		{0x21, 0x03211020}),
	SND_HDA_PIN_QUIRK(0x10ec0255, 0x1043, "ASUS", ALC255_FIXUP_ASUS_MIC_NO_PRESENCE,
		{0x1a, 0x90a70130},
		{0x1b, 0x90170110},
		{0x21, 0x03211020}),
	SND_HDA_PIN_QUIRK(0x10ec0225, 0x1028, "Dell", ALC225_FIXUP_DELL1_MIC_NO_PRESENCE,
		ALC225_STANDARD_PINS,
		{0x12, 0xb7a60130},
		{0x14, 0x901701a0}),
	SND_HDA_PIN_QUIRK(0x10ec0225, 0x1028, "Dell", ALC225_FIXUP_DELL1_MIC_NO_PRESENCE,
		ALC225_STANDARD_PINS,
		{0x12, 0xb7a60130},
		{0x14, 0x901701b0}),
	SND_HDA_PIN_QUIRK(0x10ec0225, 0x1028, "Dell", ALC225_FIXUP_DELL1_MIC_NO_PRESENCE,
		ALC225_STANDARD_PINS,
		{0x12, 0xb7a60150},
		{0x14, 0x901701a0}),
	SND_HDA_PIN_QUIRK(0x10ec0225, 0x1028, "Dell", ALC225_FIXUP_DELL1_MIC_NO_PRESENCE,
		ALC225_STANDARD_PINS,
		{0x12, 0xb7a60150},
		{0x14, 0x901701b0}),
	SND_HDA_PIN_QUIRK(0x10ec0225, 0x1028, "Dell", ALC225_FIXUP_DELL1_MIC_NO_PRESENCE,
		ALC225_STANDARD_PINS,
		{0x12, 0xb7a60130},
		{0x1b, 0x90170110}),
	SND_HDA_PIN_QUIRK(0x10ec0233, 0x8086, "Intel NUC Skull Canyon", ALC269_FIXUP_DELL1_MIC_NO_PRESENCE,
		{0x1b, 0x01111010},
		{0x1e, 0x01451130},
		{0x21, 0x02211020}),
	SND_HDA_PIN_QUIRK(0x10ec0235, 0x17aa, "Lenovo", ALC233_FIXUP_LENOVO_LINE2_MIC_HOTKEY,
		{0x12, 0x90a60140},
		{0x14, 0x90170110},
		{0x19, 0x02a11030},
		{0x21, 0x02211020}),
	SND_HDA_PIN_QUIRK(0x10ec0235, 0x17aa, "Lenovo", ALC294_FIXUP_LENOVO_MIC_LOCATION,
		{0x14, 0x90170110},
		{0x19, 0x02a11030},
		{0x1a, 0x02a11040},
		{0x1b, 0x01014020},
		{0x21, 0x0221101f}),
	SND_HDA_PIN_QUIRK(0x10ec0235, 0x17aa, "Lenovo", ALC294_FIXUP_LENOVO_MIC_LOCATION,
		{0x14, 0x90170110},
		{0x19, 0x02a11030},
		{0x1a, 0x02a11040},
		{0x1b, 0x01011020},
		{0x21, 0x0221101f}),
	SND_HDA_PIN_QUIRK(0x10ec0235, 0x17aa, "Lenovo", ALC294_FIXUP_LENOVO_MIC_LOCATION,
		{0x14, 0x90170110},
		{0x19, 0x02a11020},
		{0x1a, 0x02a11030},
		{0x21, 0x0221101f}),
	SND_HDA_PIN_QUIRK(0x10ec0236, 0x1028, "Dell", ALC255_FIXUP_DELL1_MIC_NO_PRESENCE,
		{0x12, 0x90a60140},
		{0x14, 0x90170110},
		{0x21, 0x02211020}),
	SND_HDA_PIN_QUIRK(0x10ec0236, 0x1028, "Dell", ALC255_FIXUP_DELL1_MIC_NO_PRESENCE,
		{0x12, 0x90a60140},
		{0x14, 0x90170150},
		{0x21, 0x02211020}),
	SND_HDA_PIN_QUIRK(0x10ec0255, 0x1028, "Dell", ALC255_FIXUP_DELL2_MIC_NO_PRESENCE,
		{0x14, 0x90170110},
		{0x21, 0x02211020}),
	SND_HDA_PIN_QUIRK(0x10ec0255, 0x1028, "Dell", ALC255_FIXUP_DELL1_MIC_NO_PRESENCE,
		{0x14, 0x90170130},
		{0x21, 0x02211040}),
	SND_HDA_PIN_QUIRK(0x10ec0255, 0x1028, "Dell", ALC255_FIXUP_DELL1_MIC_NO_PRESENCE,
		{0x12, 0x90a60140},
		{0x14, 0x90170110},
		{0x21, 0x02211020}),
	SND_HDA_PIN_QUIRK(0x10ec0255, 0x1028, "Dell", ALC255_FIXUP_DELL1_MIC_NO_PRESENCE,
		{0x12, 0x90a60160},
		{0x14, 0x90170120},
		{0x21, 0x02211030}),
	SND_HDA_PIN_QUIRK(0x10ec0255, 0x1028, "Dell", ALC255_FIXUP_DELL1_MIC_NO_PRESENCE,
		{0x14, 0x90170110},
		{0x1b, 0x02011020},
		{0x21, 0x0221101f}),
	SND_HDA_PIN_QUIRK(0x10ec0255, 0x1028, "Dell", ALC255_FIXUP_DELL1_MIC_NO_PRESENCE,
		{0x14, 0x90170110},
		{0x1b, 0x01011020},
		{0x21, 0x0221101f}),
	SND_HDA_PIN_QUIRK(0x10ec0255, 0x1028, "Dell", ALC255_FIXUP_DELL1_MIC_NO_PRESENCE,
		{0x14, 0x90170130},
		{0x1b, 0x01014020},
		{0x21, 0x0221103f}),
	SND_HDA_PIN_QUIRK(0x10ec0255, 0x1028, "Dell", ALC255_FIXUP_DELL1_MIC_NO_PRESENCE,
		{0x14, 0x90170130},
		{0x1b, 0x01011020},
		{0x21, 0x0221103f}),
	SND_HDA_PIN_QUIRK(0x10ec0255, 0x1028, "Dell", ALC255_FIXUP_DELL1_MIC_NO_PRESENCE,
		{0x14, 0x90170130},
		{0x1b, 0x02011020},
		{0x21, 0x0221103f}),
	SND_HDA_PIN_QUIRK(0x10ec0255, 0x1028, "Dell", ALC255_FIXUP_DELL1_MIC_NO_PRESENCE,
		{0x14, 0x90170150},
		{0x1b, 0x02011020},
		{0x21, 0x0221105f}),
	SND_HDA_PIN_QUIRK(0x10ec0255, 0x1028, "Dell", ALC255_FIXUP_DELL1_MIC_NO_PRESENCE,
		{0x14, 0x90170110},
		{0x1b, 0x01014020},
		{0x21, 0x0221101f}),
	SND_HDA_PIN_QUIRK(0x10ec0255, 0x1028, "Dell", ALC255_FIXUP_DELL1_MIC_NO_PRESENCE,
		{0x12, 0x90a60160},
		{0x14, 0x90170120},
		{0x17, 0x90170140},
		{0x21, 0x0321102f}),
	SND_HDA_PIN_QUIRK(0x10ec0255, 0x1028, "Dell", ALC255_FIXUP_DELL1_MIC_NO_PRESENCE,
		{0x12, 0x90a60160},
		{0x14, 0x90170130},
		{0x21, 0x02211040}),
	SND_HDA_PIN_QUIRK(0x10ec0255, 0x1028, "Dell", ALC255_FIXUP_DELL1_MIC_NO_PRESENCE,
		{0x12, 0x90a60160},
		{0x14, 0x90170140},
		{0x21, 0x02211050}),
	SND_HDA_PIN_QUIRK(0x10ec0255, 0x1028, "Dell", ALC255_FIXUP_DELL1_MIC_NO_PRESENCE,
		{0x12, 0x90a60170},
		{0x14, 0x90170120},
		{0x21, 0x02211030}),
	SND_HDA_PIN_QUIRK(0x10ec0255, 0x1028, "Dell", ALC255_FIXUP_DELL1_MIC_NO_PRESENCE,
		{0x12, 0x90a60170},
		{0x14, 0x90170130},
		{0x21, 0x02211040}),
	SND_HDA_PIN_QUIRK(0x10ec0255, 0x1028, "Dell", ALC255_FIXUP_DELL1_MIC_NO_PRESENCE,
		{0x12, 0x90a60170},
		{0x14, 0x90171130},
		{0x21, 0x02211040}),
	SND_HDA_PIN_QUIRK(0x10ec0255, 0x1028, "Dell", ALC255_FIXUP_DELL1_MIC_NO_PRESENCE,
		{0x12, 0x90a60170},
		{0x14, 0x90170140},
		{0x21, 0x02211050}),
	SND_HDA_PIN_QUIRK(0x10ec0255, 0x1028, "Dell Inspiron 5548", ALC255_FIXUP_DELL1_MIC_NO_PRESENCE,
		{0x12, 0x90a60180},
		{0x14, 0x90170130},
		{0x21, 0x02211040}),
	SND_HDA_PIN_QUIRK(0x10ec0255, 0x1028, "Dell Inspiron 5565", ALC255_FIXUP_DELL1_MIC_NO_PRESENCE,
		{0x12, 0x90a60180},
		{0x14, 0x90170120},
		{0x21, 0x02211030}),
	SND_HDA_PIN_QUIRK(0x10ec0255, 0x1028, "Dell", ALC255_FIXUP_DELL1_MIC_NO_PRESENCE,
		{0x1b, 0x01011020},
		{0x21, 0x02211010}),
	SND_HDA_PIN_QUIRK(0x10ec0256, 0x1028, "Dell", ALC255_FIXUP_DELL1_MIC_NO_PRESENCE,
		{0x12, 0x90a60130},
		{0x14, 0x90170110},
		{0x1b, 0x01011020},
		{0x21, 0x0221101f}),
	SND_HDA_PIN_QUIRK(0x10ec0256, 0x1028, "Dell", ALC255_FIXUP_DELL1_MIC_NO_PRESENCE,
		{0x12, 0x90a60160},
		{0x14, 0x90170120},
		{0x21, 0x02211030}),
	SND_HDA_PIN_QUIRK(0x10ec0256, 0x1028, "Dell", ALC255_FIXUP_DELL1_MIC_NO_PRESENCE,
		{0x12, 0x90a60170},
		{0x14, 0x90170120},
		{0x21, 0x02211030}),
	SND_HDA_PIN_QUIRK(0x10ec0256, 0x1028, "Dell Inspiron 5468", ALC255_FIXUP_DELL1_MIC_NO_PRESENCE,
		{0x12, 0x90a60180},
		{0x14, 0x90170120},
		{0x21, 0x02211030}),
	SND_HDA_PIN_QUIRK(0x10ec0256, 0x1028, "Dell", ALC255_FIXUP_DELL1_MIC_NO_PRESENCE,
		{0x12, 0xb7a60130},
		{0x14, 0x90170110},
		{0x21, 0x02211020}),
	SND_HDA_PIN_QUIRK(0x10ec0256, 0x1028, "Dell", ALC255_FIXUP_DELL1_MIC_NO_PRESENCE,
		{0x12, 0x90a60130},
		{0x14, 0x90170110},
		{0x14, 0x01011020},
		{0x21, 0x0221101f}),
	SND_HDA_PIN_QUIRK(0x10ec0256, 0x1028, "Dell", ALC255_FIXUP_DELL1_MIC_NO_PRESENCE,
		ALC256_STANDARD_PINS),
	SND_HDA_PIN_QUIRK(0x10ec0256, 0x1043, "ASUS", ALC256_FIXUP_ASUS_MIC,
		{0x14, 0x90170110},
		{0x1b, 0x90a70130},
		{0x21, 0x04211020}),
	SND_HDA_PIN_QUIRK(0x10ec0256, 0x1043, "ASUS", ALC256_FIXUP_ASUS_MIC,
		{0x14, 0x90170110},
		{0x1b, 0x90a70130},
		{0x21, 0x03211020}),
	SND_HDA_PIN_QUIRK(0x10ec0274, 0x1028, "Dell", ALC274_FIXUP_DELL_AIO_LINEOUT_VERB,
		{0x12, 0xb7a60130},
		{0x13, 0xb8a61140},
		{0x16, 0x90170110},
		{0x21, 0x04211020}),
	SND_HDA_PIN_QUIRK(0x10ec0280, 0x103c, "HP", ALC280_FIXUP_HP_GPIO4,
		{0x12, 0x90a60130},
		{0x14, 0x90170110},
		{0x15, 0x0421101f},
		{0x1a, 0x04a11020}),
	SND_HDA_PIN_QUIRK(0x10ec0280, 0x103c, "HP", ALC269_FIXUP_HP_GPIO_MIC1_LED,
		{0x12, 0x90a60140},
		{0x14, 0x90170110},
		{0x15, 0x0421101f},
		{0x18, 0x02811030},
		{0x1a, 0x04a1103f},
		{0x1b, 0x02011020}),
	SND_HDA_PIN_QUIRK(0x10ec0282, 0x103c, "HP 15 Touchsmart", ALC269_FIXUP_HP_MUTE_LED_MIC1,
		ALC282_STANDARD_PINS,
		{0x12, 0x99a30130},
		{0x19, 0x03a11020},
		{0x21, 0x0321101f}),
	SND_HDA_PIN_QUIRK(0x10ec0282, 0x103c, "HP", ALC269_FIXUP_HP_MUTE_LED_MIC1,
		ALC282_STANDARD_PINS,
		{0x12, 0x99a30130},
		{0x19, 0x03a11020},
		{0x21, 0x03211040}),
	SND_HDA_PIN_QUIRK(0x10ec0282, 0x103c, "HP", ALC269_FIXUP_HP_MUTE_LED_MIC1,
		ALC282_STANDARD_PINS,
		{0x12, 0x99a30130},
		{0x19, 0x03a11030},
		{0x21, 0x03211020}),
	SND_HDA_PIN_QUIRK(0x10ec0282, 0x103c, "HP", ALC269_FIXUP_HP_MUTE_LED_MIC1,
		ALC282_STANDARD_PINS,
		{0x12, 0x99a30130},
		{0x19, 0x04a11020},
		{0x21, 0x0421101f}),
	SND_HDA_PIN_QUIRK(0x10ec0282, 0x103c, "HP", ALC269_FIXUP_HP_LINE1_MIC1_LED,
		ALC282_STANDARD_PINS,
		{0x12, 0x90a60140},
		{0x19, 0x04a11030},
		{0x21, 0x04211020}),
	SND_HDA_PIN_QUIRK(0x10ec0283, 0x1028, "Dell", ALC269_FIXUP_DELL1_MIC_NO_PRESENCE,
		ALC282_STANDARD_PINS,
		{0x12, 0x90a60130},
		{0x21, 0x0321101f}),
	SND_HDA_PIN_QUIRK(0x10ec0283, 0x1028, "Dell", ALC269_FIXUP_DELL1_MIC_NO_PRESENCE,
		{0x12, 0x90a60160},
		{0x14, 0x90170120},
		{0x21, 0x02211030}),
	SND_HDA_PIN_QUIRK(0x10ec0283, 0x1028, "Dell", ALC269_FIXUP_DELL1_MIC_NO_PRESENCE,
		ALC282_STANDARD_PINS,
		{0x12, 0x90a60130},
		{0x19, 0x03a11020},
		{0x21, 0x0321101f}),
	SND_HDA_PIN_QUIRK(0x10ec0285, 0x17aa, "Lenovo", ALC285_FIXUP_LENOVO_HEADPHONE_NOISE,
		{0x12, 0x90a60130},
		{0x14, 0x90170110},
		{0x19, 0x04a11040},
		{0x21, 0x04211020}),
	SND_HDA_PIN_QUIRK(0x10ec0286, 0x1025, "Acer", ALC286_FIXUP_ACER_AIO_MIC_NO_PRESENCE,
		{0x12, 0x90a60130},
		{0x17, 0x90170110},
		{0x21, 0x02211020}),
	SND_HDA_PIN_QUIRK(0x10ec0288, 0x1028, "Dell", ALC288_FIXUP_DELL1_MIC_NO_PRESENCE,
		{0x12, 0x90a60120},
		{0x14, 0x90170110},
		{0x21, 0x0321101f}),
	SND_HDA_PIN_QUIRK(0x10ec0289, 0x1028, "Dell", ALC269_FIXUP_DELL4_MIC_NO_PRESENCE,
		{0x12, 0xb7a60130},
		{0x14, 0x90170110},
		{0x21, 0x04211020}),
	SND_HDA_PIN_QUIRK(0x10ec0290, 0x103c, "HP", ALC269_FIXUP_HP_MUTE_LED_MIC1,
		ALC290_STANDARD_PINS,
		{0x15, 0x04211040},
		{0x18, 0x90170112},
		{0x1a, 0x04a11020}),
	SND_HDA_PIN_QUIRK(0x10ec0290, 0x103c, "HP", ALC269_FIXUP_HP_MUTE_LED_MIC1,
		ALC290_STANDARD_PINS,
		{0x15, 0x04211040},
		{0x18, 0x90170110},
		{0x1a, 0x04a11020}),
	SND_HDA_PIN_QUIRK(0x10ec0290, 0x103c, "HP", ALC269_FIXUP_HP_MUTE_LED_MIC1,
		ALC290_STANDARD_PINS,
		{0x15, 0x0421101f},
		{0x1a, 0x04a11020}),
	SND_HDA_PIN_QUIRK(0x10ec0290, 0x103c, "HP", ALC269_FIXUP_HP_MUTE_LED_MIC1,
		ALC290_STANDARD_PINS,
		{0x15, 0x04211020},
		{0x1a, 0x04a11040}),
	SND_HDA_PIN_QUIRK(0x10ec0290, 0x103c, "HP", ALC269_FIXUP_HP_MUTE_LED_MIC1,
		ALC290_STANDARD_PINS,
		{0x14, 0x90170110},
		{0x15, 0x04211020},
		{0x1a, 0x04a11040}),
	SND_HDA_PIN_QUIRK(0x10ec0290, 0x103c, "HP", ALC269_FIXUP_HP_MUTE_LED_MIC1,
		ALC290_STANDARD_PINS,
		{0x14, 0x90170110},
		{0x15, 0x04211020},
		{0x1a, 0x04a11020}),
	SND_HDA_PIN_QUIRK(0x10ec0290, 0x103c, "HP", ALC269_FIXUP_HP_MUTE_LED_MIC1,
		ALC290_STANDARD_PINS,
		{0x14, 0x90170110},
		{0x15, 0x0421101f},
		{0x1a, 0x04a11020}),
	SND_HDA_PIN_QUIRK(0x10ec0292, 0x1028, "Dell", ALC269_FIXUP_DELL2_MIC_NO_PRESENCE,
		ALC292_STANDARD_PINS,
		{0x12, 0x90a60140},
		{0x16, 0x01014020},
		{0x19, 0x01a19030}),
	SND_HDA_PIN_QUIRK(0x10ec0292, 0x1028, "Dell", ALC269_FIXUP_DELL2_MIC_NO_PRESENCE,
		ALC292_STANDARD_PINS,
		{0x12, 0x90a60140},
		{0x16, 0x01014020},
		{0x18, 0x02a19031},
		{0x19, 0x01a1903e}),
	SND_HDA_PIN_QUIRK(0x10ec0292, 0x1028, "Dell", ALC269_FIXUP_DELL3_MIC_NO_PRESENCE,
		ALC292_STANDARD_PINS,
		{0x12, 0x90a60140}),
	SND_HDA_PIN_QUIRK(0x10ec0293, 0x1028, "Dell", ALC293_FIXUP_DELL1_MIC_NO_PRESENCE,
		ALC292_STANDARD_PINS,
		{0x13, 0x90a60140},
		{0x16, 0x21014020},
		{0x19, 0x21a19030}),
	SND_HDA_PIN_QUIRK(0x10ec0293, 0x1028, "Dell", ALC293_FIXUP_DELL1_MIC_NO_PRESENCE,
		ALC292_STANDARD_PINS,
		{0x13, 0x90a60140}),
	SND_HDA_PIN_QUIRK(0x10ec0294, 0x1043, "ASUS", ALC294_FIXUP_ASUS_MIC,
		{0x14, 0x90170110},
		{0x1b, 0x90a70130},
		{0x21, 0x04211020}),
	SND_HDA_PIN_QUIRK(0x10ec0294, 0x1043, "ASUS", ALC294_FIXUP_ASUS_SPK,
		{0x12, 0x90a60130},
		{0x17, 0x90170110},
		{0x21, 0x04211020}),
	SND_HDA_PIN_QUIRK(0x10ec0295, 0x1028, "Dell", ALC269_FIXUP_DELL1_MIC_NO_PRESENCE,
		ALC295_STANDARD_PINS,
		{0x17, 0x21014020},
		{0x18, 0x21a19030}),
	SND_HDA_PIN_QUIRK(0x10ec0295, 0x1028, "Dell", ALC269_FIXUP_DELL1_MIC_NO_PRESENCE,
		ALC295_STANDARD_PINS,
		{0x17, 0x21014040},
		{0x18, 0x21a19050}),
	SND_HDA_PIN_QUIRK(0x10ec0295, 0x1028, "Dell", ALC269_FIXUP_DELL1_MIC_NO_PRESENCE,
		ALC295_STANDARD_PINS),
	SND_HDA_PIN_QUIRK(0x10ec0298, 0x1028, "Dell", ALC298_FIXUP_DELL1_MIC_NO_PRESENCE,
		ALC298_STANDARD_PINS,
		{0x17, 0x90170110}),
	SND_HDA_PIN_QUIRK(0x10ec0298, 0x1028, "Dell", ALC298_FIXUP_DELL1_MIC_NO_PRESENCE,
		ALC298_STANDARD_PINS,
		{0x17, 0x90170140}),
	SND_HDA_PIN_QUIRK(0x10ec0298, 0x1028, "Dell", ALC298_FIXUP_DELL1_MIC_NO_PRESENCE,
		ALC298_STANDARD_PINS,
		{0x17, 0x90170150}),
	SND_HDA_PIN_QUIRK(0x10ec0298, 0x1028, "Dell", ALC298_FIXUP_SPK_VOLUME,
		{0x12, 0xb7a60140},
		{0x13, 0xb7a60150},
		{0x17, 0x90170110},
		{0x1a, 0x03011020},
		{0x21, 0x03211030}),
	SND_HDA_PIN_QUIRK(0x10ec0299, 0x1028, "Dell", ALC269_FIXUP_DELL4_MIC_NO_PRESENCE,
		ALC225_STANDARD_PINS,
		{0x12, 0xb7a60130},
		{0x17, 0x90170110}),
	{}
};

static void alc269_fill_coef(struct hda_codec *codec)
{
	struct alc_spec *spec = codec->spec;
	int val;

	if (spec->codec_variant != ALC269_TYPE_ALC269VB)
		return;

	if ((alc_get_coef0(codec) & 0x00ff) < 0x015) {
		alc_write_coef_idx(codec, 0xf, 0x960b);
		alc_write_coef_idx(codec, 0xe, 0x8817);
	}

	if ((alc_get_coef0(codec) & 0x00ff) == 0x016) {
		alc_write_coef_idx(codec, 0xf, 0x960b);
		alc_write_coef_idx(codec, 0xe, 0x8814);
	}

	if ((alc_get_coef0(codec) & 0x00ff) == 0x017) {
		/* Power up output pin */
		alc_update_coef_idx(codec, 0x04, 0, 1<<11);
	}

	if ((alc_get_coef0(codec) & 0x00ff) == 0x018) {
		val = alc_read_coef_idx(codec, 0xd);
		if (val != -1 && (val & 0x0c00) >> 10 != 0x1) {
			/* Capless ramp up clock control */
			alc_write_coef_idx(codec, 0xd, val | (1<<10));
		}
		val = alc_read_coef_idx(codec, 0x17);
		if (val != -1 && (val & 0x01c0) >> 6 != 0x4) {
			/* Class D power on reset */
			alc_write_coef_idx(codec, 0x17, val | (1<<7));
		}
	}

	/* HP */
	alc_update_coef_idx(codec, 0x4, 0, 1<<11);
}

static void alc294_hp_init(struct hda_codec *codec)
{
	struct alc_spec *spec = codec->spec;
	hda_nid_t hp_pin = spec->gen.autocfg.hp_pins[0];
	int i, val;

	if (!hp_pin)
		return;

	snd_hda_codec_write(codec, hp_pin, 0,
			    AC_VERB_SET_AMP_GAIN_MUTE, AMP_OUT_MUTE);

	msleep(100);

	snd_hda_codec_write(codec, hp_pin, 0,
			    AC_VERB_SET_PIN_WIDGET_CONTROL, 0x0);

	alc_update_coef_idx(codec, 0x6f, 0x000f, 0);/* Set HP depop to manual mode */
	alc_update_coefex_idx(codec, 0x58, 0x00, 0x8000, 0x8000); /* HP depop procedure start */

	/* Wait for depop procedure finish  */
	val = alc_read_coefex_idx(codec, 0x58, 0x01);
	for (i = 0; i < 20 && val & 0x0080; i++) {
		msleep(50);
		val = alc_read_coefex_idx(codec, 0x58, 0x01);
	}
	/* Set HP depop to auto mode */
	alc_update_coef_idx(codec, 0x6f, 0x000f, 0x000b);
	msleep(50);
}

/*
 */
static int patch_alc269(struct hda_codec *codec)
{
	struct alc_spec *spec;
	int err;

	err = alc_alloc_spec(codec, 0x0b);
	if (err < 0)
		return err;

	spec = codec->spec;
	spec->gen.shared_mic_vref_pin = 0x18;
	codec->power_save_node = 1;

#ifdef CONFIG_PM
	codec->patch_ops.suspend = alc269_suspend;
	codec->patch_ops.resume = alc269_resume;
#endif
	spec->shutup = alc_default_shutup;
	spec->init_hook = alc_default_init;

	switch (codec->core.vendor_id) {
	case 0x10ec0269:
		spec->codec_variant = ALC269_TYPE_ALC269VA;
		switch (alc_get_coef0(codec) & 0x00f0) {
		case 0x0010:
			if (codec->bus->pci &&
			    codec->bus->pci->subsystem_vendor == 0x1025 &&
			    spec->cdefine.platform_type == 1)
				err = alc_codec_rename(codec, "ALC271X");
			spec->codec_variant = ALC269_TYPE_ALC269VB;
			break;
		case 0x0020:
			if (codec->bus->pci &&
			    codec->bus->pci->subsystem_vendor == 0x17aa &&
			    codec->bus->pci->subsystem_device == 0x21f3)
				err = alc_codec_rename(codec, "ALC3202");
			spec->codec_variant = ALC269_TYPE_ALC269VC;
			break;
		case 0x0030:
			spec->codec_variant = ALC269_TYPE_ALC269VD;
			break;
		default:
			alc_fix_pll_init(codec, 0x20, 0x04, 15);
		}
		if (err < 0)
			goto error;
		spec->shutup = alc269_shutup;
		spec->init_hook = alc269_fill_coef;
		alc269_fill_coef(codec);
		break;

	case 0x10ec0280:
	case 0x10ec0290:
		spec->codec_variant = ALC269_TYPE_ALC280;
		break;
	case 0x10ec0282:
		spec->codec_variant = ALC269_TYPE_ALC282;
		spec->shutup = alc282_shutup;
		spec->init_hook = alc282_init;
		break;
	case 0x10ec0233:
	case 0x10ec0283:
		spec->codec_variant = ALC269_TYPE_ALC283;
		spec->shutup = alc283_shutup;
		spec->init_hook = alc283_init;
		break;
	case 0x10ec0284:
	case 0x10ec0292:
		spec->codec_variant = ALC269_TYPE_ALC284;
		break;
	case 0x10ec0293:
		spec->codec_variant = ALC269_TYPE_ALC293;
		break;
	case 0x10ec0286:
	case 0x10ec0288:
		spec->codec_variant = ALC269_TYPE_ALC286;
		spec->shutup = alc286_shutup;
		break;
	case 0x10ec0298:
		spec->codec_variant = ALC269_TYPE_ALC298;
		break;
	case 0x10ec0235:
	case 0x10ec0255:
		spec->codec_variant = ALC269_TYPE_ALC255;
		spec->shutup = alc256_shutup;
		spec->init_hook = alc256_init;
		break;
	case 0x10ec0236:
	case 0x10ec0256:
		spec->codec_variant = ALC269_TYPE_ALC256;
		spec->shutup = alc256_shutup;
		spec->init_hook = alc256_init;
		spec->gen.mixer_nid = 0; /* ALC256 does not have any loopback mixer path */
		alc_update_coef_idx(codec, 0x36, 1 << 13, 1 << 5); /* Switch pcbeep path to Line in path*/
		break;
	case 0x10ec0257:
		spec->codec_variant = ALC269_TYPE_ALC257;
		spec->shutup = alc256_shutup;
		spec->init_hook = alc256_init;
		spec->gen.mixer_nid = 0;
		break;
	case 0x10ec0215:
	case 0x10ec0285:
	case 0x10ec0289:
		spec->codec_variant = ALC269_TYPE_ALC215;
		spec->shutup = alc225_shutup;
		spec->init_hook = alc225_init;
		spec->gen.mixer_nid = 0;
		break;
	case 0x10ec0225:
	case 0x10ec0295:
	case 0x10ec0299:
		spec->codec_variant = ALC269_TYPE_ALC225;
		spec->shutup = alc225_shutup;
		spec->init_hook = alc225_init;
		spec->gen.mixer_nid = 0; /* no loopback on ALC225, ALC295 and ALC299 */
		break;
	case 0x10ec0234:
	case 0x10ec0274:
	case 0x10ec0294:
		spec->codec_variant = ALC269_TYPE_ALC294;
		spec->gen.mixer_nid = 0; /* ALC2x4 does not have any loopback mixer path */
		alc_update_coef_idx(codec, 0x6b, 0x0018, (1<<4) | (1<<3)); /* UAJ MIC Vref control by verb */
		alc294_hp_init(codec);
		break;
	case 0x10ec0300:
		spec->codec_variant = ALC269_TYPE_ALC300;
		spec->gen.mixer_nid = 0; /* no loopback on ALC300 */
		break;
	case 0x10ec0700:
	case 0x10ec0701:
	case 0x10ec0703:
		spec->codec_variant = ALC269_TYPE_ALC700;
		spec->gen.mixer_nid = 0; /* ALC700 does not have any loopback mixer path */
		alc_update_coef_idx(codec, 0x4a, 1 << 15, 0); /* Combo jack auto trigger control */
		alc294_hp_init(codec);
		break;

	}

	if (snd_hda_codec_read(codec, 0x51, 0, AC_VERB_PARAMETERS, 0) == 0x10ec5505) {
		spec->has_alc5505_dsp = 1;
		spec->init_hook = alc5505_dsp_init;
	}

	snd_hda_pick_fixup(codec, alc269_fixup_models,
		       alc269_fixup_tbl, alc269_fixups);
	snd_hda_pick_pin_fixup(codec, alc269_pin_fixup_tbl, alc269_fixups);
	snd_hda_pick_fixup(codec, NULL,	alc269_fixup_vendor_tbl,
			   alc269_fixups);
	snd_hda_apply_fixup(codec, HDA_FIXUP_ACT_PRE_PROBE);

	alc_auto_parse_customize_define(codec);

	if (has_cdefine_beep(codec))
		spec->gen.beep_nid = 0x01;

	/* automatic parse from the BIOS config */
	err = alc269_parse_auto_config(codec);
	if (err < 0)
		goto error;

	if (!spec->gen.no_analog && spec->gen.beep_nid && spec->gen.mixer_nid) {
		err = set_beep_amp(spec, spec->gen.mixer_nid, 0x04, HDA_INPUT);
		if (err < 0)
			goto error;
	}

	snd_hda_apply_fixup(codec, HDA_FIXUP_ACT_PROBE);

	return 0;

 error:
	alc_free(codec);
	return err;
}

/*
 * ALC861
 */

static int alc861_parse_auto_config(struct hda_codec *codec)
{
	static const hda_nid_t alc861_ignore[] = { 0x1d, 0 };
	static const hda_nid_t alc861_ssids[] = { 0x0e, 0x0f, 0x0b, 0 };
	return alc_parse_auto_config(codec, alc861_ignore, alc861_ssids);
}

/* Pin config fixes */
enum {
	ALC861_FIXUP_FSC_AMILO_PI1505,
	ALC861_FIXUP_AMP_VREF_0F,
	ALC861_FIXUP_NO_JACK_DETECT,
	ALC861_FIXUP_ASUS_A6RP,
	ALC660_FIXUP_ASUS_W7J,
};

/* On some laptops, VREF of pin 0x0f is abused for controlling the main amp */
static void alc861_fixup_asus_amp_vref_0f(struct hda_codec *codec,
			const struct hda_fixup *fix, int action)
{
	struct alc_spec *spec = codec->spec;
	unsigned int val;

	if (action != HDA_FIXUP_ACT_INIT)
		return;
	val = snd_hda_codec_get_pin_target(codec, 0x0f);
	if (!(val & (AC_PINCTL_IN_EN | AC_PINCTL_OUT_EN)))
		val |= AC_PINCTL_IN_EN;
	val |= AC_PINCTL_VREF_50;
	snd_hda_set_pin_ctl(codec, 0x0f, val);
	spec->gen.keep_vref_in_automute = 1;
}

/* suppress the jack-detection */
static void alc_fixup_no_jack_detect(struct hda_codec *codec,
				     const struct hda_fixup *fix, int action)
{
	if (action == HDA_FIXUP_ACT_PRE_PROBE)
		codec->no_jack_detect = 1;
}

static const struct hda_fixup alc861_fixups[] = {
	[ALC861_FIXUP_FSC_AMILO_PI1505] = {
		.type = HDA_FIXUP_PINS,
		.v.pins = (const struct hda_pintbl[]) {
			{ 0x0b, 0x0221101f }, /* HP */
			{ 0x0f, 0x90170310 }, /* speaker */
			{ }
		}
	},
	[ALC861_FIXUP_AMP_VREF_0F] = {
		.type = HDA_FIXUP_FUNC,
		.v.func = alc861_fixup_asus_amp_vref_0f,
	},
	[ALC861_FIXUP_NO_JACK_DETECT] = {
		.type = HDA_FIXUP_FUNC,
		.v.func = alc_fixup_no_jack_detect,
	},
	[ALC861_FIXUP_ASUS_A6RP] = {
		.type = HDA_FIXUP_FUNC,
		.v.func = alc861_fixup_asus_amp_vref_0f,
		.chained = true,
		.chain_id = ALC861_FIXUP_NO_JACK_DETECT,
	},
	[ALC660_FIXUP_ASUS_W7J] = {
		.type = HDA_FIXUP_VERBS,
		.v.verbs = (const struct hda_verb[]) {
			/* ASUS W7J needs a magic pin setup on unused NID 0x10
			 * for enabling outputs
			 */
			{0x10, AC_VERB_SET_PIN_WIDGET_CONTROL, 0x24},
			{ }
		},
	}
};

static const struct snd_pci_quirk alc861_fixup_tbl[] = {
	SND_PCI_QUIRK(0x1043, 0x1253, "ASUS W7J", ALC660_FIXUP_ASUS_W7J),
	SND_PCI_QUIRK(0x1043, 0x1263, "ASUS Z35HL", ALC660_FIXUP_ASUS_W7J),
	SND_PCI_QUIRK(0x1043, 0x1393, "ASUS A6Rp", ALC861_FIXUP_ASUS_A6RP),
	SND_PCI_QUIRK_VENDOR(0x1043, "ASUS laptop", ALC861_FIXUP_AMP_VREF_0F),
	SND_PCI_QUIRK(0x1462, 0x7254, "HP DX2200", ALC861_FIXUP_NO_JACK_DETECT),
	SND_PCI_QUIRK(0x1584, 0x2b01, "Haier W18", ALC861_FIXUP_AMP_VREF_0F),
	SND_PCI_QUIRK(0x1584, 0x0000, "Uniwill ECS M31EI", ALC861_FIXUP_AMP_VREF_0F),
	SND_PCI_QUIRK(0x1734, 0x10c7, "FSC Amilo Pi1505", ALC861_FIXUP_FSC_AMILO_PI1505),
	{}
};

/*
 */
static int patch_alc861(struct hda_codec *codec)
{
	struct alc_spec *spec;
	int err;

	err = alc_alloc_spec(codec, 0x15);
	if (err < 0)
		return err;

	spec = codec->spec;
	spec->gen.beep_nid = 0x23;

#ifdef CONFIG_PM
	spec->power_hook = alc_power_eapd;
#endif

	snd_hda_pick_fixup(codec, NULL, alc861_fixup_tbl, alc861_fixups);
	snd_hda_apply_fixup(codec, HDA_FIXUP_ACT_PRE_PROBE);

	/* automatic parse from the BIOS config */
	err = alc861_parse_auto_config(codec);
	if (err < 0)
		goto error;

	if (!spec->gen.no_analog) {
		err = set_beep_amp(spec, 0x23, 0, HDA_OUTPUT);
		if (err < 0)
			goto error;
	}

	snd_hda_apply_fixup(codec, HDA_FIXUP_ACT_PROBE);

	return 0;

 error:
	alc_free(codec);
	return err;
}

/*
 * ALC861-VD support
 *
 * Based on ALC882
 *
 * In addition, an independent DAC
 */
static int alc861vd_parse_auto_config(struct hda_codec *codec)
{
	static const hda_nid_t alc861vd_ignore[] = { 0x1d, 0 };
	static const hda_nid_t alc861vd_ssids[] = { 0x15, 0x1b, 0x14, 0 };
	return alc_parse_auto_config(codec, alc861vd_ignore, alc861vd_ssids);
}

enum {
	ALC660VD_FIX_ASUS_GPIO1,
	ALC861VD_FIX_DALLAS,
};

/* exclude VREF80 */
static void alc861vd_fixup_dallas(struct hda_codec *codec,
				  const struct hda_fixup *fix, int action)
{
	if (action == HDA_FIXUP_ACT_PRE_PROBE) {
		snd_hda_override_pin_caps(codec, 0x18, 0x00000734);
		snd_hda_override_pin_caps(codec, 0x19, 0x0000073c);
	}
}

/* reset GPIO1 */
static void alc660vd_fixup_asus_gpio1(struct hda_codec *codec,
				      const struct hda_fixup *fix, int action)
{
	struct alc_spec *spec = codec->spec;

	if (action == HDA_FIXUP_ACT_PRE_PROBE)
		spec->gpio_mask |= 0x02;
	alc_fixup_gpio(codec, action, 0x01);
}

static const struct hda_fixup alc861vd_fixups[] = {
	[ALC660VD_FIX_ASUS_GPIO1] = {
		.type = HDA_FIXUP_FUNC,
		.v.func = alc660vd_fixup_asus_gpio1,
	},
	[ALC861VD_FIX_DALLAS] = {
		.type = HDA_FIXUP_FUNC,
		.v.func = alc861vd_fixup_dallas,
	},
};

static const struct snd_pci_quirk alc861vd_fixup_tbl[] = {
	SND_PCI_QUIRK(0x103c, 0x30bf, "HP TX1000", ALC861VD_FIX_DALLAS),
	SND_PCI_QUIRK(0x1043, 0x1339, "ASUS A7-K", ALC660VD_FIX_ASUS_GPIO1),
	SND_PCI_QUIRK(0x1179, 0xff31, "Toshiba L30-149", ALC861VD_FIX_DALLAS),
	{}
};

/*
 */
static int patch_alc861vd(struct hda_codec *codec)
{
	struct alc_spec *spec;
	int err;

	err = alc_alloc_spec(codec, 0x0b);
	if (err < 0)
		return err;

	spec = codec->spec;
	spec->gen.beep_nid = 0x23;

	spec->shutup = alc_eapd_shutup;

	snd_hda_pick_fixup(codec, NULL, alc861vd_fixup_tbl, alc861vd_fixups);
	snd_hda_apply_fixup(codec, HDA_FIXUP_ACT_PRE_PROBE);

	/* automatic parse from the BIOS config */
	err = alc861vd_parse_auto_config(codec);
	if (err < 0)
		goto error;

	if (!spec->gen.no_analog) {
		err = set_beep_amp(spec, 0x0b, 0x05, HDA_INPUT);
		if (err < 0)
			goto error;
	}

	snd_hda_apply_fixup(codec, HDA_FIXUP_ACT_PROBE);

	return 0;

 error:
	alc_free(codec);
	return err;
}

/*
 * ALC662 support
 *
 * ALC662 is almost identical with ALC880 but has cleaner and more flexible
 * configuration.  Each pin widget can choose any input DACs and a mixer.
 * Each ADC is connected from a mixer of all inputs.  This makes possible
 * 6-channel independent captures.
 *
 * In addition, an independent DAC for the multi-playback (not used in this
 * driver yet).
 */

/*
 * BIOS auto configuration
 */

static int alc662_parse_auto_config(struct hda_codec *codec)
{
	static const hda_nid_t alc662_ignore[] = { 0x1d, 0 };
	static const hda_nid_t alc663_ssids[] = { 0x15, 0x1b, 0x14, 0x21 };
	static const hda_nid_t alc662_ssids[] = { 0x15, 0x1b, 0x14, 0 };
	const hda_nid_t *ssids;

	if (codec->core.vendor_id == 0x10ec0272 || codec->core.vendor_id == 0x10ec0663 ||
	    codec->core.vendor_id == 0x10ec0665 || codec->core.vendor_id == 0x10ec0670 ||
	    codec->core.vendor_id == 0x10ec0671)
		ssids = alc663_ssids;
	else
		ssids = alc662_ssids;
	return alc_parse_auto_config(codec, alc662_ignore, ssids);
}

static void alc272_fixup_mario(struct hda_codec *codec,
			       const struct hda_fixup *fix, int action)
{
	if (action != HDA_FIXUP_ACT_PRE_PROBE)
		return;
	if (snd_hda_override_amp_caps(codec, 0x2, HDA_OUTPUT,
				      (0x3b << AC_AMPCAP_OFFSET_SHIFT) |
				      (0x3b << AC_AMPCAP_NUM_STEPS_SHIFT) |
				      (0x03 << AC_AMPCAP_STEP_SIZE_SHIFT) |
				      (0 << AC_AMPCAP_MUTE_SHIFT)))
		codec_warn(codec, "failed to override amp caps for NID 0x2\n");
}

static const struct snd_pcm_chmap_elem asus_pcm_2_1_chmaps[] = {
	{ .channels = 2,
	  .map = { SNDRV_CHMAP_FL, SNDRV_CHMAP_FR } },
	{ .channels = 4,
	  .map = { SNDRV_CHMAP_FL, SNDRV_CHMAP_FR,
		   SNDRV_CHMAP_NA, SNDRV_CHMAP_LFE } }, /* LFE only on right */
	{ }
};

/* override the 2.1 chmap */
static void alc_fixup_bass_chmap(struct hda_codec *codec,
				    const struct hda_fixup *fix, int action)
{
	if (action == HDA_FIXUP_ACT_BUILD) {
		struct alc_spec *spec = codec->spec;
		spec->gen.pcm_rec[0]->stream[0].chmap = asus_pcm_2_1_chmaps;
	}
}

/* avoid D3 for keeping GPIO up */
static unsigned int gpio_led_power_filter(struct hda_codec *codec,
					  hda_nid_t nid,
					  unsigned int power_state)
{
	struct alc_spec *spec = codec->spec;
	if (nid == codec->core.afg && power_state == AC_PWRST_D3 && spec->gpio_data)
		return AC_PWRST_D0;
	return power_state;
}

static void alc662_fixup_led_gpio1(struct hda_codec *codec,
				   const struct hda_fixup *fix, int action)
{
	struct alc_spec *spec = codec->spec;

	alc_fixup_hp_gpio_led(codec, action, 0x01, 0);
	if (action == HDA_FIXUP_ACT_PRE_PROBE) {
		spec->mute_led_polarity = 1;
		codec->power_filter = gpio_led_power_filter;
	}
}

static void alc662_usi_automute_hook(struct hda_codec *codec,
					 struct hda_jack_callback *jack)
{
	struct alc_spec *spec = codec->spec;
	int vref;
	msleep(200);
	snd_hda_gen_hp_automute(codec, jack);

	vref = spec->gen.hp_jack_present ? PIN_VREF80 : 0;
	msleep(100);
	snd_hda_codec_write(codec, 0x19, 0, AC_VERB_SET_PIN_WIDGET_CONTROL,
			    vref);
}

static void alc662_fixup_usi_headset_mic(struct hda_codec *codec,
				     const struct hda_fixup *fix, int action)
{
	struct alc_spec *spec = codec->spec;
	if (action == HDA_FIXUP_ACT_PRE_PROBE) {
		spec->parse_flags |= HDA_PINCFG_HEADSET_MIC;
		spec->gen.hp_automute_hook = alc662_usi_automute_hook;
	}
}

static struct coef_fw alc668_coefs[] = {
	WRITE_COEF(0x01, 0xbebe), WRITE_COEF(0x02, 0xaaaa), WRITE_COEF(0x03,    0x0),
	WRITE_COEF(0x04, 0x0180), WRITE_COEF(0x06,    0x0), WRITE_COEF(0x07, 0x0f80),
	WRITE_COEF(0x08, 0x0031), WRITE_COEF(0x0a, 0x0060), WRITE_COEF(0x0b,    0x0),
	WRITE_COEF(0x0c, 0x7cf7), WRITE_COEF(0x0d, 0x1080), WRITE_COEF(0x0e, 0x7f7f),
	WRITE_COEF(0x0f, 0xcccc), WRITE_COEF(0x10, 0xddcc), WRITE_COEF(0x11, 0x0001),
	WRITE_COEF(0x13,    0x0), WRITE_COEF(0x14, 0x2aa0), WRITE_COEF(0x17, 0xa940),
	WRITE_COEF(0x19,    0x0), WRITE_COEF(0x1a,    0x0), WRITE_COEF(0x1b,    0x0),
	WRITE_COEF(0x1c,    0x0), WRITE_COEF(0x1d,    0x0), WRITE_COEF(0x1e, 0x7418),
	WRITE_COEF(0x1f, 0x0804), WRITE_COEF(0x20, 0x4200), WRITE_COEF(0x21, 0x0468),
	WRITE_COEF(0x22, 0x8ccc), WRITE_COEF(0x23, 0x0250), WRITE_COEF(0x24, 0x7418),
	WRITE_COEF(0x27,    0x0), WRITE_COEF(0x28, 0x8ccc), WRITE_COEF(0x2a, 0xff00),
	WRITE_COEF(0x2b, 0x8000), WRITE_COEF(0xa7, 0xff00), WRITE_COEF(0xa8, 0x8000),
	WRITE_COEF(0xaa, 0x2e17), WRITE_COEF(0xab, 0xa0c0), WRITE_COEF(0xac,    0x0),
	WRITE_COEF(0xad,    0x0), WRITE_COEF(0xae, 0x2ac6), WRITE_COEF(0xaf, 0xa480),
	WRITE_COEF(0xb0,    0x0), WRITE_COEF(0xb1,    0x0), WRITE_COEF(0xb2,    0x0),
	WRITE_COEF(0xb3,    0x0), WRITE_COEF(0xb4,    0x0), WRITE_COEF(0xb5, 0x1040),
	WRITE_COEF(0xb6, 0xd697), WRITE_COEF(0xb7, 0x902b), WRITE_COEF(0xb8, 0xd697),
	WRITE_COEF(0xb9, 0x902b), WRITE_COEF(0xba, 0xb8ba), WRITE_COEF(0xbb, 0xaaab),
	WRITE_COEF(0xbc, 0xaaaf), WRITE_COEF(0xbd, 0x6aaa), WRITE_COEF(0xbe, 0x1c02),
	WRITE_COEF(0xc0, 0x00ff), WRITE_COEF(0xc1, 0x0fa6),
	{}
};

static void alc668_restore_default_value(struct hda_codec *codec)
{
	alc_process_coef_fw(codec, alc668_coefs);
}

enum {
	ALC662_FIXUP_ASPIRE,
	ALC662_FIXUP_LED_GPIO1,
	ALC662_FIXUP_IDEAPAD,
	ALC272_FIXUP_MARIO,
	ALC662_FIXUP_CZC_P10T,
	ALC662_FIXUP_SKU_IGNORE,
	ALC662_FIXUP_HP_RP5800,
	ALC662_FIXUP_ASUS_MODE1,
	ALC662_FIXUP_ASUS_MODE2,
	ALC662_FIXUP_ASUS_MODE3,
	ALC662_FIXUP_ASUS_MODE4,
	ALC662_FIXUP_ASUS_MODE5,
	ALC662_FIXUP_ASUS_MODE6,
	ALC662_FIXUP_ASUS_MODE7,
	ALC662_FIXUP_ASUS_MODE8,
	ALC662_FIXUP_NO_JACK_DETECT,
	ALC662_FIXUP_ZOTAC_Z68,
	ALC662_FIXUP_INV_DMIC,
	ALC662_FIXUP_DELL_MIC_NO_PRESENCE,
	ALC668_FIXUP_DELL_MIC_NO_PRESENCE,
	ALC662_FIXUP_HEADSET_MODE,
	ALC668_FIXUP_HEADSET_MODE,
	ALC662_FIXUP_BASS_MODE4_CHMAP,
	ALC662_FIXUP_BASS_16,
	ALC662_FIXUP_BASS_1A,
	ALC662_FIXUP_BASS_CHMAP,
	ALC668_FIXUP_AUTO_MUTE,
	ALC668_FIXUP_DELL_DISABLE_AAMIX,
	ALC668_FIXUP_DELL_XPS13,
	ALC662_FIXUP_ASUS_Nx50,
	ALC668_FIXUP_ASUS_Nx51_HEADSET_MODE,
	ALC668_FIXUP_ASUS_Nx51,
	ALC668_FIXUP_MIC_COEF,
	ALC668_FIXUP_ASUS_G751,
	ALC891_FIXUP_HEADSET_MODE,
	ALC891_FIXUP_DELL_MIC_NO_PRESENCE,
	ALC662_FIXUP_ACER_VERITON,
	ALC892_FIXUP_ASROCK_MOBO,
	ALC662_FIXUP_USI_FUNC,
	ALC662_FIXUP_USI_HEADSET_MODE,
	ALC662_FIXUP_LENOVO_MULTI_CODECS,
};

static const struct hda_fixup alc662_fixups[] = {
	[ALC662_FIXUP_ASPIRE] = {
		.type = HDA_FIXUP_PINS,
		.v.pins = (const struct hda_pintbl[]) {
			{ 0x15, 0x99130112 }, /* subwoofer */
			{ }
		}
	},
	[ALC662_FIXUP_LED_GPIO1] = {
		.type = HDA_FIXUP_FUNC,
		.v.func = alc662_fixup_led_gpio1,
	},
	[ALC662_FIXUP_IDEAPAD] = {
		.type = HDA_FIXUP_PINS,
		.v.pins = (const struct hda_pintbl[]) {
			{ 0x17, 0x99130112 }, /* subwoofer */
			{ }
		},
		.chained = true,
		.chain_id = ALC662_FIXUP_LED_GPIO1,
	},
	[ALC272_FIXUP_MARIO] = {
		.type = HDA_FIXUP_FUNC,
		.v.func = alc272_fixup_mario,
	},
	[ALC662_FIXUP_CZC_P10T] = {
		.type = HDA_FIXUP_VERBS,
		.v.verbs = (const struct hda_verb[]) {
			{0x14, AC_VERB_SET_EAPD_BTLENABLE, 0},
			{}
		}
	},
	[ALC662_FIXUP_SKU_IGNORE] = {
		.type = HDA_FIXUP_FUNC,
		.v.func = alc_fixup_sku_ignore,
	},
	[ALC662_FIXUP_HP_RP5800] = {
		.type = HDA_FIXUP_PINS,
		.v.pins = (const struct hda_pintbl[]) {
			{ 0x14, 0x0221201f }, /* HP out */
			{ }
		},
		.chained = true,
		.chain_id = ALC662_FIXUP_SKU_IGNORE
	},
	[ALC662_FIXUP_ASUS_MODE1] = {
		.type = HDA_FIXUP_PINS,
		.v.pins = (const struct hda_pintbl[]) {
			{ 0x14, 0x99130110 }, /* speaker */
			{ 0x18, 0x01a19c20 }, /* mic */
			{ 0x19, 0x99a3092f }, /* int-mic */
			{ 0x21, 0x0121401f }, /* HP out */
			{ }
		},
		.chained = true,
		.chain_id = ALC662_FIXUP_SKU_IGNORE
	},
	[ALC662_FIXUP_ASUS_MODE2] = {
		.type = HDA_FIXUP_PINS,
		.v.pins = (const struct hda_pintbl[]) {
			{ 0x14, 0x99130110 }, /* speaker */
			{ 0x18, 0x01a19820 }, /* mic */
			{ 0x19, 0x99a3092f }, /* int-mic */
			{ 0x1b, 0x0121401f }, /* HP out */
			{ }
		},
		.chained = true,
		.chain_id = ALC662_FIXUP_SKU_IGNORE
	},
	[ALC662_FIXUP_ASUS_MODE3] = {
		.type = HDA_FIXUP_PINS,
		.v.pins = (const struct hda_pintbl[]) {
			{ 0x14, 0x99130110 }, /* speaker */
			{ 0x15, 0x0121441f }, /* HP */
			{ 0x18, 0x01a19840 }, /* mic */
			{ 0x19, 0x99a3094f }, /* int-mic */
			{ 0x21, 0x01211420 }, /* HP2 */
			{ }
		},
		.chained = true,
		.chain_id = ALC662_FIXUP_SKU_IGNORE
	},
	[ALC662_FIXUP_ASUS_MODE4] = {
		.type = HDA_FIXUP_PINS,
		.v.pins = (const struct hda_pintbl[]) {
			{ 0x14, 0x99130110 }, /* speaker */
			{ 0x16, 0x99130111 }, /* speaker */
			{ 0x18, 0x01a19840 }, /* mic */
			{ 0x19, 0x99a3094f }, /* int-mic */
			{ 0x21, 0x0121441f }, /* HP */
			{ }
		},
		.chained = true,
		.chain_id = ALC662_FIXUP_SKU_IGNORE
	},
	[ALC662_FIXUP_ASUS_MODE5] = {
		.type = HDA_FIXUP_PINS,
		.v.pins = (const struct hda_pintbl[]) {
			{ 0x14, 0x99130110 }, /* speaker */
			{ 0x15, 0x0121441f }, /* HP */
			{ 0x16, 0x99130111 }, /* speaker */
			{ 0x18, 0x01a19840 }, /* mic */
			{ 0x19, 0x99a3094f }, /* int-mic */
			{ }
		},
		.chained = true,
		.chain_id = ALC662_FIXUP_SKU_IGNORE
	},
	[ALC662_FIXUP_ASUS_MODE6] = {
		.type = HDA_FIXUP_PINS,
		.v.pins = (const struct hda_pintbl[]) {
			{ 0x14, 0x99130110 }, /* speaker */
			{ 0x15, 0x01211420 }, /* HP2 */
			{ 0x18, 0x01a19840 }, /* mic */
			{ 0x19, 0x99a3094f }, /* int-mic */
			{ 0x1b, 0x0121441f }, /* HP */
			{ }
		},
		.chained = true,
		.chain_id = ALC662_FIXUP_SKU_IGNORE
	},
	[ALC662_FIXUP_ASUS_MODE7] = {
		.type = HDA_FIXUP_PINS,
		.v.pins = (const struct hda_pintbl[]) {
			{ 0x14, 0x99130110 }, /* speaker */
			{ 0x17, 0x99130111 }, /* speaker */
			{ 0x18, 0x01a19840 }, /* mic */
			{ 0x19, 0x99a3094f }, /* int-mic */
			{ 0x1b, 0x01214020 }, /* HP */
			{ 0x21, 0x0121401f }, /* HP */
			{ }
		},
		.chained = true,
		.chain_id = ALC662_FIXUP_SKU_IGNORE
	},
	[ALC662_FIXUP_ASUS_MODE8] = {
		.type = HDA_FIXUP_PINS,
		.v.pins = (const struct hda_pintbl[]) {
			{ 0x14, 0x99130110 }, /* speaker */
			{ 0x12, 0x99a30970 }, /* int-mic */
			{ 0x15, 0x01214020 }, /* HP */
			{ 0x17, 0x99130111 }, /* speaker */
			{ 0x18, 0x01a19840 }, /* mic */
			{ 0x21, 0x0121401f }, /* HP */
			{ }
		},
		.chained = true,
		.chain_id = ALC662_FIXUP_SKU_IGNORE
	},
	[ALC662_FIXUP_NO_JACK_DETECT] = {
		.type = HDA_FIXUP_FUNC,
		.v.func = alc_fixup_no_jack_detect,
	},
	[ALC662_FIXUP_ZOTAC_Z68] = {
		.type = HDA_FIXUP_PINS,
		.v.pins = (const struct hda_pintbl[]) {
			{ 0x1b, 0x02214020 }, /* Front HP */
			{ }
		}
	},
	[ALC662_FIXUP_INV_DMIC] = {
		.type = HDA_FIXUP_FUNC,
		.v.func = alc_fixup_inv_dmic,
	},
	[ALC668_FIXUP_DELL_XPS13] = {
		.type = HDA_FIXUP_FUNC,
		.v.func = alc_fixup_dell_xps13,
		.chained = true,
		.chain_id = ALC668_FIXUP_DELL_DISABLE_AAMIX
	},
	[ALC668_FIXUP_DELL_DISABLE_AAMIX] = {
		.type = HDA_FIXUP_FUNC,
		.v.func = alc_fixup_disable_aamix,
		.chained = true,
		.chain_id = ALC668_FIXUP_DELL_MIC_NO_PRESENCE
	},
	[ALC668_FIXUP_AUTO_MUTE] = {
		.type = HDA_FIXUP_FUNC,
		.v.func = alc_fixup_auto_mute_via_amp,
		.chained = true,
		.chain_id = ALC668_FIXUP_DELL_MIC_NO_PRESENCE
	},
	[ALC662_FIXUP_DELL_MIC_NO_PRESENCE] = {
		.type = HDA_FIXUP_PINS,
		.v.pins = (const struct hda_pintbl[]) {
			{ 0x19, 0x03a1113c }, /* use as headset mic, without its own jack detect */
			/* headphone mic by setting pin control of 0x1b (headphone out) to in + vref_50 */
			{ }
		},
		.chained = true,
		.chain_id = ALC662_FIXUP_HEADSET_MODE
	},
	[ALC662_FIXUP_HEADSET_MODE] = {
		.type = HDA_FIXUP_FUNC,
		.v.func = alc_fixup_headset_mode_alc662,
	},
	[ALC668_FIXUP_DELL_MIC_NO_PRESENCE] = {
		.type = HDA_FIXUP_PINS,
		.v.pins = (const struct hda_pintbl[]) {
			{ 0x19, 0x03a1913d }, /* use as headphone mic, without its own jack detect */
			{ 0x1b, 0x03a1113c }, /* use as headset mic, without its own jack detect */
			{ }
		},
		.chained = true,
		.chain_id = ALC668_FIXUP_HEADSET_MODE
	},
	[ALC668_FIXUP_HEADSET_MODE] = {
		.type = HDA_FIXUP_FUNC,
		.v.func = alc_fixup_headset_mode_alc668,
	},
	[ALC662_FIXUP_BASS_MODE4_CHMAP] = {
		.type = HDA_FIXUP_FUNC,
		.v.func = alc_fixup_bass_chmap,
		.chained = true,
		.chain_id = ALC662_FIXUP_ASUS_MODE4
	},
	[ALC662_FIXUP_BASS_16] = {
		.type = HDA_FIXUP_PINS,
		.v.pins = (const struct hda_pintbl[]) {
			{0x16, 0x80106111}, /* bass speaker */
			{}
		},
		.chained = true,
		.chain_id = ALC662_FIXUP_BASS_CHMAP,
	},
	[ALC662_FIXUP_BASS_1A] = {
		.type = HDA_FIXUP_PINS,
		.v.pins = (const struct hda_pintbl[]) {
			{0x1a, 0x80106111}, /* bass speaker */
			{}
		},
		.chained = true,
		.chain_id = ALC662_FIXUP_BASS_CHMAP,
	},
	[ALC662_FIXUP_BASS_CHMAP] = {
		.type = HDA_FIXUP_FUNC,
		.v.func = alc_fixup_bass_chmap,
	},
	[ALC662_FIXUP_ASUS_Nx50] = {
		.type = HDA_FIXUP_FUNC,
		.v.func = alc_fixup_auto_mute_via_amp,
		.chained = true,
		.chain_id = ALC662_FIXUP_BASS_1A
	},
	[ALC668_FIXUP_ASUS_Nx51_HEADSET_MODE] = {
		.type = HDA_FIXUP_FUNC,
		.v.func = alc_fixup_headset_mode_alc668,
		.chain_id = ALC662_FIXUP_BASS_CHMAP
	},
	[ALC668_FIXUP_ASUS_Nx51] = {
		.type = HDA_FIXUP_PINS,
		.v.pins = (const struct hda_pintbl[]) {
			{ 0x19, 0x03a1913d }, /* use as headphone mic, without its own jack detect */
			{ 0x1a, 0x90170151 }, /* bass speaker */
			{ 0x1b, 0x03a1113c }, /* use as headset mic, without its own jack detect */
			{}
		},
		.chained = true,
		.chain_id = ALC668_FIXUP_ASUS_Nx51_HEADSET_MODE,
	},
	[ALC668_FIXUP_MIC_COEF] = {
		.type = HDA_FIXUP_VERBS,
		.v.verbs = (const struct hda_verb[]) {
			{ 0x20, AC_VERB_SET_COEF_INDEX, 0xc3 },
			{ 0x20, AC_VERB_SET_PROC_COEF, 0x4000 },
			{}
		},
	},
	[ALC668_FIXUP_ASUS_G751] = {
		.type = HDA_FIXUP_PINS,
		.v.pins = (const struct hda_pintbl[]) {
			{ 0x16, 0x0421101f }, /* HP */
			{}
		},
		.chained = true,
		.chain_id = ALC668_FIXUP_MIC_COEF
	},
	[ALC891_FIXUP_HEADSET_MODE] = {
		.type = HDA_FIXUP_FUNC,
		.v.func = alc_fixup_headset_mode,
	},
	[ALC891_FIXUP_DELL_MIC_NO_PRESENCE] = {
		.type = HDA_FIXUP_PINS,
		.v.pins = (const struct hda_pintbl[]) {
			{ 0x19, 0x03a1913d }, /* use as headphone mic, without its own jack detect */
			{ 0x1b, 0x03a1113c }, /* use as headset mic, without its own jack detect */
			{ }
		},
		.chained = true,
		.chain_id = ALC891_FIXUP_HEADSET_MODE
	},
	[ALC662_FIXUP_ACER_VERITON] = {
		.type = HDA_FIXUP_PINS,
		.v.pins = (const struct hda_pintbl[]) {
			{ 0x15, 0x50170120 }, /* no internal speaker */
			{ }
		}
	},
	[ALC892_FIXUP_ASROCK_MOBO] = {
		.type = HDA_FIXUP_PINS,
		.v.pins = (const struct hda_pintbl[]) {
			{ 0x15, 0x40f000f0 }, /* disabled */
			{ 0x16, 0x40f000f0 }, /* disabled */
			{ }
		}
	},
	[ALC662_FIXUP_USI_FUNC] = {
		.type = HDA_FIXUP_FUNC,
		.v.func = alc662_fixup_usi_headset_mic,
	},
	[ALC662_FIXUP_USI_HEADSET_MODE] = {
		.type = HDA_FIXUP_PINS,
		.v.pins = (const struct hda_pintbl[]) {
			{ 0x19, 0x02a1913c }, /* use as headset mic, without its own jack detect */
			{ 0x18, 0x01a1903d },
			{ }
		},
		.chained = true,
		.chain_id = ALC662_FIXUP_USI_FUNC
	},
	[ALC662_FIXUP_LENOVO_MULTI_CODECS] = {
		.type = HDA_FIXUP_FUNC,
		.v.func = alc233_alc662_fixup_lenovo_dual_codecs,
	},
};

static const struct snd_pci_quirk alc662_fixup_tbl[] = {
	SND_PCI_QUIRK(0x1019, 0x9087, "ECS", ALC662_FIXUP_ASUS_MODE2),
	SND_PCI_QUIRK(0x1025, 0x022f, "Acer Aspire One", ALC662_FIXUP_INV_DMIC),
	SND_PCI_QUIRK(0x1025, 0x0241, "Packard Bell DOTS", ALC662_FIXUP_INV_DMIC),
	SND_PCI_QUIRK(0x1025, 0x0308, "Acer Aspire 8942G", ALC662_FIXUP_ASPIRE),
	SND_PCI_QUIRK(0x1025, 0x031c, "Gateway NV79", ALC662_FIXUP_SKU_IGNORE),
	SND_PCI_QUIRK(0x1025, 0x0349, "eMachines eM250", ALC662_FIXUP_INV_DMIC),
	SND_PCI_QUIRK(0x1025, 0x034a, "Gateway LT27", ALC662_FIXUP_INV_DMIC),
	SND_PCI_QUIRK(0x1025, 0x038b, "Acer Aspire 8943G", ALC662_FIXUP_ASPIRE),
	SND_PCI_QUIRK(0x1028, 0x05d8, "Dell", ALC668_FIXUP_DELL_MIC_NO_PRESENCE),
	SND_PCI_QUIRK(0x1028, 0x05db, "Dell", ALC668_FIXUP_DELL_MIC_NO_PRESENCE),
	SND_PCI_QUIRK(0x1028, 0x05fe, "Dell XPS 15", ALC668_FIXUP_DELL_XPS13),
	SND_PCI_QUIRK(0x1028, 0x060a, "Dell XPS 13", ALC668_FIXUP_DELL_XPS13),
	SND_PCI_QUIRK(0x1028, 0x060d, "Dell M3800", ALC668_FIXUP_DELL_XPS13),
	SND_PCI_QUIRK(0x1028, 0x0625, "Dell", ALC668_FIXUP_DELL_MIC_NO_PRESENCE),
	SND_PCI_QUIRK(0x1028, 0x0626, "Dell", ALC668_FIXUP_DELL_MIC_NO_PRESENCE),
	SND_PCI_QUIRK(0x1028, 0x0696, "Dell", ALC668_FIXUP_DELL_MIC_NO_PRESENCE),
	SND_PCI_QUIRK(0x1028, 0x0698, "Dell", ALC668_FIXUP_DELL_MIC_NO_PRESENCE),
	SND_PCI_QUIRK(0x1028, 0x069f, "Dell", ALC668_FIXUP_DELL_MIC_NO_PRESENCE),
	SND_PCI_QUIRK(0x103c, 0x1632, "HP RP5800", ALC662_FIXUP_HP_RP5800),
	SND_PCI_QUIRK(0x1043, 0x1080, "Asus UX501VW", ALC668_FIXUP_HEADSET_MODE),
	SND_PCI_QUIRK(0x1043, 0x11cd, "Asus N550", ALC662_FIXUP_ASUS_Nx50),
	SND_PCI_QUIRK(0x1043, 0x13df, "Asus N550JX", ALC662_FIXUP_BASS_1A),
	SND_PCI_QUIRK(0x1043, 0x129d, "Asus N750", ALC662_FIXUP_ASUS_Nx50),
	SND_PCI_QUIRK(0x1043, 0x12ff, "ASUS G751", ALC668_FIXUP_ASUS_G751),
	SND_PCI_QUIRK(0x1043, 0x1477, "ASUS N56VZ", ALC662_FIXUP_BASS_MODE4_CHMAP),
	SND_PCI_QUIRK(0x1043, 0x15a7, "ASUS UX51VZH", ALC662_FIXUP_BASS_16),
	SND_PCI_QUIRK(0x1043, 0x177d, "ASUS N551", ALC668_FIXUP_ASUS_Nx51),
	SND_PCI_QUIRK(0x1043, 0x17bd, "ASUS N751", ALC668_FIXUP_ASUS_Nx51),
	SND_PCI_QUIRK(0x1043, 0x1963, "ASUS X71SL", ALC662_FIXUP_ASUS_MODE8),
	SND_PCI_QUIRK(0x1043, 0x1b73, "ASUS N55SF", ALC662_FIXUP_BASS_16),
	SND_PCI_QUIRK(0x1043, 0x1bf3, "ASUS N76VZ", ALC662_FIXUP_BASS_MODE4_CHMAP),
	SND_PCI_QUIRK(0x1043, 0x8469, "ASUS mobo", ALC662_FIXUP_NO_JACK_DETECT),
	SND_PCI_QUIRK(0x105b, 0x0cd6, "Foxconn", ALC662_FIXUP_ASUS_MODE2),
	SND_PCI_QUIRK(0x144d, 0xc051, "Samsung R720", ALC662_FIXUP_IDEAPAD),
	SND_PCI_QUIRK(0x14cd, 0x5003, "USI", ALC662_FIXUP_USI_HEADSET_MODE),
	SND_PCI_QUIRK(0x17aa, 0x1036, "Lenovo P520", ALC662_FIXUP_LENOVO_MULTI_CODECS),
	SND_PCI_QUIRK(0x17aa, 0x38af, "Lenovo Ideapad Y550P", ALC662_FIXUP_IDEAPAD),
	SND_PCI_QUIRK(0x17aa, 0x3a0d, "Lenovo Ideapad Y550", ALC662_FIXUP_IDEAPAD),
	SND_PCI_QUIRK(0x1849, 0x5892, "ASRock B150M", ALC892_FIXUP_ASROCK_MOBO),
	SND_PCI_QUIRK(0x19da, 0xa130, "Zotac Z68", ALC662_FIXUP_ZOTAC_Z68),
	SND_PCI_QUIRK(0x1b0a, 0x01b8, "ACER Veriton", ALC662_FIXUP_ACER_VERITON),
	SND_PCI_QUIRK(0x1b35, 0x2206, "CZC P10T", ALC662_FIXUP_CZC_P10T),

#if 0
	/* Below is a quirk table taken from the old code.
	 * Basically the device should work as is without the fixup table.
	 * If BIOS doesn't give a proper info, enable the corresponding
	 * fixup entry.
	 */
	SND_PCI_QUIRK(0x1043, 0x1000, "ASUS N50Vm", ALC662_FIXUP_ASUS_MODE1),
	SND_PCI_QUIRK(0x1043, 0x1092, "ASUS NB", ALC662_FIXUP_ASUS_MODE3),
	SND_PCI_QUIRK(0x1043, 0x1173, "ASUS K73Jn", ALC662_FIXUP_ASUS_MODE1),
	SND_PCI_QUIRK(0x1043, 0x11c3, "ASUS M70V", ALC662_FIXUP_ASUS_MODE3),
	SND_PCI_QUIRK(0x1043, 0x11d3, "ASUS NB", ALC662_FIXUP_ASUS_MODE1),
	SND_PCI_QUIRK(0x1043, 0x11f3, "ASUS NB", ALC662_FIXUP_ASUS_MODE2),
	SND_PCI_QUIRK(0x1043, 0x1203, "ASUS NB", ALC662_FIXUP_ASUS_MODE1),
	SND_PCI_QUIRK(0x1043, 0x1303, "ASUS G60J", ALC662_FIXUP_ASUS_MODE1),
	SND_PCI_QUIRK(0x1043, 0x1333, "ASUS G60Jx", ALC662_FIXUP_ASUS_MODE1),
	SND_PCI_QUIRK(0x1043, 0x1339, "ASUS NB", ALC662_FIXUP_ASUS_MODE2),
	SND_PCI_QUIRK(0x1043, 0x13e3, "ASUS N71JA", ALC662_FIXUP_ASUS_MODE7),
	SND_PCI_QUIRK(0x1043, 0x1463, "ASUS N71", ALC662_FIXUP_ASUS_MODE7),
	SND_PCI_QUIRK(0x1043, 0x14d3, "ASUS G72", ALC662_FIXUP_ASUS_MODE8),
	SND_PCI_QUIRK(0x1043, 0x1563, "ASUS N90", ALC662_FIXUP_ASUS_MODE3),
	SND_PCI_QUIRK(0x1043, 0x15d3, "ASUS N50SF F50SF", ALC662_FIXUP_ASUS_MODE1),
	SND_PCI_QUIRK(0x1043, 0x16c3, "ASUS NB", ALC662_FIXUP_ASUS_MODE2),
	SND_PCI_QUIRK(0x1043, 0x16f3, "ASUS K40C K50C", ALC662_FIXUP_ASUS_MODE2),
	SND_PCI_QUIRK(0x1043, 0x1733, "ASUS N81De", ALC662_FIXUP_ASUS_MODE1),
	SND_PCI_QUIRK(0x1043, 0x1753, "ASUS NB", ALC662_FIXUP_ASUS_MODE2),
	SND_PCI_QUIRK(0x1043, 0x1763, "ASUS NB", ALC662_FIXUP_ASUS_MODE6),
	SND_PCI_QUIRK(0x1043, 0x1765, "ASUS NB", ALC662_FIXUP_ASUS_MODE6),
	SND_PCI_QUIRK(0x1043, 0x1783, "ASUS NB", ALC662_FIXUP_ASUS_MODE2),
	SND_PCI_QUIRK(0x1043, 0x1793, "ASUS F50GX", ALC662_FIXUP_ASUS_MODE1),
	SND_PCI_QUIRK(0x1043, 0x17b3, "ASUS F70SL", ALC662_FIXUP_ASUS_MODE3),
	SND_PCI_QUIRK(0x1043, 0x17f3, "ASUS X58LE", ALC662_FIXUP_ASUS_MODE2),
	SND_PCI_QUIRK(0x1043, 0x1813, "ASUS NB", ALC662_FIXUP_ASUS_MODE2),
	SND_PCI_QUIRK(0x1043, 0x1823, "ASUS NB", ALC662_FIXUP_ASUS_MODE5),
	SND_PCI_QUIRK(0x1043, 0x1833, "ASUS NB", ALC662_FIXUP_ASUS_MODE6),
	SND_PCI_QUIRK(0x1043, 0x1843, "ASUS NB", ALC662_FIXUP_ASUS_MODE2),
	SND_PCI_QUIRK(0x1043, 0x1853, "ASUS F50Z", ALC662_FIXUP_ASUS_MODE1),
	SND_PCI_QUIRK(0x1043, 0x1864, "ASUS NB", ALC662_FIXUP_ASUS_MODE2),
	SND_PCI_QUIRK(0x1043, 0x1876, "ASUS NB", ALC662_FIXUP_ASUS_MODE2),
	SND_PCI_QUIRK(0x1043, 0x1893, "ASUS M50Vm", ALC662_FIXUP_ASUS_MODE3),
	SND_PCI_QUIRK(0x1043, 0x1894, "ASUS X55", ALC662_FIXUP_ASUS_MODE3),
	SND_PCI_QUIRK(0x1043, 0x18b3, "ASUS N80Vc", ALC662_FIXUP_ASUS_MODE1),
	SND_PCI_QUIRK(0x1043, 0x18c3, "ASUS VX5", ALC662_FIXUP_ASUS_MODE1),
	SND_PCI_QUIRK(0x1043, 0x18d3, "ASUS N81Te", ALC662_FIXUP_ASUS_MODE1),
	SND_PCI_QUIRK(0x1043, 0x18f3, "ASUS N505Tp", ALC662_FIXUP_ASUS_MODE1),
	SND_PCI_QUIRK(0x1043, 0x1903, "ASUS F5GL", ALC662_FIXUP_ASUS_MODE1),
	SND_PCI_QUIRK(0x1043, 0x1913, "ASUS NB", ALC662_FIXUP_ASUS_MODE2),
	SND_PCI_QUIRK(0x1043, 0x1933, "ASUS F80Q", ALC662_FIXUP_ASUS_MODE2),
	SND_PCI_QUIRK(0x1043, 0x1943, "ASUS Vx3V", ALC662_FIXUP_ASUS_MODE1),
	SND_PCI_QUIRK(0x1043, 0x1953, "ASUS NB", ALC662_FIXUP_ASUS_MODE1),
	SND_PCI_QUIRK(0x1043, 0x1963, "ASUS X71C", ALC662_FIXUP_ASUS_MODE3),
	SND_PCI_QUIRK(0x1043, 0x1983, "ASUS N5051A", ALC662_FIXUP_ASUS_MODE1),
	SND_PCI_QUIRK(0x1043, 0x1993, "ASUS N20", ALC662_FIXUP_ASUS_MODE1),
	SND_PCI_QUIRK(0x1043, 0x19b3, "ASUS F7Z", ALC662_FIXUP_ASUS_MODE1),
	SND_PCI_QUIRK(0x1043, 0x19c3, "ASUS F5Z/F6x", ALC662_FIXUP_ASUS_MODE2),
	SND_PCI_QUIRK(0x1043, 0x19e3, "ASUS NB", ALC662_FIXUP_ASUS_MODE1),
	SND_PCI_QUIRK(0x1043, 0x19f3, "ASUS NB", ALC662_FIXUP_ASUS_MODE4),
#endif
	{}
};

static const struct hda_model_fixup alc662_fixup_models[] = {
	{.id = ALC662_FIXUP_ASPIRE, .name = "aspire"},
	{.id = ALC662_FIXUP_IDEAPAD, .name = "ideapad"},
	{.id = ALC272_FIXUP_MARIO, .name = "mario"},
	{.id = ALC662_FIXUP_HP_RP5800, .name = "hp-rp5800"},
	{.id = ALC662_FIXUP_ASUS_MODE1, .name = "asus-mode1"},
	{.id = ALC662_FIXUP_ASUS_MODE2, .name = "asus-mode2"},
	{.id = ALC662_FIXUP_ASUS_MODE3, .name = "asus-mode3"},
	{.id = ALC662_FIXUP_ASUS_MODE4, .name = "asus-mode4"},
	{.id = ALC662_FIXUP_ASUS_MODE5, .name = "asus-mode5"},
	{.id = ALC662_FIXUP_ASUS_MODE6, .name = "asus-mode6"},
	{.id = ALC662_FIXUP_ASUS_MODE7, .name = "asus-mode7"},
	{.id = ALC662_FIXUP_ASUS_MODE8, .name = "asus-mode8"},
	{.id = ALC662_FIXUP_ZOTAC_Z68, .name = "zotac-z68"},
	{.id = ALC662_FIXUP_INV_DMIC, .name = "inv-dmic"},
	{.id = ALC662_FIXUP_DELL_MIC_NO_PRESENCE, .name = "alc662-headset-multi"},
	{.id = ALC668_FIXUP_DELL_MIC_NO_PRESENCE, .name = "dell-headset-multi"},
	{.id = ALC662_FIXUP_HEADSET_MODE, .name = "alc662-headset"},
	{.id = ALC668_FIXUP_HEADSET_MODE, .name = "alc668-headset"},
	{.id = ALC662_FIXUP_BASS_16, .name = "bass16"},
	{.id = ALC662_FIXUP_BASS_1A, .name = "bass1a"},
	{.id = ALC668_FIXUP_AUTO_MUTE, .name = "automute"},
	{.id = ALC668_FIXUP_DELL_XPS13, .name = "dell-xps13"},
	{.id = ALC662_FIXUP_ASUS_Nx50, .name = "asus-nx50"},
	{.id = ALC668_FIXUP_ASUS_Nx51, .name = "asus-nx51"},
	{.id = ALC668_FIXUP_ASUS_G751, .name = "asus-g751"},
	{.id = ALC891_FIXUP_HEADSET_MODE, .name = "alc891-headset"},
	{.id = ALC891_FIXUP_DELL_MIC_NO_PRESENCE, .name = "alc891-headset-multi"},
	{.id = ALC662_FIXUP_ACER_VERITON, .name = "acer-veriton"},
	{.id = ALC892_FIXUP_ASROCK_MOBO, .name = "asrock-mobo"},
	{.id = ALC662_FIXUP_USI_HEADSET_MODE, .name = "usi-headset"},
	{.id = ALC662_FIXUP_LENOVO_MULTI_CODECS, .name = "dual-codecs"},
	{}
};

static const struct snd_hda_pin_quirk alc662_pin_fixup_tbl[] = {
	SND_HDA_PIN_QUIRK(0x10ec0867, 0x1028, "Dell", ALC891_FIXUP_DELL_MIC_NO_PRESENCE,
		{0x17, 0x02211010},
		{0x18, 0x01a19030},
		{0x1a, 0x01813040},
		{0x21, 0x01014020}),
	SND_HDA_PIN_QUIRK(0x10ec0662, 0x1028, "Dell", ALC662_FIXUP_DELL_MIC_NO_PRESENCE,
		{0x14, 0x01014010},
		{0x18, 0x01a19020},
		{0x1a, 0x0181302f},
		{0x1b, 0x0221401f}),
	SND_HDA_PIN_QUIRK(0x10ec0668, 0x1028, "Dell", ALC668_FIXUP_AUTO_MUTE,
		{0x12, 0x99a30130},
		{0x14, 0x90170110},
		{0x15, 0x0321101f},
		{0x16, 0x03011020}),
	SND_HDA_PIN_QUIRK(0x10ec0668, 0x1028, "Dell", ALC668_FIXUP_AUTO_MUTE,
		{0x12, 0x99a30140},
		{0x14, 0x90170110},
		{0x15, 0x0321101f},
		{0x16, 0x03011020}),
	SND_HDA_PIN_QUIRK(0x10ec0668, 0x1028, "Dell", ALC668_FIXUP_AUTO_MUTE,
		{0x12, 0x99a30150},
		{0x14, 0x90170110},
		{0x15, 0x0321101f},
		{0x16, 0x03011020}),
	SND_HDA_PIN_QUIRK(0x10ec0668, 0x1028, "Dell", ALC668_FIXUP_AUTO_MUTE,
		{0x14, 0x90170110},
		{0x15, 0x0321101f},
		{0x16, 0x03011020}),
	SND_HDA_PIN_QUIRK(0x10ec0668, 0x1028, "Dell XPS 15", ALC668_FIXUP_AUTO_MUTE,
		{0x12, 0x90a60130},
		{0x14, 0x90170110},
		{0x15, 0x0321101f}),
	{}
};

/*
 */
static int patch_alc662(struct hda_codec *codec)
{
	struct alc_spec *spec;
	int err;

	err = alc_alloc_spec(codec, 0x0b);
	if (err < 0)
		return err;

	spec = codec->spec;

	spec->shutup = alc_eapd_shutup;

	/* handle multiple HPs as is */
	spec->parse_flags = HDA_PINCFG_NO_HP_FIXUP;

	alc_fix_pll_init(codec, 0x20, 0x04, 15);

	switch (codec->core.vendor_id) {
	case 0x10ec0668:
		spec->init_hook = alc668_restore_default_value;
		break;
	}

	snd_hda_pick_fixup(codec, alc662_fixup_models,
		       alc662_fixup_tbl, alc662_fixups);
	snd_hda_pick_pin_fixup(codec, alc662_pin_fixup_tbl, alc662_fixups);
	snd_hda_apply_fixup(codec, HDA_FIXUP_ACT_PRE_PROBE);

	alc_auto_parse_customize_define(codec);

	if (has_cdefine_beep(codec))
		spec->gen.beep_nid = 0x01;

	if ((alc_get_coef0(codec) & (1 << 14)) &&
	    codec->bus->pci && codec->bus->pci->subsystem_vendor == 0x1025 &&
	    spec->cdefine.platform_type == 1) {
		err = alc_codec_rename(codec, "ALC272X");
		if (err < 0)
			goto error;
	}

	/* automatic parse from the BIOS config */
	err = alc662_parse_auto_config(codec);
	if (err < 0)
		goto error;

	if (!spec->gen.no_analog && spec->gen.beep_nid) {
		switch (codec->core.vendor_id) {
		case 0x10ec0662:
			err = set_beep_amp(spec, 0x0b, 0x05, HDA_INPUT);
			break;
		case 0x10ec0272:
		case 0x10ec0663:
		case 0x10ec0665:
		case 0x10ec0668:
			err = set_beep_amp(spec, 0x0b, 0x04, HDA_INPUT);
			break;
		case 0x10ec0273:
			err = set_beep_amp(spec, 0x0b, 0x03, HDA_INPUT);
			break;
		}
		if (err < 0)
			goto error;
	}

	snd_hda_apply_fixup(codec, HDA_FIXUP_ACT_PROBE);

	return 0;

 error:
	alc_free(codec);
	return err;
}

/*
 * ALC680 support
 */

static int alc680_parse_auto_config(struct hda_codec *codec)
{
	return alc_parse_auto_config(codec, NULL, NULL);
}

/*
 */
static int patch_alc680(struct hda_codec *codec)
{
	int err;

	/* ALC680 has no aa-loopback mixer */
	err = alc_alloc_spec(codec, 0);
	if (err < 0)
		return err;

	/* automatic parse from the BIOS config */
	err = alc680_parse_auto_config(codec);
	if (err < 0) {
		alc_free(codec);
		return err;
	}

	return 0;
}

/*
 * patch entries
 */
static const struct hda_device_id snd_hda_id_realtek[] = {
	HDA_CODEC_ENTRY(0x10ec0215, "ALC215", patch_alc269),
	HDA_CODEC_ENTRY(0x10ec0221, "ALC221", patch_alc269),
	HDA_CODEC_ENTRY(0x10ec0225, "ALC225", patch_alc269),
	HDA_CODEC_ENTRY(0x10ec0231, "ALC231", patch_alc269),
	HDA_CODEC_ENTRY(0x10ec0233, "ALC233", patch_alc269),
	HDA_CODEC_ENTRY(0x10ec0234, "ALC234", patch_alc269),
	HDA_CODEC_ENTRY(0x10ec0235, "ALC233", patch_alc269),
	HDA_CODEC_ENTRY(0x10ec0236, "ALC236", patch_alc269),
	HDA_CODEC_ENTRY(0x10ec0255, "ALC255", patch_alc269),
	HDA_CODEC_ENTRY(0x10ec0256, "ALC256", patch_alc269),
	HDA_CODEC_ENTRY(0x10ec0257, "ALC257", patch_alc269),
	HDA_CODEC_ENTRY(0x10ec0260, "ALC260", patch_alc260),
	HDA_CODEC_ENTRY(0x10ec0262, "ALC262", patch_alc262),
	HDA_CODEC_ENTRY(0x10ec0267, "ALC267", patch_alc268),
	HDA_CODEC_ENTRY(0x10ec0268, "ALC268", patch_alc268),
	HDA_CODEC_ENTRY(0x10ec0269, "ALC269", patch_alc269),
	HDA_CODEC_ENTRY(0x10ec0270, "ALC270", patch_alc269),
	HDA_CODEC_ENTRY(0x10ec0272, "ALC272", patch_alc662),
	HDA_CODEC_ENTRY(0x10ec0274, "ALC274", patch_alc269),
	HDA_CODEC_ENTRY(0x10ec0275, "ALC275", patch_alc269),
	HDA_CODEC_ENTRY(0x10ec0276, "ALC276", patch_alc269),
	HDA_CODEC_ENTRY(0x10ec0280, "ALC280", patch_alc269),
	HDA_CODEC_ENTRY(0x10ec0282, "ALC282", patch_alc269),
	HDA_CODEC_ENTRY(0x10ec0283, "ALC283", patch_alc269),
	HDA_CODEC_ENTRY(0x10ec0284, "ALC284", patch_alc269),
	HDA_CODEC_ENTRY(0x10ec0285, "ALC285", patch_alc269),
	HDA_CODEC_ENTRY(0x10ec0286, "ALC286", patch_alc269),
	HDA_CODEC_ENTRY(0x10ec0288, "ALC288", patch_alc269),
	HDA_CODEC_ENTRY(0x10ec0289, "ALC289", patch_alc269),
	HDA_CODEC_ENTRY(0x10ec0290, "ALC290", patch_alc269),
	HDA_CODEC_ENTRY(0x10ec0292, "ALC292", patch_alc269),
	HDA_CODEC_ENTRY(0x10ec0293, "ALC293", patch_alc269),
	HDA_CODEC_ENTRY(0x10ec0294, "ALC294", patch_alc269),
	HDA_CODEC_ENTRY(0x10ec0295, "ALC295", patch_alc269),
	HDA_CODEC_ENTRY(0x10ec0298, "ALC298", patch_alc269),
	HDA_CODEC_ENTRY(0x10ec0299, "ALC299", patch_alc269),
	HDA_CODEC_ENTRY(0x10ec0300, "ALC300", patch_alc269),
	HDA_CODEC_REV_ENTRY(0x10ec0861, 0x100340, "ALC660", patch_alc861),
	HDA_CODEC_ENTRY(0x10ec0660, "ALC660-VD", patch_alc861vd),
	HDA_CODEC_ENTRY(0x10ec0861, "ALC861", patch_alc861),
	HDA_CODEC_ENTRY(0x10ec0862, "ALC861-VD", patch_alc861vd),
	HDA_CODEC_REV_ENTRY(0x10ec0662, 0x100002, "ALC662 rev2", patch_alc882),
	HDA_CODEC_REV_ENTRY(0x10ec0662, 0x100101, "ALC662 rev1", patch_alc662),
	HDA_CODEC_REV_ENTRY(0x10ec0662, 0x100300, "ALC662 rev3", patch_alc662),
	HDA_CODEC_ENTRY(0x10ec0663, "ALC663", patch_alc662),
	HDA_CODEC_ENTRY(0x10ec0665, "ALC665", patch_alc662),
	HDA_CODEC_ENTRY(0x10ec0667, "ALC667", patch_alc662),
	HDA_CODEC_ENTRY(0x10ec0668, "ALC668", patch_alc662),
	HDA_CODEC_ENTRY(0x10ec0670, "ALC670", patch_alc662),
	HDA_CODEC_ENTRY(0x10ec0671, "ALC671", patch_alc662),
	HDA_CODEC_ENTRY(0x10ec0680, "ALC680", patch_alc680),
	HDA_CODEC_ENTRY(0x10ec0700, "ALC700", patch_alc269),
	HDA_CODEC_ENTRY(0x10ec0701, "ALC701", patch_alc269),
	HDA_CODEC_ENTRY(0x10ec0703, "ALC703", patch_alc269),
	HDA_CODEC_ENTRY(0x10ec0867, "ALC891", patch_alc662),
	HDA_CODEC_ENTRY(0x10ec0880, "ALC880", patch_alc880),
	HDA_CODEC_ENTRY(0x10ec0882, "ALC882", patch_alc882),
	HDA_CODEC_ENTRY(0x10ec0883, "ALC883", patch_alc882),
	HDA_CODEC_REV_ENTRY(0x10ec0885, 0x100101, "ALC889A", patch_alc882),
	HDA_CODEC_REV_ENTRY(0x10ec0885, 0x100103, "ALC889A", patch_alc882),
	HDA_CODEC_ENTRY(0x10ec0885, "ALC885", patch_alc882),
	HDA_CODEC_ENTRY(0x10ec0887, "ALC887", patch_alc882),
	HDA_CODEC_REV_ENTRY(0x10ec0888, 0x100101, "ALC1200", patch_alc882),
	HDA_CODEC_ENTRY(0x10ec0888, "ALC888", patch_alc882),
	HDA_CODEC_ENTRY(0x10ec0889, "ALC889", patch_alc882),
	HDA_CODEC_ENTRY(0x10ec0892, "ALC892", patch_alc662),
	HDA_CODEC_ENTRY(0x10ec0899, "ALC898", patch_alc882),
	HDA_CODEC_ENTRY(0x10ec0900, "ALC1150", patch_alc882),
	HDA_CODEC_ENTRY(0x10ec1168, "ALC1220", patch_alc882),
	HDA_CODEC_ENTRY(0x10ec1220, "ALC1220", patch_alc882),
	{} /* terminator */
};
MODULE_DEVICE_TABLE(hdaudio, snd_hda_id_realtek);

MODULE_LICENSE("GPL");
MODULE_DESCRIPTION("Realtek HD-audio codec");

static struct hda_codec_driver realtek_driver = {
	.id = snd_hda_id_realtek,
};

module_hda_codec_driver(realtek_driver);<|MERGE_RESOLUTION|>--- conflicted
+++ resolved
@@ -5577,12 +5577,9 @@
 	ALC285_FIXUP_LENOVO_HEADPHONE_NOISE,
 	ALC295_FIXUP_HP_AUTO_MUTE,
 	ALC286_FIXUP_ACER_AIO_MIC_NO_PRESENCE,
-<<<<<<< HEAD
-=======
 	ALC294_FIXUP_ASUS_MIC,
 	ALC294_FIXUP_ASUS_HEADSET_MIC,
 	ALC294_FIXUP_ASUS_SPK,
->>>>>>> 46079bac
 	ALC225_FIXUP_HEADSET_JACK,
 };
 
@@ -6472,8 +6469,6 @@
 		.chained = true,
 		.chain_id = ALC269_FIXUP_HEADSET_MIC
 	},
-<<<<<<< HEAD
-=======
 	[ALC294_FIXUP_ASUS_MIC] = {
 		.type = HDA_FIXUP_PINS,
 		.v.pins = (const struct hda_pintbl[]) {
@@ -6504,7 +6499,6 @@
 		.chained = true,
 		.chain_id = ALC294_FIXUP_ASUS_HEADSET_MIC
 	},
->>>>>>> 46079bac
 	[ALC225_FIXUP_HEADSET_JACK] = {
 		.type = HDA_FIXUP_FUNC,
 		.v.func = alc_fixup_headset_jack,
