--- conflicted
+++ resolved
@@ -872,14 +872,8 @@
 	}
 	emu->pcm = pcm;
 
-<<<<<<< HEAD
-	snd_pcm_lib_preallocate_pages_for_all(pcm, SNDRV_DMA_TYPE_DEV,
-					      &emu->pci->dev,
-					      32*1024, 32*1024);
-=======
 	snd_pcm_set_managed_buffer_all(pcm, SNDRV_DMA_TYPE_DEV,
 				       &emu->pci->dev, 32*1024, 32*1024);
->>>>>>> bfea224d
   
 	return snd_pcm_add_chmap_ctls(pcm, SNDRV_PCM_STREAM_PLAYBACK, map, 2,
 				     1 << 2, NULL);
