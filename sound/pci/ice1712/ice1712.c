// SPDX-License-Identifier: GPL-2.0-or-later
/*
 *   ALSA driver for ICEnsemble ICE1712 (Envy24)
 *
 *	Copyright (c) 2000 Jaroslav Kysela <perex@perex.cz>
 */

/*
  NOTES:
  - spdif nonaudio consumer mode does not work (at least with my
    Sony STR-DB830)
*/

/*
 * Changes:
 *
 *  2002.09.09	Takashi Iwai <tiwai@suse.de>
 *	split the code to several files.  each low-level routine
 *	is stored in the local file and called from registration
 *	function from card_info struct.
 *
 *  2002.11.26	James Stafford <jstafford@ampltd.com>
 *	Added support for VT1724 (Envy24HT)
 *	I have left out support for 176.4 and 192 KHz for the moment.
 *  I also haven't done anything with the internal S/PDIF transmitter or the MPU-401
 *
 *  2003.02.20  Taksahi Iwai <tiwai@suse.de>
 *	Split vt1724 part to an independent driver.
 *	The GPIO is accessed through the callback functions now.
 *
 * 2004.03.31 Doug McLain <nostar@comcast.net>
 *    Added support for Event Electronics EZ8 card to hoontech.c.
 */


#include <linux/delay.h>
#include <linux/interrupt.h>
#include <linux/init.h>
#include <linux/pci.h>
#include <linux/dma-mapping.h>
#include <linux/slab.h>
#include <linux/module.h>
#include <linux/mutex.h>

#include <sound/core.h>
#include <sound/cs8427.h>
#include <sound/info.h>
#include <sound/initval.h>
#include <sound/tlv.h>

#include <sound/asoundef.h>

#include "ice1712.h"

/* lowlevel routines */
#include "delta.h"
#include "ews.h"
#include "hoontech.h"

MODULE_AUTHOR("Jaroslav Kysela <perex@perex.cz>");
MODULE_DESCRIPTION("ICEnsemble ICE1712 (Envy24)");
MODULE_LICENSE("GPL");
MODULE_SUPPORTED_DEVICE("{"
	       HOONTECH_DEVICE_DESC
	       DELTA_DEVICE_DESC
	       EWS_DEVICE_DESC
	       "{ICEnsemble,Generic ICE1712},"
	       "{ICEnsemble,Generic Envy24}}");

static int index[SNDRV_CARDS] = SNDRV_DEFAULT_IDX;	/* Index 0-MAX */
static char *id[SNDRV_CARDS] = SNDRV_DEFAULT_STR;	/* ID for this card */
static bool enable[SNDRV_CARDS] = SNDRV_DEFAULT_ENABLE_PNP;/* Enable this card */
static char *model[SNDRV_CARDS];
static bool omni[SNDRV_CARDS];				/* Delta44 & 66 Omni I/O support */
static int cs8427_timeout[SNDRV_CARDS] = {[0 ... (SNDRV_CARDS-1)] = 500}; /* CS8427 S/PDIF transceiver reset timeout value in msec */
static int dxr_enable[SNDRV_CARDS];			/* DXR enable for DMX6FIRE */

module_param_array(index, int, NULL, 0444);
MODULE_PARM_DESC(index, "Index value for ICE1712 soundcard.");
module_param_array(id, charp, NULL, 0444);
MODULE_PARM_DESC(id, "ID string for ICE1712 soundcard.");
module_param_array(enable, bool, NULL, 0444);
MODULE_PARM_DESC(enable, "Enable ICE1712 soundcard.");
module_param_array(omni, bool, NULL, 0444);
MODULE_PARM_DESC(omni, "Enable Midiman M-Audio Delta Omni I/O support.");
module_param_array(cs8427_timeout, int, NULL, 0444);
MODULE_PARM_DESC(cs8427_timeout, "Define reset timeout for cs8427 chip in msec resolution.");
module_param_array(model, charp, NULL, 0444);
MODULE_PARM_DESC(model, "Use the given board model.");
module_param_array(dxr_enable, int, NULL, 0444);
MODULE_PARM_DESC(dxr_enable, "Enable DXR support for Terratec DMX6FIRE.");


static const struct pci_device_id snd_ice1712_ids[] = {
	{ PCI_VDEVICE(ICE, PCI_DEVICE_ID_ICE_1712), 0 },   /* ICE1712 */
	{ 0, }
};

MODULE_DEVICE_TABLE(pci, snd_ice1712_ids);

static int snd_ice1712_build_pro_mixer(struct snd_ice1712 *ice);
static int snd_ice1712_build_controls(struct snd_ice1712 *ice);

static int PRO_RATE_LOCKED;
static int PRO_RATE_RESET = 1;
static unsigned int PRO_RATE_DEFAULT = 44100;

/*
 *  Basic I/O
 */

/* check whether the clock mode is spdif-in */
static inline int is_spdif_master(struct snd_ice1712 *ice)
{
	return (inb(ICEMT(ice, RATE)) & ICE1712_SPDIF_MASTER) ? 1 : 0;
}

static inline int is_pro_rate_locked(struct snd_ice1712 *ice)
{
	return is_spdif_master(ice) || PRO_RATE_LOCKED;
}

static inline void snd_ice1712_ds_write(struct snd_ice1712 *ice, u8 channel, u8 addr, u32 data)
{
	outb((channel << 4) | addr, ICEDS(ice, INDEX));
	outl(data, ICEDS(ice, DATA));
}

static inline u32 snd_ice1712_ds_read(struct snd_ice1712 *ice, u8 channel, u8 addr)
{
	outb((channel << 4) | addr, ICEDS(ice, INDEX));
	return inl(ICEDS(ice, DATA));
}

static void snd_ice1712_ac97_write(struct snd_ac97 *ac97,
				   unsigned short reg,
				   unsigned short val)
{
	struct snd_ice1712 *ice = ac97->private_data;
	int tm;
	unsigned char old_cmd = 0;

	for (tm = 0; tm < 0x10000; tm++) {
		old_cmd = inb(ICEREG(ice, AC97_CMD));
		if (old_cmd & (ICE1712_AC97_WRITE | ICE1712_AC97_READ))
			continue;
		if (!(old_cmd & ICE1712_AC97_READY))
			continue;
		break;
	}
	outb(reg, ICEREG(ice, AC97_INDEX));
	outw(val, ICEREG(ice, AC97_DATA));
	old_cmd &= ~(ICE1712_AC97_PBK_VSR | ICE1712_AC97_CAP_VSR);
	outb(old_cmd | ICE1712_AC97_WRITE, ICEREG(ice, AC97_CMD));
	for (tm = 0; tm < 0x10000; tm++)
		if ((inb(ICEREG(ice, AC97_CMD)) & ICE1712_AC97_WRITE) == 0)
			break;
}

static unsigned short snd_ice1712_ac97_read(struct snd_ac97 *ac97,
					    unsigned short reg)
{
	struct snd_ice1712 *ice = ac97->private_data;
	int tm;
	unsigned char old_cmd = 0;

	for (tm = 0; tm < 0x10000; tm++) {
		old_cmd = inb(ICEREG(ice, AC97_CMD));
		if (old_cmd & (ICE1712_AC97_WRITE | ICE1712_AC97_READ))
			continue;
		if (!(old_cmd & ICE1712_AC97_READY))
			continue;
		break;
	}
	outb(reg, ICEREG(ice, AC97_INDEX));
	outb(old_cmd | ICE1712_AC97_READ, ICEREG(ice, AC97_CMD));
	for (tm = 0; tm < 0x10000; tm++)
		if ((inb(ICEREG(ice, AC97_CMD)) & ICE1712_AC97_READ) == 0)
			break;
	if (tm >= 0x10000)		/* timeout */
		return ~0;
	return inw(ICEREG(ice, AC97_DATA));
}

/*
 * pro ac97 section
 */

static void snd_ice1712_pro_ac97_write(struct snd_ac97 *ac97,
				       unsigned short reg,
				       unsigned short val)
{
	struct snd_ice1712 *ice = ac97->private_data;
	int tm;
	unsigned char old_cmd = 0;

	for (tm = 0; tm < 0x10000; tm++) {
		old_cmd = inb(ICEMT(ice, AC97_CMD));
		if (old_cmd & (ICE1712_AC97_WRITE | ICE1712_AC97_READ))
			continue;
		if (!(old_cmd & ICE1712_AC97_READY))
			continue;
		break;
	}
	outb(reg, ICEMT(ice, AC97_INDEX));
	outw(val, ICEMT(ice, AC97_DATA));
	old_cmd &= ~(ICE1712_AC97_PBK_VSR | ICE1712_AC97_CAP_VSR);
	outb(old_cmd | ICE1712_AC97_WRITE, ICEMT(ice, AC97_CMD));
	for (tm = 0; tm < 0x10000; tm++)
		if ((inb(ICEMT(ice, AC97_CMD)) & ICE1712_AC97_WRITE) == 0)
			break;
}


static unsigned short snd_ice1712_pro_ac97_read(struct snd_ac97 *ac97,
						unsigned short reg)
{
	struct snd_ice1712 *ice = ac97->private_data;
	int tm;
	unsigned char old_cmd = 0;

	for (tm = 0; tm < 0x10000; tm++) {
		old_cmd = inb(ICEMT(ice, AC97_CMD));
		if (old_cmd & (ICE1712_AC97_WRITE | ICE1712_AC97_READ))
			continue;
		if (!(old_cmd & ICE1712_AC97_READY))
			continue;
		break;
	}
	outb(reg, ICEMT(ice, AC97_INDEX));
	outb(old_cmd | ICE1712_AC97_READ, ICEMT(ice, AC97_CMD));
	for (tm = 0; tm < 0x10000; tm++)
		if ((inb(ICEMT(ice, AC97_CMD)) & ICE1712_AC97_READ) == 0)
			break;
	if (tm >= 0x10000)		/* timeout */
		return ~0;
	return inw(ICEMT(ice, AC97_DATA));
}

/*
 * consumer ac97 digital mix
 */
#define snd_ice1712_digmix_route_ac97_info	snd_ctl_boolean_mono_info

static int snd_ice1712_digmix_route_ac97_get(struct snd_kcontrol *kcontrol, struct snd_ctl_elem_value *ucontrol)
{
	struct snd_ice1712 *ice = snd_kcontrol_chip(kcontrol);

	ucontrol->value.integer.value[0] = inb(ICEMT(ice, MONITOR_ROUTECTRL)) & ICE1712_ROUTE_AC97 ? 1 : 0;
	return 0;
}

static int snd_ice1712_digmix_route_ac97_put(struct snd_kcontrol *kcontrol, struct snd_ctl_elem_value *ucontrol)
{
	struct snd_ice1712 *ice = snd_kcontrol_chip(kcontrol);
	unsigned char val, nval;

	spin_lock_irq(&ice->reg_lock);
	val = inb(ICEMT(ice, MONITOR_ROUTECTRL));
	nval = val & ~ICE1712_ROUTE_AC97;
	if (ucontrol->value.integer.value[0])
		nval |= ICE1712_ROUTE_AC97;
	outb(nval, ICEMT(ice, MONITOR_ROUTECTRL));
	spin_unlock_irq(&ice->reg_lock);
	return val != nval;
}

static const struct snd_kcontrol_new snd_ice1712_mixer_digmix_route_ac97 = {
	.iface = SNDRV_CTL_ELEM_IFACE_MIXER,
	.name = "Digital Mixer To AC97",
	.info = snd_ice1712_digmix_route_ac97_info,
	.get = snd_ice1712_digmix_route_ac97_get,
	.put = snd_ice1712_digmix_route_ac97_put,
};


/*
 * gpio operations
 */
static void snd_ice1712_set_gpio_dir(struct snd_ice1712 *ice, unsigned int data)
{
	snd_ice1712_write(ice, ICE1712_IREG_GPIO_DIRECTION, data);
	inb(ICEREG(ice, DATA)); /* dummy read for pci-posting */
}

static unsigned int snd_ice1712_get_gpio_dir(struct snd_ice1712 *ice)
{
	return snd_ice1712_read(ice, ICE1712_IREG_GPIO_DIRECTION);
}

static unsigned int snd_ice1712_get_gpio_mask(struct snd_ice1712 *ice)
{
	return snd_ice1712_read(ice, ICE1712_IREG_GPIO_WRITE_MASK);
}

static void snd_ice1712_set_gpio_mask(struct snd_ice1712 *ice, unsigned int data)
{
	snd_ice1712_write(ice, ICE1712_IREG_GPIO_WRITE_MASK, data);
	inb(ICEREG(ice, DATA)); /* dummy read for pci-posting */
}

static unsigned int snd_ice1712_get_gpio_data(struct snd_ice1712 *ice)
{
	return snd_ice1712_read(ice, ICE1712_IREG_GPIO_DATA);
}

static void snd_ice1712_set_gpio_data(struct snd_ice1712 *ice, unsigned int val)
{
	snd_ice1712_write(ice, ICE1712_IREG_GPIO_DATA, val);
	inb(ICEREG(ice, DATA)); /* dummy read for pci-posting */
}

/*
 *
 * CS8427 interface
 *
 */

/*
 * change the input clock selection
 * spdif_clock = 1 - IEC958 input, 0 - Envy24
 */
static int snd_ice1712_cs8427_set_input_clock(struct snd_ice1712 *ice, int spdif_clock)
{
	unsigned char reg[2] = { 0x80 | 4, 0 };   /* CS8427 auto increment | register number 4 + data */
	unsigned char val, nval;
	int res = 0;

	snd_i2c_lock(ice->i2c);
	if (snd_i2c_sendbytes(ice->cs8427, reg, 1) != 1) {
		snd_i2c_unlock(ice->i2c);
		return -EIO;
	}
	if (snd_i2c_readbytes(ice->cs8427, &val, 1) != 1) {
		snd_i2c_unlock(ice->i2c);
		return -EIO;
	}
	nval = val & 0xf0;
	if (spdif_clock)
		nval |= 0x01;
	else
		nval |= 0x04;
	if (val != nval) {
		reg[1] = nval;
		if (snd_i2c_sendbytes(ice->cs8427, reg, 2) != 2) {
			res = -EIO;
		} else {
			res++;
		}
	}
	snd_i2c_unlock(ice->i2c);
	return res;
}

/*
 * spdif callbacks
 */
static void open_cs8427(struct snd_ice1712 *ice, struct snd_pcm_substream *substream)
{
	snd_cs8427_iec958_active(ice->cs8427, 1);
}

static void close_cs8427(struct snd_ice1712 *ice, struct snd_pcm_substream *substream)
{
	snd_cs8427_iec958_active(ice->cs8427, 0);
}

static void setup_cs8427(struct snd_ice1712 *ice, int rate)
{
	snd_cs8427_iec958_pcm(ice->cs8427, rate);
}

/*
 * create and initialize callbacks for cs8427 interface
 */
int snd_ice1712_init_cs8427(struct snd_ice1712 *ice, int addr)
{
	int err;

	err = snd_cs8427_create(ice->i2c, addr,
		(ice->cs8427_timeout * HZ) / 1000, &ice->cs8427);
	if (err < 0) {
		dev_err(ice->card->dev, "CS8427 initialization failed\n");
		return err;
	}
	ice->spdif.ops.open = open_cs8427;
	ice->spdif.ops.close = close_cs8427;
	ice->spdif.ops.setup_rate = setup_cs8427;
	return 0;
}

static void snd_ice1712_set_input_clock_source(struct snd_ice1712 *ice, int spdif_is_master)
{
	/* change CS8427 clock source too */
	if (ice->cs8427)
		snd_ice1712_cs8427_set_input_clock(ice, spdif_is_master);
	/* notify ak4524 chip as well */
	if (spdif_is_master) {
		unsigned int i;
		for (i = 0; i < ice->akm_codecs; i++) {
			if (ice->akm[i].ops.set_rate_val)
				ice->akm[i].ops.set_rate_val(&ice->akm[i], 0);
		}
	}
}

/*
 *  Interrupt handler
 */

static irqreturn_t snd_ice1712_interrupt(int irq, void *dev_id)
{
	struct snd_ice1712 *ice = dev_id;
	unsigned char status;
	int handled = 0;

	while (1) {
		status = inb(ICEREG(ice, IRQSTAT));
		if (status == 0)
			break;
		handled = 1;
		if (status & ICE1712_IRQ_MPU1) {
			if (ice->rmidi[0])
				snd_mpu401_uart_interrupt(irq, ice->rmidi[0]->private_data);
			outb(ICE1712_IRQ_MPU1, ICEREG(ice, IRQSTAT));
			status &= ~ICE1712_IRQ_MPU1;
		}
		if (status & ICE1712_IRQ_TIMER)
			outb(ICE1712_IRQ_TIMER, ICEREG(ice, IRQSTAT));
		if (status & ICE1712_IRQ_MPU2) {
			if (ice->rmidi[1])
				snd_mpu401_uart_interrupt(irq, ice->rmidi[1]->private_data);
			outb(ICE1712_IRQ_MPU2, ICEREG(ice, IRQSTAT));
			status &= ~ICE1712_IRQ_MPU2;
		}
		if (status & ICE1712_IRQ_PROPCM) {
			unsigned char mtstat = inb(ICEMT(ice, IRQ));
			if (mtstat & ICE1712_MULTI_PBKSTATUS) {
				if (ice->playback_pro_substream)
					snd_pcm_period_elapsed(ice->playback_pro_substream);
				outb(ICE1712_MULTI_PBKSTATUS, ICEMT(ice, IRQ));
			}
			if (mtstat & ICE1712_MULTI_CAPSTATUS) {
				if (ice->capture_pro_substream)
					snd_pcm_period_elapsed(ice->capture_pro_substream);
				outb(ICE1712_MULTI_CAPSTATUS, ICEMT(ice, IRQ));
			}
		}
		if (status & ICE1712_IRQ_FM)
			outb(ICE1712_IRQ_FM, ICEREG(ice, IRQSTAT));
		if (status & ICE1712_IRQ_PBKDS) {
			u32 idx;
			u16 pbkstatus;
			struct snd_pcm_substream *substream;
			pbkstatus = inw(ICEDS(ice, INTSTAT));
			/* dev_dbg(ice->card->dev, "pbkstatus = 0x%x\n", pbkstatus); */
			for (idx = 0; idx < 6; idx++) {
				if ((pbkstatus & (3 << (idx * 2))) == 0)
					continue;
				substream = ice->playback_con_substream_ds[idx];
				if (substream != NULL)
					snd_pcm_period_elapsed(substream);
				outw(3 << (idx * 2), ICEDS(ice, INTSTAT));
			}
			outb(ICE1712_IRQ_PBKDS, ICEREG(ice, IRQSTAT));
		}
		if (status & ICE1712_IRQ_CONCAP) {
			if (ice->capture_con_substream)
				snd_pcm_period_elapsed(ice->capture_con_substream);
			outb(ICE1712_IRQ_CONCAP, ICEREG(ice, IRQSTAT));
		}
		if (status & ICE1712_IRQ_CONPBK) {
			if (ice->playback_con_substream)
				snd_pcm_period_elapsed(ice->playback_con_substream);
			outb(ICE1712_IRQ_CONPBK, ICEREG(ice, IRQSTAT));
		}
	}
	return IRQ_RETVAL(handled);
}


/*
 *  PCM part - consumer I/O
 */

static int snd_ice1712_playback_trigger(struct snd_pcm_substream *substream,
					int cmd)
{
	struct snd_ice1712 *ice = snd_pcm_substream_chip(substream);
	int result = 0;
	u32 tmp;

	spin_lock(&ice->reg_lock);
	tmp = snd_ice1712_read(ice, ICE1712_IREG_PBK_CTRL);
	if (cmd == SNDRV_PCM_TRIGGER_START) {
		tmp |= 1;
	} else if (cmd == SNDRV_PCM_TRIGGER_STOP) {
		tmp &= ~1;
	} else if (cmd == SNDRV_PCM_TRIGGER_PAUSE_PUSH) {
		tmp |= 2;
	} else if (cmd == SNDRV_PCM_TRIGGER_PAUSE_RELEASE) {
		tmp &= ~2;
	} else {
		result = -EINVAL;
	}
	snd_ice1712_write(ice, ICE1712_IREG_PBK_CTRL, tmp);
	spin_unlock(&ice->reg_lock);
	return result;
}

static int snd_ice1712_playback_ds_trigger(struct snd_pcm_substream *substream,
					   int cmd)
{
	struct snd_ice1712 *ice = snd_pcm_substream_chip(substream);
	int result = 0;
	u32 tmp;

	spin_lock(&ice->reg_lock);
	tmp = snd_ice1712_ds_read(ice, substream->number * 2, ICE1712_DSC_CONTROL);
	if (cmd == SNDRV_PCM_TRIGGER_START) {
		tmp |= 1;
	} else if (cmd == SNDRV_PCM_TRIGGER_STOP) {
		tmp &= ~1;
	} else if (cmd == SNDRV_PCM_TRIGGER_PAUSE_PUSH) {
		tmp |= 2;
	} else if (cmd == SNDRV_PCM_TRIGGER_PAUSE_RELEASE) {
		tmp &= ~2;
	} else {
		result = -EINVAL;
	}
	snd_ice1712_ds_write(ice, substream->number * 2, ICE1712_DSC_CONTROL, tmp);
	spin_unlock(&ice->reg_lock);
	return result;
}

static int snd_ice1712_capture_trigger(struct snd_pcm_substream *substream,
				       int cmd)
{
	struct snd_ice1712 *ice = snd_pcm_substream_chip(substream);
	int result = 0;
	u8 tmp;

	spin_lock(&ice->reg_lock);
	tmp = snd_ice1712_read(ice, ICE1712_IREG_CAP_CTRL);
	if (cmd == SNDRV_PCM_TRIGGER_START) {
		tmp |= 1;
	} else if (cmd == SNDRV_PCM_TRIGGER_STOP) {
		tmp &= ~1;
	} else {
		result = -EINVAL;
	}
	snd_ice1712_write(ice, ICE1712_IREG_CAP_CTRL, tmp);
	spin_unlock(&ice->reg_lock);
	return result;
}

static int snd_ice1712_playback_prepare(struct snd_pcm_substream *substream)
{
	struct snd_ice1712 *ice = snd_pcm_substream_chip(substream);
	struct snd_pcm_runtime *runtime = substream->runtime;
	u32 period_size, buf_size, rate, tmp;

	period_size = (snd_pcm_lib_period_bytes(substream) >> 2) - 1;
	buf_size = snd_pcm_lib_buffer_bytes(substream) - 1;
	tmp = 0x0000;
	if (snd_pcm_format_width(runtime->format) == 16)
		tmp |= 0x10;
	if (runtime->channels == 2)
		tmp |= 0x08;
	rate = (runtime->rate * 8192) / 375;
	if (rate > 0x000fffff)
		rate = 0x000fffff;
	spin_lock_irq(&ice->reg_lock);
	outb(0, ice->ddma_port + 15);
	outb(ICE1712_DMA_MODE_WRITE | ICE1712_DMA_AUTOINIT, ice->ddma_port + 0x0b);
	outl(runtime->dma_addr, ice->ddma_port + 0);
	outw(buf_size, ice->ddma_port + 4);
	snd_ice1712_write(ice, ICE1712_IREG_PBK_RATE_LO, rate & 0xff);
	snd_ice1712_write(ice, ICE1712_IREG_PBK_RATE_MID, (rate >> 8) & 0xff);
	snd_ice1712_write(ice, ICE1712_IREG_PBK_RATE_HI, (rate >> 16) & 0xff);
	snd_ice1712_write(ice, ICE1712_IREG_PBK_CTRL, tmp);
	snd_ice1712_write(ice, ICE1712_IREG_PBK_COUNT_LO, period_size & 0xff);
	snd_ice1712_write(ice, ICE1712_IREG_PBK_COUNT_HI, period_size >> 8);
	snd_ice1712_write(ice, ICE1712_IREG_PBK_LEFT, 0);
	snd_ice1712_write(ice, ICE1712_IREG_PBK_RIGHT, 0);
	spin_unlock_irq(&ice->reg_lock);
	return 0;
}

static int snd_ice1712_playback_ds_prepare(struct snd_pcm_substream *substream)
{
	struct snd_ice1712 *ice = snd_pcm_substream_chip(substream);
	struct snd_pcm_runtime *runtime = substream->runtime;
	u32 period_size, rate, tmp, chn;

	period_size = snd_pcm_lib_period_bytes(substream) - 1;
	tmp = 0x0064;
	if (snd_pcm_format_width(runtime->format) == 16)
		tmp &= ~0x04;
	if (runtime->channels == 2)
		tmp |= 0x08;
	rate = (runtime->rate * 8192) / 375;
	if (rate > 0x000fffff)
		rate = 0x000fffff;
	ice->playback_con_active_buf[substream->number] = 0;
	ice->playback_con_virt_addr[substream->number] = runtime->dma_addr;
	chn = substream->number * 2;
	spin_lock_irq(&ice->reg_lock);
	snd_ice1712_ds_write(ice, chn, ICE1712_DSC_ADDR0, runtime->dma_addr);
	snd_ice1712_ds_write(ice, chn, ICE1712_DSC_COUNT0, period_size);
	snd_ice1712_ds_write(ice, chn, ICE1712_DSC_ADDR1, runtime->dma_addr + (runtime->periods > 1 ? period_size + 1 : 0));
	snd_ice1712_ds_write(ice, chn, ICE1712_DSC_COUNT1, period_size);
	snd_ice1712_ds_write(ice, chn, ICE1712_DSC_RATE, rate);
	snd_ice1712_ds_write(ice, chn, ICE1712_DSC_VOLUME, 0);
	snd_ice1712_ds_write(ice, chn, ICE1712_DSC_CONTROL, tmp);
	if (runtime->channels == 2) {
		snd_ice1712_ds_write(ice, chn + 1, ICE1712_DSC_RATE, rate);
		snd_ice1712_ds_write(ice, chn + 1, ICE1712_DSC_VOLUME, 0);
	}
	spin_unlock_irq(&ice->reg_lock);
	return 0;
}

static int snd_ice1712_capture_prepare(struct snd_pcm_substream *substream)
{
	struct snd_ice1712 *ice = snd_pcm_substream_chip(substream);
	struct snd_pcm_runtime *runtime = substream->runtime;
	u32 period_size, buf_size;
	u8 tmp;

	period_size = (snd_pcm_lib_period_bytes(substream) >> 2) - 1;
	buf_size = snd_pcm_lib_buffer_bytes(substream) - 1;
	tmp = 0x06;
	if (snd_pcm_format_width(runtime->format) == 16)
		tmp &= ~0x04;
	if (runtime->channels == 2)
		tmp &= ~0x02;
	spin_lock_irq(&ice->reg_lock);
	outl(ice->capture_con_virt_addr = runtime->dma_addr, ICEREG(ice, CONCAP_ADDR));
	outw(buf_size, ICEREG(ice, CONCAP_COUNT));
	snd_ice1712_write(ice, ICE1712_IREG_CAP_COUNT_HI, period_size >> 8);
	snd_ice1712_write(ice, ICE1712_IREG_CAP_COUNT_LO, period_size & 0xff);
	snd_ice1712_write(ice, ICE1712_IREG_CAP_CTRL, tmp);
	spin_unlock_irq(&ice->reg_lock);
	snd_ac97_set_rate(ice->ac97, AC97_PCM_LR_ADC_RATE, runtime->rate);
	return 0;
}

static snd_pcm_uframes_t snd_ice1712_playback_pointer(struct snd_pcm_substream *substream)
{
	struct snd_ice1712 *ice = snd_pcm_substream_chip(substream);
	struct snd_pcm_runtime *runtime = substream->runtime;
	size_t ptr;

	if (!(snd_ice1712_read(ice, ICE1712_IREG_PBK_CTRL) & 1))
		return 0;
	ptr = runtime->buffer_size - inw(ice->ddma_port + 4);
	ptr = bytes_to_frames(substream->runtime, ptr);
	if (ptr == runtime->buffer_size)
		ptr = 0;
	return ptr;
}

static snd_pcm_uframes_t snd_ice1712_playback_ds_pointer(struct snd_pcm_substream *substream)
{
	struct snd_ice1712 *ice = snd_pcm_substream_chip(substream);
	u8 addr;
	size_t ptr;

	if (!(snd_ice1712_ds_read(ice, substream->number * 2, ICE1712_DSC_CONTROL) & 1))
		return 0;
	if (ice->playback_con_active_buf[substream->number])
		addr = ICE1712_DSC_ADDR1;
	else
		addr = ICE1712_DSC_ADDR0;
	ptr = snd_ice1712_ds_read(ice, substream->number * 2, addr) -
		ice->playback_con_virt_addr[substream->number];
	ptr = bytes_to_frames(substream->runtime, ptr);
	if (ptr == substream->runtime->buffer_size)
		ptr = 0;
	return ptr;
}

static snd_pcm_uframes_t snd_ice1712_capture_pointer(struct snd_pcm_substream *substream)
{
	struct snd_ice1712 *ice = snd_pcm_substream_chip(substream);
	size_t ptr;

	if (!(snd_ice1712_read(ice, ICE1712_IREG_CAP_CTRL) & 1))
		return 0;
	ptr = inl(ICEREG(ice, CONCAP_ADDR)) - ice->capture_con_virt_addr;
	ptr = bytes_to_frames(substream->runtime, ptr);
	if (ptr == substream->runtime->buffer_size)
		ptr = 0;
	return ptr;
}

static const struct snd_pcm_hardware snd_ice1712_playback = {
	.info =			(SNDRV_PCM_INFO_MMAP | SNDRV_PCM_INFO_INTERLEAVED |
				 SNDRV_PCM_INFO_BLOCK_TRANSFER |
				 SNDRV_PCM_INFO_MMAP_VALID |
				 SNDRV_PCM_INFO_PAUSE),
	.formats =		SNDRV_PCM_FMTBIT_U8 | SNDRV_PCM_FMTBIT_S16_LE,
	.rates =		SNDRV_PCM_RATE_CONTINUOUS | SNDRV_PCM_RATE_8000_48000,
	.rate_min =		4000,
	.rate_max =		48000,
	.channels_min =		1,
	.channels_max =		2,
	.buffer_bytes_max =	(64*1024),
	.period_bytes_min =	64,
	.period_bytes_max =	(64*1024),
	.periods_min =		1,
	.periods_max =		1024,
	.fifo_size =		0,
};

static const struct snd_pcm_hardware snd_ice1712_playback_ds = {
	.info =			(SNDRV_PCM_INFO_MMAP | SNDRV_PCM_INFO_INTERLEAVED |
				 SNDRV_PCM_INFO_BLOCK_TRANSFER |
				 SNDRV_PCM_INFO_MMAP_VALID |
				 SNDRV_PCM_INFO_PAUSE),
	.formats =		SNDRV_PCM_FMTBIT_U8 | SNDRV_PCM_FMTBIT_S16_LE,
	.rates =		SNDRV_PCM_RATE_CONTINUOUS | SNDRV_PCM_RATE_8000_48000,
	.rate_min =		4000,
	.rate_max =		48000,
	.channels_min =		1,
	.channels_max =		2,
	.buffer_bytes_max =	(128*1024),
	.period_bytes_min =	64,
	.period_bytes_max =	(128*1024),
	.periods_min =		2,
	.periods_max =		2,
	.fifo_size =		0,
};

static const struct snd_pcm_hardware snd_ice1712_capture = {
	.info =			(SNDRV_PCM_INFO_MMAP | SNDRV_PCM_INFO_INTERLEAVED |
				 SNDRV_PCM_INFO_BLOCK_TRANSFER |
				 SNDRV_PCM_INFO_MMAP_VALID),
	.formats =		SNDRV_PCM_FMTBIT_U8 | SNDRV_PCM_FMTBIT_S16_LE,
	.rates =		SNDRV_PCM_RATE_CONTINUOUS | SNDRV_PCM_RATE_8000_48000,
	.rate_min =		4000,
	.rate_max =		48000,
	.channels_min =		1,
	.channels_max =		2,
	.buffer_bytes_max =	(64*1024),
	.period_bytes_min =	64,
	.period_bytes_max =	(64*1024),
	.periods_min =		1,
	.periods_max =		1024,
	.fifo_size =		0,
};

static int snd_ice1712_playback_open(struct snd_pcm_substream *substream)
{
	struct snd_pcm_runtime *runtime = substream->runtime;
	struct snd_ice1712 *ice = snd_pcm_substream_chip(substream);

	ice->playback_con_substream = substream;
	runtime->hw = snd_ice1712_playback;
	return 0;
}

static int snd_ice1712_playback_ds_open(struct snd_pcm_substream *substream)
{
	struct snd_pcm_runtime *runtime = substream->runtime;
	struct snd_ice1712 *ice = snd_pcm_substream_chip(substream);
	u32 tmp;

	ice->playback_con_substream_ds[substream->number] = substream;
	runtime->hw = snd_ice1712_playback_ds;
	spin_lock_irq(&ice->reg_lock);
	tmp = inw(ICEDS(ice, INTMASK)) & ~(1 << (substream->number * 2));
	outw(tmp, ICEDS(ice, INTMASK));
	spin_unlock_irq(&ice->reg_lock);
	return 0;
}

static int snd_ice1712_capture_open(struct snd_pcm_substream *substream)
{
	struct snd_pcm_runtime *runtime = substream->runtime;
	struct snd_ice1712 *ice = snd_pcm_substream_chip(substream);

	ice->capture_con_substream = substream;
	runtime->hw = snd_ice1712_capture;
	runtime->hw.rates = ice->ac97->rates[AC97_RATES_ADC];
	if (!(runtime->hw.rates & SNDRV_PCM_RATE_8000))
		runtime->hw.rate_min = 48000;
	return 0;
}

static int snd_ice1712_playback_close(struct snd_pcm_substream *substream)
{
	struct snd_ice1712 *ice = snd_pcm_substream_chip(substream);

	ice->playback_con_substream = NULL;
	return 0;
}

static int snd_ice1712_playback_ds_close(struct snd_pcm_substream *substream)
{
	struct snd_ice1712 *ice = snd_pcm_substream_chip(substream);
	u32 tmp;

	spin_lock_irq(&ice->reg_lock);
	tmp = inw(ICEDS(ice, INTMASK)) | (3 << (substream->number * 2));
	outw(tmp, ICEDS(ice, INTMASK));
	spin_unlock_irq(&ice->reg_lock);
	ice->playback_con_substream_ds[substream->number] = NULL;
	return 0;
}

static int snd_ice1712_capture_close(struct snd_pcm_substream *substream)
{
	struct snd_ice1712 *ice = snd_pcm_substream_chip(substream);

	ice->capture_con_substream = NULL;
	return 0;
}

static const struct snd_pcm_ops snd_ice1712_playback_ops = {
	.open =		snd_ice1712_playback_open,
	.close =	snd_ice1712_playback_close,
	.prepare =	snd_ice1712_playback_prepare,
	.trigger =	snd_ice1712_playback_trigger,
	.pointer =	snd_ice1712_playback_pointer,
};

static const struct snd_pcm_ops snd_ice1712_playback_ds_ops = {
	.open =		snd_ice1712_playback_ds_open,
	.close =	snd_ice1712_playback_ds_close,
	.prepare =	snd_ice1712_playback_ds_prepare,
	.trigger =	snd_ice1712_playback_ds_trigger,
	.pointer =	snd_ice1712_playback_ds_pointer,
};

static const struct snd_pcm_ops snd_ice1712_capture_ops = {
	.open =		snd_ice1712_capture_open,
	.close =	snd_ice1712_capture_close,
	.prepare =	snd_ice1712_capture_prepare,
	.trigger =	snd_ice1712_capture_trigger,
	.pointer =	snd_ice1712_capture_pointer,
};

static int snd_ice1712_pcm(struct snd_ice1712 *ice, int device)
{
	struct snd_pcm *pcm;
	int err;

	err = snd_pcm_new(ice->card, "ICE1712 consumer", device, 1, 1, &pcm);
	if (err < 0)
		return err;

	snd_pcm_set_ops(pcm, SNDRV_PCM_STREAM_PLAYBACK, &snd_ice1712_playback_ops);
	snd_pcm_set_ops(pcm, SNDRV_PCM_STREAM_CAPTURE, &snd_ice1712_capture_ops);

	pcm->private_data = ice;
	pcm->info_flags = 0;
	strcpy(pcm->name, "ICE1712 consumer");
	ice->pcm = pcm;

<<<<<<< HEAD
	snd_pcm_lib_preallocate_pages_for_all(pcm, SNDRV_DMA_TYPE_DEV,
					      &ice->pci->dev,
					      64*1024, 64*1024);
=======
	snd_pcm_set_managed_buffer_all(pcm, SNDRV_DMA_TYPE_DEV,
				       &ice->pci->dev, 64*1024, 64*1024);
>>>>>>> bfea224d

	dev_warn(ice->card->dev,
		 "Consumer PCM code does not work well at the moment --jk\n");

	return 0;
}

static int snd_ice1712_pcm_ds(struct snd_ice1712 *ice, int device)
{
	struct snd_pcm *pcm;
	int err;

	err = snd_pcm_new(ice->card, "ICE1712 consumer (DS)", device, 6, 0, &pcm);
	if (err < 0)
		return err;

	snd_pcm_set_ops(pcm, SNDRV_PCM_STREAM_PLAYBACK, &snd_ice1712_playback_ds_ops);

	pcm->private_data = ice;
	pcm->info_flags = 0;
	strcpy(pcm->name, "ICE1712 consumer (DS)");
	ice->pcm_ds = pcm;

<<<<<<< HEAD
	snd_pcm_lib_preallocate_pages_for_all(pcm, SNDRV_DMA_TYPE_DEV,
					      &ice->pci->dev,
					      64*1024, 128*1024);
=======
	snd_pcm_set_managed_buffer_all(pcm, SNDRV_DMA_TYPE_DEV,
				       &ice->pci->dev, 64*1024, 128*1024);
>>>>>>> bfea224d

	return 0;
}

/*
 *  PCM code - professional part (multitrack)
 */

static const unsigned int rates[] = { 8000, 9600, 11025, 12000, 16000, 22050, 24000,
				32000, 44100, 48000, 64000, 88200, 96000 };

static const struct snd_pcm_hw_constraint_list hw_constraints_rates = {
	.count = ARRAY_SIZE(rates),
	.list = rates,
	.mask = 0,
};

static int snd_ice1712_pro_trigger(struct snd_pcm_substream *substream,
				   int cmd)
{
	struct snd_ice1712 *ice = snd_pcm_substream_chip(substream);
	switch (cmd) {
	case SNDRV_PCM_TRIGGER_PAUSE_PUSH:
	case SNDRV_PCM_TRIGGER_PAUSE_RELEASE:
	{
		unsigned int what;
		unsigned int old;
		if (substream->stream != SNDRV_PCM_STREAM_PLAYBACK)
			return -EINVAL;
		what = ICE1712_PLAYBACK_PAUSE;
		snd_pcm_trigger_done(substream, substream);
		spin_lock(&ice->reg_lock);
		old = inl(ICEMT(ice, PLAYBACK_CONTROL));
		if (cmd == SNDRV_PCM_TRIGGER_PAUSE_PUSH)
			old |= what;
		else
			old &= ~what;
		outl(old, ICEMT(ice, PLAYBACK_CONTROL));
		spin_unlock(&ice->reg_lock);
		break;
	}
	case SNDRV_PCM_TRIGGER_START:
	case SNDRV_PCM_TRIGGER_STOP:
	{
		unsigned int what = 0;
		unsigned int old;
		struct snd_pcm_substream *s;

		snd_pcm_group_for_each_entry(s, substream) {
			if (s == ice->playback_pro_substream) {
				what |= ICE1712_PLAYBACK_START;
				snd_pcm_trigger_done(s, substream);
			} else if (s == ice->capture_pro_substream) {
				what |= ICE1712_CAPTURE_START_SHADOW;
				snd_pcm_trigger_done(s, substream);
			}
		}
		spin_lock(&ice->reg_lock);
		old = inl(ICEMT(ice, PLAYBACK_CONTROL));
		if (cmd == SNDRV_PCM_TRIGGER_START)
			old |= what;
		else
			old &= ~what;
		outl(old, ICEMT(ice, PLAYBACK_CONTROL));
		spin_unlock(&ice->reg_lock);
		break;
	}
	default:
		return -EINVAL;
	}
	return 0;
}

/*
 */
static void snd_ice1712_set_pro_rate(struct snd_ice1712 *ice, unsigned int rate, int force)
{
	unsigned long flags;
	unsigned char val, old;
	unsigned int i;

	switch (rate) {
	case 8000: val = 6; break;
	case 9600: val = 3; break;
	case 11025: val = 10; break;
	case 12000: val = 2; break;
	case 16000: val = 5; break;
	case 22050: val = 9; break;
	case 24000: val = 1; break;
	case 32000: val = 4; break;
	case 44100: val = 8; break;
	case 48000: val = 0; break;
	case 64000: val = 15; break;
	case 88200: val = 11; break;
	case 96000: val = 7; break;
	default:
		snd_BUG();
		val = 0;
		rate = 48000;
		break;
	}

	spin_lock_irqsave(&ice->reg_lock, flags);
	if (inb(ICEMT(ice, PLAYBACK_CONTROL)) & (ICE1712_CAPTURE_START_SHADOW|
						 ICE1712_PLAYBACK_PAUSE|
						 ICE1712_PLAYBACK_START)) {
__out:
		spin_unlock_irqrestore(&ice->reg_lock, flags);
		return;
	}
	if (!force && is_pro_rate_locked(ice))
		goto __out;

	old = inb(ICEMT(ice, RATE));
	if (!force && old == val)
		goto __out;

	ice->cur_rate = rate;
	outb(val, ICEMT(ice, RATE));
	spin_unlock_irqrestore(&ice->reg_lock, flags);

	if (ice->gpio.set_pro_rate)
		ice->gpio.set_pro_rate(ice, rate);
	for (i = 0; i < ice->akm_codecs; i++) {
		if (ice->akm[i].ops.set_rate_val)
			ice->akm[i].ops.set_rate_val(&ice->akm[i], rate);
	}
	if (ice->spdif.ops.setup_rate)
		ice->spdif.ops.setup_rate(ice, rate);
}

static int snd_ice1712_playback_pro_prepare(struct snd_pcm_substream *substream)
{
	struct snd_ice1712 *ice = snd_pcm_substream_chip(substream);

	ice->playback_pro_size = snd_pcm_lib_buffer_bytes(substream);
	spin_lock_irq(&ice->reg_lock);
	outl(substream->runtime->dma_addr, ICEMT(ice, PLAYBACK_ADDR));
	outw((ice->playback_pro_size >> 2) - 1, ICEMT(ice, PLAYBACK_SIZE));
	outw((snd_pcm_lib_period_bytes(substream) >> 2) - 1, ICEMT(ice, PLAYBACK_COUNT));
	spin_unlock_irq(&ice->reg_lock);

	return 0;
}

static int snd_ice1712_playback_pro_hw_params(struct snd_pcm_substream *substream,
					      struct snd_pcm_hw_params *hw_params)
{
	struct snd_ice1712 *ice = snd_pcm_substream_chip(substream);

	snd_ice1712_set_pro_rate(ice, params_rate(hw_params), 0);
	return 0;
}

static int snd_ice1712_capture_pro_prepare(struct snd_pcm_substream *substream)
{
	struct snd_ice1712 *ice = snd_pcm_substream_chip(substream);

	ice->capture_pro_size = snd_pcm_lib_buffer_bytes(substream);
	spin_lock_irq(&ice->reg_lock);
	outl(substream->runtime->dma_addr, ICEMT(ice, CAPTURE_ADDR));
	outw((ice->capture_pro_size >> 2) - 1, ICEMT(ice, CAPTURE_SIZE));
	outw((snd_pcm_lib_period_bytes(substream) >> 2) - 1, ICEMT(ice, CAPTURE_COUNT));
	spin_unlock_irq(&ice->reg_lock);
	return 0;
}

static int snd_ice1712_capture_pro_hw_params(struct snd_pcm_substream *substream,
					     struct snd_pcm_hw_params *hw_params)
{
	struct snd_ice1712 *ice = snd_pcm_substream_chip(substream);

	snd_ice1712_set_pro_rate(ice, params_rate(hw_params), 0);
	return 0;
}

static snd_pcm_uframes_t snd_ice1712_playback_pro_pointer(struct snd_pcm_substream *substream)
{
	struct snd_ice1712 *ice = snd_pcm_substream_chip(substream);
	size_t ptr;

	if (!(inl(ICEMT(ice, PLAYBACK_CONTROL)) & ICE1712_PLAYBACK_START))
		return 0;
	ptr = ice->playback_pro_size - (inw(ICEMT(ice, PLAYBACK_SIZE)) << 2);
	ptr = bytes_to_frames(substream->runtime, ptr);
	if (ptr == substream->runtime->buffer_size)
		ptr = 0;
	return ptr;
}

static snd_pcm_uframes_t snd_ice1712_capture_pro_pointer(struct snd_pcm_substream *substream)
{
	struct snd_ice1712 *ice = snd_pcm_substream_chip(substream);
	size_t ptr;

	if (!(inl(ICEMT(ice, PLAYBACK_CONTROL)) & ICE1712_CAPTURE_START_SHADOW))
		return 0;
	ptr = ice->capture_pro_size - (inw(ICEMT(ice, CAPTURE_SIZE)) << 2);
	ptr = bytes_to_frames(substream->runtime, ptr);
	if (ptr == substream->runtime->buffer_size)
		ptr = 0;
	return ptr;
}

static const struct snd_pcm_hardware snd_ice1712_playback_pro = {
	.info =			(SNDRV_PCM_INFO_MMAP | SNDRV_PCM_INFO_INTERLEAVED |
				 SNDRV_PCM_INFO_BLOCK_TRANSFER |
				 SNDRV_PCM_INFO_MMAP_VALID |
				 SNDRV_PCM_INFO_PAUSE | SNDRV_PCM_INFO_SYNC_START),
	.formats =		SNDRV_PCM_FMTBIT_S32_LE,
	.rates =		SNDRV_PCM_RATE_KNOT | SNDRV_PCM_RATE_8000_96000,
	.rate_min =		4000,
	.rate_max =		96000,
	.channels_min =		10,
	.channels_max =		10,
	.buffer_bytes_max =	(256*1024),
	.period_bytes_min =	10 * 4 * 2,
	.period_bytes_max =	131040,
	.periods_min =		1,
	.periods_max =		1024,
	.fifo_size =		0,
};

static const struct snd_pcm_hardware snd_ice1712_capture_pro = {
	.info =			(SNDRV_PCM_INFO_MMAP | SNDRV_PCM_INFO_INTERLEAVED |
				 SNDRV_PCM_INFO_BLOCK_TRANSFER |
				 SNDRV_PCM_INFO_MMAP_VALID |
				 SNDRV_PCM_INFO_PAUSE | SNDRV_PCM_INFO_SYNC_START),
	.formats =		SNDRV_PCM_FMTBIT_S32_LE,
	.rates =		SNDRV_PCM_RATE_KNOT | SNDRV_PCM_RATE_8000_96000,
	.rate_min =		4000,
	.rate_max =		96000,
	.channels_min =		12,
	.channels_max =		12,
	.buffer_bytes_max =	(256*1024),
	.period_bytes_min =	12 * 4 * 2,
	.period_bytes_max =	131040,
	.periods_min =		1,
	.periods_max =		1024,
	.fifo_size =		0,
};

static int snd_ice1712_playback_pro_open(struct snd_pcm_substream *substream)
{
	struct snd_pcm_runtime *runtime = substream->runtime;
	struct snd_ice1712 *ice = snd_pcm_substream_chip(substream);

	ice->playback_pro_substream = substream;
	runtime->hw = snd_ice1712_playback_pro;
	snd_pcm_set_sync(substream);
	snd_pcm_hw_constraint_msbits(runtime, 0, 32, 24);
	snd_pcm_hw_constraint_list(runtime, 0, SNDRV_PCM_HW_PARAM_RATE, &hw_constraints_rates);
	if (is_pro_rate_locked(ice)) {
		runtime->hw.rate_min = PRO_RATE_DEFAULT;
		runtime->hw.rate_max = PRO_RATE_DEFAULT;
	}

	if (ice->spdif.ops.open)
		ice->spdif.ops.open(ice, substream);

	return 0;
}

static int snd_ice1712_capture_pro_open(struct snd_pcm_substream *substream)
{
	struct snd_ice1712 *ice = snd_pcm_substream_chip(substream);
	struct snd_pcm_runtime *runtime = substream->runtime;

	ice->capture_pro_substream = substream;
	runtime->hw = snd_ice1712_capture_pro;
	snd_pcm_set_sync(substream);
	snd_pcm_hw_constraint_msbits(runtime, 0, 32, 24);
	snd_pcm_hw_constraint_list(runtime, 0, SNDRV_PCM_HW_PARAM_RATE, &hw_constraints_rates);
	if (is_pro_rate_locked(ice)) {
		runtime->hw.rate_min = PRO_RATE_DEFAULT;
		runtime->hw.rate_max = PRO_RATE_DEFAULT;
	}

	return 0;
}

static int snd_ice1712_playback_pro_close(struct snd_pcm_substream *substream)
{
	struct snd_ice1712 *ice = snd_pcm_substream_chip(substream);

	if (PRO_RATE_RESET)
		snd_ice1712_set_pro_rate(ice, PRO_RATE_DEFAULT, 0);
	ice->playback_pro_substream = NULL;
	if (ice->spdif.ops.close)
		ice->spdif.ops.close(ice, substream);

	return 0;
}

static int snd_ice1712_capture_pro_close(struct snd_pcm_substream *substream)
{
	struct snd_ice1712 *ice = snd_pcm_substream_chip(substream);

	if (PRO_RATE_RESET)
		snd_ice1712_set_pro_rate(ice, PRO_RATE_DEFAULT, 0);
	ice->capture_pro_substream = NULL;
	return 0;
}

static const struct snd_pcm_ops snd_ice1712_playback_pro_ops = {
	.open =		snd_ice1712_playback_pro_open,
	.close =	snd_ice1712_playback_pro_close,
	.hw_params =	snd_ice1712_playback_pro_hw_params,
	.prepare =	snd_ice1712_playback_pro_prepare,
	.trigger =	snd_ice1712_pro_trigger,
	.pointer =	snd_ice1712_playback_pro_pointer,
};

static const struct snd_pcm_ops snd_ice1712_capture_pro_ops = {
	.open =		snd_ice1712_capture_pro_open,
	.close =	snd_ice1712_capture_pro_close,
	.hw_params =	snd_ice1712_capture_pro_hw_params,
	.prepare =	snd_ice1712_capture_pro_prepare,
	.trigger =	snd_ice1712_pro_trigger,
	.pointer =	snd_ice1712_capture_pro_pointer,
};

static int snd_ice1712_pcm_profi(struct snd_ice1712 *ice, int device)
{
	struct snd_pcm *pcm;
	int err;

	err = snd_pcm_new(ice->card, "ICE1712 multi", device, 1, 1, &pcm);
	if (err < 0)
		return err;

	snd_pcm_set_ops(pcm, SNDRV_PCM_STREAM_PLAYBACK, &snd_ice1712_playback_pro_ops);
	snd_pcm_set_ops(pcm, SNDRV_PCM_STREAM_CAPTURE, &snd_ice1712_capture_pro_ops);

	pcm->private_data = ice;
	pcm->info_flags = 0;
	strcpy(pcm->name, "ICE1712 multi");

<<<<<<< HEAD
	snd_pcm_lib_preallocate_pages_for_all(pcm, SNDRV_DMA_TYPE_DEV,
					      &ice->pci->dev,
					      256*1024, 256*1024);
=======
	snd_pcm_set_managed_buffer_all(pcm, SNDRV_DMA_TYPE_DEV,
				       &ice->pci->dev, 256*1024, 256*1024);
>>>>>>> bfea224d

	ice->pcm_pro = pcm;

	if (ice->cs8427) {
		/* assign channels to iec958 */
		err = snd_cs8427_iec958_build(ice->cs8427,
					      pcm->streams[0].substream,
					      pcm->streams[1].substream);
		if (err < 0)
			return err;
	}

	return snd_ice1712_build_pro_mixer(ice);
}

/*
 *  Mixer section
 */

static void snd_ice1712_update_volume(struct snd_ice1712 *ice, int index)
{
	unsigned int vol = ice->pro_volumes[index];
	unsigned short val = 0;

	val |= (vol & 0x8000) == 0 ? (96 - (vol & 0x7f)) : 0x7f;
	val |= ((vol & 0x80000000) == 0 ? (96 - ((vol >> 16) & 0x7f)) : 0x7f) << 8;
	outb(index, ICEMT(ice, MONITOR_INDEX));
	outw(val, ICEMT(ice, MONITOR_VOLUME));
}

#define snd_ice1712_pro_mixer_switch_info	snd_ctl_boolean_stereo_info

static int snd_ice1712_pro_mixer_switch_get(struct snd_kcontrol *kcontrol, struct snd_ctl_elem_value *ucontrol)
{
	struct snd_ice1712 *ice = snd_kcontrol_chip(kcontrol);
	int priv_idx = snd_ctl_get_ioffidx(kcontrol, &ucontrol->id) +
		kcontrol->private_value;

	spin_lock_irq(&ice->reg_lock);
	ucontrol->value.integer.value[0] =
		!((ice->pro_volumes[priv_idx] >> 15) & 1);
	ucontrol->value.integer.value[1] =
		!((ice->pro_volumes[priv_idx] >> 31) & 1);
	spin_unlock_irq(&ice->reg_lock);
	return 0;
}

static int snd_ice1712_pro_mixer_switch_put(struct snd_kcontrol *kcontrol, struct snd_ctl_elem_value *ucontrol)
{
	struct snd_ice1712 *ice = snd_kcontrol_chip(kcontrol);
	int priv_idx = snd_ctl_get_ioffidx(kcontrol, &ucontrol->id) +
		kcontrol->private_value;
	unsigned int nval, change;

	nval = (ucontrol->value.integer.value[0] ? 0 : 0x00008000) |
	       (ucontrol->value.integer.value[1] ? 0 : 0x80000000);
	spin_lock_irq(&ice->reg_lock);
	nval |= ice->pro_volumes[priv_idx] & ~0x80008000;
	change = nval != ice->pro_volumes[priv_idx];
	ice->pro_volumes[priv_idx] = nval;
	snd_ice1712_update_volume(ice, priv_idx);
	spin_unlock_irq(&ice->reg_lock);
	return change;
}

static int snd_ice1712_pro_mixer_volume_info(struct snd_kcontrol *kcontrol, struct snd_ctl_elem_info *uinfo)
{
	uinfo->type = SNDRV_CTL_ELEM_TYPE_INTEGER;
	uinfo->count = 2;
	uinfo->value.integer.min = 0;
	uinfo->value.integer.max = 96;
	return 0;
}

static int snd_ice1712_pro_mixer_volume_get(struct snd_kcontrol *kcontrol, struct snd_ctl_elem_value *ucontrol)
{
	struct snd_ice1712 *ice = snd_kcontrol_chip(kcontrol);
	int priv_idx = snd_ctl_get_ioffidx(kcontrol, &ucontrol->id) +
		kcontrol->private_value;

	spin_lock_irq(&ice->reg_lock);
	ucontrol->value.integer.value[0] =
		(ice->pro_volumes[priv_idx] >> 0) & 127;
	ucontrol->value.integer.value[1] =
		(ice->pro_volumes[priv_idx] >> 16) & 127;
	spin_unlock_irq(&ice->reg_lock);
	return 0;
}

static int snd_ice1712_pro_mixer_volume_put(struct snd_kcontrol *kcontrol, struct snd_ctl_elem_value *ucontrol)
{
	struct snd_ice1712 *ice = snd_kcontrol_chip(kcontrol);
	int priv_idx = snd_ctl_get_ioffidx(kcontrol, &ucontrol->id) +
		kcontrol->private_value;
	unsigned int nval, change;

	nval = (ucontrol->value.integer.value[0] & 127) |
	       ((ucontrol->value.integer.value[1] & 127) << 16);
	spin_lock_irq(&ice->reg_lock);
	nval |= ice->pro_volumes[priv_idx] & ~0x007f007f;
	change = nval != ice->pro_volumes[priv_idx];
	ice->pro_volumes[priv_idx] = nval;
	snd_ice1712_update_volume(ice, priv_idx);
	spin_unlock_irq(&ice->reg_lock);
	return change;
}

static const DECLARE_TLV_DB_SCALE(db_scale_playback, -14400, 150, 0);

static struct snd_kcontrol_new snd_ice1712_multi_playback_ctrls[] = {
	{
		.iface = SNDRV_CTL_ELEM_IFACE_MIXER,
		.name = "Multi Playback Switch",
		.info = snd_ice1712_pro_mixer_switch_info,
		.get = snd_ice1712_pro_mixer_switch_get,
		.put = snd_ice1712_pro_mixer_switch_put,
		.private_value = 0,
		.count = 10,
	},
	{
		.iface = SNDRV_CTL_ELEM_IFACE_MIXER,
		.access = (SNDRV_CTL_ELEM_ACCESS_READWRITE |
			   SNDRV_CTL_ELEM_ACCESS_TLV_READ),
		.name = "Multi Playback Volume",
		.info = snd_ice1712_pro_mixer_volume_info,
		.get = snd_ice1712_pro_mixer_volume_get,
		.put = snd_ice1712_pro_mixer_volume_put,
		.private_value = 0,
		.count = 10,
		.tlv = { .p = db_scale_playback }
	},
};

static const struct snd_kcontrol_new snd_ice1712_multi_capture_analog_switch = {
	.iface = SNDRV_CTL_ELEM_IFACE_MIXER,
	.name = "H/W Multi Capture Switch",
	.info = snd_ice1712_pro_mixer_switch_info,
	.get = snd_ice1712_pro_mixer_switch_get,
	.put = snd_ice1712_pro_mixer_switch_put,
	.private_value = 10,
};

static const struct snd_kcontrol_new snd_ice1712_multi_capture_spdif_switch = {
	.iface = SNDRV_CTL_ELEM_IFACE_MIXER,
	.name = SNDRV_CTL_NAME_IEC958("Multi ", CAPTURE, SWITCH),
	.info = snd_ice1712_pro_mixer_switch_info,
	.get = snd_ice1712_pro_mixer_switch_get,
	.put = snd_ice1712_pro_mixer_switch_put,
	.private_value = 18,
	.count = 2,
};

static const struct snd_kcontrol_new snd_ice1712_multi_capture_analog_volume = {
	.iface = SNDRV_CTL_ELEM_IFACE_MIXER,
	.access = (SNDRV_CTL_ELEM_ACCESS_READWRITE |
		   SNDRV_CTL_ELEM_ACCESS_TLV_READ),
	.name = "H/W Multi Capture Volume",
	.info = snd_ice1712_pro_mixer_volume_info,
	.get = snd_ice1712_pro_mixer_volume_get,
	.put = snd_ice1712_pro_mixer_volume_put,
	.private_value = 10,
	.tlv = { .p = db_scale_playback }
};

static const struct snd_kcontrol_new snd_ice1712_multi_capture_spdif_volume = {
	.iface = SNDRV_CTL_ELEM_IFACE_MIXER,
	.name = SNDRV_CTL_NAME_IEC958("Multi ", CAPTURE, VOLUME),
	.info = snd_ice1712_pro_mixer_volume_info,
	.get = snd_ice1712_pro_mixer_volume_get,
	.put = snd_ice1712_pro_mixer_volume_put,
	.private_value = 18,
	.count = 2,
};

static int snd_ice1712_build_pro_mixer(struct snd_ice1712 *ice)
{
	struct snd_card *card = ice->card;
	unsigned int idx;
	int err;

	/* multi-channel mixer */
	for (idx = 0; idx < ARRAY_SIZE(snd_ice1712_multi_playback_ctrls); idx++) {
		err = snd_ctl_add(card, snd_ctl_new1(&snd_ice1712_multi_playback_ctrls[idx], ice));
		if (err < 0)
			return err;
	}

	if (ice->num_total_adcs > 0) {
		struct snd_kcontrol_new tmp = snd_ice1712_multi_capture_analog_switch;
		tmp.count = ice->num_total_adcs;
		err = snd_ctl_add(card, snd_ctl_new1(&tmp, ice));
		if (err < 0)
			return err;
	}

	err = snd_ctl_add(card, snd_ctl_new1(&snd_ice1712_multi_capture_spdif_switch, ice));
	if (err < 0)
		return err;

	if (ice->num_total_adcs > 0) {
		struct snd_kcontrol_new tmp = snd_ice1712_multi_capture_analog_volume;
		tmp.count = ice->num_total_adcs;
		err = snd_ctl_add(card, snd_ctl_new1(&tmp, ice));
		if (err < 0)
			return err;
	}

	err = snd_ctl_add(card, snd_ctl_new1(&snd_ice1712_multi_capture_spdif_volume, ice));
	if (err < 0)
		return err;

	/* initialize volumes */
	for (idx = 0; idx < 10; idx++) {
		ice->pro_volumes[idx] = 0x80008000;	/* mute */
		snd_ice1712_update_volume(ice, idx);
	}
	for (idx = 10; idx < 10 + ice->num_total_adcs; idx++) {
		ice->pro_volumes[idx] = 0x80008000;	/* mute */
		snd_ice1712_update_volume(ice, idx);
	}
	for (idx = 18; idx < 20; idx++) {
		ice->pro_volumes[idx] = 0x80008000;	/* mute */
		snd_ice1712_update_volume(ice, idx);
	}
	return 0;
}

static void snd_ice1712_mixer_free_ac97(struct snd_ac97 *ac97)
{
	struct snd_ice1712 *ice = ac97->private_data;
	ice->ac97 = NULL;
}

static int snd_ice1712_ac97_mixer(struct snd_ice1712 *ice)
{
	int err, bus_num = 0;
	struct snd_ac97_template ac97;
	struct snd_ac97_bus *pbus;
	static struct snd_ac97_bus_ops con_ops = {
		.write = snd_ice1712_ac97_write,
		.read = snd_ice1712_ac97_read,
	};
	static struct snd_ac97_bus_ops pro_ops = {
		.write = snd_ice1712_pro_ac97_write,
		.read = snd_ice1712_pro_ac97_read,
	};

	if (ice_has_con_ac97(ice)) {
		err = snd_ac97_bus(ice->card, bus_num++, &con_ops, NULL, &pbus);
		if (err < 0)
			return err;
		memset(&ac97, 0, sizeof(ac97));
		ac97.private_data = ice;
		ac97.private_free = snd_ice1712_mixer_free_ac97;
		err = snd_ac97_mixer(pbus, &ac97, &ice->ac97);
		if (err < 0)
			dev_warn(ice->card->dev,
				 "cannot initialize ac97 for consumer, skipped\n");
		else {
			return snd_ctl_add(ice->card,
			snd_ctl_new1(&snd_ice1712_mixer_digmix_route_ac97,
				     ice));
		}
	}

	if (!(ice->eeprom.data[ICE_EEP1_ACLINK] & ICE1712_CFG_PRO_I2S)) {
		err = snd_ac97_bus(ice->card, bus_num, &pro_ops, NULL, &pbus);
		if (err < 0)
			return err;
		memset(&ac97, 0, sizeof(ac97));
		ac97.private_data = ice;
		ac97.private_free = snd_ice1712_mixer_free_ac97;
		err = snd_ac97_mixer(pbus, &ac97, &ice->ac97);
		if (err < 0)
			dev_warn(ice->card->dev,
				 "cannot initialize pro ac97, skipped\n");
		else
			return 0;
	}
	/* I2S mixer only */
	strcat(ice->card->mixername, "ICE1712 - multitrack");
	return 0;
}

/*
 *
 */

static inline unsigned int eeprom_double(struct snd_ice1712 *ice, int idx)
{
	return (unsigned int)ice->eeprom.data[idx] | ((unsigned int)ice->eeprom.data[idx + 1] << 8);
}

static void snd_ice1712_proc_read(struct snd_info_entry *entry,
				  struct snd_info_buffer *buffer)
{
	struct snd_ice1712 *ice = entry->private_data;
	unsigned int idx;

	snd_iprintf(buffer, "%s\n\n", ice->card->longname);
	snd_iprintf(buffer, "EEPROM:\n");

	snd_iprintf(buffer, "  Subvendor        : 0x%x\n", ice->eeprom.subvendor);
	snd_iprintf(buffer, "  Size             : %i bytes\n", ice->eeprom.size);
	snd_iprintf(buffer, "  Version          : %i\n", ice->eeprom.version);
	snd_iprintf(buffer, "  Codec            : 0x%x\n", ice->eeprom.data[ICE_EEP1_CODEC]);
	snd_iprintf(buffer, "  ACLink           : 0x%x\n", ice->eeprom.data[ICE_EEP1_ACLINK]);
	snd_iprintf(buffer, "  I2S ID           : 0x%x\n", ice->eeprom.data[ICE_EEP1_I2SID]);
	snd_iprintf(buffer, "  S/PDIF           : 0x%x\n", ice->eeprom.data[ICE_EEP1_SPDIF]);
	snd_iprintf(buffer, "  GPIO mask        : 0x%x\n", ice->eeprom.gpiomask);
	snd_iprintf(buffer, "  GPIO state       : 0x%x\n", ice->eeprom.gpiostate);
	snd_iprintf(buffer, "  GPIO direction   : 0x%x\n", ice->eeprom.gpiodir);
	snd_iprintf(buffer, "  AC'97 main       : 0x%x\n", eeprom_double(ice, ICE_EEP1_AC97_MAIN_LO));
	snd_iprintf(buffer, "  AC'97 pcm        : 0x%x\n", eeprom_double(ice, ICE_EEP1_AC97_PCM_LO));
	snd_iprintf(buffer, "  AC'97 record     : 0x%x\n", eeprom_double(ice, ICE_EEP1_AC97_REC_LO));
	snd_iprintf(buffer, "  AC'97 record src : 0x%x\n", ice->eeprom.data[ICE_EEP1_AC97_RECSRC]);
	for (idx = 0; idx < 4; idx++)
		snd_iprintf(buffer, "  DAC ID #%i        : 0x%x\n", idx, ice->eeprom.data[ICE_EEP1_DAC_ID + idx]);
	for (idx = 0; idx < 4; idx++)
		snd_iprintf(buffer, "  ADC ID #%i        : 0x%x\n", idx, ice->eeprom.data[ICE_EEP1_ADC_ID + idx]);
	for (idx = 0x1c; idx < ice->eeprom.size; idx++)
		snd_iprintf(buffer, "  Extra #%02i        : 0x%x\n", idx, ice->eeprom.data[idx]);

	snd_iprintf(buffer, "\nRegisters:\n");
	snd_iprintf(buffer, "  PSDOUT03         : 0x%04x\n", (unsigned)inw(ICEMT(ice, ROUTE_PSDOUT03)));
	snd_iprintf(buffer, "  CAPTURE          : 0x%08x\n", inl(ICEMT(ice, ROUTE_CAPTURE)));
	snd_iprintf(buffer, "  SPDOUT           : 0x%04x\n", (unsigned)inw(ICEMT(ice, ROUTE_SPDOUT)));
	snd_iprintf(buffer, "  RATE             : 0x%02x\n", (unsigned)inb(ICEMT(ice, RATE)));
	snd_iprintf(buffer, "  GPIO_DATA        : 0x%02x\n", (unsigned)snd_ice1712_get_gpio_data(ice));
	snd_iprintf(buffer, "  GPIO_WRITE_MASK  : 0x%02x\n", (unsigned)snd_ice1712_read(ice, ICE1712_IREG_GPIO_WRITE_MASK));
	snd_iprintf(buffer, "  GPIO_DIRECTION   : 0x%02x\n", (unsigned)snd_ice1712_read(ice, ICE1712_IREG_GPIO_DIRECTION));
}

static void snd_ice1712_proc_init(struct snd_ice1712 *ice)
{
	snd_card_ro_proc_new(ice->card, "ice1712", ice, snd_ice1712_proc_read);
}

/*
 *
 */

static int snd_ice1712_eeprom_info(struct snd_kcontrol *kcontrol,
				   struct snd_ctl_elem_info *uinfo)
{
	uinfo->type = SNDRV_CTL_ELEM_TYPE_BYTES;
	uinfo->count = sizeof(struct snd_ice1712_eeprom);
	return 0;
}

static int snd_ice1712_eeprom_get(struct snd_kcontrol *kcontrol,
				  struct snd_ctl_elem_value *ucontrol)
{
	struct snd_ice1712 *ice = snd_kcontrol_chip(kcontrol);

	memcpy(ucontrol->value.bytes.data, &ice->eeprom, sizeof(ice->eeprom));
	return 0;
}

static const struct snd_kcontrol_new snd_ice1712_eeprom = {
	.iface = SNDRV_CTL_ELEM_IFACE_CARD,
	.name = "ICE1712 EEPROM",
	.access = SNDRV_CTL_ELEM_ACCESS_READ,
	.info = snd_ice1712_eeprom_info,
	.get = snd_ice1712_eeprom_get
};

/*
 */
static int snd_ice1712_spdif_info(struct snd_kcontrol *kcontrol,
				  struct snd_ctl_elem_info *uinfo)
{
	uinfo->type = SNDRV_CTL_ELEM_TYPE_IEC958;
	uinfo->count = 1;
	return 0;
}

static int snd_ice1712_spdif_default_get(struct snd_kcontrol *kcontrol,
					 struct snd_ctl_elem_value *ucontrol)
{
	struct snd_ice1712 *ice = snd_kcontrol_chip(kcontrol);
	if (ice->spdif.ops.default_get)
		ice->spdif.ops.default_get(ice, ucontrol);
	return 0;
}

static int snd_ice1712_spdif_default_put(struct snd_kcontrol *kcontrol,
					 struct snd_ctl_elem_value *ucontrol)
{
	struct snd_ice1712 *ice = snd_kcontrol_chip(kcontrol);
	if (ice->spdif.ops.default_put)
		return ice->spdif.ops.default_put(ice, ucontrol);
	return 0;
}

static const struct snd_kcontrol_new snd_ice1712_spdif_default =
{
	.iface =	SNDRV_CTL_ELEM_IFACE_PCM,
	.name =         SNDRV_CTL_NAME_IEC958("", PLAYBACK, DEFAULT),
	.info =		snd_ice1712_spdif_info,
	.get =		snd_ice1712_spdif_default_get,
	.put =		snd_ice1712_spdif_default_put
};

static int snd_ice1712_spdif_maskc_get(struct snd_kcontrol *kcontrol,
				       struct snd_ctl_elem_value *ucontrol)
{
	struct snd_ice1712 *ice = snd_kcontrol_chip(kcontrol);
	if (ice->spdif.ops.default_get) {
		ucontrol->value.iec958.status[0] = IEC958_AES0_NONAUDIO |
						     IEC958_AES0_PROFESSIONAL |
						     IEC958_AES0_CON_NOT_COPYRIGHT |
						     IEC958_AES0_CON_EMPHASIS;
		ucontrol->value.iec958.status[1] = IEC958_AES1_CON_ORIGINAL |
						     IEC958_AES1_CON_CATEGORY;
		ucontrol->value.iec958.status[3] = IEC958_AES3_CON_FS;
	} else {
		ucontrol->value.iec958.status[0] = 0xff;
		ucontrol->value.iec958.status[1] = 0xff;
		ucontrol->value.iec958.status[2] = 0xff;
		ucontrol->value.iec958.status[3] = 0xff;
		ucontrol->value.iec958.status[4] = 0xff;
	}
	return 0;
}

static int snd_ice1712_spdif_maskp_get(struct snd_kcontrol *kcontrol,
				       struct snd_ctl_elem_value *ucontrol)
{
	struct snd_ice1712 *ice = snd_kcontrol_chip(kcontrol);
	if (ice->spdif.ops.default_get) {
		ucontrol->value.iec958.status[0] = IEC958_AES0_NONAUDIO |
						     IEC958_AES0_PROFESSIONAL |
						     IEC958_AES0_PRO_FS |
						     IEC958_AES0_PRO_EMPHASIS;
		ucontrol->value.iec958.status[1] = IEC958_AES1_PRO_MODE;
	} else {
		ucontrol->value.iec958.status[0] = 0xff;
		ucontrol->value.iec958.status[1] = 0xff;
		ucontrol->value.iec958.status[2] = 0xff;
		ucontrol->value.iec958.status[3] = 0xff;
		ucontrol->value.iec958.status[4] = 0xff;
	}
	return 0;
}

static const struct snd_kcontrol_new snd_ice1712_spdif_maskc =
{
	.access =	SNDRV_CTL_ELEM_ACCESS_READ,
	.iface =	SNDRV_CTL_ELEM_IFACE_PCM,
	.name =         SNDRV_CTL_NAME_IEC958("", PLAYBACK, CON_MASK),
	.info =		snd_ice1712_spdif_info,
	.get =		snd_ice1712_spdif_maskc_get,
};

static const struct snd_kcontrol_new snd_ice1712_spdif_maskp =
{
	.access =	SNDRV_CTL_ELEM_ACCESS_READ,
	.iface =	SNDRV_CTL_ELEM_IFACE_PCM,
	.name =         SNDRV_CTL_NAME_IEC958("", PLAYBACK, PRO_MASK),
	.info =		snd_ice1712_spdif_info,
	.get =		snd_ice1712_spdif_maskp_get,
};

static int snd_ice1712_spdif_stream_get(struct snd_kcontrol *kcontrol,
					struct snd_ctl_elem_value *ucontrol)
{
	struct snd_ice1712 *ice = snd_kcontrol_chip(kcontrol);
	if (ice->spdif.ops.stream_get)
		ice->spdif.ops.stream_get(ice, ucontrol);
	return 0;
}

static int snd_ice1712_spdif_stream_put(struct snd_kcontrol *kcontrol,
					struct snd_ctl_elem_value *ucontrol)
{
	struct snd_ice1712 *ice = snd_kcontrol_chip(kcontrol);
	if (ice->spdif.ops.stream_put)
		return ice->spdif.ops.stream_put(ice, ucontrol);
	return 0;
}

static const struct snd_kcontrol_new snd_ice1712_spdif_stream =
{
	.access =	(SNDRV_CTL_ELEM_ACCESS_READWRITE |
			 SNDRV_CTL_ELEM_ACCESS_INACTIVE),
	.iface =	SNDRV_CTL_ELEM_IFACE_PCM,
	.name =         SNDRV_CTL_NAME_IEC958("", PLAYBACK, PCM_STREAM),
	.info =		snd_ice1712_spdif_info,
	.get =		snd_ice1712_spdif_stream_get,
	.put =		snd_ice1712_spdif_stream_put
};

int snd_ice1712_gpio_get(struct snd_kcontrol *kcontrol,
			 struct snd_ctl_elem_value *ucontrol)
{
	struct snd_ice1712 *ice = snd_kcontrol_chip(kcontrol);
	unsigned char mask = kcontrol->private_value & 0xff;
	int invert = (kcontrol->private_value & (1<<24)) ? 1 : 0;

	snd_ice1712_save_gpio_status(ice);
	ucontrol->value.integer.value[0] =
		(snd_ice1712_gpio_read(ice) & mask ? 1 : 0) ^ invert;
	snd_ice1712_restore_gpio_status(ice);
	return 0;
}

int snd_ice1712_gpio_put(struct snd_kcontrol *kcontrol,
			 struct snd_ctl_elem_value *ucontrol)
{
	struct snd_ice1712 *ice = snd_kcontrol_chip(kcontrol);
	unsigned char mask = kcontrol->private_value & 0xff;
	int invert = (kcontrol->private_value & (1<<24)) ? mask : 0;
	unsigned int val, nval;

	if (kcontrol->private_value & (1 << 31))
		return -EPERM;
	nval = (ucontrol->value.integer.value[0] ? mask : 0) ^ invert;
	snd_ice1712_save_gpio_status(ice);
	val = snd_ice1712_gpio_read(ice);
	nval |= val & ~mask;
	if (val != nval)
		snd_ice1712_gpio_write(ice, nval);
	snd_ice1712_restore_gpio_status(ice);
	return val != nval;
}

/*
 *  rate
 */
static int snd_ice1712_pro_internal_clock_info(struct snd_kcontrol *kcontrol,
					       struct snd_ctl_elem_info *uinfo)
{
	static const char * const texts[] = {
		"8000",		/* 0: 6 */
		"9600",		/* 1: 3 */
		"11025",	/* 2: 10 */
		"12000",	/* 3: 2 */
		"16000",	/* 4: 5 */
		"22050",	/* 5: 9 */
		"24000",	/* 6: 1 */
		"32000",	/* 7: 4 */
		"44100",	/* 8: 8 */
		"48000",	/* 9: 0 */
		"64000",	/* 10: 15 */
		"88200",	/* 11: 11 */
		"96000",	/* 12: 7 */
		"IEC958 Input",	/* 13: -- */
	};
	return snd_ctl_enum_info(uinfo, 1, 14, texts);
}

static int snd_ice1712_pro_internal_clock_get(struct snd_kcontrol *kcontrol,
					      struct snd_ctl_elem_value *ucontrol)
{
	struct snd_ice1712 *ice = snd_kcontrol_chip(kcontrol);
	static const unsigned char xlate[16] = {
		9, 6, 3, 1, 7, 4, 0, 12, 8, 5, 2, 11, 255, 255, 255, 10
	};
	unsigned char val;

	spin_lock_irq(&ice->reg_lock);
	if (is_spdif_master(ice)) {
		ucontrol->value.enumerated.item[0] = 13;
	} else {
		val = xlate[inb(ICEMT(ice, RATE)) & 15];
		if (val == 255) {
			snd_BUG();
			val = 0;
		}
		ucontrol->value.enumerated.item[0] = val;
	}
	spin_unlock_irq(&ice->reg_lock);
	return 0;
}

static int snd_ice1712_pro_internal_clock_put(struct snd_kcontrol *kcontrol,
					      struct snd_ctl_elem_value *ucontrol)
{
	struct snd_ice1712 *ice = snd_kcontrol_chip(kcontrol);
	static const unsigned int xrate[13] = {
		8000, 9600, 11025, 12000, 16000, 22050, 24000,
		32000, 44100, 48000, 64000, 88200, 96000
	};
	unsigned char oval;
	int change = 0;

	spin_lock_irq(&ice->reg_lock);
	oval = inb(ICEMT(ice, RATE));
	if (ucontrol->value.enumerated.item[0] == 13) {
		outb(oval | ICE1712_SPDIF_MASTER, ICEMT(ice, RATE));
	} else {
		PRO_RATE_DEFAULT = xrate[ucontrol->value.integer.value[0] % 13];
		spin_unlock_irq(&ice->reg_lock);
		snd_ice1712_set_pro_rate(ice, PRO_RATE_DEFAULT, 1);
		spin_lock_irq(&ice->reg_lock);
	}
	change = inb(ICEMT(ice, RATE)) != oval;
	spin_unlock_irq(&ice->reg_lock);

	if ((oval & ICE1712_SPDIF_MASTER) !=
	    (inb(ICEMT(ice, RATE)) & ICE1712_SPDIF_MASTER))
		snd_ice1712_set_input_clock_source(ice, is_spdif_master(ice));

	return change;
}

static const struct snd_kcontrol_new snd_ice1712_pro_internal_clock = {
	.iface = SNDRV_CTL_ELEM_IFACE_MIXER,
	.name = "Multi Track Internal Clock",
	.info = snd_ice1712_pro_internal_clock_info,
	.get = snd_ice1712_pro_internal_clock_get,
	.put = snd_ice1712_pro_internal_clock_put
};

static int snd_ice1712_pro_internal_clock_default_info(struct snd_kcontrol *kcontrol,
						       struct snd_ctl_elem_info *uinfo)
{
	static const char * const texts[] = {
		"8000",		/* 0: 6 */
		"9600",		/* 1: 3 */
		"11025",	/* 2: 10 */
		"12000",	/* 3: 2 */
		"16000",	/* 4: 5 */
		"22050",	/* 5: 9 */
		"24000",	/* 6: 1 */
		"32000",	/* 7: 4 */
		"44100",	/* 8: 8 */
		"48000",	/* 9: 0 */
		"64000",	/* 10: 15 */
		"88200",	/* 11: 11 */
		"96000",	/* 12: 7 */
		/* "IEC958 Input",	13: -- */
	};
	return snd_ctl_enum_info(uinfo, 1, 13, texts);
}

static int snd_ice1712_pro_internal_clock_default_get(struct snd_kcontrol *kcontrol,
						      struct snd_ctl_elem_value *ucontrol)
{
	int val;
	static const unsigned int xrate[13] = {
		8000, 9600, 11025, 12000, 16000, 22050, 24000,
		32000, 44100, 48000, 64000, 88200, 96000
	};

	for (val = 0; val < 13; val++) {
		if (xrate[val] == PRO_RATE_DEFAULT)
			break;
	}

	ucontrol->value.enumerated.item[0] = val;
	return 0;
}

static int snd_ice1712_pro_internal_clock_default_put(struct snd_kcontrol *kcontrol,
						      struct snd_ctl_elem_value *ucontrol)
{
	static const unsigned int xrate[13] = {
		8000, 9600, 11025, 12000, 16000, 22050, 24000,
		32000, 44100, 48000, 64000, 88200, 96000
	};
	unsigned char oval;
	int change = 0;

	oval = PRO_RATE_DEFAULT;
	PRO_RATE_DEFAULT = xrate[ucontrol->value.integer.value[0] % 13];
	change = PRO_RATE_DEFAULT != oval;

	return change;
}

static const struct snd_kcontrol_new snd_ice1712_pro_internal_clock_default = {
	.iface = SNDRV_CTL_ELEM_IFACE_MIXER,
	.name = "Multi Track Internal Clock Default",
	.info = snd_ice1712_pro_internal_clock_default_info,
	.get = snd_ice1712_pro_internal_clock_default_get,
	.put = snd_ice1712_pro_internal_clock_default_put
};

#define snd_ice1712_pro_rate_locking_info	snd_ctl_boolean_mono_info

static int snd_ice1712_pro_rate_locking_get(struct snd_kcontrol *kcontrol,
					    struct snd_ctl_elem_value *ucontrol)
{
	ucontrol->value.integer.value[0] = PRO_RATE_LOCKED;
	return 0;
}

static int snd_ice1712_pro_rate_locking_put(struct snd_kcontrol *kcontrol,
					    struct snd_ctl_elem_value *ucontrol)
{
	struct snd_ice1712 *ice = snd_kcontrol_chip(kcontrol);
	int change = 0, nval;

	nval = ucontrol->value.integer.value[0] ? 1 : 0;
	spin_lock_irq(&ice->reg_lock);
	change = PRO_RATE_LOCKED != nval;
	PRO_RATE_LOCKED = nval;
	spin_unlock_irq(&ice->reg_lock);
	return change;
}

static const struct snd_kcontrol_new snd_ice1712_pro_rate_locking = {
	.iface = SNDRV_CTL_ELEM_IFACE_MIXER,
	.name = "Multi Track Rate Locking",
	.info = snd_ice1712_pro_rate_locking_info,
	.get = snd_ice1712_pro_rate_locking_get,
	.put = snd_ice1712_pro_rate_locking_put
};

#define snd_ice1712_pro_rate_reset_info		snd_ctl_boolean_mono_info

static int snd_ice1712_pro_rate_reset_get(struct snd_kcontrol *kcontrol,
					  struct snd_ctl_elem_value *ucontrol)
{
	ucontrol->value.integer.value[0] = PRO_RATE_RESET;
	return 0;
}

static int snd_ice1712_pro_rate_reset_put(struct snd_kcontrol *kcontrol,
					  struct snd_ctl_elem_value *ucontrol)
{
	struct snd_ice1712 *ice = snd_kcontrol_chip(kcontrol);
	int change = 0, nval;

	nval = ucontrol->value.integer.value[0] ? 1 : 0;
	spin_lock_irq(&ice->reg_lock);
	change = PRO_RATE_RESET != nval;
	PRO_RATE_RESET = nval;
	spin_unlock_irq(&ice->reg_lock);
	return change;
}

static const struct snd_kcontrol_new snd_ice1712_pro_rate_reset = {
	.iface = SNDRV_CTL_ELEM_IFACE_MIXER,
	.name = "Multi Track Rate Reset",
	.info = snd_ice1712_pro_rate_reset_info,
	.get = snd_ice1712_pro_rate_reset_get,
	.put = snd_ice1712_pro_rate_reset_put
};

/*
 * routing
 */
static int snd_ice1712_pro_route_info(struct snd_kcontrol *kcontrol,
				      struct snd_ctl_elem_info *uinfo)
{
	static const char * const texts[] = {
		"PCM Out", /* 0 */
		"H/W In 0", "H/W In 1", "H/W In 2", "H/W In 3", /* 1-4 */
		"H/W In 4", "H/W In 5", "H/W In 6", "H/W In 7", /* 5-8 */
		"IEC958 In L", "IEC958 In R", /* 9-10 */
		"Digital Mixer", /* 11 - optional */
	};
	int num_items = snd_ctl_get_ioffidx(kcontrol, &uinfo->id) < 2 ? 12 : 11;
	return snd_ctl_enum_info(uinfo, 1, num_items, texts);
}

static int snd_ice1712_pro_route_analog_get(struct snd_kcontrol *kcontrol,
					    struct snd_ctl_elem_value *ucontrol)
{
	struct snd_ice1712 *ice = snd_kcontrol_chip(kcontrol);
	int idx = snd_ctl_get_ioffidx(kcontrol, &ucontrol->id);
	unsigned int val, cval;

	spin_lock_irq(&ice->reg_lock);
	val = inw(ICEMT(ice, ROUTE_PSDOUT03));
	cval = inl(ICEMT(ice, ROUTE_CAPTURE));
	spin_unlock_irq(&ice->reg_lock);

	val >>= ((idx % 2) * 8) + ((idx / 2) * 2);
	val &= 3;
	cval >>= ((idx / 2) * 8) + ((idx % 2) * 4);
	if (val == 1 && idx < 2)
		ucontrol->value.enumerated.item[0] = 11;
	else if (val == 2)
		ucontrol->value.enumerated.item[0] = (cval & 7) + 1;
	else if (val == 3)
		ucontrol->value.enumerated.item[0] = ((cval >> 3) & 1) + 9;
	else
		ucontrol->value.enumerated.item[0] = 0;
	return 0;
}

static int snd_ice1712_pro_route_analog_put(struct snd_kcontrol *kcontrol,
					    struct snd_ctl_elem_value *ucontrol)
{
	struct snd_ice1712 *ice = snd_kcontrol_chip(kcontrol);
	int change, shift;
	int idx = snd_ctl_get_ioffidx(kcontrol, &ucontrol->id);
	unsigned int val, old_val, nval;

	/* update PSDOUT */
	if (ucontrol->value.enumerated.item[0] >= 11)
		nval = idx < 2 ? 1 : 0; /* dig mixer (or pcm) */
	else if (ucontrol->value.enumerated.item[0] >= 9)
		nval = 3; /* spdif in */
	else if (ucontrol->value.enumerated.item[0] >= 1)
		nval = 2; /* analog in */
	else
		nval = 0; /* pcm */
	shift = ((idx % 2) * 8) + ((idx / 2) * 2);
	spin_lock_irq(&ice->reg_lock);
	val = old_val = inw(ICEMT(ice, ROUTE_PSDOUT03));
	val &= ~(0x03 << shift);
	val |= nval << shift;
	change = val != old_val;
	if (change)
		outw(val, ICEMT(ice, ROUTE_PSDOUT03));
	spin_unlock_irq(&ice->reg_lock);
	if (nval < 2) /* dig mixer of pcm */
		return change;

	/* update CAPTURE */
	spin_lock_irq(&ice->reg_lock);
	val = old_val = inl(ICEMT(ice, ROUTE_CAPTURE));
	shift = ((idx / 2) * 8) + ((idx % 2) * 4);
	if (nval == 2) { /* analog in */
		nval = ucontrol->value.enumerated.item[0] - 1;
		val &= ~(0x07 << shift);
		val |= nval << shift;
	} else { /* spdif in */
		nval = (ucontrol->value.enumerated.item[0] - 9) << 3;
		val &= ~(0x08 << shift);
		val |= nval << shift;
	}
	if (val != old_val) {
		change = 1;
		outl(val, ICEMT(ice, ROUTE_CAPTURE));
	}
	spin_unlock_irq(&ice->reg_lock);
	return change;
}

static int snd_ice1712_pro_route_spdif_get(struct snd_kcontrol *kcontrol,
					   struct snd_ctl_elem_value *ucontrol)
{
	struct snd_ice1712 *ice = snd_kcontrol_chip(kcontrol);
	int idx = snd_ctl_get_ioffidx(kcontrol, &ucontrol->id);
	unsigned int val, cval;
	val = inw(ICEMT(ice, ROUTE_SPDOUT));
	cval = (val >> (idx * 4 + 8)) & 0x0f;
	val = (val >> (idx * 2)) & 0x03;
	if (val == 1)
		ucontrol->value.enumerated.item[0] = 11;
	else if (val == 2)
		ucontrol->value.enumerated.item[0] = (cval & 7) + 1;
	else if (val == 3)
		ucontrol->value.enumerated.item[0] = ((cval >> 3) & 1) + 9;
	else
		ucontrol->value.enumerated.item[0] = 0;
	return 0;
}

static int snd_ice1712_pro_route_spdif_put(struct snd_kcontrol *kcontrol,
					   struct snd_ctl_elem_value *ucontrol)
{
	struct snd_ice1712 *ice = snd_kcontrol_chip(kcontrol);
	int change, shift;
	int idx = snd_ctl_get_ioffidx(kcontrol, &ucontrol->id);
	unsigned int val, old_val, nval;

	/* update SPDOUT */
	spin_lock_irq(&ice->reg_lock);
	val = old_val = inw(ICEMT(ice, ROUTE_SPDOUT));
	if (ucontrol->value.enumerated.item[0] >= 11)
		nval = 1;
	else if (ucontrol->value.enumerated.item[0] >= 9)
		nval = 3;
	else if (ucontrol->value.enumerated.item[0] >= 1)
		nval = 2;
	else
		nval = 0;
	shift = idx * 2;
	val &= ~(0x03 << shift);
	val |= nval << shift;
	shift = idx * 4 + 8;
	if (nval == 2) {
		nval = ucontrol->value.enumerated.item[0] - 1;
		val &= ~(0x07 << shift);
		val |= nval << shift;
	} else if (nval == 3) {
		nval = (ucontrol->value.enumerated.item[0] - 9) << 3;
		val &= ~(0x08 << shift);
		val |= nval << shift;
	}
	change = val != old_val;
	if (change)
		outw(val, ICEMT(ice, ROUTE_SPDOUT));
	spin_unlock_irq(&ice->reg_lock);
	return change;
}

static const struct snd_kcontrol_new snd_ice1712_mixer_pro_analog_route = {
	.iface = SNDRV_CTL_ELEM_IFACE_MIXER,
	.name = "H/W Playback Route",
	.info = snd_ice1712_pro_route_info,
	.get = snd_ice1712_pro_route_analog_get,
	.put = snd_ice1712_pro_route_analog_put,
};

static const struct snd_kcontrol_new snd_ice1712_mixer_pro_spdif_route = {
	.iface = SNDRV_CTL_ELEM_IFACE_MIXER,
	.name = SNDRV_CTL_NAME_IEC958("", PLAYBACK, NONE) "Route",
	.info = snd_ice1712_pro_route_info,
	.get = snd_ice1712_pro_route_spdif_get,
	.put = snd_ice1712_pro_route_spdif_put,
	.count = 2,
};


static int snd_ice1712_pro_volume_rate_info(struct snd_kcontrol *kcontrol,
					    struct snd_ctl_elem_info *uinfo)
{
	uinfo->type = SNDRV_CTL_ELEM_TYPE_INTEGER;
	uinfo->count = 1;
	uinfo->value.integer.min = 0;
	uinfo->value.integer.max = 255;
	return 0;
}

static int snd_ice1712_pro_volume_rate_get(struct snd_kcontrol *kcontrol,
					   struct snd_ctl_elem_value *ucontrol)
{
	struct snd_ice1712 *ice = snd_kcontrol_chip(kcontrol);

	ucontrol->value.integer.value[0] = inb(ICEMT(ice, MONITOR_RATE));
	return 0;
}

static int snd_ice1712_pro_volume_rate_put(struct snd_kcontrol *kcontrol,
					   struct snd_ctl_elem_value *ucontrol)
{
	struct snd_ice1712 *ice = snd_kcontrol_chip(kcontrol);
	int change;

	spin_lock_irq(&ice->reg_lock);
	change = inb(ICEMT(ice, MONITOR_RATE)) != ucontrol->value.integer.value[0];
	outb(ucontrol->value.integer.value[0], ICEMT(ice, MONITOR_RATE));
	spin_unlock_irq(&ice->reg_lock);
	return change;
}

static const struct snd_kcontrol_new snd_ice1712_mixer_pro_volume_rate = {
	.iface = SNDRV_CTL_ELEM_IFACE_MIXER,
	.name = "Multi Track Volume Rate",
	.info = snd_ice1712_pro_volume_rate_info,
	.get = snd_ice1712_pro_volume_rate_get,
	.put = snd_ice1712_pro_volume_rate_put
};

static int snd_ice1712_pro_peak_info(struct snd_kcontrol *kcontrol,
				     struct snd_ctl_elem_info *uinfo)
{
	uinfo->type = SNDRV_CTL_ELEM_TYPE_INTEGER;
	uinfo->count = 22;
	uinfo->value.integer.min = 0;
	uinfo->value.integer.max = 255;
	return 0;
}

static int snd_ice1712_pro_peak_get(struct snd_kcontrol *kcontrol,
				    struct snd_ctl_elem_value *ucontrol)
{
	struct snd_ice1712 *ice = snd_kcontrol_chip(kcontrol);
	int idx;

	spin_lock_irq(&ice->reg_lock);
	for (idx = 0; idx < 22; idx++) {
		outb(idx, ICEMT(ice, MONITOR_PEAKINDEX));
		ucontrol->value.integer.value[idx] = inb(ICEMT(ice, MONITOR_PEAKDATA));
	}
	spin_unlock_irq(&ice->reg_lock);
	return 0;
}

static const struct snd_kcontrol_new snd_ice1712_mixer_pro_peak = {
	.iface = SNDRV_CTL_ELEM_IFACE_PCM,
	.name = "Multi Track Peak",
	.access = SNDRV_CTL_ELEM_ACCESS_READ | SNDRV_CTL_ELEM_ACCESS_VOLATILE,
	.info = snd_ice1712_pro_peak_info,
	.get = snd_ice1712_pro_peak_get
};

/*
 *
 */

/*
 * list of available boards
 */
static struct snd_ice1712_card_info *card_tables[] = {
	snd_ice1712_hoontech_cards,
	snd_ice1712_delta_cards,
	snd_ice1712_ews_cards,
	NULL,
};

static unsigned char snd_ice1712_read_i2c(struct snd_ice1712 *ice,
					  unsigned char dev,
					  unsigned char addr)
{
	long t = 0x10000;

	outb(addr, ICEREG(ice, I2C_BYTE_ADDR));
	outb(dev & ~ICE1712_I2C_WRITE, ICEREG(ice, I2C_DEV_ADDR));
	while (t-- > 0 && (inb(ICEREG(ice, I2C_CTRL)) & ICE1712_I2C_BUSY)) ;
	return inb(ICEREG(ice, I2C_DATA));
}

static int snd_ice1712_read_eeprom(struct snd_ice1712 *ice,
				   const char *modelname)
{
	int dev = ICE_I2C_EEPROM_ADDR;	/* I2C EEPROM device address */
	unsigned int i, size;
	struct snd_ice1712_card_info * const *tbl, *c;

	if (!modelname || !*modelname) {
		ice->eeprom.subvendor = 0;
		if ((inb(ICEREG(ice, I2C_CTRL)) & ICE1712_I2C_EEPROM) != 0)
			ice->eeprom.subvendor = (snd_ice1712_read_i2c(ice, dev, 0x00) << 0) |
				(snd_ice1712_read_i2c(ice, dev, 0x01) << 8) |
				(snd_ice1712_read_i2c(ice, dev, 0x02) << 16) |
				(snd_ice1712_read_i2c(ice, dev, 0x03) << 24);
		if (ice->eeprom.subvendor == 0 ||
		    ice->eeprom.subvendor == (unsigned int)-1) {
			/* invalid subvendor from EEPROM, try the PCI subststem ID instead */
			u16 vendor, device;
			pci_read_config_word(ice->pci, PCI_SUBSYSTEM_VENDOR_ID, &vendor);
			pci_read_config_word(ice->pci, PCI_SUBSYSTEM_ID, &device);
			ice->eeprom.subvendor = ((unsigned int)swab16(vendor) << 16) | swab16(device);
			if (ice->eeprom.subvendor == 0 || ice->eeprom.subvendor == (unsigned int)-1) {
				dev_err(ice->card->dev,
					"No valid ID is found\n");
				return -ENXIO;
			}
		}
	}
	for (tbl = card_tables; *tbl; tbl++) {
		for (c = *tbl; c->subvendor; c++) {
			if (modelname && c->model && !strcmp(modelname, c->model)) {
				dev_info(ice->card->dev,
					 "Using board model %s\n", c->name);
				ice->eeprom.subvendor = c->subvendor;
			} else if (c->subvendor != ice->eeprom.subvendor)
				continue;
			if (!c->eeprom_size || !c->eeprom_data)
				goto found;
			/* if the EEPROM is given by the driver, use it */
			dev_dbg(ice->card->dev, "using the defined eeprom..\n");
			ice->eeprom.version = 1;
			ice->eeprom.size = c->eeprom_size + 6;
			memcpy(ice->eeprom.data, c->eeprom_data, c->eeprom_size);
			goto read_skipped;
		}
	}
	dev_warn(ice->card->dev, "No matching model found for ID 0x%x\n",
	       ice->eeprom.subvendor);

 found:
	ice->eeprom.size = snd_ice1712_read_i2c(ice, dev, 0x04);
	if (ice->eeprom.size < 6)
		ice->eeprom.size = 32; /* FIXME: any cards without the correct size? */
	else if (ice->eeprom.size > 32) {
		dev_err(ice->card->dev,
			"invalid EEPROM (size = %i)\n", ice->eeprom.size);
		return -EIO;
	}
	ice->eeprom.version = snd_ice1712_read_i2c(ice, dev, 0x05);
	if (ice->eeprom.version != 1) {
		dev_err(ice->card->dev, "invalid EEPROM version %i\n",
			   ice->eeprom.version);
		/* return -EIO; */
	}
	size = ice->eeprom.size - 6;
	for (i = 0; i < size; i++)
		ice->eeprom.data[i] = snd_ice1712_read_i2c(ice, dev, i + 6);

 read_skipped:
	ice->eeprom.gpiomask = ice->eeprom.data[ICE_EEP1_GPIO_MASK];
	ice->eeprom.gpiostate = ice->eeprom.data[ICE_EEP1_GPIO_STATE];
	ice->eeprom.gpiodir = ice->eeprom.data[ICE_EEP1_GPIO_DIR];

	return 0;
}



static int snd_ice1712_chip_init(struct snd_ice1712 *ice)
{
	outb(ICE1712_RESET | ICE1712_NATIVE, ICEREG(ice, CONTROL));
	udelay(200);
	outb(ICE1712_NATIVE, ICEREG(ice, CONTROL));
	udelay(200);
	if (ice->eeprom.subvendor == ICE1712_SUBDEVICE_DMX6FIRE &&
	    !ice->dxr_enable)
		/*  Set eeprom value to limit active ADCs and DACs to 6;
		 *  Also disable AC97 as no hardware in standard 6fire card/box
		 *  Note: DXR extensions are not currently supported
		 */
		ice->eeprom.data[ICE_EEP1_CODEC] = 0x3a;
	pci_write_config_byte(ice->pci, 0x60, ice->eeprom.data[ICE_EEP1_CODEC]);
	pci_write_config_byte(ice->pci, 0x61, ice->eeprom.data[ICE_EEP1_ACLINK]);
	pci_write_config_byte(ice->pci, 0x62, ice->eeprom.data[ICE_EEP1_I2SID]);
	pci_write_config_byte(ice->pci, 0x63, ice->eeprom.data[ICE_EEP1_SPDIF]);
	if (ice->eeprom.subvendor != ICE1712_SUBDEVICE_STDSP24) {
		ice->gpio.write_mask = ice->eeprom.gpiomask;
		ice->gpio.direction = ice->eeprom.gpiodir;
		snd_ice1712_write(ice, ICE1712_IREG_GPIO_WRITE_MASK,
				  ice->eeprom.gpiomask);
		snd_ice1712_write(ice, ICE1712_IREG_GPIO_DIRECTION,
				  ice->eeprom.gpiodir);
		snd_ice1712_write(ice, ICE1712_IREG_GPIO_DATA,
				  ice->eeprom.gpiostate);
	} else {
		ice->gpio.write_mask = 0xc0;
		ice->gpio.direction = 0xff;
		snd_ice1712_write(ice, ICE1712_IREG_GPIO_WRITE_MASK, 0xc0);
		snd_ice1712_write(ice, ICE1712_IREG_GPIO_DIRECTION, 0xff);
		snd_ice1712_write(ice, ICE1712_IREG_GPIO_DATA,
				  ICE1712_STDSP24_CLOCK_BIT);
	}
	snd_ice1712_write(ice, ICE1712_IREG_PRO_POWERDOWN, 0);
	if (!(ice->eeprom.data[ICE_EEP1_CODEC] & ICE1712_CFG_NO_CON_AC97)) {
		outb(ICE1712_AC97_WARM, ICEREG(ice, AC97_CMD));
		udelay(100);
		outb(0, ICEREG(ice, AC97_CMD));
		udelay(200);
		snd_ice1712_write(ice, ICE1712_IREG_CONSUMER_POWERDOWN, 0);
	}
	snd_ice1712_set_pro_rate(ice, 48000, 1);
	/* unmask used interrupts */
	outb(((ice->eeprom.data[ICE_EEP1_CODEC] & ICE1712_CFG_2xMPU401) == 0 ?
	      ICE1712_IRQ_MPU2 : 0) |
	     ((ice->eeprom.data[ICE_EEP1_CODEC] & ICE1712_CFG_NO_CON_AC97) ?
	      ICE1712_IRQ_PBKDS | ICE1712_IRQ_CONCAP | ICE1712_IRQ_CONPBK : 0),
	     ICEREG(ice, IRQMASK));
	outb(0x00, ICEMT(ice, IRQ));

	return 0;
}

int snd_ice1712_spdif_build_controls(struct snd_ice1712 *ice)
{
	int err;
	struct snd_kcontrol *kctl;

	if (snd_BUG_ON(!ice->pcm_pro))
		return -EIO;
	err = snd_ctl_add(ice->card, kctl = snd_ctl_new1(&snd_ice1712_spdif_default, ice));
	if (err < 0)
		return err;
	kctl->id.device = ice->pcm_pro->device;
	err = snd_ctl_add(ice->card, kctl = snd_ctl_new1(&snd_ice1712_spdif_maskc, ice));
	if (err < 0)
		return err;
	kctl->id.device = ice->pcm_pro->device;
	err = snd_ctl_add(ice->card, kctl = snd_ctl_new1(&snd_ice1712_spdif_maskp, ice));
	if (err < 0)
		return err;
	kctl->id.device = ice->pcm_pro->device;
	err = snd_ctl_add(ice->card, kctl = snd_ctl_new1(&snd_ice1712_spdif_stream, ice));
	if (err < 0)
		return err;
	kctl->id.device = ice->pcm_pro->device;
	ice->spdif.stream_ctl = kctl;
	return 0;
}


static int snd_ice1712_build_controls(struct snd_ice1712 *ice)
{
	int err;

	err = snd_ctl_add(ice->card, snd_ctl_new1(&snd_ice1712_eeprom, ice));
	if (err < 0)
		return err;
	err = snd_ctl_add(ice->card, snd_ctl_new1(&snd_ice1712_pro_internal_clock, ice));
	if (err < 0)
		return err;
	err = snd_ctl_add(ice->card, snd_ctl_new1(&snd_ice1712_pro_internal_clock_default, ice));
	if (err < 0)
		return err;

	err = snd_ctl_add(ice->card, snd_ctl_new1(&snd_ice1712_pro_rate_locking, ice));
	if (err < 0)
		return err;
	err = snd_ctl_add(ice->card, snd_ctl_new1(&snd_ice1712_pro_rate_reset, ice));
	if (err < 0)
		return err;

	if (ice->num_total_dacs > 0) {
		struct snd_kcontrol_new tmp = snd_ice1712_mixer_pro_analog_route;
		tmp.count = ice->num_total_dacs;
		err = snd_ctl_add(ice->card, snd_ctl_new1(&tmp, ice));
		if (err < 0)
			return err;
	}

	err = snd_ctl_add(ice->card, snd_ctl_new1(&snd_ice1712_mixer_pro_spdif_route, ice));
	if (err < 0)
		return err;

	err = snd_ctl_add(ice->card, snd_ctl_new1(&snd_ice1712_mixer_pro_volume_rate, ice));
	if (err < 0)
		return err;
	return snd_ctl_add(ice->card,
			   snd_ctl_new1(&snd_ice1712_mixer_pro_peak, ice));
}

static int snd_ice1712_free(struct snd_ice1712 *ice)
{
	if (!ice->port)
		goto __hw_end;
	/* mask all interrupts */
	outb(ICE1712_MULTI_CAPTURE | ICE1712_MULTI_PLAYBACK, ICEMT(ice, IRQ));
	outb(0xff, ICEREG(ice, IRQMASK));
	/* --- */
__hw_end:
	if (ice->irq >= 0)
		free_irq(ice->irq, ice);

	if (ice->port)
		pci_release_regions(ice->pci);
	snd_ice1712_akm4xxx_free(ice);
	pci_disable_device(ice->pci);
	kfree(ice->spec);
	kfree(ice);
	return 0;
}

static int snd_ice1712_dev_free(struct snd_device *device)
{
	struct snd_ice1712 *ice = device->device_data;
	return snd_ice1712_free(ice);
}

static int snd_ice1712_create(struct snd_card *card,
			      struct pci_dev *pci,
			      const char *modelname,
			      int omni,
			      int cs8427_timeout,
			      int dxr_enable,
			      struct snd_ice1712 **r_ice1712)
{
	struct snd_ice1712 *ice;
	int err;
	static struct snd_device_ops ops = {
		.dev_free =	snd_ice1712_dev_free,
	};

	*r_ice1712 = NULL;

	/* enable PCI device */
	err = pci_enable_device(pci);
	if (err < 0)
		return err;
	/* check, if we can restrict PCI DMA transfers to 28 bits */
	if (dma_set_mask(&pci->dev, DMA_BIT_MASK(28)) < 0 ||
	    dma_set_coherent_mask(&pci->dev, DMA_BIT_MASK(28)) < 0) {
		dev_err(card->dev,
			"architecture does not support 28bit PCI busmaster DMA\n");
		pci_disable_device(pci);
		return -ENXIO;
	}

	ice = kzalloc(sizeof(*ice), GFP_KERNEL);
	if (ice == NULL) {
		pci_disable_device(pci);
		return -ENOMEM;
	}
	ice->omni = omni ? 1 : 0;
	if (cs8427_timeout < 1)
		cs8427_timeout = 1;
	else if (cs8427_timeout > 1000)
		cs8427_timeout = 1000;
	ice->cs8427_timeout = cs8427_timeout;
	ice->dxr_enable = dxr_enable;
	spin_lock_init(&ice->reg_lock);
	mutex_init(&ice->gpio_mutex);
	mutex_init(&ice->i2c_mutex);
	mutex_init(&ice->open_mutex);
	ice->gpio.set_mask = snd_ice1712_set_gpio_mask;
	ice->gpio.get_mask = snd_ice1712_get_gpio_mask;
	ice->gpio.set_dir = snd_ice1712_set_gpio_dir;
	ice->gpio.get_dir = snd_ice1712_get_gpio_dir;
	ice->gpio.set_data = snd_ice1712_set_gpio_data;
	ice->gpio.get_data = snd_ice1712_get_gpio_data;

	ice->spdif.cs8403_bits =
		ice->spdif.cs8403_stream_bits = (0x01 |	/* consumer format */
						 0x10 |	/* no emphasis */
						 0x20);	/* PCM encoder/decoder */
	ice->card = card;
	ice->pci = pci;
	ice->irq = -1;
	pci_set_master(pci);
	/* disable legacy emulation */
	pci_write_config_word(ice->pci, 0x40, 0x807f);
	pci_write_config_word(ice->pci, 0x42, 0x0006);
	snd_ice1712_proc_init(ice);

	card->private_data = ice;

	err = pci_request_regions(pci, "ICE1712");
	if (err < 0) {
		kfree(ice);
		pci_disable_device(pci);
		return err;
	}
	ice->port = pci_resource_start(pci, 0);
	ice->ddma_port = pci_resource_start(pci, 1);
	ice->dmapath_port = pci_resource_start(pci, 2);
	ice->profi_port = pci_resource_start(pci, 3);

	if (request_irq(pci->irq, snd_ice1712_interrupt, IRQF_SHARED,
			KBUILD_MODNAME, ice)) {
		dev_err(card->dev, "unable to grab IRQ %d\n", pci->irq);
		snd_ice1712_free(ice);
		return -EIO;
	}

	ice->irq = pci->irq;
	card->sync_irq = ice->irq;

	if (snd_ice1712_read_eeprom(ice, modelname) < 0) {
		snd_ice1712_free(ice);
		return -EIO;
	}
	if (snd_ice1712_chip_init(ice) < 0) {
		snd_ice1712_free(ice);
		return -EIO;
	}

	err = snd_device_new(card, SNDRV_DEV_LOWLEVEL, ice, &ops);
	if (err < 0) {
		snd_ice1712_free(ice);
		return err;
	}

	*r_ice1712 = ice;
	return 0;
}


/*
 *
 * Registration
 *
 */

static struct snd_ice1712_card_info no_matched;

static int snd_ice1712_probe(struct pci_dev *pci,
			     const struct pci_device_id *pci_id)
{
	static int dev;
	struct snd_card *card;
	struct snd_ice1712 *ice;
	int pcm_dev = 0, err;
	struct snd_ice1712_card_info * const *tbl, *c;

	if (dev >= SNDRV_CARDS)
		return -ENODEV;
	if (!enable[dev]) {
		dev++;
		return -ENOENT;
	}

	err = snd_card_new(&pci->dev, index[dev], id[dev], THIS_MODULE,
			   0, &card);
	if (err < 0)
		return err;

	strcpy(card->driver, "ICE1712");
	strcpy(card->shortname, "ICEnsemble ICE1712");

	err = snd_ice1712_create(card, pci, model[dev], omni[dev],
		cs8427_timeout[dev], dxr_enable[dev], &ice);
	if (err < 0) {
		snd_card_free(card);
		return err;
	}

	for (tbl = card_tables; *tbl; tbl++) {
		for (c = *tbl; c->subvendor; c++) {
			if (c->subvendor == ice->eeprom.subvendor) {
				ice->card_info = c;
				strcpy(card->shortname, c->name);
				if (c->driver) /* specific driver? */
					strcpy(card->driver, c->driver);
				if (c->chip_init) {
					err = c->chip_init(ice);
					if (err < 0) {
						snd_card_free(card);
						return err;
					}
				}
				goto __found;
			}
		}
	}
	c = &no_matched;
 __found:

	err = snd_ice1712_pcm_profi(ice, pcm_dev++);
	if (err < 0) {
		snd_card_free(card);
		return err;
	}

	if (ice_has_con_ac97(ice)) {
		err = snd_ice1712_pcm(ice, pcm_dev++);
		if (err < 0) {
			snd_card_free(card);
			return err;
		}
	}

	err = snd_ice1712_ac97_mixer(ice);
	if (err < 0) {
		snd_card_free(card);
		return err;
	}

	err = snd_ice1712_build_controls(ice);
	if (err < 0) {
		snd_card_free(card);
		return err;
	}

	if (c->build_controls) {
		err = c->build_controls(ice);
		if (err < 0) {
			snd_card_free(card);
			return err;
		}
	}

	if (ice_has_con_ac97(ice)) {
		err = snd_ice1712_pcm_ds(ice, pcm_dev++);
		if (err < 0) {
			snd_card_free(card);
			return err;
		}
	}

	if (!c->no_mpu401) {
		err = snd_mpu401_uart_new(card, 0, MPU401_HW_ICE1712,
			ICEREG(ice, MPU1_CTRL),
			c->mpu401_1_info_flags |
			MPU401_INFO_INTEGRATED | MPU401_INFO_IRQ_HOOK,
			-1, &ice->rmidi[0]);
		if (err < 0) {
			snd_card_free(card);
			return err;
		}
		if (c->mpu401_1_name)
			/*  Preferred name available in card_info */
			snprintf(ice->rmidi[0]->name,
				 sizeof(ice->rmidi[0]->name),
				 "%s %d", c->mpu401_1_name, card->number);

		if (ice->eeprom.data[ICE_EEP1_CODEC] & ICE1712_CFG_2xMPU401) {
			/*  2nd port used  */
			err = snd_mpu401_uart_new(card, 1, MPU401_HW_ICE1712,
				ICEREG(ice, MPU2_CTRL),
				c->mpu401_2_info_flags |
				MPU401_INFO_INTEGRATED | MPU401_INFO_IRQ_HOOK,
				-1, &ice->rmidi[1]);

			if (err < 0) {
				snd_card_free(card);
				return err;
			}
			if (c->mpu401_2_name)
				/*  Preferred name available in card_info */
				snprintf(ice->rmidi[1]->name,
					 sizeof(ice->rmidi[1]->name),
					 "%s %d", c->mpu401_2_name,
					 card->number);
		}
	}

	snd_ice1712_set_input_clock_source(ice, 0);

	sprintf(card->longname, "%s at 0x%lx, irq %i",
		card->shortname, ice->port, ice->irq);

	err = snd_card_register(card);
	if (err < 0) {
		snd_card_free(card);
		return err;
	}
	pci_set_drvdata(pci, card);
	dev++;
	return 0;
}

static void snd_ice1712_remove(struct pci_dev *pci)
{
	struct snd_card *card = pci_get_drvdata(pci);
	struct snd_ice1712 *ice = card->private_data;

	if (ice->card_info && ice->card_info->chip_exit)
		ice->card_info->chip_exit(ice);
	snd_card_free(card);
}

#ifdef CONFIG_PM_SLEEP
static int snd_ice1712_suspend(struct device *dev)
{
	struct snd_card *card = dev_get_drvdata(dev);
	struct snd_ice1712 *ice = card->private_data;

	if (!ice->pm_suspend_enabled)
		return 0;

	snd_power_change_state(card, SNDRV_CTL_POWER_D3hot);

	snd_ac97_suspend(ice->ac97);

	spin_lock_irq(&ice->reg_lock);
	ice->pm_saved_is_spdif_master = is_spdif_master(ice);
	ice->pm_saved_spdif_ctrl = inw(ICEMT(ice, ROUTE_SPDOUT));
	ice->pm_saved_route = inw(ICEMT(ice, ROUTE_PSDOUT03));
	spin_unlock_irq(&ice->reg_lock);

	if (ice->pm_suspend)
		ice->pm_suspend(ice);
	return 0;
}

static int snd_ice1712_resume(struct device *dev)
{
	struct snd_card *card = dev_get_drvdata(dev);
	struct snd_ice1712 *ice = card->private_data;
	int rate;

	if (!ice->pm_suspend_enabled)
		return 0;

	if (ice->cur_rate)
		rate = ice->cur_rate;
	else
		rate = PRO_RATE_DEFAULT;

	if (snd_ice1712_chip_init(ice) < 0) {
		snd_card_disconnect(card);
		return -EIO;
	}

	ice->cur_rate = rate;

	if (ice->pm_resume)
		ice->pm_resume(ice);

	if (ice->pm_saved_is_spdif_master) {
		/* switching to external clock via SPDIF */
		spin_lock_irq(&ice->reg_lock);
		outb(inb(ICEMT(ice, RATE)) | ICE1712_SPDIF_MASTER,
			ICEMT(ice, RATE));
		spin_unlock_irq(&ice->reg_lock);
		snd_ice1712_set_input_clock_source(ice, 1);
	} else {
		/* internal on-card clock */
		snd_ice1712_set_pro_rate(ice, rate, 1);
		snd_ice1712_set_input_clock_source(ice, 0);
	}

	outw(ice->pm_saved_spdif_ctrl, ICEMT(ice, ROUTE_SPDOUT));
	outw(ice->pm_saved_route, ICEMT(ice, ROUTE_PSDOUT03));

	snd_ac97_resume(ice->ac97);

	snd_power_change_state(card, SNDRV_CTL_POWER_D0);
	return 0;
}

static SIMPLE_DEV_PM_OPS(snd_ice1712_pm, snd_ice1712_suspend, snd_ice1712_resume);
#define SND_VT1712_PM_OPS	&snd_ice1712_pm
#else
#define SND_VT1712_PM_OPS	NULL
#endif /* CONFIG_PM_SLEEP */

static struct pci_driver ice1712_driver = {
	.name = KBUILD_MODNAME,
	.id_table = snd_ice1712_ids,
	.probe = snd_ice1712_probe,
	.remove = snd_ice1712_remove,
	.driver = {
		.pm = SND_VT1712_PM_OPS,
	},
};

module_pci_driver(ice1712_driver);<|MERGE_RESOLUTION|>--- conflicted
+++ resolved
@@ -859,14 +859,8 @@
 	strcpy(pcm->name, "ICE1712 consumer");
 	ice->pcm = pcm;
 
-<<<<<<< HEAD
-	snd_pcm_lib_preallocate_pages_for_all(pcm, SNDRV_DMA_TYPE_DEV,
-					      &ice->pci->dev,
-					      64*1024, 64*1024);
-=======
 	snd_pcm_set_managed_buffer_all(pcm, SNDRV_DMA_TYPE_DEV,
 				       &ice->pci->dev, 64*1024, 64*1024);
->>>>>>> bfea224d
 
 	dev_warn(ice->card->dev,
 		 "Consumer PCM code does not work well at the moment --jk\n");
@@ -890,14 +884,8 @@
 	strcpy(pcm->name, "ICE1712 consumer (DS)");
 	ice->pcm_ds = pcm;
 
-<<<<<<< HEAD
-	snd_pcm_lib_preallocate_pages_for_all(pcm, SNDRV_DMA_TYPE_DEV,
-					      &ice->pci->dev,
-					      64*1024, 128*1024);
-=======
 	snd_pcm_set_managed_buffer_all(pcm, SNDRV_DMA_TYPE_DEV,
 				       &ice->pci->dev, 64*1024, 128*1024);
->>>>>>> bfea224d
 
 	return 0;
 }
@@ -1236,14 +1224,8 @@
 	pcm->info_flags = 0;
 	strcpy(pcm->name, "ICE1712 multi");
 
-<<<<<<< HEAD
-	snd_pcm_lib_preallocate_pages_for_all(pcm, SNDRV_DMA_TYPE_DEV,
-					      &ice->pci->dev,
-					      256*1024, 256*1024);
-=======
 	snd_pcm_set_managed_buffer_all(pcm, SNDRV_DMA_TYPE_DEV,
 				       &ice->pci->dev, 256*1024, 256*1024);
->>>>>>> bfea224d
 
 	ice->pcm_pro = pcm;
 
