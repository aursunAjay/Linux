// SPDX-License-Identifier: GPL-2.0-only
/*
 * tascam-pcm.c - a part of driver for TASCAM FireWire series
 *
 * Copyright (c) 2015 Takashi Sakamoto
 */

#include "tascam.h"

static int pcm_init_hw_params(struct snd_tscm *tscm,
			      struct snd_pcm_substream *substream)
{
	struct snd_pcm_runtime *runtime = substream->runtime;
	struct snd_pcm_hardware *hw = &runtime->hw;
	struct amdtp_stream *stream;
	unsigned int pcm_channels;

	if (substream->stream == SNDRV_PCM_STREAM_CAPTURE) {
		runtime->hw.formats = SNDRV_PCM_FMTBIT_S32;
		stream = &tscm->tx_stream;
		pcm_channels = tscm->spec->pcm_capture_analog_channels;
	} else {
		runtime->hw.formats = SNDRV_PCM_FMTBIT_S32;
		stream = &tscm->rx_stream;
		pcm_channels = tscm->spec->pcm_playback_analog_channels;
	}

	if (tscm->spec->has_adat)
		pcm_channels += 8;
	if (tscm->spec->has_spdif)
		pcm_channels += 2;
	runtime->hw.channels_min = runtime->hw.channels_max = pcm_channels;

	hw->rates = SNDRV_PCM_RATE_44100 |
		    SNDRV_PCM_RATE_48000 |
		    SNDRV_PCM_RATE_88200 |
		    SNDRV_PCM_RATE_96000;
	snd_pcm_limit_hw_rates(runtime);

	return amdtp_tscm_add_pcm_hw_constraints(stream, runtime);
}

static int pcm_open(struct snd_pcm_substream *substream)
{
	struct snd_tscm *tscm = substream->private_data;
	struct amdtp_domain *d = &tscm->domain;
	enum snd_tscm_clock clock;
	int err;

	err = snd_tscm_stream_lock_try(tscm);
	if (err < 0)
		return err;

	err = pcm_init_hw_params(tscm, substream);
	if (err < 0)
		goto err_locked;

	err = snd_tscm_stream_get_clock(tscm, &clock);
	if (err < 0)
		goto err_locked;

	mutex_lock(&tscm->mutex);

	// When source of clock is not internal or any stream is reserved for
	// transmission of PCM frames, the available sampling rate is limited
	// at current one.
	if (clock != SND_TSCM_CLOCK_INTERNAL || tscm->substreams_counter > 0) {
		unsigned int frames_per_period = d->events_per_period;
		unsigned int frames_per_buffer = d->events_per_buffer;
		unsigned int rate;

		err = snd_tscm_stream_get_rate(tscm, &rate);
		if (err < 0) {
			mutex_unlock(&tscm->mutex);
			goto err_locked;
		}
		substream->runtime->hw.rate_min = rate;
		substream->runtime->hw.rate_max = rate;

		err = snd_pcm_hw_constraint_minmax(substream->runtime,
					SNDRV_PCM_HW_PARAM_PERIOD_SIZE,
					frames_per_period, frames_per_period);
		if (err < 0) {
			mutex_unlock(&tscm->mutex);
			goto err_locked;
		}

		err = snd_pcm_hw_constraint_minmax(substream->runtime,
					SNDRV_PCM_HW_PARAM_BUFFER_SIZE,
					frames_per_buffer, frames_per_buffer);
		if (err < 0) {
			mutex_unlock(&tscm->mutex);
			goto err_locked;
		}
	}

	mutex_unlock(&tscm->mutex);

	snd_pcm_set_sync(substream);

	return 0;
err_locked:
	snd_tscm_stream_lock_release(tscm);
	return err;
}

static int pcm_close(struct snd_pcm_substream *substream)
{
	struct snd_tscm *tscm = substream->private_data;

	snd_tscm_stream_lock_release(tscm);

	return 0;
}

static int pcm_hw_params(struct snd_pcm_substream *substream,
			 struct snd_pcm_hw_params *hw_params)
{
	struct snd_tscm *tscm = substream->private_data;
<<<<<<< HEAD
	int err;

	err = snd_pcm_lib_malloc_pages(substream, params_buffer_bytes(hw_params));
	if (err < 0)
		return err;
=======
	int err = 0;
>>>>>>> bfea224d

	if (substream->runtime->status->state == SNDRV_PCM_STATE_OPEN) {
		unsigned int rate = params_rate(hw_params);
		unsigned int frames_per_period = params_period_size(hw_params);
		unsigned int frames_per_buffer = params_buffer_size(hw_params);

		mutex_lock(&tscm->mutex);
		err = snd_tscm_stream_reserve_duplex(tscm, rate,
					frames_per_period, frames_per_buffer);
		if (err >= 0)
			++tscm->substreams_counter;
		mutex_unlock(&tscm->mutex);
	}

	return err;
}

static int pcm_hw_free(struct snd_pcm_substream *substream)
{
	struct snd_tscm *tscm = substream->private_data;

	mutex_lock(&tscm->mutex);

	if (substream->runtime->status->state != SNDRV_PCM_STATE_OPEN)
		--tscm->substreams_counter;

	snd_tscm_stream_stop_duplex(tscm);

	mutex_unlock(&tscm->mutex);

<<<<<<< HEAD
	return snd_pcm_lib_free_pages(substream);
=======
	return 0;
>>>>>>> bfea224d
}

static int pcm_capture_prepare(struct snd_pcm_substream *substream)
{
	struct snd_tscm *tscm = substream->private_data;
	struct snd_pcm_runtime *runtime = substream->runtime;
	int err;

	mutex_lock(&tscm->mutex);

	err = snd_tscm_stream_start_duplex(tscm, runtime->rate);
	if (err >= 0)
		amdtp_stream_pcm_prepare(&tscm->tx_stream);

	mutex_unlock(&tscm->mutex);

	return err;
}

static int pcm_playback_prepare(struct snd_pcm_substream *substream)
{
	struct snd_tscm *tscm = substream->private_data;
	struct snd_pcm_runtime *runtime = substream->runtime;
	int err;

	mutex_lock(&tscm->mutex);

	err = snd_tscm_stream_start_duplex(tscm, runtime->rate);
	if (err >= 0)
		amdtp_stream_pcm_prepare(&tscm->rx_stream);

	mutex_unlock(&tscm->mutex);

	return err;
}

static int pcm_capture_trigger(struct snd_pcm_substream *substream, int cmd)
{
	struct snd_tscm *tscm = substream->private_data;

	switch (cmd) {
	case SNDRV_PCM_TRIGGER_START:
		amdtp_stream_pcm_trigger(&tscm->tx_stream, substream);
		break;
	case SNDRV_PCM_TRIGGER_STOP:
		amdtp_stream_pcm_trigger(&tscm->tx_stream, NULL);
		break;
	default:
		return -EINVAL;
	}

	return 0;
}

static int pcm_playback_trigger(struct snd_pcm_substream *substream, int cmd)
{
	struct snd_tscm *tscm = substream->private_data;

	switch (cmd) {
	case SNDRV_PCM_TRIGGER_START:
		amdtp_stream_pcm_trigger(&tscm->rx_stream, substream);
		break;
	case SNDRV_PCM_TRIGGER_STOP:
		amdtp_stream_pcm_trigger(&tscm->rx_stream, NULL);
		break;
	default:
		return -EINVAL;
	}

	return 0;
}

static snd_pcm_uframes_t pcm_capture_pointer(struct snd_pcm_substream *sbstrm)
{
	struct snd_tscm *tscm = sbstrm->private_data;

	return amdtp_domain_stream_pcm_pointer(&tscm->domain, &tscm->tx_stream);
}

static snd_pcm_uframes_t pcm_playback_pointer(struct snd_pcm_substream *sbstrm)
{
	struct snd_tscm *tscm = sbstrm->private_data;

	return amdtp_domain_stream_pcm_pointer(&tscm->domain, &tscm->rx_stream);
}

static int pcm_capture_ack(struct snd_pcm_substream *substream)
{
	struct snd_tscm *tscm = substream->private_data;

	return amdtp_domain_stream_pcm_ack(&tscm->domain, &tscm->tx_stream);
}

static int pcm_playback_ack(struct snd_pcm_substream *substream)
{
	struct snd_tscm *tscm = substream->private_data;

	return amdtp_domain_stream_pcm_ack(&tscm->domain, &tscm->rx_stream);
}

int snd_tscm_create_pcm_devices(struct snd_tscm *tscm)
{
	static const struct snd_pcm_ops capture_ops = {
		.open		= pcm_open,
		.close		= pcm_close,
		.hw_params	= pcm_hw_params,
		.hw_free	= pcm_hw_free,
		.prepare	= pcm_capture_prepare,
		.trigger	= pcm_capture_trigger,
		.pointer	= pcm_capture_pointer,
		.ack		= pcm_capture_ack,
	};
	static const struct snd_pcm_ops playback_ops = {
		.open		= pcm_open,
		.close		= pcm_close,
		.hw_params	= pcm_hw_params,
		.hw_free	= pcm_hw_free,
		.prepare	= pcm_playback_prepare,
		.trigger	= pcm_playback_trigger,
		.pointer	= pcm_playback_pointer,
		.ack		= pcm_playback_ack,
	};
	struct snd_pcm *pcm;
	int err;

	err = snd_pcm_new(tscm->card, tscm->card->driver, 0, 1, 1, &pcm);
	if (err < 0)
		return err;

	pcm->private_data = tscm;
	snprintf(pcm->name, sizeof(pcm->name),
		 "%s PCM", tscm->card->shortname);
	snd_pcm_set_ops(pcm, SNDRV_PCM_STREAM_PLAYBACK, &playback_ops);
	snd_pcm_set_ops(pcm, SNDRV_PCM_STREAM_CAPTURE, &capture_ops);
<<<<<<< HEAD
	snd_pcm_lib_preallocate_pages_for_all(pcm, SNDRV_DMA_TYPE_VMALLOC,
					      NULL, 0, 0);
=======
	snd_pcm_set_managed_buffer_all(pcm, SNDRV_DMA_TYPE_VMALLOC, NULL, 0, 0);
>>>>>>> bfea224d

	return 0;
}<|MERGE_RESOLUTION|>--- conflicted
+++ resolved
@@ -117,15 +117,7 @@
 			 struct snd_pcm_hw_params *hw_params)
 {
 	struct snd_tscm *tscm = substream->private_data;
-<<<<<<< HEAD
-	int err;
-
-	err = snd_pcm_lib_malloc_pages(substream, params_buffer_bytes(hw_params));
-	if (err < 0)
-		return err;
-=======
 	int err = 0;
->>>>>>> bfea224d
 
 	if (substream->runtime->status->state == SNDRV_PCM_STATE_OPEN) {
 		unsigned int rate = params_rate(hw_params);
@@ -156,11 +148,7 @@
 
 	mutex_unlock(&tscm->mutex);
 
-<<<<<<< HEAD
-	return snd_pcm_lib_free_pages(substream);
-=======
-	return 0;
->>>>>>> bfea224d
+	return 0;
 }
 
 static int pcm_capture_prepare(struct snd_pcm_substream *substream)
@@ -295,12 +283,7 @@
 		 "%s PCM", tscm->card->shortname);
 	snd_pcm_set_ops(pcm, SNDRV_PCM_STREAM_PLAYBACK, &playback_ops);
 	snd_pcm_set_ops(pcm, SNDRV_PCM_STREAM_CAPTURE, &capture_ops);
-<<<<<<< HEAD
-	snd_pcm_lib_preallocate_pages_for_all(pcm, SNDRV_DMA_TYPE_VMALLOC,
-					      NULL, 0, 0);
-=======
 	snd_pcm_set_managed_buffer_all(pcm, SNDRV_DMA_TYPE_VMALLOC, NULL, 0, 0);
->>>>>>> bfea224d
 
 	return 0;
 }