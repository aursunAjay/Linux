/*
 *   (Tentative) USB Audio Driver for ALSA
 *
 *   Mixer control part
 *
 *   Copyright (c) 2002 by Takashi Iwai <tiwai@suse.de>
 *
 *   Many codes borrowed from audio.c by
 *	    Alan Cox (alan@lxorguk.ukuu.org.uk)
 *	    Thomas Sailer (sailer@ife.ee.ethz.ch)
 *
 *
 *   This program is free software; you can redistribute it and/or modify
 *   it under the terms of the GNU General Public License as published by
 *   the Free Software Foundation; either version 2 of the License, or
 *   (at your option) any later version.
 *
 *   This program is distributed in the hope that it will be useful,
 *   but WITHOUT ANY WARRANTY; without even the implied warranty of
 *   MERCHANTABILITY or FITNESS FOR A PARTICULAR PURPOSE.  See the
 *   GNU General Public License for more details.
 *
 *   You should have received a copy of the GNU General Public License
 *   along with this program; if not, write to the Free Software
 *   Foundation, Inc., 59 Temple Place, Suite 330, Boston, MA  02111-1307 USA
 *
 */

/*
 * TODOs, for both the mixer and the streaming interfaces:
 *
 *  - support for UAC2 effect units
 *  - support for graphical equalizers
 *  - RANGE and MEM set commands (UAC2)
 *  - RANGE and MEM interrupt dispatchers (UAC2)
 *  - audio channel clustering (UAC2)
 *  - audio sample rate converter units (UAC2)
 *  - proper handling of clock multipliers (UAC2)
 *  - dispatch clock change notifications (UAC2)
 *  	- stop PCM streams which use a clock that became invalid
 *  	- stop PCM streams which use a clock selector that has changed
 *  	- parse available sample rates again when clock sources changed
 */

#include <linux/bitops.h>
#include <linux/init.h>
#include <linux/list.h>
#include <linux/log2.h>
#include <linux/slab.h>
#include <linux/string.h>
#include <linux/usb.h>
#include <linux/usb/audio.h>
#include <linux/usb/audio-v2.h>
#include <linux/usb/audio-v3.h>

#include <sound/core.h>
#include <sound/control.h>
#include <sound/hwdep.h>
#include <sound/info.h>
#include <sound/tlv.h>

#include "usbaudio.h"
#include "mixer.h"
#include "helper.h"
#include "mixer_quirks.h"
#include "power.h"

#define MAX_ID_ELEMS	256

struct usb_audio_term {
	int id;
	int type;
	int channels;
	unsigned int chconfig;
	int name;
};

struct usbmix_name_map;

struct mixer_build {
	struct snd_usb_audio *chip;
	struct usb_mixer_interface *mixer;
	unsigned char *buffer;
	unsigned int buflen;
	DECLARE_BITMAP(unitbitmap, MAX_ID_ELEMS);
	struct usb_audio_term oterm;
	const struct usbmix_name_map *map;
	const struct usbmix_selector_map *selector_map;
};

/*E-mu 0202/0404/0204 eXtension Unit(XU) control*/
enum {
	USB_XU_CLOCK_RATE 		= 0xe301,
	USB_XU_CLOCK_SOURCE		= 0xe302,
	USB_XU_DIGITAL_IO_STATUS	= 0xe303,
	USB_XU_DEVICE_OPTIONS		= 0xe304,
	USB_XU_DIRECT_MONITORING	= 0xe305,
	USB_XU_METERING			= 0xe306
};
enum {
	USB_XU_CLOCK_SOURCE_SELECTOR = 0x02,	/* clock source*/
	USB_XU_CLOCK_RATE_SELECTOR = 0x03,	/* clock rate */
	USB_XU_DIGITAL_FORMAT_SELECTOR = 0x01,	/* the spdif format */
	USB_XU_SOFT_LIMIT_SELECTOR = 0x03	/* soft limiter */
};

/*
 * manual mapping of mixer names
 * if the mixer topology is too complicated and the parsed names are
 * ambiguous, add the entries in usbmixer_maps.c.
 */
#include "mixer_maps.c"

static const struct usbmix_name_map *
find_map(struct mixer_build *state, int unitid, int control)
{
	const struct usbmix_name_map *p = state->map;

	if (!p)
		return NULL;

	for (p = state->map; p->id; p++) {
		if (p->id == unitid &&
		    (!control || !p->control || control == p->control))
			return p;
	}
	return NULL;
}

/* get the mapped name if the unit matches */
static int
check_mapped_name(const struct usbmix_name_map *p, char *buf, int buflen)
{
	if (!p || !p->name)
		return 0;

	buflen--;
	return strlcpy(buf, p->name, buflen);
}

/* ignore the error value if ignore_ctl_error flag is set */
#define filter_error(cval, err) \
	((cval)->head.mixer->ignore_ctl_error ? 0 : (err))

/* check whether the control should be ignored */
static inline int
check_ignored_ctl(const struct usbmix_name_map *p)
{
	if (!p || p->name || p->dB)
		return 0;
	return 1;
}

/* dB mapping */
static inline void check_mapped_dB(const struct usbmix_name_map *p,
				   struct usb_mixer_elem_info *cval)
{
	if (p && p->dB) {
		cval->dBmin = p->dB->min;
		cval->dBmax = p->dB->max;
		cval->initialized = 1;
	}
}

/* get the mapped selector source name */
static int check_mapped_selector_name(struct mixer_build *state, int unitid,
				      int index, char *buf, int buflen)
{
	const struct usbmix_selector_map *p;

	if (!state->selector_map)
		return 0;
	for (p = state->selector_map; p->id; p++) {
		if (p->id == unitid && index < p->count)
			return strlcpy(buf, p->names[index], buflen);
	}
	return 0;
}

/*
 * find an audio control unit with the given unit id
 */
static void *find_audio_control_unit(struct mixer_build *state,
				     unsigned char unit)
{
	/* we just parse the header */
	struct uac_feature_unit_descriptor *hdr = NULL;

	while ((hdr = snd_usb_find_desc(state->buffer, state->buflen, hdr,
					USB_DT_CS_INTERFACE)) != NULL) {
		if (hdr->bLength >= 4 &&
		    hdr->bDescriptorSubtype >= UAC_INPUT_TERMINAL &&
		    hdr->bDescriptorSubtype <= UAC3_SAMPLE_RATE_CONVERTER &&
		    hdr->bUnitID == unit)
			return hdr;
	}

	return NULL;
}

/*
 * copy a string with the given id
 */
static int snd_usb_copy_string_desc(struct mixer_build *state,
				    int index, char *buf, int maxlen)
{
	int len = usb_string(state->chip->dev, index, buf, maxlen - 1);

	if (len < 0)
		return 0;

	buf[len] = 0;
	return len;
}

/*
 * convert from the byte/word on usb descriptor to the zero-based integer
 */
static int convert_signed_value(struct usb_mixer_elem_info *cval, int val)
{
	switch (cval->val_type) {
	case USB_MIXER_BOOLEAN:
		return !!val;
	case USB_MIXER_INV_BOOLEAN:
		return !val;
	case USB_MIXER_U8:
		val &= 0xff;
		break;
	case USB_MIXER_S8:
		val &= 0xff;
		if (val >= 0x80)
			val -= 0x100;
		break;
	case USB_MIXER_U16:
		val &= 0xffff;
		break;
	case USB_MIXER_S16:
		val &= 0xffff;
		if (val >= 0x8000)
			val -= 0x10000;
		break;
	}
	return val;
}

/*
 * convert from the zero-based int to the byte/word for usb descriptor
 */
static int convert_bytes_value(struct usb_mixer_elem_info *cval, int val)
{
	switch (cval->val_type) {
	case USB_MIXER_BOOLEAN:
		return !!val;
	case USB_MIXER_INV_BOOLEAN:
		return !val;
	case USB_MIXER_S8:
	case USB_MIXER_U8:
		return val & 0xff;
	case USB_MIXER_S16:
	case USB_MIXER_U16:
		return val & 0xffff;
	}
	return 0; /* not reached */
}

static int get_relative_value(struct usb_mixer_elem_info *cval, int val)
{
	if (!cval->res)
		cval->res = 1;
	if (val < cval->min)
		return 0;
	else if (val >= cval->max)
		return (cval->max - cval->min + cval->res - 1) / cval->res;
	else
		return (val - cval->min) / cval->res;
}

static int get_abs_value(struct usb_mixer_elem_info *cval, int val)
{
	if (val < 0)
		return cval->min;
	if (!cval->res)
		cval->res = 1;
	val *= cval->res;
	val += cval->min;
	if (val > cval->max)
		return cval->max;
	return val;
}

static int uac2_ctl_value_size(int val_type)
{
	switch (val_type) {
	case USB_MIXER_S32:
	case USB_MIXER_U32:
		return 4;
	case USB_MIXER_S16:
	case USB_MIXER_U16:
		return 2;
	default:
		return 1;
	}
	return 0; /* unreachable */
}


/*
 * retrieve a mixer value
 */

static int get_ctl_value_v1(struct usb_mixer_elem_info *cval, int request,
			    int validx, int *value_ret)
{
	struct snd_usb_audio *chip = cval->head.mixer->chip;
	unsigned char buf[2];
	int val_len = cval->val_type >= USB_MIXER_S16 ? 2 : 1;
	int timeout = 10;
	int idx = 0, err;

	err = snd_usb_lock_shutdown(chip);
	if (err < 0)
		return -EIO;

	while (timeout-- > 0) {
		idx = snd_usb_ctrl_intf(chip) | (cval->head.id << 8);
		err = snd_usb_ctl_msg(chip->dev, usb_rcvctrlpipe(chip->dev, 0), request,
				      USB_RECIP_INTERFACE | USB_TYPE_CLASS | USB_DIR_IN,
				      validx, idx, buf, val_len);
		if (err >= val_len) {
			*value_ret = convert_signed_value(cval, snd_usb_combine_bytes(buf, val_len));
			err = 0;
			goto out;
		} else if (err == -ETIMEDOUT) {
			goto out;
		}
	}
	usb_audio_dbg(chip,
		"cannot get ctl value: req = %#x, wValue = %#x, wIndex = %#x, type = %d\n",
		request, validx, idx, cval->val_type);
	err = -EINVAL;

 out:
	snd_usb_unlock_shutdown(chip);
	return err;
}

static int get_ctl_value_v2(struct usb_mixer_elem_info *cval, int request,
			    int validx, int *value_ret)
{
	struct snd_usb_audio *chip = cval->head.mixer->chip;
	/* enough space for one range */
	unsigned char buf[sizeof(__u16) + 3 * sizeof(__u32)];
	unsigned char *val;
	int idx = 0, ret, val_size, size;
	__u8 bRequest;

	val_size = uac2_ctl_value_size(cval->val_type);

	if (request == UAC_GET_CUR) {
		bRequest = UAC2_CS_CUR;
		size = val_size;
	} else {
		bRequest = UAC2_CS_RANGE;
		size = sizeof(__u16) + 3 * val_size;
	}

	memset(buf, 0, sizeof(buf));

	ret = snd_usb_lock_shutdown(chip) ? -EIO : 0;
	if (ret)
		goto error;

	idx = snd_usb_ctrl_intf(chip) | (cval->head.id << 8);
	ret = snd_usb_ctl_msg(chip->dev, usb_rcvctrlpipe(chip->dev, 0), bRequest,
			      USB_RECIP_INTERFACE | USB_TYPE_CLASS | USB_DIR_IN,
			      validx, idx, buf, size);
	snd_usb_unlock_shutdown(chip);

	if (ret < 0) {
error:
		usb_audio_err(chip,
			"cannot get ctl value: req = %#x, wValue = %#x, wIndex = %#x, type = %d\n",
			request, validx, idx, cval->val_type);
		return ret;
	}

	/* FIXME: how should we handle multiple triplets here? */

	switch (request) {
	case UAC_GET_CUR:
		val = buf;
		break;
	case UAC_GET_MIN:
		val = buf + sizeof(__u16);
		break;
	case UAC_GET_MAX:
		val = buf + sizeof(__u16) + val_size;
		break;
	case UAC_GET_RES:
		val = buf + sizeof(__u16) + val_size * 2;
		break;
	default:
		return -EINVAL;
	}

	*value_ret = convert_signed_value(cval,
					  snd_usb_combine_bytes(val, val_size));

	return 0;
}

static int get_ctl_value(struct usb_mixer_elem_info *cval, int request,
			 int validx, int *value_ret)
{
	validx += cval->idx_off;

	return (cval->head.mixer->protocol == UAC_VERSION_1) ?
		get_ctl_value_v1(cval, request, validx, value_ret) :
		get_ctl_value_v2(cval, request, validx, value_ret);
}

static int get_cur_ctl_value(struct usb_mixer_elem_info *cval,
			     int validx, int *value)
{
	return get_ctl_value(cval, UAC_GET_CUR, validx, value);
}

/* channel = 0: master, 1 = first channel */
static inline int get_cur_mix_raw(struct usb_mixer_elem_info *cval,
				  int channel, int *value)
{
	return get_ctl_value(cval, UAC_GET_CUR,
			     (cval->control << 8) | channel,
			     value);
}

int snd_usb_get_cur_mix_value(struct usb_mixer_elem_info *cval,
			     int channel, int index, int *value)
{
	int err;

	if (cval->cached & (1 << channel)) {
		*value = cval->cache_val[index];
		return 0;
	}
	err = get_cur_mix_raw(cval, channel, value);
	if (err < 0) {
		if (!cval->head.mixer->ignore_ctl_error)
			usb_audio_dbg(cval->head.mixer->chip,
				"cannot get current value for control %d ch %d: err = %d\n",
				      cval->control, channel, err);
		return err;
	}
	cval->cached |= 1 << channel;
	cval->cache_val[index] = *value;
	return 0;
}

/*
 * set a mixer value
 */

int snd_usb_mixer_set_ctl_value(struct usb_mixer_elem_info *cval,
				int request, int validx, int value_set)
{
	struct snd_usb_audio *chip = cval->head.mixer->chip;
	unsigned char buf[4];
	int idx = 0, val_len, err, timeout = 10;

	validx += cval->idx_off;


	if (cval->head.mixer->protocol == UAC_VERSION_1) {
		val_len = cval->val_type >= USB_MIXER_S16 ? 2 : 1;
	} else { /* UAC_VERSION_2/3 */
		val_len = uac2_ctl_value_size(cval->val_type);

		/* FIXME */
		if (request != UAC_SET_CUR) {
			usb_audio_dbg(chip, "RANGE setting not yet supported\n");
			return -EINVAL;
		}

		request = UAC2_CS_CUR;
	}

	value_set = convert_bytes_value(cval, value_set);
	buf[0] = value_set & 0xff;
	buf[1] = (value_set >> 8) & 0xff;
	buf[2] = (value_set >> 16) & 0xff;
	buf[3] = (value_set >> 24) & 0xff;

	err = snd_usb_lock_shutdown(chip);
	if (err < 0)
		return -EIO;

	while (timeout-- > 0) {
		idx = snd_usb_ctrl_intf(chip) | (cval->head.id << 8);
		err = snd_usb_ctl_msg(chip->dev,
				      usb_sndctrlpipe(chip->dev, 0), request,
				      USB_RECIP_INTERFACE | USB_TYPE_CLASS | USB_DIR_OUT,
				      validx, idx, buf, val_len);
		if (err >= 0) {
			err = 0;
			goto out;
		} else if (err == -ETIMEDOUT) {
			goto out;
		}
	}
	usb_audio_dbg(chip, "cannot set ctl value: req = %#x, wValue = %#x, wIndex = %#x, type = %d, data = %#x/%#x\n",
		      request, validx, idx, cval->val_type, buf[0], buf[1]);
	err = -EINVAL;

 out:
	snd_usb_unlock_shutdown(chip);
	return err;
}

static int set_cur_ctl_value(struct usb_mixer_elem_info *cval,
			     int validx, int value)
{
	return snd_usb_mixer_set_ctl_value(cval, UAC_SET_CUR, validx, value);
}

int snd_usb_set_cur_mix_value(struct usb_mixer_elem_info *cval, int channel,
			     int index, int value)
{
	int err;
	unsigned int read_only = (channel == 0) ?
		cval->master_readonly :
		cval->ch_readonly & (1 << (channel - 1));

	if (read_only) {
		usb_audio_dbg(cval->head.mixer->chip,
			      "%s(): channel %d of control %d is read_only\n",
			    __func__, channel, cval->control);
		return 0;
	}

	err = snd_usb_mixer_set_ctl_value(cval,
					  UAC_SET_CUR, (cval->control << 8) | channel,
					  value);
	if (err < 0)
		return err;
	cval->cached |= 1 << channel;
	cval->cache_val[index] = value;
	return 0;
}

/*
 * TLV callback for mixer volume controls
 */
int snd_usb_mixer_vol_tlv(struct snd_kcontrol *kcontrol, int op_flag,
			 unsigned int size, unsigned int __user *_tlv)
{
	struct usb_mixer_elem_info *cval = kcontrol->private_data;
	DECLARE_TLV_DB_MINMAX(scale, 0, 0);

	if (size < sizeof(scale))
		return -ENOMEM;
	if (cval->min_mute)
		scale[0] = SNDRV_CTL_TLVT_DB_MINMAX_MUTE;
	scale[2] = cval->dBmin;
	scale[3] = cval->dBmax;
	if (copy_to_user(_tlv, scale, sizeof(scale)))
		return -EFAULT;
	return 0;
}

/*
 * parser routines begin here...
 */

static int parse_audio_unit(struct mixer_build *state, int unitid);


/*
 * check if the input/output channel routing is enabled on the given bitmap.
 * used for mixer unit parser
 */
static int check_matrix_bitmap(unsigned char *bmap,
			       int ich, int och, int num_outs)
{
	int idx = ich * num_outs + och;
	return bmap[idx >> 3] & (0x80 >> (idx & 7));
}

/*
 * add an alsa control element
 * search and increment the index until an empty slot is found.
 *
 * if failed, give up and free the control instance.
 */

int snd_usb_mixer_add_control(struct usb_mixer_elem_list *list,
			      struct snd_kcontrol *kctl)
{
	struct usb_mixer_interface *mixer = list->mixer;
	int err;

	while (snd_ctl_find_id(mixer->chip->card, &kctl->id))
		kctl->id.index++;
	if ((err = snd_ctl_add(mixer->chip->card, kctl)) < 0) {
		usb_audio_dbg(mixer->chip, "cannot add control (err = %d)\n",
			      err);
		return err;
	}
	list->kctl = kctl;
	list->next_id_elem = mixer->id_elems[list->id];
	mixer->id_elems[list->id] = list;
	return 0;
}

/*
 * get a terminal name string
 */

static struct iterm_name_combo {
	int type;
	char *name;
} iterm_names[] = {
	{ 0x0300, "Output" },
	{ 0x0301, "Speaker" },
	{ 0x0302, "Headphone" },
	{ 0x0303, "HMD Audio" },
	{ 0x0304, "Desktop Speaker" },
	{ 0x0305, "Room Speaker" },
	{ 0x0306, "Com Speaker" },
	{ 0x0307, "LFE" },
	{ 0x0600, "External In" },
	{ 0x0601, "Analog In" },
	{ 0x0602, "Digital In" },
	{ 0x0603, "Line" },
	{ 0x0604, "Legacy In" },
	{ 0x0605, "IEC958 In" },
	{ 0x0606, "1394 DA Stream" },
	{ 0x0607, "1394 DV Stream" },
	{ 0x0700, "Embedded" },
	{ 0x0701, "Noise Source" },
	{ 0x0702, "Equalization Noise" },
	{ 0x0703, "CD" },
	{ 0x0704, "DAT" },
	{ 0x0705, "DCC" },
	{ 0x0706, "MiniDisk" },
	{ 0x0707, "Analog Tape" },
	{ 0x0708, "Phonograph" },
	{ 0x0709, "VCR Audio" },
	{ 0x070a, "Video Disk Audio" },
	{ 0x070b, "DVD Audio" },
	{ 0x070c, "TV Tuner Audio" },
	{ 0x070d, "Satellite Rec Audio" },
	{ 0x070e, "Cable Tuner Audio" },
	{ 0x070f, "DSS Audio" },
	{ 0x0710, "Radio Receiver" },
	{ 0x0711, "Radio Transmitter" },
	{ 0x0712, "Multi-Track Recorder" },
	{ 0x0713, "Synthesizer" },
	{ 0 },
};

static int get_term_name(struct mixer_build *state, struct usb_audio_term *iterm,
			 unsigned char *name, int maxlen, int term_only)
{
	struct iterm_name_combo *names;
	int len;

	if (iterm->name) {
		len = snd_usb_copy_string_desc(state, iterm->name,
						name, maxlen);
		if (len)
			return len;
	}

	/* virtual type - not a real terminal */
	if (iterm->type >> 16) {
		if (term_only)
			return 0;
		switch (iterm->type >> 16) {
		case UAC_SELECTOR_UNIT:
			strcpy(name, "Selector");
			return 8;
		case UAC1_PROCESSING_UNIT:
			strcpy(name, "Process Unit");
			return 12;
		case UAC1_EXTENSION_UNIT:
			strcpy(name, "Ext Unit");
			return 8;
		case UAC_MIXER_UNIT:
			strcpy(name, "Mixer");
			return 5;
		default:
			return sprintf(name, "Unit %d", iterm->id);
		}
	}

	switch (iterm->type & 0xff00) {
	case 0x0100:
		strcpy(name, "PCM");
		return 3;
	case 0x0200:
		strcpy(name, "Mic");
		return 3;
	case 0x0400:
		strcpy(name, "Headset");
		return 7;
	case 0x0500:
		strcpy(name, "Phone");
		return 5;
	}

	for (names = iterm_names; names->type; names++) {
		if (names->type == iterm->type) {
			strcpy(name, names->name);
			return strlen(names->name);
		}
	}

	return 0;
}

/*
 * parse the source unit recursively until it reaches to a terminal
 * or a branched unit.
 */
static int check_input_term(struct mixer_build *state, int id,
			    struct usb_audio_term *term)
{
	int protocol = state->mixer->protocol;
	int err;
	void *p1;

	memset(term, 0, sizeof(*term));
	while ((p1 = find_audio_control_unit(state, id)) != NULL) {
		unsigned char *hdr = p1;
		term->id = id;

		if (protocol == UAC_VERSION_1 || protocol == UAC_VERSION_2) {
			switch (hdr[2]) {
			case UAC_INPUT_TERMINAL:
				if (protocol == UAC_VERSION_1) {
					struct uac_input_terminal_descriptor *d = p1;

					term->type = le16_to_cpu(d->wTerminalType);
					term->channels = d->bNrChannels;
					term->chconfig = le16_to_cpu(d->wChannelConfig);
					term->name = d->iTerminal;
				} else { /* UAC_VERSION_2 */
					struct uac2_input_terminal_descriptor *d = p1;

					/* call recursively to verify that the
					 * referenced clock entity is valid */
					err = check_input_term(state, d->bCSourceID, term);
					if (err < 0)
						return err;

					/* save input term properties after recursion,
					 * to ensure they are not overriden by the
					 * recursion calls */
					term->id = id;
					term->type = le16_to_cpu(d->wTerminalType);
					term->channels = d->bNrChannels;
					term->chconfig = le32_to_cpu(d->bmChannelConfig);
					term->name = d->iTerminal;
				}
				return 0;
			case UAC_FEATURE_UNIT: {
				/* the header is the same for v1 and v2 */
				struct uac_feature_unit_descriptor *d = p1;

				id = d->bSourceID;
				break; /* continue to parse */
			}
			case UAC_MIXER_UNIT: {
				struct uac_mixer_unit_descriptor *d = p1;

				term->type = d->bDescriptorSubtype << 16; /* virtual type */
				term->channels = uac_mixer_unit_bNrChannels(d);
				term->chconfig = uac_mixer_unit_wChannelConfig(d, protocol);
				term->name = uac_mixer_unit_iMixer(d);
				return 0;
			}
			case UAC_SELECTOR_UNIT:
			case UAC2_CLOCK_SELECTOR: {
				struct uac_selector_unit_descriptor *d = p1;
				/* call recursively to retrieve the channel info */
				err = check_input_term(state, d->baSourceID[0], term);
				if (err < 0)
					return err;
				term->type = d->bDescriptorSubtype << 16; /* virtual type */
				term->id = id;
				term->name = uac_selector_unit_iSelector(d);
				return 0;
			}
			case UAC1_PROCESSING_UNIT:
			case UAC1_EXTENSION_UNIT:
			/* UAC2_PROCESSING_UNIT_V2 */
			/* UAC2_EFFECT_UNIT */
			case UAC2_EXTENSION_UNIT_V2: {
				struct uac_processing_unit_descriptor *d = p1;

				if (protocol == UAC_VERSION_2 &&
					hdr[2] == UAC2_EFFECT_UNIT) {
					/* UAC2/UAC1 unit IDs overlap here in an
					 * uncompatible way. Ignore this unit for now.
					 */
					return 0;
				}

				if (d->bNrInPins) {
					id = d->baSourceID[0];
					break; /* continue to parse */
				}
				term->type = d->bDescriptorSubtype << 16; /* virtual type */
				term->channels = uac_processing_unit_bNrChannels(d);
				term->chconfig = uac_processing_unit_wChannelConfig(d, protocol);
				term->name = uac_processing_unit_iProcessing(d, protocol);
				return 0;
			}
			case UAC2_CLOCK_SOURCE: {
				struct uac_clock_source_descriptor *d = p1;

				term->type = d->bDescriptorSubtype << 16; /* virtual type */
				term->id = id;
				term->name = d->iClockSource;
				return 0;
			}
			default:
				return -ENODEV;
			}
		} else { /* UAC_VERSION_3 */
			switch (hdr[2]) {
			case UAC_INPUT_TERMINAL: {
				struct uac3_input_terminal_descriptor *d = p1;

				/* call recursively to verify that the
				 * referenced clock entity is valid */
				err = check_input_term(state, d->bCSourceID, term);
				if (err < 0)
					return err;

				/* save input term properties after recursion,
				 * to ensure they are not overriden by the
				 * recursion calls */
				term->id = id;
				term->type = le16_to_cpu(d->wTerminalType);

				/* REVISIT: UAC3 IT doesn't have channels/cfg */
				term->channels = 0;
				term->chconfig = 0;

				term->name = le16_to_cpu(d->wTerminalDescrStr);
				return 0;
			}
			case UAC3_FEATURE_UNIT: {
				struct uac3_feature_unit_descriptor *d = p1;

				id = d->bSourceID;
				break; /* continue to parse */
			}
			case UAC3_CLOCK_SOURCE: {
				struct uac3_clock_source_descriptor *d = p1;

				term->type = d->bDescriptorSubtype << 16; /* virtual type */
				term->id = id;
				term->name = le16_to_cpu(d->wClockSourceStr);
				return 0;
			}
			default:
				return -ENODEV;
			}
		}
	}
	return -ENODEV;
}

/*
 * Feature Unit
 */

/* feature unit control information */
struct usb_feature_control_info {
	int control;
	const char *name;
	int type;	/* data type for uac1 */
	int type_uac2;	/* data type for uac2 if different from uac1, else -1 */
};

static struct usb_feature_control_info audio_feature_info[] = {
	{ UAC_FU_MUTE,			"Mute",			USB_MIXER_INV_BOOLEAN, -1 },
	{ UAC_FU_VOLUME,		"Volume",		USB_MIXER_S16, -1 },
	{ UAC_FU_BASS,			"Tone Control - Bass",	USB_MIXER_S8, -1 },
	{ UAC_FU_MID,			"Tone Control - Mid",	USB_MIXER_S8, -1 },
	{ UAC_FU_TREBLE,		"Tone Control - Treble", USB_MIXER_S8, -1 },
	{ UAC_FU_GRAPHIC_EQUALIZER,	"Graphic Equalizer",	USB_MIXER_S8, -1 }, /* FIXME: not implemented yet */
	{ UAC_FU_AUTOMATIC_GAIN,	"Auto Gain Control",	USB_MIXER_BOOLEAN, -1 },
	{ UAC_FU_DELAY,			"Delay Control",	USB_MIXER_U16, USB_MIXER_U32 },
	{ UAC_FU_BASS_BOOST,		"Bass Boost",		USB_MIXER_BOOLEAN, -1 },
	{ UAC_FU_LOUDNESS,		"Loudness",		USB_MIXER_BOOLEAN, -1 },
	/* UAC2 specific */
	{ UAC2_FU_INPUT_GAIN,		"Input Gain Control",	USB_MIXER_S16, -1 },
	{ UAC2_FU_INPUT_GAIN_PAD,	"Input Gain Pad Control", USB_MIXER_S16, -1 },
	{ UAC2_FU_PHASE_INVERTER,	 "Phase Inverter Control", USB_MIXER_BOOLEAN, -1 },
};

/* private_free callback */
void snd_usb_mixer_elem_free(struct snd_kcontrol *kctl)
{
	kfree(kctl->private_data);
	kctl->private_data = NULL;
}

/*
 * interface to ALSA control for feature/mixer units
 */

/* volume control quirks */
static void volume_control_quirks(struct usb_mixer_elem_info *cval,
				  struct snd_kcontrol *kctl)
{
	struct snd_usb_audio *chip = cval->head.mixer->chip;
	switch (chip->usb_id) {
	case USB_ID(0x0763, 0x2030): /* M-Audio Fast Track C400 */
	case USB_ID(0x0763, 0x2031): /* M-Audio Fast Track C600 */
		if (strcmp(kctl->id.name, "Effect Duration") == 0) {
			cval->min = 0x0000;
			cval->max = 0xffff;
			cval->res = 0x00e6;
			break;
		}
		if (strcmp(kctl->id.name, "Effect Volume") == 0 ||
		    strcmp(kctl->id.name, "Effect Feedback Volume") == 0) {
			cval->min = 0x00;
			cval->max = 0xff;
			break;
		}
		if (strstr(kctl->id.name, "Effect Return") != NULL) {
			cval->min = 0xb706;
			cval->max = 0xff7b;
			cval->res = 0x0073;
			break;
		}
		if ((strstr(kctl->id.name, "Playback Volume") != NULL) ||
			(strstr(kctl->id.name, "Effect Send") != NULL)) {
			cval->min = 0xb5fb; /* -73 dB = 0xb6ff */
			cval->max = 0xfcfe;
			cval->res = 0x0073;
		}
		break;

	case USB_ID(0x0763, 0x2081): /* M-Audio Fast Track Ultra 8R */
	case USB_ID(0x0763, 0x2080): /* M-Audio Fast Track Ultra */
		if (strcmp(kctl->id.name, "Effect Duration") == 0) {
			usb_audio_info(chip,
				       "set quirk for FTU Effect Duration\n");
			cval->min = 0x0000;
			cval->max = 0x7f00;
			cval->res = 0x0100;
			break;
		}
		if (strcmp(kctl->id.name, "Effect Volume") == 0 ||
		    strcmp(kctl->id.name, "Effect Feedback Volume") == 0) {
			usb_audio_info(chip,
				       "set quirks for FTU Effect Feedback/Volume\n");
			cval->min = 0x00;
			cval->max = 0x7f;
			break;
		}
		break;

	case USB_ID(0x0471, 0x0101):
	case USB_ID(0x0471, 0x0104):
	case USB_ID(0x0471, 0x0105):
	case USB_ID(0x0672, 0x1041):
	/* quirk for UDA1321/N101.
	 * note that detection between firmware 2.1.1.7 (N101)
	 * and later 2.1.1.21 is not very clear from datasheets.
	 * I hope that the min value is -15360 for newer firmware --jk
	 */
		if (!strcmp(kctl->id.name, "PCM Playback Volume") &&
		    cval->min == -15616) {
			usb_audio_info(chip,
				 "set volume quirk for UDA1321/N101 chip\n");
			cval->max = -256;
		}
		break;

	case USB_ID(0x046d, 0x09a4):
		if (!strcmp(kctl->id.name, "Mic Capture Volume")) {
			usb_audio_info(chip,
				"set volume quirk for QuickCam E3500\n");
			cval->min = 6080;
			cval->max = 8768;
			cval->res = 192;
		}
		break;

	case USB_ID(0x046d, 0x0807): /* Logitech Webcam C500 */
	case USB_ID(0x046d, 0x0808):
	case USB_ID(0x046d, 0x0809):
	case USB_ID(0x046d, 0x0819): /* Logitech Webcam C210 */
	case USB_ID(0x046d, 0x081b): /* HD Webcam c310 */
	case USB_ID(0x046d, 0x081d): /* HD Webcam c510 */
	case USB_ID(0x046d, 0x0825): /* HD Webcam c270 */
	case USB_ID(0x046d, 0x0826): /* HD Webcam c525 */
	case USB_ID(0x046d, 0x08ca): /* Logitech Quickcam Fusion */
	case USB_ID(0x046d, 0x0991):
	case USB_ID(0x046d, 0x09a2): /* QuickCam Communicate Deluxe/S7500 */
	/* Most audio usb devices lie about volume resolution.
	 * Most Logitech webcams have res = 384.
	 * Probably there is some logitech magic behind this number --fishor
	 */
		if (!strcmp(kctl->id.name, "Mic Capture Volume")) {
			usb_audio_info(chip,
				"set resolution quirk: cval->res = 384\n");
			cval->res = 384;
		}
		break;
	}
}

/*
 * retrieve the minimum and maximum values for the specified control
 */
static int get_min_max_with_quirks(struct usb_mixer_elem_info *cval,
				   int default_min, struct snd_kcontrol *kctl)
{
	/* for failsafe */
	cval->min = default_min;
	cval->max = cval->min + 1;
	cval->res = 1;
	cval->dBmin = cval->dBmax = 0;

	if (cval->val_type == USB_MIXER_BOOLEAN ||
	    cval->val_type == USB_MIXER_INV_BOOLEAN) {
		cval->initialized = 1;
	} else {
		int minchn = 0;
		if (cval->cmask) {
			int i;
			for (i = 0; i < MAX_CHANNELS; i++)
				if (cval->cmask & (1 << i)) {
					minchn = i + 1;
					break;
				}
		}
		if (get_ctl_value(cval, UAC_GET_MAX, (cval->control << 8) | minchn, &cval->max) < 0 ||
		    get_ctl_value(cval, UAC_GET_MIN, (cval->control << 8) | minchn, &cval->min) < 0) {
			usb_audio_err(cval->head.mixer->chip,
				      "%d:%d: cannot get min/max values for control %d (id %d)\n",
				   cval->head.id, snd_usb_ctrl_intf(cval->head.mixer->chip),
							       cval->control, cval->head.id);
			return -EINVAL;
		}
		if (get_ctl_value(cval, UAC_GET_RES,
				  (cval->control << 8) | minchn,
				  &cval->res) < 0) {
			cval->res = 1;
		} else {
			int last_valid_res = cval->res;

			while (cval->res > 1) {
				if (snd_usb_mixer_set_ctl_value(cval, UAC_SET_RES,
								(cval->control << 8) | minchn,
								cval->res / 2) < 0)
					break;
				cval->res /= 2;
			}
			if (get_ctl_value(cval, UAC_GET_RES,
					  (cval->control << 8) | minchn, &cval->res) < 0)
				cval->res = last_valid_res;
		}
		if (cval->res == 0)
			cval->res = 1;

		/* Additional checks for the proper resolution
		 *
		 * Some devices report smaller resolutions than actually
		 * reacting.  They don't return errors but simply clip
		 * to the lower aligned value.
		 */
		if (cval->min + cval->res < cval->max) {
			int last_valid_res = cval->res;
			int saved, test, check;
			get_cur_mix_raw(cval, minchn, &saved);
			for (;;) {
				test = saved;
				if (test < cval->max)
					test += cval->res;
				else
					test -= cval->res;
				if (test < cval->min || test > cval->max ||
				    snd_usb_set_cur_mix_value(cval, minchn, 0, test) ||
				    get_cur_mix_raw(cval, minchn, &check)) {
					cval->res = last_valid_res;
					break;
				}
				if (test == check)
					break;
				cval->res *= 2;
			}
			snd_usb_set_cur_mix_value(cval, minchn, 0, saved);
		}

		cval->initialized = 1;
	}

	if (kctl)
		volume_control_quirks(cval, kctl);

	/* USB descriptions contain the dB scale in 1/256 dB unit
	 * while ALSA TLV contains in 1/100 dB unit
	 */
	cval->dBmin = (convert_signed_value(cval, cval->min) * 100) / 256;
	cval->dBmax = (convert_signed_value(cval, cval->max) * 100) / 256;
	if (cval->dBmin > cval->dBmax) {
		/* something is wrong; assume it's either from/to 0dB */
		if (cval->dBmin < 0)
			cval->dBmax = 0;
		else if (cval->dBmin > 0)
			cval->dBmin = 0;
		if (cval->dBmin > cval->dBmax) {
			/* totally crap, return an error */
			return -EINVAL;
		}
	}

	return 0;
}

#define get_min_max(cval, def)	get_min_max_with_quirks(cval, def, NULL)

/* get a feature/mixer unit info */
static int mixer_ctl_feature_info(struct snd_kcontrol *kcontrol,
				  struct snd_ctl_elem_info *uinfo)
{
	struct usb_mixer_elem_info *cval = kcontrol->private_data;

	if (cval->val_type == USB_MIXER_BOOLEAN ||
	    cval->val_type == USB_MIXER_INV_BOOLEAN)
		uinfo->type = SNDRV_CTL_ELEM_TYPE_BOOLEAN;
	else
		uinfo->type = SNDRV_CTL_ELEM_TYPE_INTEGER;
	uinfo->count = cval->channels;
	if (cval->val_type == USB_MIXER_BOOLEAN ||
	    cval->val_type == USB_MIXER_INV_BOOLEAN) {
		uinfo->value.integer.min = 0;
		uinfo->value.integer.max = 1;
	} else {
		if (!cval->initialized) {
			get_min_max_with_quirks(cval, 0, kcontrol);
			if (cval->initialized && cval->dBmin >= cval->dBmax) {
				kcontrol->vd[0].access &= 
					~(SNDRV_CTL_ELEM_ACCESS_TLV_READ |
					  SNDRV_CTL_ELEM_ACCESS_TLV_CALLBACK);
				snd_ctl_notify(cval->head.mixer->chip->card,
					       SNDRV_CTL_EVENT_MASK_INFO,
					       &kcontrol->id);
			}
		}
		uinfo->value.integer.min = 0;
		uinfo->value.integer.max =
			(cval->max - cval->min + cval->res - 1) / cval->res;
	}
	return 0;
}

/* get the current value from feature/mixer unit */
static int mixer_ctl_feature_get(struct snd_kcontrol *kcontrol,
				 struct snd_ctl_elem_value *ucontrol)
{
	struct usb_mixer_elem_info *cval = kcontrol->private_data;
	int c, cnt, val, err;

	ucontrol->value.integer.value[0] = cval->min;
	if (cval->cmask) {
		cnt = 0;
		for (c = 0; c < MAX_CHANNELS; c++) {
			if (!(cval->cmask & (1 << c)))
				continue;
			err = snd_usb_get_cur_mix_value(cval, c + 1, cnt, &val);
			if (err < 0)
				return filter_error(cval, err);
			val = get_relative_value(cval, val);
			ucontrol->value.integer.value[cnt] = val;
			cnt++;
		}
		return 0;
	} else {
		/* master channel */
		err = snd_usb_get_cur_mix_value(cval, 0, 0, &val);
		if (err < 0)
			return filter_error(cval, err);
		val = get_relative_value(cval, val);
		ucontrol->value.integer.value[0] = val;
	}
	return 0;
}

/* put the current value to feature/mixer unit */
static int mixer_ctl_feature_put(struct snd_kcontrol *kcontrol,
				 struct snd_ctl_elem_value *ucontrol)
{
	struct usb_mixer_elem_info *cval = kcontrol->private_data;
	int c, cnt, val, oval, err;
	int changed = 0;

	if (cval->cmask) {
		cnt = 0;
		for (c = 0; c < MAX_CHANNELS; c++) {
			if (!(cval->cmask & (1 << c)))
				continue;
			err = snd_usb_get_cur_mix_value(cval, c + 1, cnt, &oval);
			if (err < 0)
				return filter_error(cval, err);
			val = ucontrol->value.integer.value[cnt];
			val = get_abs_value(cval, val);
			if (oval != val) {
				snd_usb_set_cur_mix_value(cval, c + 1, cnt, val);
				changed = 1;
			}
			cnt++;
		}
	} else {
		/* master channel */
		err = snd_usb_get_cur_mix_value(cval, 0, 0, &oval);
		if (err < 0)
			return filter_error(cval, err);
		val = ucontrol->value.integer.value[0];
		val = get_abs_value(cval, val);
		if (val != oval) {
			snd_usb_set_cur_mix_value(cval, 0, 0, val);
			changed = 1;
		}
	}
	return changed;
}

static struct snd_kcontrol_new usb_feature_unit_ctl = {
	.iface = SNDRV_CTL_ELEM_IFACE_MIXER,
	.name = "", /* will be filled later manually */
	.info = mixer_ctl_feature_info,
	.get = mixer_ctl_feature_get,
	.put = mixer_ctl_feature_put,
};

/* the read-only variant */
static const struct snd_kcontrol_new usb_feature_unit_ctl_ro = {
	.iface = SNDRV_CTL_ELEM_IFACE_MIXER,
	.name = "", /* will be filled later manually */
	.info = mixer_ctl_feature_info,
	.get = mixer_ctl_feature_get,
	.put = NULL,
};

/*
 * This symbol is exported in order to allow the mixer quirks to
 * hook up to the standard feature unit control mechanism
 */
struct snd_kcontrol_new *snd_usb_feature_unit_ctl = &usb_feature_unit_ctl;

/*
 * build a feature control
 */
static size_t append_ctl_name(struct snd_kcontrol *kctl, const char *str)
{
	return strlcat(kctl->id.name, str, sizeof(kctl->id.name));
}

/*
 * A lot of headsets/headphones have a "Speaker" mixer. Make sure we
 * rename it to "Headphone". We determine if something is a headphone
 * similar to how udev determines form factor.
 */
static void check_no_speaker_on_headset(struct snd_kcontrol *kctl,
					struct snd_card *card)
{
	const char *names_to_check[] = {
		"Headset", "headset", "Headphone", "headphone", NULL};
	const char **s;
	bool found = false;

	if (strcmp("Speaker", kctl->id.name))
		return;

	for (s = names_to_check; *s; s++)
		if (strstr(card->shortname, *s)) {
			found = true;
			break;
		}

	if (!found)
		return;

	strlcpy(kctl->id.name, "Headphone", sizeof(kctl->id.name));
}

static struct usb_feature_control_info *get_feature_control_info(int control)
{
	int i;

	for (i = 0; i < ARRAY_SIZE(audio_feature_info); ++i) {
		if (audio_feature_info[i].control == control)
			return &audio_feature_info[i];
	}
	return NULL;
}

static void build_feature_ctl(struct mixer_build *state, void *raw_desc,
			      unsigned int ctl_mask, int control,
			      struct usb_audio_term *iterm, int unitid,
			      int readonly_mask)
{
	struct uac_feature_unit_descriptor *desc = raw_desc;
	struct usb_feature_control_info *ctl_info;
	unsigned int len = 0;
	int mapped_name = 0;
	int nameid = uac_feature_unit_iFeature(desc);
	struct snd_kcontrol *kctl;
	struct usb_mixer_elem_info *cval;
	const struct usbmix_name_map *map;
	unsigned int range;

	if (control == UAC_FU_GRAPHIC_EQUALIZER) {
		/* FIXME: not supported yet */
		return;
	}

	map = find_map(state, unitid, control);
	if (check_ignored_ctl(map))
		return;

	cval = kzalloc(sizeof(*cval), GFP_KERNEL);
	if (!cval)
		return;
	snd_usb_mixer_elem_init_std(&cval->head, state->mixer, unitid);
	cval->control = control;
	cval->cmask = ctl_mask;

	ctl_info = get_feature_control_info(control);
	if (!ctl_info)
		return;
	if (state->mixer->protocol == UAC_VERSION_1)
		cval->val_type = ctl_info->type;
	else /* UAC_VERSION_2 */
		cval->val_type = ctl_info->type_uac2 >= 0 ?
			ctl_info->type_uac2 : ctl_info->type;

	if (ctl_mask == 0) {
		cval->channels = 1;	/* master channel */
		cval->master_readonly = readonly_mask;
	} else {
		int i, c = 0;
		for (i = 0; i < 16; i++)
			if (ctl_mask & (1 << i))
				c++;
		cval->channels = c;
		cval->ch_readonly = readonly_mask;
	}

	/*
	 * If all channels in the mask are marked read-only, make the control
	 * read-only. snd_usb_set_cur_mix_value() will check the mask again and won't
	 * issue write commands to read-only channels.
	 */
	if (cval->channels == readonly_mask)
		kctl = snd_ctl_new1(&usb_feature_unit_ctl_ro, cval);
	else
		kctl = snd_ctl_new1(&usb_feature_unit_ctl, cval);

	if (!kctl) {
		usb_audio_err(state->chip, "cannot malloc kcontrol\n");
		kfree(cval);
		return;
	}
	kctl->private_free = snd_usb_mixer_elem_free;

	len = check_mapped_name(map, kctl->id.name, sizeof(kctl->id.name));
	mapped_name = len != 0;
	if (!len && nameid)
		len = snd_usb_copy_string_desc(state, nameid,
				kctl->id.name, sizeof(kctl->id.name));

	switch (control) {
	case UAC_FU_MUTE:
	case UAC_FU_VOLUME:
		/*
		 * determine the control name.  the rule is:
		 * - if a name id is given in descriptor, use it.
		 * - if the connected input can be determined, then use the name
		 *   of terminal type.
		 * - if the connected output can be determined, use it.
		 * - otherwise, anonymous name.
		 */
		if (!len) {
			len = get_term_name(state, iterm, kctl->id.name,
					    sizeof(kctl->id.name), 1);
			if (!len)
				len = get_term_name(state, &state->oterm,
						    kctl->id.name,
						    sizeof(kctl->id.name), 1);
			if (!len)
				snprintf(kctl->id.name, sizeof(kctl->id.name),
					 "Feature %d", unitid);
		}

		if (!mapped_name)
			check_no_speaker_on_headset(kctl, state->mixer->chip->card);

		/*
		 * determine the stream direction:
		 * if the connected output is USB stream, then it's likely a
		 * capture stream.  otherwise it should be playback (hopefully :)
		 */
		if (!mapped_name && !(state->oterm.type >> 16)) {
			if ((state->oterm.type & 0xff00) == 0x0100)
				append_ctl_name(kctl, " Capture");
			else
				append_ctl_name(kctl, " Playback");
		}
		append_ctl_name(kctl, control == UAC_FU_MUTE ?
				" Switch" : " Volume");
		break;
	default:
		if (!len)
			strlcpy(kctl->id.name, audio_feature_info[control-1].name,
				sizeof(kctl->id.name));
		break;
	}

	/* get min/max values */
	get_min_max_with_quirks(cval, 0, kctl);

	if (control == UAC_FU_VOLUME) {
		check_mapped_dB(map, cval);
		if (cval->dBmin < cval->dBmax || !cval->initialized) {
			kctl->tlv.c = snd_usb_mixer_vol_tlv;
			kctl->vd[0].access |=
				SNDRV_CTL_ELEM_ACCESS_TLV_READ |
				SNDRV_CTL_ELEM_ACCESS_TLV_CALLBACK;
		}
	}

	snd_usb_mixer_fu_apply_quirk(state->mixer, cval, unitid, kctl);

	range = (cval->max - cval->min) / cval->res;
	/*
	 * Are there devices with volume range more than 255? I use a bit more
	 * to be sure. 384 is a resolution magic number found on Logitech
	 * devices. It will definitively catch all buggy Logitech devices.
	 */
	if (range > 384) {
		usb_audio_warn(state->chip,
			       "Warning! Unlikely big volume range (=%u), cval->res is probably wrong.",
			       range);
		usb_audio_warn(state->chip,
			       "[%d] FU [%s] ch = %d, val = %d/%d/%d",
			       cval->head.id, kctl->id.name, cval->channels,
			       cval->min, cval->max, cval->res);
	}

	usb_audio_dbg(state->chip, "[%d] FU [%s] ch = %d, val = %d/%d/%d\n",
		      cval->head.id, kctl->id.name, cval->channels,
		      cval->min, cval->max, cval->res);
	snd_usb_mixer_add_control(&cval->head, kctl);
}

static int parse_clock_source_unit(struct mixer_build *state, int unitid,
				   void *_ftr)
{
	struct uac_clock_source_descriptor *hdr = _ftr;
	struct usb_mixer_elem_info *cval;
	struct snd_kcontrol *kctl;
	char name[SNDRV_CTL_ELEM_ID_NAME_MAXLEN];
	int ret;

	if (state->mixer->protocol != UAC_VERSION_2)
		return -EINVAL;

	if (hdr->bLength != sizeof(*hdr)) {
		usb_audio_dbg(state->chip,
			      "Bogus clock source descriptor length of %d, ignoring.\n",
			      hdr->bLength);
		return 0;
	}

	/*
	 * The only property of this unit we are interested in is the
	 * clock source validity. If that isn't readable, just bail out.
	 */
	if (!uac_v2v3_control_is_readable(hdr->bmControls,
<<<<<<< HEAD
				      ilog2(UAC2_CS_CONTROL_CLOCK_VALID)))
=======
				      UAC2_CS_CONTROL_CLOCK_VALID))
>>>>>>> f3b906d7
		return 0;

	cval = kzalloc(sizeof(*cval), GFP_KERNEL);
	if (!cval)
		return -ENOMEM;

	snd_usb_mixer_elem_init_std(&cval->head, state->mixer, hdr->bClockID);

	cval->min = 0;
	cval->max = 1;
	cval->channels = 1;
	cval->val_type = USB_MIXER_BOOLEAN;
	cval->control = UAC2_CS_CONTROL_CLOCK_VALID;

	if (uac_v2v3_control_is_writeable(hdr->bmControls,
<<<<<<< HEAD
				      ilog2(UAC2_CS_CONTROL_CLOCK_VALID)))
=======
				      UAC2_CS_CONTROL_CLOCK_VALID))
>>>>>>> f3b906d7
		kctl = snd_ctl_new1(&usb_feature_unit_ctl, cval);
	else {
		cval->master_readonly = 1;
		kctl = snd_ctl_new1(&usb_feature_unit_ctl_ro, cval);
	}

	if (!kctl) {
		kfree(cval);
		return -ENOMEM;
	}

	kctl->private_free = snd_usb_mixer_elem_free;
	ret = snd_usb_copy_string_desc(state, hdr->iClockSource,
				       name, sizeof(name));
	if (ret > 0)
		snprintf(kctl->id.name, sizeof(kctl->id.name),
			 "%s Validity", name);
	else
		snprintf(kctl->id.name, sizeof(kctl->id.name),
			 "Clock Source %d Validity", hdr->bClockID);

	return snd_usb_mixer_add_control(&cval->head, kctl);
}

/*
 * parse a feature unit
 *
 * most of controls are defined here.
 */
static int parse_audio_feature_unit(struct mixer_build *state, int unitid,
				    void *_ftr)
{
	int channels, i, j;
	struct usb_audio_term iterm;
	unsigned int master_bits, first_ch_bits;
	int err, csize;
	struct uac_feature_unit_descriptor *hdr = _ftr;
	__u8 *bmaControls;

	if (state->mixer->protocol == UAC_VERSION_1) {
		if (hdr->bLength < 7) {
			usb_audio_err(state->chip,
				      "unit %u: invalid UAC_FEATURE_UNIT descriptor\n",
				      unitid);
			return -EINVAL;
		}
		csize = hdr->bControlSize;
		if (!csize) {
			usb_audio_dbg(state->chip,
				      "unit %u: invalid bControlSize == 0\n",
				      unitid);
			return -EINVAL;
		}
		channels = (hdr->bLength - 7) / csize - 1;
		bmaControls = hdr->bmaControls;
		if (hdr->bLength < 7 + csize) {
			usb_audio_err(state->chip,
				      "unit %u: invalid UAC_FEATURE_UNIT descriptor\n",
				      unitid);
			return -EINVAL;
		}
	} else if (state->mixer->protocol == UAC_VERSION_2) {
		struct uac2_feature_unit_descriptor *ftr = _ftr;
		if (hdr->bLength < 6) {
			usb_audio_err(state->chip,
				      "unit %u: invalid UAC_FEATURE_UNIT descriptor\n",
				      unitid);
			return -EINVAL;
		}
		csize = 4;
		channels = (hdr->bLength - 6) / 4 - 1;
		bmaControls = ftr->bmaControls;
		if (hdr->bLength < 6 + csize) {
			usb_audio_err(state->chip,
				      "unit %u: invalid UAC_FEATURE_UNIT descriptor\n",
				      unitid);
			return -EINVAL;
		}
	} else { /* UAC_VERSION_3 */
		struct uac3_feature_unit_descriptor *ftr = _ftr;

		if (hdr->bLength < 7) {
			usb_audio_err(state->chip,
				      "unit %u: invalid UAC3_FEATURE_UNIT descriptor\n",
				      unitid);
			return -EINVAL;
		}
		csize = 4;
		channels = (ftr->bLength - 7) / 4 - 1;
		bmaControls = ftr->bmaControls;
		if (hdr->bLength < 7 + csize) {
			usb_audio_err(state->chip,
				      "unit %u: invalid UAC3_FEATURE_UNIT descriptor\n",
				      unitid);
			return -EINVAL;
		}
	}

	/* parse the source unit */
	if ((err = parse_audio_unit(state, hdr->bSourceID)) < 0)
		return err;

	/* determine the input source type and name */
	err = check_input_term(state, hdr->bSourceID, &iterm);
	if (err < 0)
		return err;

	master_bits = snd_usb_combine_bytes(bmaControls, csize);
	/* master configuration quirks */
	switch (state->chip->usb_id) {
	case USB_ID(0x08bb, 0x2702):
		usb_audio_info(state->chip,
			       "usbmixer: master volume quirk for PCM2702 chip\n");
		/* disable non-functional volume control */
		master_bits &= ~UAC_CONTROL_BIT(UAC_FU_VOLUME);
		break;
	case USB_ID(0x1130, 0xf211):
		usb_audio_info(state->chip,
			       "usbmixer: volume control quirk for Tenx TP6911 Audio Headset\n");
		/* disable non-functional volume control */
		channels = 0;
		break;

	}
	if (channels > 0)
		first_ch_bits = snd_usb_combine_bytes(bmaControls + csize, csize);
	else
		first_ch_bits = 0;

	if (state->mixer->protocol == UAC_VERSION_1) {
		/* check all control types */
		for (i = 0; i < 10; i++) {
			unsigned int ch_bits = 0;
			int control = audio_feature_info[i].control;

			for (j = 0; j < channels; j++) {
				unsigned int mask;

				mask = snd_usb_combine_bytes(bmaControls +
							     csize * (j+1), csize);
				if (mask & (1 << i))
					ch_bits |= (1 << j);
			}
			/* audio class v1 controls are never read-only */

			/*
			 * The first channel must be set
			 * (for ease of programming).
			 */
			if (ch_bits & 1)
				build_feature_ctl(state, _ftr, ch_bits, control,
						  &iterm, unitid, 0);
			if (master_bits & (1 << i))
				build_feature_ctl(state, _ftr, 0, control,
						  &iterm, unitid, 0);
		}
	} else { /* UAC_VERSION_2/3 */
		for (i = 0; i < ARRAY_SIZE(audio_feature_info); i++) {
			unsigned int ch_bits = 0;
			unsigned int ch_read_only = 0;
			int control = audio_feature_info[i].control;

			for (j = 0; j < channels; j++) {
				unsigned int mask;

				mask = snd_usb_combine_bytes(bmaControls +
							     csize * (j+1), csize);
<<<<<<< HEAD
				if (uac_v2v3_control_is_readable(mask, i)) {
					ch_bits |= (1 << j);
					if (!uac_v2v3_control_is_writeable(mask, i))
=======
				if (uac_v2v3_control_is_readable(mask, control)) {
					ch_bits |= (1 << j);
					if (!uac_v2v3_control_is_writeable(mask, control))
>>>>>>> f3b906d7
						ch_read_only |= (1 << j);
				}
			}

			/*
			 * NOTE: build_feature_ctl() will mark the control
			 * read-only if all channels are marked read-only in
			 * the descriptors. Otherwise, the control will be
			 * reported as writeable, but the driver will not
			 * actually issue a write command for read-only
			 * channels.
			 */

			/*
			 * The first channel must be set
			 * (for ease of programming).
			 */
			if (ch_bits & 1)
				build_feature_ctl(state, _ftr, ch_bits, control,
						  &iterm, unitid, ch_read_only);
<<<<<<< HEAD
			if (uac_v2v3_control_is_readable(master_bits, i))
				build_feature_ctl(state, _ftr, 0, i, &iterm, unitid,
						  !uac_v2v3_control_is_writeable(master_bits, i));
=======
			if (uac_v2v3_control_is_readable(master_bits, control))
				build_feature_ctl(state, _ftr, 0, i, &iterm, unitid,
						  !uac_v2v3_control_is_writeable(master_bits,
										 control));
>>>>>>> f3b906d7
		}
	}

	return 0;
}

/*
 * Mixer Unit
 */

/*
 * build a mixer unit control
 *
 * the callbacks are identical with feature unit.
 * input channel number (zero based) is given in control field instead.
 */
static void build_mixer_unit_ctl(struct mixer_build *state,
				 struct uac_mixer_unit_descriptor *desc,
				 int in_pin, int in_ch, int unitid,
				 struct usb_audio_term *iterm)
{
	struct usb_mixer_elem_info *cval;
	unsigned int num_outs = uac_mixer_unit_bNrChannels(desc);
	unsigned int i, len;
	struct snd_kcontrol *kctl;
	const struct usbmix_name_map *map;

	map = find_map(state, unitid, 0);
	if (check_ignored_ctl(map))
		return;

	cval = kzalloc(sizeof(*cval), GFP_KERNEL);
	if (!cval)
		return;

	snd_usb_mixer_elem_init_std(&cval->head, state->mixer, unitid);
	cval->control = in_ch + 1; /* based on 1 */
	cval->val_type = USB_MIXER_S16;
	for (i = 0; i < num_outs; i++) {
		__u8 *c = uac_mixer_unit_bmControls(desc, state->mixer->protocol);

		if (check_matrix_bitmap(c, in_ch, i, num_outs)) {
			cval->cmask |= (1 << i);
			cval->channels++;
		}
	}

	/* get min/max values */
	get_min_max(cval, 0);

	kctl = snd_ctl_new1(&usb_feature_unit_ctl, cval);
	if (!kctl) {
		usb_audio_err(state->chip, "cannot malloc kcontrol\n");
		kfree(cval);
		return;
	}
	kctl->private_free = snd_usb_mixer_elem_free;

	len = check_mapped_name(map, kctl->id.name, sizeof(kctl->id.name));
	if (!len)
		len = get_term_name(state, iterm, kctl->id.name,
				    sizeof(kctl->id.name), 0);
	if (!len)
		len = sprintf(kctl->id.name, "Mixer Source %d", in_ch + 1);
	append_ctl_name(kctl, " Volume");

	usb_audio_dbg(state->chip, "[%d] MU [%s] ch = %d, val = %d/%d\n",
		    cval->head.id, kctl->id.name, cval->channels, cval->min, cval->max);
	snd_usb_mixer_add_control(&cval->head, kctl);
}

/*
 * parse a mixer unit
 */
static int parse_audio_mixer_unit(struct mixer_build *state, int unitid,
				  void *raw_desc)
{
	struct uac_mixer_unit_descriptor *desc = raw_desc;
	struct usb_audio_term iterm;
	int input_pins, num_ins, num_outs;
	int pin, ich, err;

	if (desc->bLength < 11 || !(input_pins = desc->bNrInPins) ||
	    !(num_outs = uac_mixer_unit_bNrChannels(desc))) {
		usb_audio_err(state->chip,
			      "invalid MIXER UNIT descriptor %d\n",
			      unitid);
		return -EINVAL;
	}

	num_ins = 0;
	ich = 0;
	for (pin = 0; pin < input_pins; pin++) {
		err = parse_audio_unit(state, desc->baSourceID[pin]);
		if (err < 0)
			continue;
		/* no bmControls field (e.g. Maya44) -> ignore */
		if (desc->bLength <= 10 + input_pins)
			continue;
		err = check_input_term(state, desc->baSourceID[pin], &iterm);
		if (err < 0)
			return err;
		num_ins += iterm.channels;
		for (; ich < num_ins; ich++) {
			int och, ich_has_controls = 0;

			for (och = 0; och < num_outs; och++) {
				__u8 *c = uac_mixer_unit_bmControls(desc,
						state->mixer->protocol);

				if (check_matrix_bitmap(c, ich, och, num_outs)) {
					ich_has_controls = 1;
					break;
				}
			}
			if (ich_has_controls)
				build_mixer_unit_ctl(state, desc, pin, ich,
						     unitid, &iterm);
		}
	}
	return 0;
}

/*
 * Processing Unit / Extension Unit
 */

/* get callback for processing/extension unit */
static int mixer_ctl_procunit_get(struct snd_kcontrol *kcontrol,
				  struct snd_ctl_elem_value *ucontrol)
{
	struct usb_mixer_elem_info *cval = kcontrol->private_data;
	int err, val;

	err = get_cur_ctl_value(cval, cval->control << 8, &val);
	if (err < 0) {
		ucontrol->value.integer.value[0] = cval->min;
		return filter_error(cval, err);
	}
	val = get_relative_value(cval, val);
	ucontrol->value.integer.value[0] = val;
	return 0;
}

/* put callback for processing/extension unit */
static int mixer_ctl_procunit_put(struct snd_kcontrol *kcontrol,
				  struct snd_ctl_elem_value *ucontrol)
{
	struct usb_mixer_elem_info *cval = kcontrol->private_data;
	int val, oval, err;

	err = get_cur_ctl_value(cval, cval->control << 8, &oval);
	if (err < 0)
		return filter_error(cval, err);
	val = ucontrol->value.integer.value[0];
	val = get_abs_value(cval, val);
	if (val != oval) {
		set_cur_ctl_value(cval, cval->control << 8, val);
		return 1;
	}
	return 0;
}

/* alsa control interface for processing/extension unit */
static const struct snd_kcontrol_new mixer_procunit_ctl = {
	.iface = SNDRV_CTL_ELEM_IFACE_MIXER,
	.name = "", /* will be filled later */
	.info = mixer_ctl_feature_info,
	.get = mixer_ctl_procunit_get,
	.put = mixer_ctl_procunit_put,
};

/*
 * predefined data for processing units
 */
struct procunit_value_info {
	int control;
	char *suffix;
	int val_type;
	int min_value;
};

struct procunit_info {
	int type;
	char *name;
	struct procunit_value_info *values;
};

static struct procunit_value_info updown_proc_info[] = {
	{ UAC_UD_ENABLE, "Switch", USB_MIXER_BOOLEAN },
	{ UAC_UD_MODE_SELECT, "Mode Select", USB_MIXER_U8, 1 },
	{ 0 }
};
static struct procunit_value_info prologic_proc_info[] = {
	{ UAC_DP_ENABLE, "Switch", USB_MIXER_BOOLEAN },
	{ UAC_DP_MODE_SELECT, "Mode Select", USB_MIXER_U8, 1 },
	{ 0 }
};
static struct procunit_value_info threed_enh_proc_info[] = {
	{ UAC_3D_ENABLE, "Switch", USB_MIXER_BOOLEAN },
	{ UAC_3D_SPACE, "Spaciousness", USB_MIXER_U8 },
	{ 0 }
};
static struct procunit_value_info reverb_proc_info[] = {
	{ UAC_REVERB_ENABLE, "Switch", USB_MIXER_BOOLEAN },
	{ UAC_REVERB_LEVEL, "Level", USB_MIXER_U8 },
	{ UAC_REVERB_TIME, "Time", USB_MIXER_U16 },
	{ UAC_REVERB_FEEDBACK, "Feedback", USB_MIXER_U8 },
	{ 0 }
};
static struct procunit_value_info chorus_proc_info[] = {
	{ UAC_CHORUS_ENABLE, "Switch", USB_MIXER_BOOLEAN },
	{ UAC_CHORUS_LEVEL, "Level", USB_MIXER_U8 },
	{ UAC_CHORUS_RATE, "Rate", USB_MIXER_U16 },
	{ UAC_CHORUS_DEPTH, "Depth", USB_MIXER_U16 },
	{ 0 }
};
static struct procunit_value_info dcr_proc_info[] = {
	{ UAC_DCR_ENABLE, "Switch", USB_MIXER_BOOLEAN },
	{ UAC_DCR_RATE, "Ratio", USB_MIXER_U16 },
	{ UAC_DCR_MAXAMPL, "Max Amp", USB_MIXER_S16 },
	{ UAC_DCR_THRESHOLD, "Threshold", USB_MIXER_S16 },
	{ UAC_DCR_ATTACK_TIME, "Attack Time", USB_MIXER_U16 },
	{ UAC_DCR_RELEASE_TIME, "Release Time", USB_MIXER_U16 },
	{ 0 }
};

static struct procunit_info procunits[] = {
	{ UAC_PROCESS_UP_DOWNMIX, "Up Down", updown_proc_info },
	{ UAC_PROCESS_DOLBY_PROLOGIC, "Dolby Prologic", prologic_proc_info },
	{ UAC_PROCESS_STEREO_EXTENDER, "3D Stereo Extender", threed_enh_proc_info },
	{ UAC_PROCESS_REVERB, "Reverb", reverb_proc_info },
	{ UAC_PROCESS_CHORUS, "Chorus", chorus_proc_info },
	{ UAC_PROCESS_DYN_RANGE_COMP, "DCR", dcr_proc_info },
	{ 0 },
};
/*
 * predefined data for extension units
 */
static struct procunit_value_info clock_rate_xu_info[] = {
	{ USB_XU_CLOCK_RATE_SELECTOR, "Selector", USB_MIXER_U8, 0 },
	{ 0 }
};
static struct procunit_value_info clock_source_xu_info[] = {
	{ USB_XU_CLOCK_SOURCE_SELECTOR, "External", USB_MIXER_BOOLEAN },
	{ 0 }
};
static struct procunit_value_info spdif_format_xu_info[] = {
	{ USB_XU_DIGITAL_FORMAT_SELECTOR, "SPDIF/AC3", USB_MIXER_BOOLEAN },
	{ 0 }
};
static struct procunit_value_info soft_limit_xu_info[] = {
	{ USB_XU_SOFT_LIMIT_SELECTOR, " ", USB_MIXER_BOOLEAN },
	{ 0 }
};
static struct procunit_info extunits[] = {
	{ USB_XU_CLOCK_RATE, "Clock rate", clock_rate_xu_info },
	{ USB_XU_CLOCK_SOURCE, "DigitalIn CLK source", clock_source_xu_info },
	{ USB_XU_DIGITAL_IO_STATUS, "DigitalOut format:", spdif_format_xu_info },
	{ USB_XU_DEVICE_OPTIONS, "AnalogueIn Soft Limit", soft_limit_xu_info },
	{ 0 }
};

/*
 * build a processing/extension unit
 */
static int build_audio_procunit(struct mixer_build *state, int unitid,
				void *raw_desc, struct procunit_info *list,
				char *name)
{
	struct uac_processing_unit_descriptor *desc = raw_desc;
	int num_ins = desc->bNrInPins;
	struct usb_mixer_elem_info *cval;
	struct snd_kcontrol *kctl;
	int i, err, nameid, type, len;
	struct procunit_info *info;
	struct procunit_value_info *valinfo;
	const struct usbmix_name_map *map;
	static struct procunit_value_info default_value_info[] = {
		{ 0x01, "Switch", USB_MIXER_BOOLEAN },
		{ 0 }
	};
	static struct procunit_info default_info = {
		0, NULL, default_value_info
	};

	if (desc->bLength < 13 || desc->bLength < 13 + num_ins ||
	    desc->bLength < num_ins + uac_processing_unit_bControlSize(desc, state->mixer->protocol)) {
		usb_audio_err(state->chip, "invalid %s descriptor (id %d)\n", name, unitid);
		return -EINVAL;
	}

	for (i = 0; i < num_ins; i++) {
		if ((err = parse_audio_unit(state, desc->baSourceID[i])) < 0)
			return err;
	}

	type = le16_to_cpu(desc->wProcessType);
	for (info = list; info && info->type; info++)
		if (info->type == type)
			break;
	if (!info || !info->type)
		info = &default_info;

	for (valinfo = info->values; valinfo->control; valinfo++) {
		__u8 *controls = uac_processing_unit_bmControls(desc, state->mixer->protocol);

		if (!(controls[valinfo->control / 8] & (1 << ((valinfo->control % 8) - 1))))
			continue;
		map = find_map(state, unitid, valinfo->control);
		if (check_ignored_ctl(map))
			continue;
		cval = kzalloc(sizeof(*cval), GFP_KERNEL);
		if (!cval)
			return -ENOMEM;
		snd_usb_mixer_elem_init_std(&cval->head, state->mixer, unitid);
		cval->control = valinfo->control;
		cval->val_type = valinfo->val_type;
		cval->channels = 1;

		/* get min/max values */
		if (type == UAC_PROCESS_UP_DOWNMIX && cval->control == UAC_UD_MODE_SELECT) {
			__u8 *control_spec = uac_processing_unit_specific(desc, state->mixer->protocol);
			/* FIXME: hard-coded */
			cval->min = 1;
			cval->max = control_spec[0];
			cval->res = 1;
			cval->initialized = 1;
		} else {
			if (type == USB_XU_CLOCK_RATE) {
				/*
				 * E-Mu USB 0404/0202/TrackerPre/0204
				 * samplerate control quirk
				 */
				cval->min = 0;
				cval->max = 5;
				cval->res = 1;
				cval->initialized = 1;
			} else
				get_min_max(cval, valinfo->min_value);
		}

		kctl = snd_ctl_new1(&mixer_procunit_ctl, cval);
		if (!kctl) {
			kfree(cval);
			return -ENOMEM;
		}
		kctl->private_free = snd_usb_mixer_elem_free;

		if (check_mapped_name(map, kctl->id.name, sizeof(kctl->id.name))) {
			/* nothing */ ;
		} else if (info->name) {
			strlcpy(kctl->id.name, info->name, sizeof(kctl->id.name));
		} else {
			nameid = uac_processing_unit_iProcessing(desc, state->mixer->protocol);
			len = 0;
			if (nameid)
				len = snd_usb_copy_string_desc(state, nameid,
							       kctl->id.name,
							       sizeof(kctl->id.name));
			if (!len)
				strlcpy(kctl->id.name, name, sizeof(kctl->id.name));
		}
		append_ctl_name(kctl, " ");
		append_ctl_name(kctl, valinfo->suffix);

		usb_audio_dbg(state->chip,
			      "[%d] PU [%s] ch = %d, val = %d/%d\n",
			      cval->head.id, kctl->id.name, cval->channels,
			      cval->min, cval->max);

		err = snd_usb_mixer_add_control(&cval->head, kctl);
		if (err < 0)
			return err;
	}
	return 0;
}

static int parse_audio_processing_unit(struct mixer_build *state, int unitid,
				       void *raw_desc)
{
	return build_audio_procunit(state, unitid, raw_desc,
				    procunits, "Processing Unit");
}

static int parse_audio_extension_unit(struct mixer_build *state, int unitid,
				      void *raw_desc)
{
	/*
	 * Note that we parse extension units with processing unit descriptors.
	 * That's ok as the layout is the same.
	 */
	return build_audio_procunit(state, unitid, raw_desc,
				    extunits, "Extension Unit");
}

/*
 * Selector Unit
 */

/*
 * info callback for selector unit
 * use an enumerator type for routing
 */
static int mixer_ctl_selector_info(struct snd_kcontrol *kcontrol,
				   struct snd_ctl_elem_info *uinfo)
{
	struct usb_mixer_elem_info *cval = kcontrol->private_data;
	const char **itemlist = (const char **)kcontrol->private_value;

	if (snd_BUG_ON(!itemlist))
		return -EINVAL;
	return snd_ctl_enum_info(uinfo, 1, cval->max, itemlist);
}

/* get callback for selector unit */
static int mixer_ctl_selector_get(struct snd_kcontrol *kcontrol,
				  struct snd_ctl_elem_value *ucontrol)
{
	struct usb_mixer_elem_info *cval = kcontrol->private_data;
	int val, err;

	err = get_cur_ctl_value(cval, cval->control << 8, &val);
	if (err < 0) {
		ucontrol->value.enumerated.item[0] = 0;
		return filter_error(cval, err);
	}
	val = get_relative_value(cval, val);
	ucontrol->value.enumerated.item[0] = val;
	return 0;
}

/* put callback for selector unit */
static int mixer_ctl_selector_put(struct snd_kcontrol *kcontrol,
				  struct snd_ctl_elem_value *ucontrol)
{
	struct usb_mixer_elem_info *cval = kcontrol->private_data;
	int val, oval, err;

	err = get_cur_ctl_value(cval, cval->control << 8, &oval);
	if (err < 0)
		return filter_error(cval, err);
	val = ucontrol->value.enumerated.item[0];
	val = get_abs_value(cval, val);
	if (val != oval) {
		set_cur_ctl_value(cval, cval->control << 8, val);
		return 1;
	}
	return 0;
}

/* alsa control interface for selector unit */
static const struct snd_kcontrol_new mixer_selectunit_ctl = {
	.iface = SNDRV_CTL_ELEM_IFACE_MIXER,
	.name = "", /* will be filled later */
	.info = mixer_ctl_selector_info,
	.get = mixer_ctl_selector_get,
	.put = mixer_ctl_selector_put,
};

/*
 * private free callback.
 * free both private_data and private_value
 */
static void usb_mixer_selector_elem_free(struct snd_kcontrol *kctl)
{
	int i, num_ins = 0;

	if (kctl->private_data) {
		struct usb_mixer_elem_info *cval = kctl->private_data;
		num_ins = cval->max;
		kfree(cval);
		kctl->private_data = NULL;
	}
	if (kctl->private_value) {
		char **itemlist = (char **)kctl->private_value;
		for (i = 0; i < num_ins; i++)
			kfree(itemlist[i]);
		kfree(itemlist);
		kctl->private_value = 0;
	}
}

/*
 * parse a selector unit
 */
static int parse_audio_selector_unit(struct mixer_build *state, int unitid,
				     void *raw_desc)
{
	struct uac_selector_unit_descriptor *desc = raw_desc;
	unsigned int i, nameid, len;
	int err;
	struct usb_mixer_elem_info *cval;
	struct snd_kcontrol *kctl;
	const struct usbmix_name_map *map;
	char **namelist;

	if (desc->bLength < 5 || !desc->bNrInPins ||
	    desc->bLength < 5 + desc->bNrInPins) {
		usb_audio_err(state->chip,
			"invalid SELECTOR UNIT descriptor %d\n", unitid);
		return -EINVAL;
	}

	for (i = 0; i < desc->bNrInPins; i++) {
		if ((err = parse_audio_unit(state, desc->baSourceID[i])) < 0)
			return err;
	}

	if (desc->bNrInPins == 1) /* only one ? nonsense! */
		return 0;

	map = find_map(state, unitid, 0);
	if (check_ignored_ctl(map))
		return 0;

	cval = kzalloc(sizeof(*cval), GFP_KERNEL);
	if (!cval)
		return -ENOMEM;
	snd_usb_mixer_elem_init_std(&cval->head, state->mixer, unitid);
	cval->val_type = USB_MIXER_U8;
	cval->channels = 1;
	cval->min = 1;
	cval->max = desc->bNrInPins;
	cval->res = 1;
	cval->initialized = 1;

	if (state->mixer->protocol == UAC_VERSION_1)
		cval->control = 0;
	else /* UAC_VERSION_2 */
		cval->control = (desc->bDescriptorSubtype == UAC2_CLOCK_SELECTOR) ?
			UAC2_CX_CLOCK_SELECTOR : UAC2_SU_SELECTOR;

	namelist = kmalloc(sizeof(char *) * desc->bNrInPins, GFP_KERNEL);
	if (!namelist) {
		kfree(cval);
		return -ENOMEM;
	}
#define MAX_ITEM_NAME_LEN	64
	for (i = 0; i < desc->bNrInPins; i++) {
		struct usb_audio_term iterm;
		len = 0;
		namelist[i] = kmalloc(MAX_ITEM_NAME_LEN, GFP_KERNEL);
		if (!namelist[i]) {
			while (i--)
				kfree(namelist[i]);
			kfree(namelist);
			kfree(cval);
			return -ENOMEM;
		}
		len = check_mapped_selector_name(state, unitid, i, namelist[i],
						 MAX_ITEM_NAME_LEN);
		if (! len && check_input_term(state, desc->baSourceID[i], &iterm) >= 0)
			len = get_term_name(state, &iterm, namelist[i], MAX_ITEM_NAME_LEN, 0);
		if (! len)
			sprintf(namelist[i], "Input %u", i);
	}

	kctl = snd_ctl_new1(&mixer_selectunit_ctl, cval);
	if (! kctl) {
		usb_audio_err(state->chip, "cannot malloc kcontrol\n");
		kfree(namelist);
		kfree(cval);
		return -ENOMEM;
	}
	kctl->private_value = (unsigned long)namelist;
	kctl->private_free = usb_mixer_selector_elem_free;

	/* check the static mapping table at first */
	len = check_mapped_name(map, kctl->id.name, sizeof(kctl->id.name));
	if (!len) {
		/* no mapping ? */
		/* if iSelector is given, use it */
		nameid = uac_selector_unit_iSelector(desc);
		if (nameid)
			len = snd_usb_copy_string_desc(state, nameid,
						       kctl->id.name,
						       sizeof(kctl->id.name));
		/* ... or pick up the terminal name at next */
		if (!len)
			len = get_term_name(state, &state->oterm,
				    kctl->id.name, sizeof(kctl->id.name), 0);
		/* ... or use the fixed string "USB" as the last resort */
		if (!len)
			strlcpy(kctl->id.name, "USB", sizeof(kctl->id.name));

		/* and add the proper suffix */
		if (desc->bDescriptorSubtype == UAC2_CLOCK_SELECTOR)
			append_ctl_name(kctl, " Clock Source");
		else if ((state->oterm.type & 0xff00) == 0x0100)
			append_ctl_name(kctl, " Capture Source");
		else
			append_ctl_name(kctl, " Playback Source");
	}

	usb_audio_dbg(state->chip, "[%d] SU [%s] items = %d\n",
		    cval->head.id, kctl->id.name, desc->bNrInPins);
	return snd_usb_mixer_add_control(&cval->head, kctl);
}

/*
 * parse an audio unit recursively
 */

static int parse_audio_unit(struct mixer_build *state, int unitid)
{
	unsigned char *p1;
	int protocol = state->mixer->protocol;

	if (test_and_set_bit(unitid, state->unitbitmap))
		return 0; /* the unit already visited */

	p1 = find_audio_control_unit(state, unitid);
	if (!p1) {
		usb_audio_err(state->chip, "unit %d not found!\n", unitid);
		return -EINVAL;
	}

	if (protocol == UAC_VERSION_1 || protocol == UAC_VERSION_2) {
		switch (p1[2]) {
		case UAC_INPUT_TERMINAL:
			return 0; /* NOP */
		case UAC_MIXER_UNIT:
			return parse_audio_mixer_unit(state, unitid, p1);
		case UAC2_CLOCK_SOURCE:
			return parse_clock_source_unit(state, unitid, p1);
		case UAC_SELECTOR_UNIT:
		case UAC2_CLOCK_SELECTOR:
			return parse_audio_selector_unit(state, unitid, p1);
		case UAC_FEATURE_UNIT:
			return parse_audio_feature_unit(state, unitid, p1);
		case UAC1_PROCESSING_UNIT:
		/*   UAC2_EFFECT_UNIT has the same value */
			if (protocol == UAC_VERSION_1)
				return parse_audio_processing_unit(state, unitid, p1);
			else
				return 0; /* FIXME - effect units not implemented yet */
		case UAC1_EXTENSION_UNIT:
		/*   UAC2_PROCESSING_UNIT_V2 has the same value */
			if (protocol == UAC_VERSION_1)
				return parse_audio_extension_unit(state, unitid, p1);
			else /* UAC_VERSION_2 */
				return parse_audio_processing_unit(state, unitid, p1);
		case UAC2_EXTENSION_UNIT_V2:
			return parse_audio_extension_unit(state, unitid, p1);
		default:
			usb_audio_err(state->chip,
				"unit %u: unexpected type 0x%02x\n", unitid, p1[2]);
			return -EINVAL;
		}
	} else { /* UAC_VERSION_3 */
		switch (p1[2]) {
		case UAC_INPUT_TERMINAL:
			return 0; /* NOP */
		case UAC3_MIXER_UNIT:
			return parse_audio_mixer_unit(state, unitid, p1);
		case UAC3_CLOCK_SOURCE:
			return parse_clock_source_unit(state, unitid, p1);
		case UAC3_CLOCK_SELECTOR:
			return parse_audio_selector_unit(state, unitid, p1);
		case UAC3_FEATURE_UNIT:
			return parse_audio_feature_unit(state, unitid, p1);
		case UAC3_EFFECT_UNIT:
			return 0; /* FIXME - effect units not implemented yet */
		case UAC3_PROCESSING_UNIT:
			return parse_audio_processing_unit(state, unitid, p1);
		case UAC3_EXTENSION_UNIT:
			return parse_audio_extension_unit(state, unitid, p1);
		default:
			usb_audio_err(state->chip,
				"unit %u: unexpected type 0x%02x\n", unitid, p1[2]);
			return -EINVAL;
		}
	}
}

static void snd_usb_mixer_free(struct usb_mixer_interface *mixer)
{
	/* kill pending URBs */
	snd_usb_mixer_disconnect(mixer);

	kfree(mixer->id_elems);
	if (mixer->urb) {
		kfree(mixer->urb->transfer_buffer);
		usb_free_urb(mixer->urb);
	}
	usb_free_urb(mixer->rc_urb);
	kfree(mixer->rc_setup_packet);
	kfree(mixer);
}

static int snd_usb_mixer_dev_free(struct snd_device *device)
{
	struct usb_mixer_interface *mixer = device->device_data;
	snd_usb_mixer_free(mixer);
	return 0;
}

/*
 * create mixer controls
 *
 * walk through all UAC_OUTPUT_TERMINAL descriptors to search for mixers
 */
static int snd_usb_mixer_controls(struct usb_mixer_interface *mixer)
{
	struct mixer_build state;
	int err;
	const struct usbmix_ctl_map *map;
	void *p;

	memset(&state, 0, sizeof(state));
	state.chip = mixer->chip;
	state.mixer = mixer;
	state.buffer = mixer->hostif->extra;
	state.buflen = mixer->hostif->extralen;

	/* check the mapping table */
	for (map = usbmix_ctl_maps; map->id; map++) {
		if (map->id == state.chip->usb_id) {
			state.map = map->map;
			state.selector_map = map->selector_map;
			mixer->ignore_ctl_error = map->ignore_ctl_error;
			break;
		}
	}

	p = NULL;
	while ((p = snd_usb_find_csint_desc(mixer->hostif->extra,
					    mixer->hostif->extralen,
					    p, UAC_OUTPUT_TERMINAL)) != NULL) {
		if (mixer->protocol == UAC_VERSION_1) {
			struct uac1_output_terminal_descriptor *desc = p;

			if (desc->bLength < sizeof(*desc))
				continue; /* invalid descriptor? */
			/* mark terminal ID as visited */
			set_bit(desc->bTerminalID, state.unitbitmap);
			state.oterm.id = desc->bTerminalID;
			state.oterm.type = le16_to_cpu(desc->wTerminalType);
			state.oterm.name = desc->iTerminal;
			err = parse_audio_unit(&state, desc->bSourceID);
			if (err < 0 && err != -EINVAL)
				return err;
		} else if (mixer->protocol == UAC_VERSION_2) {
			struct uac2_output_terminal_descriptor *desc = p;

			if (desc->bLength < sizeof(*desc))
				continue; /* invalid descriptor? */
			/* mark terminal ID as visited */
			set_bit(desc->bTerminalID, state.unitbitmap);
			state.oterm.id = desc->bTerminalID;
			state.oterm.type = le16_to_cpu(desc->wTerminalType);
			state.oterm.name = desc->iTerminal;
			err = parse_audio_unit(&state, desc->bSourceID);
			if (err < 0 && err != -EINVAL)
				return err;

			/*
			 * For UAC2, use the same approach to also add the
			 * clock selectors
			 */
			err = parse_audio_unit(&state, desc->bCSourceID);
			if (err < 0 && err != -EINVAL)
				return err;
		} else {  /* UAC_VERSION_3 */
			struct uac3_output_terminal_descriptor *desc = p;

			if (desc->bLength < sizeof(*desc))
				continue; /* invalid descriptor? */
			/* mark terminal ID as visited */
			set_bit(desc->bTerminalID, state.unitbitmap);
			state.oterm.id = desc->bTerminalID;
			state.oterm.type = le16_to_cpu(desc->wTerminalType);
			state.oterm.name = le16_to_cpu(desc->wTerminalDescrStr);
			err = parse_audio_unit(&state, desc->bSourceID);
			if (err < 0 && err != -EINVAL)
				return err;

			/*
			 * For UAC3, use the same approach to also add the
			 * clock selectors
			 */
			err = parse_audio_unit(&state, desc->bCSourceID);
			if (err < 0 && err != -EINVAL)
				return err;
		}
	}

	return 0;
}

void snd_usb_mixer_notify_id(struct usb_mixer_interface *mixer, int unitid)
{
	struct usb_mixer_elem_list *list;

	for (list = mixer->id_elems[unitid]; list; list = list->next_id_elem) {
		struct usb_mixer_elem_info *info =
			(struct usb_mixer_elem_info *)list;
		/* invalidate cache, so the value is read from the device */
		info->cached = 0;
		snd_ctl_notify(mixer->chip->card, SNDRV_CTL_EVENT_MASK_VALUE,
			       &list->kctl->id);
	}
}

static void snd_usb_mixer_dump_cval(struct snd_info_buffer *buffer,
				    struct usb_mixer_elem_list *list)
{
	struct usb_mixer_elem_info *cval = (struct usb_mixer_elem_info *)list;
	static char *val_types[] = {"BOOLEAN", "INV_BOOLEAN",
				    "S8", "U8", "S16", "U16"};
	snd_iprintf(buffer, "    Info: id=%i, control=%i, cmask=0x%x, "
			    "channels=%i, type=\"%s\"\n", cval->head.id,
			    cval->control, cval->cmask, cval->channels,
			    val_types[cval->val_type]);
	snd_iprintf(buffer, "    Volume: min=%i, max=%i, dBmin=%i, dBmax=%i\n",
			    cval->min, cval->max, cval->dBmin, cval->dBmax);
}

static void snd_usb_mixer_proc_read(struct snd_info_entry *entry,
				    struct snd_info_buffer *buffer)
{
	struct snd_usb_audio *chip = entry->private_data;
	struct usb_mixer_interface *mixer;
	struct usb_mixer_elem_list *list;
	int unitid;

	list_for_each_entry(mixer, &chip->mixer_list, list) {
		snd_iprintf(buffer,
			"USB Mixer: usb_id=0x%08x, ctrlif=%i, ctlerr=%i\n",
				chip->usb_id, snd_usb_ctrl_intf(chip),
				mixer->ignore_ctl_error);
		snd_iprintf(buffer, "Card: %s\n", chip->card->longname);
		for (unitid = 0; unitid < MAX_ID_ELEMS; unitid++) {
			for (list = mixer->id_elems[unitid]; list;
			     list = list->next_id_elem) {
				snd_iprintf(buffer, "  Unit: %i\n", list->id);
				if (list->kctl)
					snd_iprintf(buffer,
						    "    Control: name=\"%s\", index=%i\n",
						    list->kctl->id.name,
						    list->kctl->id.index);
				if (list->dump)
					list->dump(buffer, list);
			}
		}
	}
}

static void snd_usb_mixer_interrupt_v2(struct usb_mixer_interface *mixer,
				       int attribute, int value, int index)
{
	struct usb_mixer_elem_list *list;
	__u8 unitid = (index >> 8) & 0xff;
	__u8 control = (value >> 8) & 0xff;
	__u8 channel = value & 0xff;
	unsigned int count = 0;

	if (channel >= MAX_CHANNELS) {
		usb_audio_dbg(mixer->chip,
			"%s(): bogus channel number %d\n",
			__func__, channel);
		return;
	}

	for (list = mixer->id_elems[unitid]; list; list = list->next_id_elem)
		count++;

	if (count == 0)
		return;

	for (list = mixer->id_elems[unitid]; list; list = list->next_id_elem) {
		struct usb_mixer_elem_info *info;

		if (!list->kctl)
			continue;

		info = (struct usb_mixer_elem_info *)list;
		if (count > 1 && info->control != control)
			continue;

		switch (attribute) {
		case UAC2_CS_CUR:
			/* invalidate cache, so the value is read from the device */
			if (channel)
				info->cached &= ~(1 << channel);
			else /* master channel */
				info->cached = 0;

			snd_ctl_notify(mixer->chip->card, SNDRV_CTL_EVENT_MASK_VALUE,
				       &info->head.kctl->id);
			break;

		case UAC2_CS_RANGE:
			/* TODO */
			break;

		case UAC2_CS_MEM:
			/* TODO */
			break;

		default:
			usb_audio_dbg(mixer->chip,
				"unknown attribute %d in interrupt\n",
				attribute);
			break;
		} /* switch */
	}
}

static void snd_usb_mixer_interrupt(struct urb *urb)
{
	struct usb_mixer_interface *mixer = urb->context;
	int len = urb->actual_length;
	int ustatus = urb->status;

	if (ustatus != 0)
		goto requeue;

	if (mixer->protocol == UAC_VERSION_1) {
		struct uac1_status_word *status;

		for (status = urb->transfer_buffer;
		     len >= sizeof(*status);
		     len -= sizeof(*status), status++) {
			dev_dbg(&urb->dev->dev, "status interrupt: %02x %02x\n",
						status->bStatusType,
						status->bOriginator);

			/* ignore any notifications not from the control interface */
			if ((status->bStatusType & UAC1_STATUS_TYPE_ORIG_MASK) !=
				UAC1_STATUS_TYPE_ORIG_AUDIO_CONTROL_IF)
				continue;

			if (status->bStatusType & UAC1_STATUS_TYPE_MEM_CHANGED)
				snd_usb_mixer_rc_memory_change(mixer, status->bOriginator);
			else
				snd_usb_mixer_notify_id(mixer, status->bOriginator);
		}
	} else { /* UAC_VERSION_2 */
		struct uac2_interrupt_data_msg *msg;

		for (msg = urb->transfer_buffer;
		     len >= sizeof(*msg);
		     len -= sizeof(*msg), msg++) {
			/* drop vendor specific and endpoint requests */
			if ((msg->bInfo & UAC2_INTERRUPT_DATA_MSG_VENDOR) ||
			    (msg->bInfo & UAC2_INTERRUPT_DATA_MSG_EP))
				continue;

			snd_usb_mixer_interrupt_v2(mixer, msg->bAttribute,
						   le16_to_cpu(msg->wValue),
						   le16_to_cpu(msg->wIndex));
		}
	}

requeue:
	if (ustatus != -ENOENT &&
	    ustatus != -ECONNRESET &&
	    ustatus != -ESHUTDOWN) {
		urb->dev = mixer->chip->dev;
		usb_submit_urb(urb, GFP_ATOMIC);
	}
}

/* create the handler for the optional status interrupt endpoint */
static int snd_usb_mixer_status_create(struct usb_mixer_interface *mixer)
{
	struct usb_endpoint_descriptor *ep;
	void *transfer_buffer;
	int buffer_length;
	unsigned int epnum;

	/* we need one interrupt input endpoint */
	if (get_iface_desc(mixer->hostif)->bNumEndpoints < 1)
		return 0;
	ep = get_endpoint(mixer->hostif, 0);
	if (!usb_endpoint_dir_in(ep) || !usb_endpoint_xfer_int(ep))
		return 0;

	epnum = usb_endpoint_num(ep);
	buffer_length = le16_to_cpu(ep->wMaxPacketSize);
	transfer_buffer = kmalloc(buffer_length, GFP_KERNEL);
	if (!transfer_buffer)
		return -ENOMEM;
	mixer->urb = usb_alloc_urb(0, GFP_KERNEL);
	if (!mixer->urb) {
		kfree(transfer_buffer);
		return -ENOMEM;
	}
	usb_fill_int_urb(mixer->urb, mixer->chip->dev,
			 usb_rcvintpipe(mixer->chip->dev, epnum),
			 transfer_buffer, buffer_length,
			 snd_usb_mixer_interrupt, mixer, ep->bInterval);
	usb_submit_urb(mixer->urb, GFP_KERNEL);
	return 0;
}

int snd_usb_create_mixer(struct snd_usb_audio *chip, int ctrlif,
			 int ignore_error)
{
	static struct snd_device_ops dev_ops = {
		.dev_free = snd_usb_mixer_dev_free
	};
	struct usb_mixer_interface *mixer;
	struct snd_info_entry *entry;
	int err;

	strcpy(chip->card->mixername, "USB Mixer");

	mixer = kzalloc(sizeof(*mixer), GFP_KERNEL);
	if (!mixer)
		return -ENOMEM;
	mixer->chip = chip;
	mixer->ignore_ctl_error = ignore_error;
	mixer->id_elems = kcalloc(MAX_ID_ELEMS, sizeof(*mixer->id_elems),
				  GFP_KERNEL);
	if (!mixer->id_elems) {
		kfree(mixer);
		return -ENOMEM;
	}

	mixer->hostif = &usb_ifnum_to_if(chip->dev, ctrlif)->altsetting[0];
	switch (get_iface_desc(mixer->hostif)->bInterfaceProtocol) {
	case UAC_VERSION_1:
	default:
		mixer->protocol = UAC_VERSION_1;
		break;
	case UAC_VERSION_2:
		mixer->protocol = UAC_VERSION_2;
		break;
	case UAC_VERSION_3:
		mixer->protocol = UAC_VERSION_3;
		break;
	}

	if ((err = snd_usb_mixer_controls(mixer)) < 0 ||
	    (err = snd_usb_mixer_status_create(mixer)) < 0)
		goto _error;

	snd_usb_mixer_apply_create_quirk(mixer);

	err = snd_device_new(chip->card, SNDRV_DEV_CODEC, mixer, &dev_ops);
	if (err < 0)
		goto _error;

	if (list_empty(&chip->mixer_list) &&
	    !snd_card_proc_new(chip->card, "usbmixer", &entry))
		snd_info_set_text_ops(entry, chip, snd_usb_mixer_proc_read);

	list_add(&mixer->list, &chip->mixer_list);
	return 0;

_error:
	snd_usb_mixer_free(mixer);
	return err;
}

void snd_usb_mixer_disconnect(struct usb_mixer_interface *mixer)
{
	if (mixer->disconnected)
		return;
	if (mixer->urb)
		usb_kill_urb(mixer->urb);
	if (mixer->rc_urb)
		usb_kill_urb(mixer->rc_urb);
	mixer->disconnected = true;
}

#ifdef CONFIG_PM
/* stop any bus activity of a mixer */
static void snd_usb_mixer_inactivate(struct usb_mixer_interface *mixer)
{
	usb_kill_urb(mixer->urb);
	usb_kill_urb(mixer->rc_urb);
}

static int snd_usb_mixer_activate(struct usb_mixer_interface *mixer)
{
	int err;

	if (mixer->urb) {
		err = usb_submit_urb(mixer->urb, GFP_NOIO);
		if (err < 0)
			return err;
	}

	return 0;
}

int snd_usb_mixer_suspend(struct usb_mixer_interface *mixer)
{
	snd_usb_mixer_inactivate(mixer);
	return 0;
}

static int restore_mixer_value(struct usb_mixer_elem_list *list)
{
	struct usb_mixer_elem_info *cval = (struct usb_mixer_elem_info *)list;
	int c, err, idx;

	if (cval->cmask) {
		idx = 0;
		for (c = 0; c < MAX_CHANNELS; c++) {
			if (!(cval->cmask & (1 << c)))
				continue;
			if (cval->cached & (1 << (c + 1))) {
				err = snd_usb_set_cur_mix_value(cval, c + 1, idx,
							cval->cache_val[idx]);
				if (err < 0)
					return err;
			}
			idx++;
		}
	} else {
		/* master */
		if (cval->cached) {
			err = snd_usb_set_cur_mix_value(cval, 0, 0, *cval->cache_val);
			if (err < 0)
				return err;
		}
	}

	return 0;
}

int snd_usb_mixer_resume(struct usb_mixer_interface *mixer, bool reset_resume)
{
	struct usb_mixer_elem_list *list;
	int id, err;

	if (reset_resume) {
		/* restore cached mixer values */
		for (id = 0; id < MAX_ID_ELEMS; id++) {
			for (list = mixer->id_elems[id]; list;
			     list = list->next_id_elem) {
				if (list->resume) {
					err = list->resume(list);
					if (err < 0)
						return err;
				}
			}
		}
	}

	return snd_usb_mixer_activate(mixer);
}
#endif

void snd_usb_mixer_elem_init_std(struct usb_mixer_elem_list *list,
				 struct usb_mixer_interface *mixer,
				 int unitid)
{
	list->mixer = mixer;
	list->id = unitid;
	list->dump = snd_usb_mixer_dump_cval;
#ifdef CONFIG_PM
	list->resume = restore_mixer_value;
#endif
}<|MERGE_RESOLUTION|>--- conflicted
+++ resolved
@@ -1488,11 +1488,7 @@
 	 * clock source validity. If that isn't readable, just bail out.
 	 */
 	if (!uac_v2v3_control_is_readable(hdr->bmControls,
-<<<<<<< HEAD
-				      ilog2(UAC2_CS_CONTROL_CLOCK_VALID)))
-=======
 				      UAC2_CS_CONTROL_CLOCK_VALID))
->>>>>>> f3b906d7
 		return 0;
 
 	cval = kzalloc(sizeof(*cval), GFP_KERNEL);
@@ -1508,11 +1504,7 @@
 	cval->control = UAC2_CS_CONTROL_CLOCK_VALID;
 
 	if (uac_v2v3_control_is_writeable(hdr->bmControls,
-<<<<<<< HEAD
-				      ilog2(UAC2_CS_CONTROL_CLOCK_VALID)))
-=======
 				      UAC2_CS_CONTROL_CLOCK_VALID))
->>>>>>> f3b906d7
 		kctl = snd_ctl_new1(&usb_feature_unit_ctl, cval);
 	else {
 		cval->master_readonly = 1;
@@ -1680,15 +1672,9 @@
 
 				mask = snd_usb_combine_bytes(bmaControls +
 							     csize * (j+1), csize);
-<<<<<<< HEAD
-				if (uac_v2v3_control_is_readable(mask, i)) {
-					ch_bits |= (1 << j);
-					if (!uac_v2v3_control_is_writeable(mask, i))
-=======
 				if (uac_v2v3_control_is_readable(mask, control)) {
 					ch_bits |= (1 << j);
 					if (!uac_v2v3_control_is_writeable(mask, control))
->>>>>>> f3b906d7
 						ch_read_only |= (1 << j);
 				}
 			}
@@ -1709,16 +1695,10 @@
 			if (ch_bits & 1)
 				build_feature_ctl(state, _ftr, ch_bits, control,
 						  &iterm, unitid, ch_read_only);
-<<<<<<< HEAD
-			if (uac_v2v3_control_is_readable(master_bits, i))
-				build_feature_ctl(state, _ftr, 0, i, &iterm, unitid,
-						  !uac_v2v3_control_is_writeable(master_bits, i));
-=======
 			if (uac_v2v3_control_is_readable(master_bits, control))
 				build_feature_ctl(state, _ftr, 0, i, &iterm, unitid,
 						  !uac_v2v3_control_is_writeable(master_bits,
 										 control));
->>>>>>> f3b906d7
 		}
 	}
 
