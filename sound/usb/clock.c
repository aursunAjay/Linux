--- conflicted
+++ resolved
@@ -214,11 +214,7 @@
 
 	/* If a clock source can't tell us whether it's valid, we assume it is */
 	if (!uac_v2v3_control_is_readable(bmControls,
-<<<<<<< HEAD
-				      UAC2_CS_CONTROL_CLOCK_VALID - 1))
-=======
 				      UAC2_CS_CONTROL_CLOCK_VALID))
->>>>>>> f3b906d7
 		return 1;
 
 	err = snd_usb_ctl_msg(dev, usb_rcvctrlpipe(dev, 0), UAC2_CS_CUR,
@@ -556,12 +552,8 @@
 		bmControls = cs_desc->bmControls;
 	}
 
-<<<<<<< HEAD
-	writeable = uac_v2v3_control_is_writeable(bmControls, UAC2_CS_CONTROL_SAM_FREQ - 1);
-=======
 	writeable = uac_v2v3_control_is_writeable(bmControls,
 						  UAC2_CS_CONTROL_SAM_FREQ);
->>>>>>> f3b906d7
 	if (writeable) {
 		data = cpu_to_le32(rate);
 		err = snd_usb_ctl_msg(dev, usb_sndctrlpipe(dev, 0), UAC2_CS_CUR,
