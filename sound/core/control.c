--- conflicted
+++ resolved
@@ -1128,11 +1128,7 @@
 
 	change = ue->tlv_data_size != size;
 	if (!change)
-<<<<<<< HEAD
-		change = memcmp(ue->tlv_data, container, size);
-=======
 		change = memcmp(ue->tlv_data, container, size) != 0;
->>>>>>> 241bc82e
 	if (!change) {
 		kfree(container);
 		return 0;
