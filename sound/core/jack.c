// SPDX-License-Identifier: GPL-2.0-or-later
/*
 *  Jack abstraction layer
 *
 *  Copyright 2008 Wolfson Microelectronics
 */

#include <linux/input.h>
#include <linux/slab.h>
#include <linux/module.h>
#include <sound/jack.h>
#include <sound/core.h>
#include <sound/control.h>

struct snd_jack_kctl {
	struct snd_kcontrol *kctl;
	struct list_head list;  /* list of controls belong to the same jack */
	unsigned int mask_bits; /* only masked status bits are reported via kctl */
};

#ifdef CONFIG_SND_JACK_INPUT_DEV
<<<<<<< HEAD
static int jack_switch_types[] = {
=======
static const int jack_switch_types[SND_JACK_SWITCH_TYPES] = {
>>>>>>> b3a60822
	SW_HEADPHONE_INSERT,
	SW_MICROPHONE_INSERT,
	SW_LINEOUT_INSERT,
	SW_JACK_PHYSICAL_INSERT,
	SW_VIDEOOUT_INSERT,
	SW_LINEIN_INSERT,
	SW_HPHL_OVERCURRENT,
	SW_HPHR_OVERCURRENT,
	SW_UNSUPPORT_INSERT,
};
#endif /* CONFIG_SND_JACK_INPUT_DEV */

static int snd_jack_dev_disconnect(struct snd_device *device)
{
#ifdef CONFIG_SND_JACK_INPUT_DEV
	struct snd_jack *jack = device->device_data;

	if (!jack->input_dev)
		return 0;

	/* If the input device is registered with the input subsystem
	 * then we need to use a different deallocator. */
	if (jack->registered)
		input_unregister_device(jack->input_dev);
	else
		input_free_device(jack->input_dev);
	jack->input_dev = NULL;
#endif /* CONFIG_SND_JACK_INPUT_DEV */
	return 0;
}

static int snd_jack_dev_free(struct snd_device *device)
{
	struct snd_jack *jack = device->device_data;
	struct snd_card *card = device->card;
	struct snd_jack_kctl *jack_kctl, *tmp_jack_kctl;

	list_for_each_entry_safe(jack_kctl, tmp_jack_kctl, &jack->kctl_list, list) {
		list_del_init(&jack_kctl->list);
		snd_ctl_remove(card, jack_kctl->kctl);
	}
	if (jack->private_free)
		jack->private_free(jack);

	snd_jack_dev_disconnect(device);

	kfree(jack->id);
	kfree(jack);

	return 0;
}

#ifdef CONFIG_SND_JACK_INPUT_DEV
static int snd_jack_dev_register(struct snd_device *device)
{
	struct snd_jack *jack = device->device_data;
	struct snd_card *card = device->card;
	int err, i;

	snprintf(jack->name, sizeof(jack->name), "%s %s",
		 card->shortname, jack->id);

	if (!jack->input_dev)
		return 0;

	jack->input_dev->name = jack->name;

	/* Default to the sound card device. */
	if (!jack->input_dev->dev.parent)
		jack->input_dev->dev.parent = snd_card_get_device_link(card);

	/* Add capabilities for any keys that are enabled */
	for (i = 0; i < ARRAY_SIZE(jack->key); i++) {
		int testbit = SND_JACK_BTN_0 >> i;

		if (!(jack->type & testbit))
			continue;

		if (!jack->key[i])
			jack->key[i] = BTN_0 + i;

		input_set_capability(jack->input_dev, EV_KEY, jack->key[i]);
	}

	err = input_register_device(jack->input_dev);
	if (err == 0)
		jack->registered = 1;

	return err;
}
#endif /* CONFIG_SND_JACK_INPUT_DEV */

static void snd_jack_kctl_private_free(struct snd_kcontrol *kctl)
{
	struct snd_jack_kctl *jack_kctl;

	jack_kctl = kctl->private_data;
	if (jack_kctl) {
		list_del(&jack_kctl->list);
		kfree(jack_kctl);
	}
}

static void snd_jack_kctl_add(struct snd_jack *jack, struct snd_jack_kctl *jack_kctl)
{
	list_add_tail(&jack_kctl->list, &jack->kctl_list);
}

static struct snd_jack_kctl * snd_jack_kctl_new(struct snd_card *card, const char *name, unsigned int mask)
{
	struct snd_kcontrol *kctl;
	struct snd_jack_kctl *jack_kctl;
	int err;

	kctl = snd_kctl_jack_new(name, card);
	if (!kctl)
		return NULL;

	err = snd_ctl_add(card, kctl);
	if (err < 0)
		return NULL;

	jack_kctl = kzalloc(sizeof(*jack_kctl), GFP_KERNEL);

	if (!jack_kctl)
		goto error;

	jack_kctl->kctl = kctl;
	jack_kctl->mask_bits = mask;

	kctl->private_data = jack_kctl;
	kctl->private_free = snd_jack_kctl_private_free;

	return jack_kctl;
error:
	snd_ctl_free_one(kctl);
	return NULL;
}

/**
 * snd_jack_add_new_kctl - Create a new snd_jack_kctl and add it to jack
 * @jack:  the jack instance which the kctl will attaching to
 * @name:  the name for the snd_kcontrol object
 * @mask:  a bitmask of enum snd_jack_type values that can be detected
 *         by this snd_jack_kctl object.
 *
 * Creates a new snd_kcontrol object and adds it to the jack kctl_list.
 *
 * Return: Zero if successful, or a negative error code on failure.
 */
int snd_jack_add_new_kctl(struct snd_jack *jack, const char * name, int mask)
{
	struct snd_jack_kctl *jack_kctl;

	jack_kctl = snd_jack_kctl_new(jack->card, name, mask);
	if (!jack_kctl)
		return -ENOMEM;

	snd_jack_kctl_add(jack, jack_kctl);
	return 0;
}
EXPORT_SYMBOL(snd_jack_add_new_kctl);

/**
 * snd_jack_new - Create a new jack
 * @card:  the card instance
 * @id:    an identifying string for this jack
 * @type:  a bitmask of enum snd_jack_type values that can be detected by
 *         this jack
 * @jjack: Used to provide the allocated jack object to the caller.
 * @initial_kctl: if true, create a kcontrol and add it to the jack list.
 * @phantom_jack: Don't create a input device for phantom jacks.
 *
 * Creates a new jack object.
 *
 * Return: Zero if successful, or a negative error code on failure.
 * On success @jjack will be initialised.
 */
int snd_jack_new(struct snd_card *card, const char *id, int type,
		 struct snd_jack **jjack, bool initial_kctl, bool phantom_jack)
{
	struct snd_jack *jack;
	struct snd_jack_kctl *jack_kctl = NULL;
	int err;
	static const struct snd_device_ops ops = {
		.dev_free = snd_jack_dev_free,
#ifdef CONFIG_SND_JACK_INPUT_DEV
		.dev_register = snd_jack_dev_register,
		.dev_disconnect = snd_jack_dev_disconnect,
#endif /* CONFIG_SND_JACK_INPUT_DEV */
	};

	if (initial_kctl) {
		jack_kctl = snd_jack_kctl_new(card, id, type);
		if (!jack_kctl)
			return -ENOMEM;
	}

	jack = kzalloc(sizeof(struct snd_jack), GFP_KERNEL);
	if (jack == NULL)
		return -ENOMEM;

	jack->id = kstrdup(id, GFP_KERNEL);

	/* don't creat input device for phantom jack */
	if (!phantom_jack) {
#ifdef CONFIG_SND_JACK_INPUT_DEV
		int i;

		jack->input_dev = input_allocate_device();
		if (jack->input_dev == NULL) {
			err = -ENOMEM;
			goto fail_input;
		}

		jack->input_dev->phys = "ALSA";

		jack->type = type;

		for (i = 0; i < ARRAY_SIZE(jack_switch_types); i++)
			if (type & (1 << i))
				input_set_capability(jack->input_dev, EV_SW,
						     jack_switch_types[i]);

#endif /* CONFIG_SND_JACK_INPUT_DEV */
	}

	err = snd_device_new(card, SNDRV_DEV_JACK, jack, &ops);
	if (err < 0)
		goto fail_input;

	jack->card = card;
	INIT_LIST_HEAD(&jack->kctl_list);

	if (initial_kctl)
		snd_jack_kctl_add(jack, jack_kctl);

	*jjack = jack;

	return 0;

fail_input:
#ifdef CONFIG_SND_JACK_INPUT_DEV
	input_free_device(jack->input_dev);
#endif
	kfree(jack->id);
	kfree(jack);
	return err;
}
EXPORT_SYMBOL(snd_jack_new);

#ifdef CONFIG_SND_JACK_INPUT_DEV
/**
 * snd_jack_set_parent - Set the parent device for a jack
 *
 * @jack:   The jack to configure
 * @parent: The device to set as parent for the jack.
 *
 * Set the parent for the jack devices in the device tree.  This
 * function is only valid prior to registration of the jack.  If no
 * parent is configured then the parent device will be the sound card.
 */
void snd_jack_set_parent(struct snd_jack *jack, struct device *parent)
{
	WARN_ON(jack->registered);
	if (!jack->input_dev)
		return;

	jack->input_dev->dev.parent = parent;
}
EXPORT_SYMBOL(snd_jack_set_parent);

/**
 * snd_jack_set_key - Set a key mapping on a jack
 *
 * @jack:    The jack to configure
 * @type:    Jack report type for this key
 * @keytype: Input layer key type to be reported
 *
 * Map a SND_JACK_BTN_* button type to an input layer key, allowing
 * reporting of keys on accessories via the jack abstraction.  If no
 * mapping is provided but keys are enabled in the jack type then
 * BTN_n numeric buttons will be reported.
 *
 * If jacks are not reporting via the input API this call will have no
 * effect.
 *
 * Note that this is intended to be use by simple devices with small
 * numbers of keys that can be reported.  It is also possible to
 * access the input device directly - devices with complex input
 * capabilities on accessories should consider doing this rather than
 * using this abstraction.
 *
 * This function may only be called prior to registration of the jack.
 *
 * Return: Zero if successful, or a negative error code on failure.
 */
int snd_jack_set_key(struct snd_jack *jack, enum snd_jack_types type,
		     int keytype)
{
	int key = fls(SND_JACK_BTN_0) - fls(type);

	WARN_ON(jack->registered);

	if (!keytype || key >= ARRAY_SIZE(jack->key))
		return -EINVAL;

	jack->type |= type;
	jack->key[key] = keytype;
	return 0;
}
EXPORT_SYMBOL(snd_jack_set_key);
#endif /* CONFIG_SND_JACK_INPUT_DEV */

/**
 * snd_jack_report - Report the current status of a jack
 *
 * @jack:   The jack to report status for
 * @status: The current status of the jack
 */
void snd_jack_report(struct snd_jack *jack, int status)
{
	struct snd_jack_kctl *jack_kctl;
#ifdef CONFIG_SND_JACK_INPUT_DEV
	int i;
#endif

	if (!jack)
		return;

	list_for_each_entry(jack_kctl, &jack->kctl_list, list)
		snd_kctl_jack_report(jack->card, jack_kctl->kctl,
					    status & jack_kctl->mask_bits);

#ifdef CONFIG_SND_JACK_INPUT_DEV
	if (!jack->input_dev)
		return;

	for (i = 0; i < ARRAY_SIZE(jack->key); i++) {
		int testbit = SND_JACK_BTN_0 >> i;

		if (jack->type & testbit)
			input_report_key(jack->input_dev, jack->key[i],
					 status & testbit);
	}

	for (i = 0; i < ARRAY_SIZE(jack_switch_types); i++) {
		int testbit = 1 << i;
		if (jack->type & testbit)
			input_report_switch(jack->input_dev,
					    jack_switch_types[i],
					    status & testbit);
	}

	input_sync(jack->input_dev);
#endif /* CONFIG_SND_JACK_INPUT_DEV */
}
EXPORT_SYMBOL(snd_jack_report);<|MERGE_RESOLUTION|>--- conflicted
+++ resolved
@@ -19,11 +19,7 @@
 };
 
 #ifdef CONFIG_SND_JACK_INPUT_DEV
-<<<<<<< HEAD
-static int jack_switch_types[] = {
-=======
-static const int jack_switch_types[SND_JACK_SWITCH_TYPES] = {
->>>>>>> b3a60822
+static const int jack_switch_types[] = {
 	SW_HEADPHONE_INSERT,
 	SW_MICROPHONE_INSERT,
 	SW_LINEOUT_INSERT,
