// SPDX-License-Identifier: GPL-2.0+
//
// soc-topology.c  --  ALSA SoC Topology
//
// Copyright (C) 2012 Texas Instruments Inc.
// Copyright (C) 2015 Intel Corporation.
//
// Authors: Liam Girdwood <liam.r.girdwood@linux.intel.com>
//		K, Mythri P <mythri.p.k@intel.com>
//		Prusty, Subhransu S <subhransu.s.prusty@intel.com>
//		B, Jayachandran <jayachandran.b@intel.com>
//		Abdullah, Omair M <omair.m.abdullah@intel.com>
//		Jin, Yao <yao.jin@intel.com>
//		Lin, Mengdong <mengdong.lin@intel.com>
//
//  Add support to read audio firmware topology alongside firmware text. The
//  topology data can contain kcontrols, DAPM graphs, widgets, DAIs, DAI links,
//  equalizers, firmware, coefficients etc.
//
//  This file only manages the core ALSA and ASoC components, all other bespoke
//  firmware topology data is passed to component drivers for bespoke handling.

#include <linux/kernel.h>
#include <linux/export.h>
#include <linux/list.h>
#include <linux/firmware.h>
#include <linux/slab.h>
#include <sound/soc.h>
#include <sound/soc-dapm.h>
#include <sound/soc-topology.h>
#include <sound/tlv.h>

#define SOC_TPLG_MAGIC_BIG_ENDIAN            0x436F5341 /* ASoC in reverse */

/*
 * We make several passes over the data (since it wont necessarily be ordered)
 * and process objects in the following order. This guarantees the component
 * drivers will be ready with any vendor data before the mixers and DAPM objects
 * are loaded (that may make use of the vendor data).
 */
#define SOC_TPLG_PASS_MANIFEST		0
#define SOC_TPLG_PASS_VENDOR		1
#define SOC_TPLG_PASS_MIXER		2
#define SOC_TPLG_PASS_WIDGET		3
#define SOC_TPLG_PASS_PCM_DAI		4
#define SOC_TPLG_PASS_GRAPH		5
#define SOC_TPLG_PASS_PINS		6
#define SOC_TPLG_PASS_BE_DAI		7
#define SOC_TPLG_PASS_LINK		8

#define SOC_TPLG_PASS_START	SOC_TPLG_PASS_MANIFEST
#define SOC_TPLG_PASS_END	SOC_TPLG_PASS_LINK

/* topology context */
struct soc_tplg {
	const struct firmware *fw;

	/* runtime FW parsing */
	const u8 *pos;		/* read postion */
	const u8 *hdr_pos;	/* header position */
	unsigned int pass;	/* pass number */

	/* component caller */
	struct device *dev;
	struct snd_soc_component *comp;
	u32 index;	/* current block index */
	u32 req_index;	/* required index, only loaded/free matching blocks */

	/* vendor specific kcontrol operations */
	const struct snd_soc_tplg_kcontrol_ops *io_ops;
	int io_ops_count;

	/* vendor specific bytes ext handlers, for TLV bytes controls */
	const struct snd_soc_tplg_bytes_ext_ops *bytes_ext_ops;
	int bytes_ext_ops_count;

	/* optional fw loading callbacks to component drivers */
	struct snd_soc_tplg_ops *ops;
};

static int soc_tplg_process_headers(struct soc_tplg *tplg);
static void soc_tplg_complete(struct soc_tplg *tplg);
static void soc_tplg_denum_remove_texts(struct soc_enum *se);
static void soc_tplg_denum_remove_values(struct soc_enum *se);

/* check we dont overflow the data for this control chunk */
static int soc_tplg_check_elem_count(struct soc_tplg *tplg, size_t elem_size,
	unsigned int count, size_t bytes, const char *elem_type)
{
	const u8 *end = tplg->pos + elem_size * count;

	if (end > tplg->fw->data + tplg->fw->size) {
		dev_err(tplg->dev, "ASoC: %s overflow end of data\n",
			elem_type);
		return -EINVAL;
	}

	/* check there is enough room in chunk for control.
	   extra bytes at the end of control are for vendor data here  */
	if (elem_size * count > bytes) {
		dev_err(tplg->dev,
			"ASoC: %s count %d of size %zu is bigger than chunk %zu\n",
			elem_type, count, elem_size, bytes);
		return -EINVAL;
	}

	return 0;
}

static inline int soc_tplg_is_eof(struct soc_tplg *tplg)
{
	const u8 *end = tplg->hdr_pos;

	if (end >= tplg->fw->data + tplg->fw->size)
		return 1;
	return 0;
}

static inline unsigned long soc_tplg_get_hdr_offset(struct soc_tplg *tplg)
{
	return (unsigned long)(tplg->hdr_pos - tplg->fw->data);
}

static inline unsigned long soc_tplg_get_offset(struct soc_tplg *tplg)
{
	return (unsigned long)(tplg->pos - tplg->fw->data);
}

/* mapping of Kcontrol types and associated operations. */
static const struct snd_soc_tplg_kcontrol_ops io_ops[] = {
	{SND_SOC_TPLG_CTL_VOLSW, snd_soc_get_volsw,
		snd_soc_put_volsw, snd_soc_info_volsw},
	{SND_SOC_TPLG_CTL_VOLSW_SX, snd_soc_get_volsw_sx,
		snd_soc_put_volsw_sx, NULL},
	{SND_SOC_TPLG_CTL_ENUM, snd_soc_get_enum_double,
		snd_soc_put_enum_double, snd_soc_info_enum_double},
	{SND_SOC_TPLG_CTL_ENUM_VALUE, snd_soc_get_enum_double,
		snd_soc_put_enum_double, NULL},
	{SND_SOC_TPLG_CTL_BYTES, snd_soc_bytes_get,
		snd_soc_bytes_put, snd_soc_bytes_info},
	{SND_SOC_TPLG_CTL_RANGE, snd_soc_get_volsw_range,
		snd_soc_put_volsw_range, snd_soc_info_volsw_range},
	{SND_SOC_TPLG_CTL_VOLSW_XR_SX, snd_soc_get_xr_sx,
		snd_soc_put_xr_sx, snd_soc_info_xr_sx},
	{SND_SOC_TPLG_CTL_STROBE, snd_soc_get_strobe,
		snd_soc_put_strobe, NULL},
	{SND_SOC_TPLG_DAPM_CTL_VOLSW, snd_soc_dapm_get_volsw,
		snd_soc_dapm_put_volsw, snd_soc_info_volsw},
	{SND_SOC_TPLG_DAPM_CTL_ENUM_DOUBLE, snd_soc_dapm_get_enum_double,
		snd_soc_dapm_put_enum_double, snd_soc_info_enum_double},
	{SND_SOC_TPLG_DAPM_CTL_ENUM_VIRT, snd_soc_dapm_get_enum_double,
		snd_soc_dapm_put_enum_double, NULL},
	{SND_SOC_TPLG_DAPM_CTL_ENUM_VALUE, snd_soc_dapm_get_enum_double,
		snd_soc_dapm_put_enum_double, NULL},
	{SND_SOC_TPLG_DAPM_CTL_PIN, snd_soc_dapm_get_pin_switch,
		snd_soc_dapm_put_pin_switch, snd_soc_dapm_info_pin_switch},
};

struct soc_tplg_map {
	int uid;
	int kid;
};

/* mapping of widget types from UAPI IDs to kernel IDs */
static const struct soc_tplg_map dapm_map[] = {
	{SND_SOC_TPLG_DAPM_INPUT, snd_soc_dapm_input},
	{SND_SOC_TPLG_DAPM_OUTPUT, snd_soc_dapm_output},
	{SND_SOC_TPLG_DAPM_MUX, snd_soc_dapm_mux},
	{SND_SOC_TPLG_DAPM_MIXER, snd_soc_dapm_mixer},
	{SND_SOC_TPLG_DAPM_PGA, snd_soc_dapm_pga},
	{SND_SOC_TPLG_DAPM_OUT_DRV, snd_soc_dapm_out_drv},
	{SND_SOC_TPLG_DAPM_ADC, snd_soc_dapm_adc},
	{SND_SOC_TPLG_DAPM_DAC, snd_soc_dapm_dac},
	{SND_SOC_TPLG_DAPM_SWITCH, snd_soc_dapm_switch},
	{SND_SOC_TPLG_DAPM_PRE, snd_soc_dapm_pre},
	{SND_SOC_TPLG_DAPM_POST, snd_soc_dapm_post},
	{SND_SOC_TPLG_DAPM_AIF_IN, snd_soc_dapm_aif_in},
	{SND_SOC_TPLG_DAPM_AIF_OUT, snd_soc_dapm_aif_out},
	{SND_SOC_TPLG_DAPM_DAI_IN, snd_soc_dapm_dai_in},
	{SND_SOC_TPLG_DAPM_DAI_OUT, snd_soc_dapm_dai_out},
	{SND_SOC_TPLG_DAPM_DAI_LINK, snd_soc_dapm_dai_link},
	{SND_SOC_TPLG_DAPM_BUFFER, snd_soc_dapm_buffer},
	{SND_SOC_TPLG_DAPM_SCHEDULER, snd_soc_dapm_scheduler},
	{SND_SOC_TPLG_DAPM_EFFECT, snd_soc_dapm_effect},
	{SND_SOC_TPLG_DAPM_SIGGEN, snd_soc_dapm_siggen},
	{SND_SOC_TPLG_DAPM_SRC, snd_soc_dapm_src},
	{SND_SOC_TPLG_DAPM_ASRC, snd_soc_dapm_asrc},
	{SND_SOC_TPLG_DAPM_ENCODER, snd_soc_dapm_encoder},
	{SND_SOC_TPLG_DAPM_DECODER, snd_soc_dapm_decoder},
};

static int tplc_chan_get_reg(struct soc_tplg *tplg,
	struct snd_soc_tplg_channel *chan, int map)
{
	int i;

	for (i = 0; i < SND_SOC_TPLG_MAX_CHAN; i++) {
		if (le32_to_cpu(chan[i].id) == map)
			return le32_to_cpu(chan[i].reg);
	}

	return -EINVAL;
}

static int tplc_chan_get_shift(struct soc_tplg *tplg,
	struct snd_soc_tplg_channel *chan, int map)
{
	int i;

	for (i = 0; i < SND_SOC_TPLG_MAX_CHAN; i++) {
		if (le32_to_cpu(chan[i].id) == map)
			return le32_to_cpu(chan[i].shift);
	}

	return -EINVAL;
}

static int get_widget_id(int tplg_type)
{
	int i;

	for (i = 0; i < ARRAY_SIZE(dapm_map); i++) {
		if (tplg_type == dapm_map[i].uid)
			return dapm_map[i].kid;
	}

	return -EINVAL;
}

static inline void soc_bind_err(struct soc_tplg *tplg,
	struct snd_soc_tplg_ctl_hdr *hdr, int index)
{
	dev_err(tplg->dev,
		"ASoC: invalid control type (g,p,i) %d:%d:%d index %d at 0x%lx\n",
		hdr->ops.get, hdr->ops.put, hdr->ops.info, index,
		soc_tplg_get_offset(tplg));
}

static inline void soc_control_err(struct soc_tplg *tplg,
	struct snd_soc_tplg_ctl_hdr *hdr, const char *name)
{
	dev_err(tplg->dev,
		"ASoC: no complete mixer IO handler for %s type (g,p,i) %d:%d:%d at 0x%lx\n",
		name, hdr->ops.get, hdr->ops.put, hdr->ops.info,
		soc_tplg_get_offset(tplg));
}

/* pass vendor data to component driver for processing */
static int soc_tplg_vendor_load_(struct soc_tplg *tplg,
	struct snd_soc_tplg_hdr *hdr)
{
	int ret = 0;

	if (tplg->comp && tplg->ops && tplg->ops->vendor_load)
		ret = tplg->ops->vendor_load(tplg->comp, tplg->index, hdr);
	else {
		dev_err(tplg->dev, "ASoC: no vendor load callback for ID %d\n",
			hdr->vendor_type);
		return -EINVAL;
	}

	if (ret < 0)
		dev_err(tplg->dev,
			"ASoC: vendor load failed at hdr offset %ld/0x%lx for type %d:%d\n",
			soc_tplg_get_hdr_offset(tplg),
			soc_tplg_get_hdr_offset(tplg),
			hdr->type, hdr->vendor_type);
	return ret;
}

/* pass vendor data to component driver for processing */
static int soc_tplg_vendor_load(struct soc_tplg *tplg,
	struct snd_soc_tplg_hdr *hdr)
{
	if (tplg->pass != SOC_TPLG_PASS_VENDOR)
		return 0;

	return soc_tplg_vendor_load_(tplg, hdr);
}

/* optionally pass new dynamic widget to component driver. This is mainly for
 * external widgets where we can assign private data/ops */
static int soc_tplg_widget_load(struct soc_tplg *tplg,
	struct snd_soc_dapm_widget *w, struct snd_soc_tplg_dapm_widget *tplg_w)
{
	if (tplg->comp && tplg->ops && tplg->ops->widget_load)
		return tplg->ops->widget_load(tplg->comp, tplg->index, w,
			tplg_w);

	return 0;
}

/* optionally pass new dynamic widget to component driver. This is mainly for
 * external widgets where we can assign private data/ops */
static int soc_tplg_widget_ready(struct soc_tplg *tplg,
	struct snd_soc_dapm_widget *w, struct snd_soc_tplg_dapm_widget *tplg_w)
{
	if (tplg->comp && tplg->ops && tplg->ops->widget_ready)
		return tplg->ops->widget_ready(tplg->comp, tplg->index, w,
			tplg_w);

	return 0;
}

/* pass DAI configurations to component driver for extra initialization */
static int soc_tplg_dai_load(struct soc_tplg *tplg,
	struct snd_soc_dai_driver *dai_drv,
	struct snd_soc_tplg_pcm *pcm, struct snd_soc_dai *dai)
{
	if (tplg->comp && tplg->ops && tplg->ops->dai_load)
		return tplg->ops->dai_load(tplg->comp, tplg->index, dai_drv,
			pcm, dai);

	return 0;
}

/* pass link configurations to component driver for extra initialization */
static int soc_tplg_dai_link_load(struct soc_tplg *tplg,
	struct snd_soc_dai_link *link, struct snd_soc_tplg_link_config *cfg)
{
	if (tplg->comp && tplg->ops && tplg->ops->link_load)
		return tplg->ops->link_load(tplg->comp, tplg->index, link, cfg);

	return 0;
}

/* tell the component driver that all firmware has been loaded in this request */
static void soc_tplg_complete(struct soc_tplg *tplg)
{
	if (tplg->comp && tplg->ops && tplg->ops->complete)
		tplg->ops->complete(tplg->comp);
}

/* add a dynamic kcontrol */
static int soc_tplg_add_dcontrol(struct snd_card *card, struct device *dev,
	const struct snd_kcontrol_new *control_new, const char *prefix,
	void *data, struct snd_kcontrol **kcontrol)
{
	int err;

	*kcontrol = snd_soc_cnew(control_new, data, control_new->name, prefix);
	if (*kcontrol == NULL) {
		dev_err(dev, "ASoC: Failed to create new kcontrol %s\n",
		control_new->name);
		return -ENOMEM;
	}

	err = snd_ctl_add(card, *kcontrol);
	if (err < 0) {
		dev_err(dev, "ASoC: Failed to add %s: %d\n",
			control_new->name, err);
		return err;
	}

	return 0;
}

/* add a dynamic kcontrol for component driver */
static int soc_tplg_add_kcontrol(struct soc_tplg *tplg,
	struct snd_kcontrol_new *k, struct snd_kcontrol **kcontrol)
{
	struct snd_soc_component *comp = tplg->comp;

	return soc_tplg_add_dcontrol(comp->card->snd_card,
				comp->dev, k, NULL, comp, kcontrol);
}

/* remove a mixer kcontrol */
static void remove_mixer(struct snd_soc_component *comp,
	struct snd_soc_dobj *dobj, int pass)
{
	struct snd_card *card = comp->card->snd_card;
	struct soc_mixer_control *sm =
		container_of(dobj, struct soc_mixer_control, dobj);
	const unsigned int *p = NULL;

	if (pass != SOC_TPLG_PASS_MIXER)
		return;

	if (dobj->ops && dobj->ops->control_unload)
		dobj->ops->control_unload(comp, dobj);

	if (dobj->control.kcontrol->tlv.p)
		p = dobj->control.kcontrol->tlv.p;
	snd_ctl_remove(card, dobj->control.kcontrol);
	list_del(&dobj->list);
	kfree(sm);
	kfree(p);
}

/* remove an enum kcontrol */
static void remove_enum(struct snd_soc_component *comp,
	struct snd_soc_dobj *dobj, int pass)
{
	struct snd_card *card = comp->card->snd_card;
	struct soc_enum *se = container_of(dobj, struct soc_enum, dobj);

	if (pass != SOC_TPLG_PASS_MIXER)
		return;

	if (dobj->ops && dobj->ops->control_unload)
		dobj->ops->control_unload(comp, dobj);

	snd_ctl_remove(card, dobj->control.kcontrol);
	list_del(&dobj->list);

	soc_tplg_denum_remove_values(se);
	soc_tplg_denum_remove_texts(se);
	kfree(se);
}

/* remove a byte kcontrol */
static void remove_bytes(struct snd_soc_component *comp,
	struct snd_soc_dobj *dobj, int pass)
{
	struct snd_card *card = comp->card->snd_card;
	struct soc_bytes_ext *sb =
		container_of(dobj, struct soc_bytes_ext, dobj);

	if (pass != SOC_TPLG_PASS_MIXER)
		return;

	if (dobj->ops && dobj->ops->control_unload)
		dobj->ops->control_unload(comp, dobj);

	snd_ctl_remove(card, dobj->control.kcontrol);
	list_del(&dobj->list);
	kfree(sb);
}

/* remove a route */
static void remove_route(struct snd_soc_component *comp,
			 struct snd_soc_dobj *dobj, int pass)
{
	struct snd_soc_dapm_route *route =
		container_of(dobj, struct snd_soc_dapm_route, dobj);

	if (pass != SOC_TPLG_PASS_GRAPH)
		return;

	if (dobj->ops && dobj->ops->dapm_route_unload)
		dobj->ops->dapm_route_unload(comp, dobj);

	list_del(&dobj->list);
	kfree(route);
}

/* remove a widget and it's kcontrols - routes must be removed first */
static void remove_widget(struct snd_soc_component *comp,
	struct snd_soc_dobj *dobj, int pass)
{
	struct snd_card *card = comp->card->snd_card;
	struct snd_soc_dapm_widget *w =
		container_of(dobj, struct snd_soc_dapm_widget, dobj);
	int i;

	if (pass != SOC_TPLG_PASS_WIDGET)
		return;

	if (dobj->ops && dobj->ops->widget_unload)
		dobj->ops->widget_unload(comp, dobj);

	if (!w->kcontrols)
		goto free_news;

	/*
	 * Dynamic Widgets either have 1..N enum kcontrols or mixers.
	 * The enum may either have an array of values or strings.
	 */
	if (dobj->widget.kcontrol_type == SND_SOC_TPLG_TYPE_ENUM) {
		/* enumerated widget mixer */
		for (i = 0; w->kcontrols != NULL && i < w->num_kcontrols; i++) {
			struct snd_kcontrol *kcontrol = w->kcontrols[i];
			struct soc_enum *se =
				(struct soc_enum *)kcontrol->private_value;

			snd_ctl_remove(card, kcontrol);

			/* free enum kcontrol's dvalues and dtexts */
			soc_tplg_denum_remove_values(se);
			soc_tplg_denum_remove_texts(se);

			kfree(se);
			kfree(w->kcontrol_news[i].name);
		}
	} else {
		/* volume mixer or bytes controls */
		for (i = 0; w->kcontrols != NULL && i < w->num_kcontrols; i++) {
			struct snd_kcontrol *kcontrol = w->kcontrols[i];

			if (dobj->widget.kcontrol_type
			    == SND_SOC_TPLG_TYPE_MIXER)
				kfree(kcontrol->tlv.p);

			/* Private value is used as struct soc_mixer_control
			 * for volume mixers or soc_bytes_ext for bytes
			 * controls.
			 */
			kfree((void *)kcontrol->private_value);
			snd_ctl_remove(card, kcontrol);
			kfree(w->kcontrol_news[i].name);
		}
	}

free_news:
	kfree(w->kcontrol_news);

	list_del(&dobj->list);

	/* widget w is freed by soc-dapm.c */
}

/* remove DAI configurations */
static void remove_dai(struct snd_soc_component *comp,
	struct snd_soc_dobj *dobj, int pass)
{
	struct snd_soc_dai_driver *dai_drv =
		container_of(dobj, struct snd_soc_dai_driver, dobj);
	struct snd_soc_dai *dai;

	if (pass != SOC_TPLG_PASS_PCM_DAI)
		return;

	if (dobj->ops && dobj->ops->dai_unload)
		dobj->ops->dai_unload(comp, dobj);

	for_each_component_dais(comp, dai)
		if (dai->driver == dai_drv)
			dai->driver = NULL;

	kfree(dai_drv->playback.stream_name);
	kfree(dai_drv->capture.stream_name);
	kfree(dai_drv->name);
	list_del(&dobj->list);
	kfree(dai_drv);
}

/* remove link configurations */
static void remove_link(struct snd_soc_component *comp,
	struct snd_soc_dobj *dobj, int pass)
{
	struct snd_soc_dai_link *link =
		container_of(dobj, struct snd_soc_dai_link, dobj);

	if (pass != SOC_TPLG_PASS_PCM_DAI)
		return;

	if (dobj->ops && dobj->ops->link_unload)
		dobj->ops->link_unload(comp, dobj);

	list_del(&dobj->list);
<<<<<<< HEAD
	snd_soc_remove_dai_link(comp->card, link);
=======

	snd_soc_remove_pcm_runtime(comp->card,
			snd_soc_get_pcm_runtime(comp->card, link));
>>>>>>> 440aa4b8

	kfree(link->name);
	kfree(link->stream_name);
	kfree(link->cpus->dai_name);
	kfree(link);
}

/* unload dai link */
static void remove_backend_link(struct snd_soc_component *comp,
	struct snd_soc_dobj *dobj, int pass)
{
	if (pass != SOC_TPLG_PASS_LINK)
		return;

	if (dobj->ops && dobj->ops->link_unload)
		dobj->ops->link_unload(comp, dobj);

	/*
	 * We don't free the link here as what remove_link() do since BE
	 * links are not allocated by topology.
	 * We however need to reset the dobj type to its initial values
	 */
	dobj->type = SND_SOC_DOBJ_NONE;
	list_del(&dobj->list);
}

/* bind a kcontrol to it's IO handlers */
static int soc_tplg_kcontrol_bind_io(struct snd_soc_tplg_ctl_hdr *hdr,
	struct snd_kcontrol_new *k,
	const struct soc_tplg *tplg)
{
	const struct snd_soc_tplg_kcontrol_ops *ops;
	const struct snd_soc_tplg_bytes_ext_ops *ext_ops;
	int num_ops, i;

	if (le32_to_cpu(hdr->ops.info) == SND_SOC_TPLG_CTL_BYTES
		&& k->iface & SNDRV_CTL_ELEM_IFACE_MIXER
		&& k->access & SNDRV_CTL_ELEM_ACCESS_TLV_READWRITE
		&& k->access & SNDRV_CTL_ELEM_ACCESS_TLV_CALLBACK) {
		struct soc_bytes_ext *sbe;
		struct snd_soc_tplg_bytes_control *be;

		sbe = (struct soc_bytes_ext *)k->private_value;
		be = container_of(hdr, struct snd_soc_tplg_bytes_control, hdr);

		/* TLV bytes controls need standard kcontrol info handler,
		 * TLV callback and extended put/get handlers.
		 */
		k->info = snd_soc_bytes_info_ext;
		k->tlv.c = snd_soc_bytes_tlv_callback;

		ext_ops = tplg->bytes_ext_ops;
		num_ops = tplg->bytes_ext_ops_count;
		for (i = 0; i < num_ops; i++) {
			if (!sbe->put && ext_ops[i].id == be->ext_ops.put)
				sbe->put = ext_ops[i].put;
			if (!sbe->get && ext_ops[i].id == be->ext_ops.get)
				sbe->get = ext_ops[i].get;
		}

		if (sbe->put && sbe->get)
			return 0;
		else
			return -EINVAL;
	}

	/* try and map vendor specific kcontrol handlers first */
	ops = tplg->io_ops;
	num_ops = tplg->io_ops_count;
	for (i = 0; i < num_ops; i++) {

		if (k->put == NULL && ops[i].id == hdr->ops.put)
			k->put = ops[i].put;
		if (k->get == NULL && ops[i].id == hdr->ops.get)
			k->get = ops[i].get;
		if (k->info == NULL && ops[i].id == hdr->ops.info)
			k->info = ops[i].info;
	}

	/* vendor specific handlers found ? */
	if (k->put && k->get && k->info)
		return 0;

	/* none found so try standard kcontrol handlers */
	ops = io_ops;
	num_ops = ARRAY_SIZE(io_ops);
	for (i = 0; i < num_ops; i++) {

		if (k->put == NULL && ops[i].id == hdr->ops.put)
			k->put = ops[i].put;
		if (k->get == NULL && ops[i].id == hdr->ops.get)
			k->get = ops[i].get;
		if (k->info == NULL && ops[i].id == hdr->ops.info)
			k->info = ops[i].info;
	}

	/* standard handlers found ? */
	if (k->put && k->get && k->info)
		return 0;

	/* nothing to bind */
	return -EINVAL;
}

/* bind a widgets to it's evnt handlers */
int snd_soc_tplg_widget_bind_event(struct snd_soc_dapm_widget *w,
		const struct snd_soc_tplg_widget_events *events,
		int num_events, u16 event_type)
{
	int i;

	w->event = NULL;

	for (i = 0; i < num_events; i++) {
		if (event_type == events[i].type) {

			/* found - so assign event */
			w->event = events[i].event_handler;
			return 0;
		}
	}

	/* not found */
	return -EINVAL;
}
EXPORT_SYMBOL_GPL(snd_soc_tplg_widget_bind_event);

/* optionally pass new dynamic kcontrol to component driver. */
static int soc_tplg_init_kcontrol(struct soc_tplg *tplg,
	struct snd_kcontrol_new *k, struct snd_soc_tplg_ctl_hdr *hdr)
{
	if (tplg->comp && tplg->ops && tplg->ops->control_load)
		return tplg->ops->control_load(tplg->comp, tplg->index, k,
			hdr);

	return 0;
}


static int soc_tplg_create_tlv_db_scale(struct soc_tplg *tplg,
	struct snd_kcontrol_new *kc, struct snd_soc_tplg_tlv_dbscale *scale)
{
	unsigned int item_len = 2 * sizeof(unsigned int);
	unsigned int *p;

	p = kzalloc(item_len + 2 * sizeof(unsigned int), GFP_KERNEL);
	if (!p)
		return -ENOMEM;

	p[0] = SNDRV_CTL_TLVT_DB_SCALE;
	p[1] = item_len;
	p[2] = le32_to_cpu(scale->min);
	p[3] = (le32_to_cpu(scale->step) & TLV_DB_SCALE_MASK)
		| (le32_to_cpu(scale->mute) ? TLV_DB_SCALE_MUTE : 0);

	kc->tlv.p = (void *)p;
	return 0;
}

static int soc_tplg_create_tlv(struct soc_tplg *tplg,
	struct snd_kcontrol_new *kc, struct snd_soc_tplg_ctl_hdr *tc)
{
	struct snd_soc_tplg_ctl_tlv *tplg_tlv;
	u32 access = le32_to_cpu(tc->access);

	if (!(access & SNDRV_CTL_ELEM_ACCESS_TLV_READWRITE))
		return 0;

	if (!(access & SNDRV_CTL_ELEM_ACCESS_TLV_CALLBACK)) {
		tplg_tlv = &tc->tlv;
		switch (le32_to_cpu(tplg_tlv->type)) {
		case SNDRV_CTL_TLVT_DB_SCALE:
			return soc_tplg_create_tlv_db_scale(tplg, kc,
					&tplg_tlv->scale);

		/* TODO: add support for other TLV types */
		default:
			dev_dbg(tplg->dev, "Unsupported TLV type %d\n",
					tplg_tlv->type);
			return -EINVAL;
		}
	}

	return 0;
}

static inline void soc_tplg_free_tlv(struct soc_tplg *tplg,
	struct snd_kcontrol_new *kc)
{
	kfree(kc->tlv.p);
}

static int soc_tplg_dbytes_create(struct soc_tplg *tplg, unsigned int count,
	size_t size)
{
	struct snd_soc_tplg_bytes_control *be;
	struct soc_bytes_ext *sbe;
	struct snd_kcontrol_new kc;
	int i, err;

	if (soc_tplg_check_elem_count(tplg,
		sizeof(struct snd_soc_tplg_bytes_control), count,
			size, "mixer bytes")) {
		dev_err(tplg->dev, "ASoC: Invalid count %d for byte control\n",
			count);
		return -EINVAL;
	}

	for (i = 0; i < count; i++) {
		be = (struct snd_soc_tplg_bytes_control *)tplg->pos;

		/* validate kcontrol */
		if (strnlen(be->hdr.name, SNDRV_CTL_ELEM_ID_NAME_MAXLEN) ==
			SNDRV_CTL_ELEM_ID_NAME_MAXLEN)
			return -EINVAL;

		sbe = kzalloc(sizeof(*sbe), GFP_KERNEL);
		if (sbe == NULL)
			return -ENOMEM;

		tplg->pos += (sizeof(struct snd_soc_tplg_bytes_control) +
			      le32_to_cpu(be->priv.size));

		dev_dbg(tplg->dev,
			"ASoC: adding bytes kcontrol %s with access 0x%x\n",
			be->hdr.name, be->hdr.access);

		memset(&kc, 0, sizeof(kc));
		kc.name = be->hdr.name;
		kc.private_value = (long)sbe;
		kc.iface = SNDRV_CTL_ELEM_IFACE_MIXER;
		kc.access = le32_to_cpu(be->hdr.access);

		sbe->max = le32_to_cpu(be->max);
		sbe->dobj.type = SND_SOC_DOBJ_BYTES;
		sbe->dobj.ops = tplg->ops;
		INIT_LIST_HEAD(&sbe->dobj.list);

		/* map io handlers */
		err = soc_tplg_kcontrol_bind_io(&be->hdr, &kc, tplg);
		if (err) {
			soc_control_err(tplg, &be->hdr, be->hdr.name);
			kfree(sbe);
			continue;
		}

		/* pass control to driver for optional further init */
		err = soc_tplg_init_kcontrol(tplg, &kc,
			(struct snd_soc_tplg_ctl_hdr *)be);
		if (err < 0) {
			dev_err(tplg->dev, "ASoC: failed to init %s\n",
				be->hdr.name);
			kfree(sbe);
			continue;
		}

		/* register control here */
		err = soc_tplg_add_kcontrol(tplg, &kc,
			&sbe->dobj.control.kcontrol);
		if (err < 0) {
			dev_err(tplg->dev, "ASoC: failed to add %s\n",
				be->hdr.name);
			kfree(sbe);
			continue;
		}

		list_add(&sbe->dobj.list, &tplg->comp->dobj_list);
	}
	return 0;

}

static int soc_tplg_dmixer_create(struct soc_tplg *tplg, unsigned int count,
	size_t size)
{
	struct snd_soc_tplg_mixer_control *mc;
	struct soc_mixer_control *sm;
	struct snd_kcontrol_new kc;
	int i, err;

	if (soc_tplg_check_elem_count(tplg,
		sizeof(struct snd_soc_tplg_mixer_control),
		count, size, "mixers")) {

		dev_err(tplg->dev, "ASoC: invalid count %d for controls\n",
			count);
		return -EINVAL;
	}

	for (i = 0; i < count; i++) {
		mc = (struct snd_soc_tplg_mixer_control *)tplg->pos;

		/* validate kcontrol */
		if (strnlen(mc->hdr.name, SNDRV_CTL_ELEM_ID_NAME_MAXLEN) ==
			SNDRV_CTL_ELEM_ID_NAME_MAXLEN)
			return -EINVAL;

		sm = kzalloc(sizeof(*sm), GFP_KERNEL);
		if (sm == NULL)
			return -ENOMEM;
		tplg->pos += (sizeof(struct snd_soc_tplg_mixer_control) +
			      le32_to_cpu(mc->priv.size));

		dev_dbg(tplg->dev,
			"ASoC: adding mixer kcontrol %s with access 0x%x\n",
			mc->hdr.name, mc->hdr.access);

		memset(&kc, 0, sizeof(kc));
		kc.name = mc->hdr.name;
		kc.private_value = (long)sm;
		kc.iface = SNDRV_CTL_ELEM_IFACE_MIXER;
		kc.access = le32_to_cpu(mc->hdr.access);

		/* we only support FL/FR channel mapping atm */
		sm->reg = tplc_chan_get_reg(tplg, mc->channel,
			SNDRV_CHMAP_FL);
		sm->rreg = tplc_chan_get_reg(tplg, mc->channel,
			SNDRV_CHMAP_FR);
		sm->shift = tplc_chan_get_shift(tplg, mc->channel,
			SNDRV_CHMAP_FL);
		sm->rshift = tplc_chan_get_shift(tplg, mc->channel,
			SNDRV_CHMAP_FR);

		sm->max = le32_to_cpu(mc->max);
		sm->min = le32_to_cpu(mc->min);
		sm->invert = le32_to_cpu(mc->invert);
		sm->platform_max = le32_to_cpu(mc->platform_max);
		sm->dobj.index = tplg->index;
		sm->dobj.ops = tplg->ops;
		sm->dobj.type = SND_SOC_DOBJ_MIXER;
		INIT_LIST_HEAD(&sm->dobj.list);

		/* map io handlers */
		err = soc_tplg_kcontrol_bind_io(&mc->hdr, &kc, tplg);
		if (err) {
			soc_control_err(tplg, &mc->hdr, mc->hdr.name);
			kfree(sm);
			continue;
		}

		/* create any TLV data */
		soc_tplg_create_tlv(tplg, &kc, &mc->hdr);

		/* pass control to driver for optional further init */
		err = soc_tplg_init_kcontrol(tplg, &kc,
			(struct snd_soc_tplg_ctl_hdr *) mc);
		if (err < 0) {
			dev_err(tplg->dev, "ASoC: failed to init %s\n",
				mc->hdr.name);
			soc_tplg_free_tlv(tplg, &kc);
			kfree(sm);
			continue;
		}

		/* register control here */
		err = soc_tplg_add_kcontrol(tplg, &kc,
			&sm->dobj.control.kcontrol);
		if (err < 0) {
			dev_err(tplg->dev, "ASoC: failed to add %s\n",
				mc->hdr.name);
			soc_tplg_free_tlv(tplg, &kc);
			kfree(sm);
			continue;
		}

		list_add(&sm->dobj.list, &tplg->comp->dobj_list);
	}

	return 0;
}

static int soc_tplg_denum_create_texts(struct soc_enum *se,
	struct snd_soc_tplg_enum_control *ec)
{
	int i, ret;

	se->dobj.control.dtexts =
		kcalloc(le32_to_cpu(ec->items), sizeof(char *), GFP_KERNEL);
	if (se->dobj.control.dtexts == NULL)
		return -ENOMEM;

	for (i = 0; i < ec->items; i++) {

		if (strnlen(ec->texts[i], SNDRV_CTL_ELEM_ID_NAME_MAXLEN) ==
			SNDRV_CTL_ELEM_ID_NAME_MAXLEN) {
			ret = -EINVAL;
			goto err;
		}

		se->dobj.control.dtexts[i] = kstrdup(ec->texts[i], GFP_KERNEL);
		if (!se->dobj.control.dtexts[i]) {
			ret = -ENOMEM;
			goto err;
		}
	}

	se->items = le32_to_cpu(ec->items);
	se->texts = (const char * const *)se->dobj.control.dtexts;
	return 0;

err:
	se->items = i;
	soc_tplg_denum_remove_texts(se);
	return ret;
}

static inline void soc_tplg_denum_remove_texts(struct soc_enum *se)
{
	int i = se->items;

	for (--i; i >= 0; i--)
		kfree(se->dobj.control.dtexts[i]);
	kfree(se->dobj.control.dtexts);
}

static int soc_tplg_denum_create_values(struct soc_enum *se,
	struct snd_soc_tplg_enum_control *ec)
{
	int i;

	if (le32_to_cpu(ec->items) > sizeof(*ec->values))
		return -EINVAL;

	se->dobj.control.dvalues = kzalloc(le32_to_cpu(ec->items) *
					   sizeof(u32),
					   GFP_KERNEL);
	if (!se->dobj.control.dvalues)
		return -ENOMEM;

	/* convert from little-endian */
	for (i = 0; i < le32_to_cpu(ec->items); i++) {
		se->dobj.control.dvalues[i] = le32_to_cpu(ec->values[i]);
	}

	return 0;
}

static inline void soc_tplg_denum_remove_values(struct soc_enum *se)
{
	kfree(se->dobj.control.dvalues);
}

static int soc_tplg_denum_create(struct soc_tplg *tplg, unsigned int count,
	size_t size)
{
	struct snd_soc_tplg_enum_control *ec;
	struct soc_enum *se;
	struct snd_kcontrol_new kc;
	int i, ret, err;

	if (soc_tplg_check_elem_count(tplg,
		sizeof(struct snd_soc_tplg_enum_control),
		count, size, "enums")) {

		dev_err(tplg->dev, "ASoC: invalid count %d for enum controls\n",
			count);
		return -EINVAL;
	}

	for (i = 0; i < count; i++) {
		ec = (struct snd_soc_tplg_enum_control *)tplg->pos;

		/* validate kcontrol */
		if (strnlen(ec->hdr.name, SNDRV_CTL_ELEM_ID_NAME_MAXLEN) ==
			SNDRV_CTL_ELEM_ID_NAME_MAXLEN)
			return -EINVAL;

		se = kzalloc((sizeof(*se)), GFP_KERNEL);
		if (se == NULL)
			return -ENOMEM;

		tplg->pos += (sizeof(struct snd_soc_tplg_enum_control) +
			      le32_to_cpu(ec->priv.size));

		dev_dbg(tplg->dev, "ASoC: adding enum kcontrol %s size %d\n",
			ec->hdr.name, ec->items);

		memset(&kc, 0, sizeof(kc));
		kc.name = ec->hdr.name;
		kc.private_value = (long)se;
		kc.iface = SNDRV_CTL_ELEM_IFACE_MIXER;
		kc.access = le32_to_cpu(ec->hdr.access);

		se->reg = tplc_chan_get_reg(tplg, ec->channel, SNDRV_CHMAP_FL);
		se->shift_l = tplc_chan_get_shift(tplg, ec->channel,
			SNDRV_CHMAP_FL);
		se->shift_r = tplc_chan_get_shift(tplg, ec->channel,
			SNDRV_CHMAP_FL);

		se->mask = le32_to_cpu(ec->mask);
		se->dobj.index = tplg->index;
		se->dobj.type = SND_SOC_DOBJ_ENUM;
		se->dobj.ops = tplg->ops;
		INIT_LIST_HEAD(&se->dobj.list);

		switch (le32_to_cpu(ec->hdr.ops.info)) {
		case SND_SOC_TPLG_DAPM_CTL_ENUM_VALUE:
		case SND_SOC_TPLG_CTL_ENUM_VALUE:
			err = soc_tplg_denum_create_values(se, ec);
			if (err < 0) {
				dev_err(tplg->dev,
					"ASoC: could not create values for %s\n",
					ec->hdr.name);
				kfree(se);
				continue;
			}
			/* fall through */
		case SND_SOC_TPLG_CTL_ENUM:
		case SND_SOC_TPLG_DAPM_CTL_ENUM_DOUBLE:
		case SND_SOC_TPLG_DAPM_CTL_ENUM_VIRT:
			err = soc_tplg_denum_create_texts(se, ec);
			if (err < 0) {
				dev_err(tplg->dev,
					"ASoC: could not create texts for %s\n",
					ec->hdr.name);
				kfree(se);
				continue;
			}
			break;
		default:
			dev_err(tplg->dev,
				"ASoC: invalid enum control type %d for %s\n",
				ec->hdr.ops.info, ec->hdr.name);
			kfree(se);
			continue;
		}

		/* map io handlers */
		err = soc_tplg_kcontrol_bind_io(&ec->hdr, &kc, tplg);
		if (err) {
			soc_control_err(tplg, &ec->hdr, ec->hdr.name);
			kfree(se);
			continue;
		}

		/* pass control to driver for optional further init */
		err = soc_tplg_init_kcontrol(tplg, &kc,
			(struct snd_soc_tplg_ctl_hdr *) ec);
		if (err < 0) {
			dev_err(tplg->dev, "ASoC: failed to init %s\n",
				ec->hdr.name);
			kfree(se);
			continue;
		}

		/* register control here */
		ret = soc_tplg_add_kcontrol(tplg,
			&kc, &se->dobj.control.kcontrol);
		if (ret < 0) {
			dev_err(tplg->dev, "ASoC: could not add kcontrol %s\n",
				ec->hdr.name);
			kfree(se);
			continue;
		}

		list_add(&se->dobj.list, &tplg->comp->dobj_list);
	}

	return 0;
}

static int soc_tplg_kcontrol_elems_load(struct soc_tplg *tplg,
	struct snd_soc_tplg_hdr *hdr)
{
	struct snd_soc_tplg_ctl_hdr *control_hdr;
	int i;

	if (tplg->pass != SOC_TPLG_PASS_MIXER) {
		tplg->pos += le32_to_cpu(hdr->size) +
			le32_to_cpu(hdr->payload_size);
		return 0;
	}

	dev_dbg(tplg->dev, "ASoC: adding %d kcontrols at 0x%lx\n", hdr->count,
		soc_tplg_get_offset(tplg));

	for (i = 0; i < le32_to_cpu(hdr->count); i++) {

		control_hdr = (struct snd_soc_tplg_ctl_hdr *)tplg->pos;

		if (le32_to_cpu(control_hdr->size) != sizeof(*control_hdr)) {
			dev_err(tplg->dev, "ASoC: invalid control size\n");
			return -EINVAL;
		}

		switch (le32_to_cpu(control_hdr->ops.info)) {
		case SND_SOC_TPLG_CTL_VOLSW:
		case SND_SOC_TPLG_CTL_STROBE:
		case SND_SOC_TPLG_CTL_VOLSW_SX:
		case SND_SOC_TPLG_CTL_VOLSW_XR_SX:
		case SND_SOC_TPLG_CTL_RANGE:
		case SND_SOC_TPLG_DAPM_CTL_VOLSW:
		case SND_SOC_TPLG_DAPM_CTL_PIN:
			soc_tplg_dmixer_create(tplg, 1,
					       le32_to_cpu(hdr->payload_size));
			break;
		case SND_SOC_TPLG_CTL_ENUM:
		case SND_SOC_TPLG_CTL_ENUM_VALUE:
		case SND_SOC_TPLG_DAPM_CTL_ENUM_DOUBLE:
		case SND_SOC_TPLG_DAPM_CTL_ENUM_VIRT:
		case SND_SOC_TPLG_DAPM_CTL_ENUM_VALUE:
			soc_tplg_denum_create(tplg, 1,
					      le32_to_cpu(hdr->payload_size));
			break;
		case SND_SOC_TPLG_CTL_BYTES:
			soc_tplg_dbytes_create(tplg, 1,
					       le32_to_cpu(hdr->payload_size));
			break;
		default:
			soc_bind_err(tplg, control_hdr, i);
			return -EINVAL;
		}
	}

	return 0;
}

/* optionally pass new dynamic kcontrol to component driver. */
static int soc_tplg_add_route(struct soc_tplg *tplg,
	struct snd_soc_dapm_route *route)
{
	if (tplg->comp && tplg->ops && tplg->ops->dapm_route_load)
		return tplg->ops->dapm_route_load(tplg->comp, tplg->index,
			route);

	return 0;
}

static int soc_tplg_dapm_graph_elems_load(struct soc_tplg *tplg,
	struct snd_soc_tplg_hdr *hdr)
{
	struct snd_soc_dapm_context *dapm = &tplg->comp->dapm;
	struct snd_soc_tplg_dapm_graph_elem *elem;
	struct snd_soc_dapm_route **routes;
	int count, i, j;
	int ret = 0;

	count = le32_to_cpu(hdr->count);

	if (tplg->pass != SOC_TPLG_PASS_GRAPH) {
		tplg->pos +=
			le32_to_cpu(hdr->size) +
			le32_to_cpu(hdr->payload_size);

		return 0;
	}

	if (soc_tplg_check_elem_count(tplg,
		sizeof(struct snd_soc_tplg_dapm_graph_elem),
		count, le32_to_cpu(hdr->payload_size), "graph")) {

		dev_err(tplg->dev, "ASoC: invalid count %d for DAPM routes\n",
			count);
		return -EINVAL;
	}

	dev_dbg(tplg->dev, "ASoC: adding %d DAPM routes for index %d\n", count,
		hdr->index);

	/* allocate memory for pointer to array of dapm routes */
	routes = kcalloc(count, sizeof(struct snd_soc_dapm_route *),
			 GFP_KERNEL);
	if (!routes)
		return -ENOMEM;

	/*
	 * allocate memory for each dapm route in the array.
	 * This needs to be done individually so that
	 * each route can be freed when it is removed in remove_route().
	 */
	for (i = 0; i < count; i++) {
		routes[i] = kzalloc(sizeof(*routes[i]), GFP_KERNEL);
		if (!routes[i]) {
			/* free previously allocated memory */
			for (j = 0; j < i; j++)
				kfree(routes[j]);

			kfree(routes);
			return -ENOMEM;
		}
	}

	for (i = 0; i < count; i++) {
		elem = (struct snd_soc_tplg_dapm_graph_elem *)tplg->pos;
		tplg->pos += sizeof(struct snd_soc_tplg_dapm_graph_elem);

		/* validate routes */
		if (strnlen(elem->source, SNDRV_CTL_ELEM_ID_NAME_MAXLEN) ==
			    SNDRV_CTL_ELEM_ID_NAME_MAXLEN) {
			ret = -EINVAL;
			break;
		}
		if (strnlen(elem->sink, SNDRV_CTL_ELEM_ID_NAME_MAXLEN) ==
			    SNDRV_CTL_ELEM_ID_NAME_MAXLEN) {
			ret = -EINVAL;
			break;
		}
		if (strnlen(elem->control, SNDRV_CTL_ELEM_ID_NAME_MAXLEN) ==
			    SNDRV_CTL_ELEM_ID_NAME_MAXLEN) {
			ret = -EINVAL;
			break;
		}

		routes[i]->source = elem->source;
		routes[i]->sink = elem->sink;

		/* set to NULL atm for tplg users */
		routes[i]->connected = NULL;
		if (strnlen(elem->control, SNDRV_CTL_ELEM_ID_NAME_MAXLEN) == 0)
			routes[i]->control = NULL;
		else
			routes[i]->control = elem->control;

		/* add route dobj to dobj_list */
		routes[i]->dobj.type = SND_SOC_DOBJ_GRAPH;
		routes[i]->dobj.ops = tplg->ops;
		routes[i]->dobj.index = tplg->index;
		list_add(&routes[i]->dobj.list, &tplg->comp->dobj_list);

		soc_tplg_add_route(tplg, routes[i]);

		/* add route, but keep going if some fail */
		snd_soc_dapm_add_routes(dapm, routes[i], 1);
	}

	/* free memory allocated for all dapm routes in case of error */
	if (ret < 0)
		for (i = 0; i < count ; i++)
			kfree(routes[i]);

	/*
	 * free pointer to array of dapm routes as this is no longer needed.
	 * The memory allocated for each dapm route will be freed
	 * when it is removed in remove_route().
	 */
	kfree(routes);

	return ret;
}

static struct snd_kcontrol_new *soc_tplg_dapm_widget_dmixer_create(
	struct soc_tplg *tplg, int num_kcontrols)
{
	struct snd_kcontrol_new *kc;
	struct soc_mixer_control *sm;
	struct snd_soc_tplg_mixer_control *mc;
	int i, err;

	kc = kcalloc(num_kcontrols, sizeof(*kc), GFP_KERNEL);
	if (kc == NULL)
		return NULL;

	for (i = 0; i < num_kcontrols; i++) {
		mc = (struct snd_soc_tplg_mixer_control *)tplg->pos;

		/* validate kcontrol */
		if (strnlen(mc->hdr.name, SNDRV_CTL_ELEM_ID_NAME_MAXLEN) ==
			SNDRV_CTL_ELEM_ID_NAME_MAXLEN)
			goto err_sm;

		sm = kzalloc(sizeof(*sm), GFP_KERNEL);
		if (sm == NULL)
			goto err_sm;

		tplg->pos += (sizeof(struct snd_soc_tplg_mixer_control) +
			      le32_to_cpu(mc->priv.size));

		dev_dbg(tplg->dev, " adding DAPM widget mixer control %s at %d\n",
			mc->hdr.name, i);

		kc[i].private_value = (long)sm;
		kc[i].name = kstrdup(mc->hdr.name, GFP_KERNEL);
		if (kc[i].name == NULL)
			goto err_sm;
		kc[i].iface = SNDRV_CTL_ELEM_IFACE_MIXER;
		kc[i].access = mc->hdr.access;

		/* we only support FL/FR channel mapping atm */
		sm->reg = tplc_chan_get_reg(tplg, mc->channel,
			SNDRV_CHMAP_FL);
		sm->rreg = tplc_chan_get_reg(tplg, mc->channel,
			SNDRV_CHMAP_FR);
		sm->shift = tplc_chan_get_shift(tplg, mc->channel,
			SNDRV_CHMAP_FL);
		sm->rshift = tplc_chan_get_shift(tplg, mc->channel,
			SNDRV_CHMAP_FR);

		sm->max = mc->max;
		sm->min = mc->min;
		sm->invert = mc->invert;
		sm->platform_max = mc->platform_max;
		sm->dobj.index = tplg->index;
		INIT_LIST_HEAD(&sm->dobj.list);

		/* map io handlers */
		err = soc_tplg_kcontrol_bind_io(&mc->hdr, &kc[i], tplg);
		if (err) {
			soc_control_err(tplg, &mc->hdr, mc->hdr.name);
			goto err_sm;
		}

		/* create any TLV data */
		soc_tplg_create_tlv(tplg, &kc[i], &mc->hdr);

		/* pass control to driver for optional further init */
		err = soc_tplg_init_kcontrol(tplg, &kc[i],
			(struct snd_soc_tplg_ctl_hdr *)mc);
		if (err < 0) {
			dev_err(tplg->dev, "ASoC: failed to init %s\n",
				mc->hdr.name);
			soc_tplg_free_tlv(tplg, &kc[i]);
			goto err_sm;
		}
	}
	return kc;

err_sm:
	for (; i >= 0; i--) {
		sm = (struct soc_mixer_control *)kc[i].private_value;
		kfree(sm);
		kfree(kc[i].name);
	}
	kfree(kc);

	return NULL;
}

static struct snd_kcontrol_new *soc_tplg_dapm_widget_denum_create(
	struct soc_tplg *tplg, int num_kcontrols)
{
	struct snd_kcontrol_new *kc;
	struct snd_soc_tplg_enum_control *ec;
	struct soc_enum *se;
	int i, err;

	kc = kcalloc(num_kcontrols, sizeof(*kc), GFP_KERNEL);
	if (kc == NULL)
		return NULL;

	for (i = 0; i < num_kcontrols; i++) {
		ec = (struct snd_soc_tplg_enum_control *)tplg->pos;
		/* validate kcontrol */
		if (strnlen(ec->hdr.name, SNDRV_CTL_ELEM_ID_NAME_MAXLEN) ==
			    SNDRV_CTL_ELEM_ID_NAME_MAXLEN)
			goto err_se;

		se = kzalloc(sizeof(*se), GFP_KERNEL);
		if (se == NULL)
			goto err_se;

		tplg->pos += (sizeof(struct snd_soc_tplg_enum_control) +
				ec->priv.size);

		dev_dbg(tplg->dev, " adding DAPM widget enum control %s\n",
			ec->hdr.name);

		kc[i].private_value = (long)se;
		kc[i].name = kstrdup(ec->hdr.name, GFP_KERNEL);
		if (kc[i].name == NULL)
			goto err_se;
		kc[i].iface = SNDRV_CTL_ELEM_IFACE_MIXER;
		kc[i].access = ec->hdr.access;

		/* we only support FL/FR channel mapping atm */
		se->reg = tplc_chan_get_reg(tplg, ec->channel, SNDRV_CHMAP_FL);
		se->shift_l = tplc_chan_get_shift(tplg, ec->channel,
						  SNDRV_CHMAP_FL);
		se->shift_r = tplc_chan_get_shift(tplg, ec->channel,
						  SNDRV_CHMAP_FR);

		se->items = ec->items;
		se->mask = ec->mask;
		se->dobj.index = tplg->index;

		switch (le32_to_cpu(ec->hdr.ops.info)) {
		case SND_SOC_TPLG_CTL_ENUM_VALUE:
		case SND_SOC_TPLG_DAPM_CTL_ENUM_VALUE:
			err = soc_tplg_denum_create_values(se, ec);
			if (err < 0) {
				dev_err(tplg->dev, "ASoC: could not create values for %s\n",
					ec->hdr.name);
				goto err_se;
			}
			/* fall through */
		case SND_SOC_TPLG_CTL_ENUM:
		case SND_SOC_TPLG_DAPM_CTL_ENUM_DOUBLE:
		case SND_SOC_TPLG_DAPM_CTL_ENUM_VIRT:
			err = soc_tplg_denum_create_texts(se, ec);
			if (err < 0) {
				dev_err(tplg->dev, "ASoC: could not create texts for %s\n",
					ec->hdr.name);
				goto err_se;
			}
			break;
		default:
			dev_err(tplg->dev, "ASoC: invalid enum control type %d for %s\n",
				ec->hdr.ops.info, ec->hdr.name);
			goto err_se;
		}

		/* map io handlers */
		err = soc_tplg_kcontrol_bind_io(&ec->hdr, &kc[i], tplg);
		if (err) {
			soc_control_err(tplg, &ec->hdr, ec->hdr.name);
			goto err_se;
		}

		/* pass control to driver for optional further init */
		err = soc_tplg_init_kcontrol(tplg, &kc[i],
			(struct snd_soc_tplg_ctl_hdr *)ec);
		if (err < 0) {
			dev_err(tplg->dev, "ASoC: failed to init %s\n",
				ec->hdr.name);
			goto err_se;
		}
	}

	return kc;

err_se:
	for (; i >= 0; i--) {
		/* free values and texts */
		se = (struct soc_enum *)kc[i].private_value;

		if (se) {
			soc_tplg_denum_remove_values(se);
			soc_tplg_denum_remove_texts(se);
		}

		kfree(se);
		kfree(kc[i].name);
	}
	kfree(kc);

	return NULL;
}

static struct snd_kcontrol_new *soc_tplg_dapm_widget_dbytes_create(
	struct soc_tplg *tplg, int num_kcontrols)
{
	struct snd_soc_tplg_bytes_control *be;
	struct soc_bytes_ext *sbe;
	struct snd_kcontrol_new *kc;
	int i, err;

	kc = kcalloc(num_kcontrols, sizeof(*kc), GFP_KERNEL);
	if (!kc)
		return NULL;

	for (i = 0; i < num_kcontrols; i++) {
		be = (struct snd_soc_tplg_bytes_control *)tplg->pos;

		/* validate kcontrol */
		if (strnlen(be->hdr.name, SNDRV_CTL_ELEM_ID_NAME_MAXLEN) ==
			SNDRV_CTL_ELEM_ID_NAME_MAXLEN)
			goto err_sbe;

		sbe = kzalloc(sizeof(*sbe), GFP_KERNEL);
		if (sbe == NULL)
			goto err_sbe;

		tplg->pos += (sizeof(struct snd_soc_tplg_bytes_control) +
			      le32_to_cpu(be->priv.size));

		dev_dbg(tplg->dev,
			"ASoC: adding bytes kcontrol %s with access 0x%x\n",
			be->hdr.name, be->hdr.access);

		kc[i].private_value = (long)sbe;
		kc[i].name = kstrdup(be->hdr.name, GFP_KERNEL);
		if (kc[i].name == NULL)
			goto err_sbe;
		kc[i].iface = SNDRV_CTL_ELEM_IFACE_MIXER;
		kc[i].access = be->hdr.access;

		sbe->max = be->max;
		INIT_LIST_HEAD(&sbe->dobj.list);

		/* map standard io handlers and check for external handlers */
		err = soc_tplg_kcontrol_bind_io(&be->hdr, &kc[i], tplg);
		if (err) {
			soc_control_err(tplg, &be->hdr, be->hdr.name);
			goto err_sbe;
		}

		/* pass control to driver for optional further init */
		err = soc_tplg_init_kcontrol(tplg, &kc[i],
			(struct snd_soc_tplg_ctl_hdr *)be);
		if (err < 0) {
			dev_err(tplg->dev, "ASoC: failed to init %s\n",
				be->hdr.name);
			goto err_sbe;
		}
	}

	return kc;

err_sbe:
	for (; i >= 0; i--) {
		sbe = (struct soc_bytes_ext *)kc[i].private_value;
		kfree(sbe);
		kfree(kc[i].name);
	}
	kfree(kc);

	return NULL;
}

static int soc_tplg_dapm_widget_create(struct soc_tplg *tplg,
	struct snd_soc_tplg_dapm_widget *w)
{
	struct snd_soc_dapm_context *dapm = &tplg->comp->dapm;
	struct snd_soc_dapm_widget template, *widget;
	struct snd_soc_tplg_ctl_hdr *control_hdr;
	struct snd_soc_card *card = tplg->comp->card;
	unsigned int kcontrol_type;
	int ret = 0;

	if (strnlen(w->name, SNDRV_CTL_ELEM_ID_NAME_MAXLEN) ==
		SNDRV_CTL_ELEM_ID_NAME_MAXLEN)
		return -EINVAL;
	if (strnlen(w->sname, SNDRV_CTL_ELEM_ID_NAME_MAXLEN) ==
		SNDRV_CTL_ELEM_ID_NAME_MAXLEN)
		return -EINVAL;

	dev_dbg(tplg->dev, "ASoC: creating DAPM widget %s id %d\n",
		w->name, w->id);

	memset(&template, 0, sizeof(template));

	/* map user to kernel widget ID */
	template.id = get_widget_id(le32_to_cpu(w->id));
	if ((int)template.id < 0)
		return template.id;

	/* strings are allocated here, but used and freed by the widget */
	template.name = kstrdup(w->name, GFP_KERNEL);
	if (!template.name)
		return -ENOMEM;
	template.sname = kstrdup(w->sname, GFP_KERNEL);
	if (!template.sname) {
		ret = -ENOMEM;
		goto err;
	}
	template.reg = le32_to_cpu(w->reg);
	template.shift = le32_to_cpu(w->shift);
	template.mask = le32_to_cpu(w->mask);
	template.subseq = le32_to_cpu(w->subseq);
	template.on_val = w->invert ? 0 : 1;
	template.off_val = w->invert ? 1 : 0;
	template.ignore_suspend = le32_to_cpu(w->ignore_suspend);
	template.event_flags = le16_to_cpu(w->event_flags);
	template.dobj.index = tplg->index;

	tplg->pos +=
		(sizeof(struct snd_soc_tplg_dapm_widget) +
		 le32_to_cpu(w->priv.size));

	if (w->num_kcontrols == 0) {
		kcontrol_type = 0;
		template.num_kcontrols = 0;
		goto widget;
	}

	control_hdr = (struct snd_soc_tplg_ctl_hdr *)tplg->pos;
	dev_dbg(tplg->dev, "ASoC: template %s has %d controls of type %x\n",
		w->name, w->num_kcontrols, control_hdr->type);

	switch (le32_to_cpu(control_hdr->ops.info)) {
	case SND_SOC_TPLG_CTL_VOLSW:
	case SND_SOC_TPLG_CTL_STROBE:
	case SND_SOC_TPLG_CTL_VOLSW_SX:
	case SND_SOC_TPLG_CTL_VOLSW_XR_SX:
	case SND_SOC_TPLG_CTL_RANGE:
	case SND_SOC_TPLG_DAPM_CTL_VOLSW:
		kcontrol_type = SND_SOC_TPLG_TYPE_MIXER;  /* volume mixer */
		template.num_kcontrols = le32_to_cpu(w->num_kcontrols);
		template.kcontrol_news =
			soc_tplg_dapm_widget_dmixer_create(tplg,
			template.num_kcontrols);
		if (!template.kcontrol_news) {
			ret = -ENOMEM;
			goto hdr_err;
		}
		break;
	case SND_SOC_TPLG_CTL_ENUM:
	case SND_SOC_TPLG_CTL_ENUM_VALUE:
	case SND_SOC_TPLG_DAPM_CTL_ENUM_DOUBLE:
	case SND_SOC_TPLG_DAPM_CTL_ENUM_VIRT:
	case SND_SOC_TPLG_DAPM_CTL_ENUM_VALUE:
		kcontrol_type = SND_SOC_TPLG_TYPE_ENUM;	/* enumerated mixer */
		template.num_kcontrols = le32_to_cpu(w->num_kcontrols);
		template.kcontrol_news =
			soc_tplg_dapm_widget_denum_create(tplg,
			template.num_kcontrols);
		if (!template.kcontrol_news) {
			ret = -ENOMEM;
			goto hdr_err;
		}
		break;
	case SND_SOC_TPLG_CTL_BYTES:
		kcontrol_type = SND_SOC_TPLG_TYPE_BYTES; /* bytes control */
		template.num_kcontrols = le32_to_cpu(w->num_kcontrols);
		template.kcontrol_news =
			soc_tplg_dapm_widget_dbytes_create(tplg,
				template.num_kcontrols);
		if (!template.kcontrol_news) {
			ret = -ENOMEM;
			goto hdr_err;
		}
		break;
	default:
		dev_err(tplg->dev, "ASoC: invalid widget control type %d:%d:%d\n",
			control_hdr->ops.get, control_hdr->ops.put,
			le32_to_cpu(control_hdr->ops.info));
		ret = -EINVAL;
		goto hdr_err;
	}

widget:
	ret = soc_tplg_widget_load(tplg, &template, w);
	if (ret < 0)
		goto hdr_err;

	/* card dapm mutex is held by the core if we are loading topology
	 * data during sound card init. */
	if (card->instantiated)
		widget = snd_soc_dapm_new_control(dapm, &template);
	else
		widget = snd_soc_dapm_new_control_unlocked(dapm, &template);
	if (IS_ERR(widget)) {
		ret = PTR_ERR(widget);
		goto hdr_err;
	}

	widget->dobj.type = SND_SOC_DOBJ_WIDGET;
	widget->dobj.widget.kcontrol_type = kcontrol_type;
	widget->dobj.ops = tplg->ops;
	widget->dobj.index = tplg->index;
	list_add(&widget->dobj.list, &tplg->comp->dobj_list);

	ret = soc_tplg_widget_ready(tplg, widget, w);
	if (ret < 0)
		goto ready_err;

	kfree(template.sname);
	kfree(template.name);

	return 0;

ready_err:
	snd_soc_tplg_widget_remove(widget);
	snd_soc_dapm_free_widget(widget);
hdr_err:
	kfree(template.sname);
err:
	kfree(template.name);
	return ret;
}

static int soc_tplg_dapm_widget_elems_load(struct soc_tplg *tplg,
	struct snd_soc_tplg_hdr *hdr)
{
	struct snd_soc_tplg_dapm_widget *widget;
	int ret, count, i;

	count = le32_to_cpu(hdr->count);

	if (tplg->pass != SOC_TPLG_PASS_WIDGET)
		return 0;

	dev_dbg(tplg->dev, "ASoC: adding %d DAPM widgets\n", count);

	for (i = 0; i < count; i++) {
		widget = (struct snd_soc_tplg_dapm_widget *) tplg->pos;
		if (le32_to_cpu(widget->size) != sizeof(*widget)) {
			dev_err(tplg->dev, "ASoC: invalid widget size\n");
			return -EINVAL;
		}

		ret = soc_tplg_dapm_widget_create(tplg, widget);
		if (ret < 0) {
			dev_err(tplg->dev, "ASoC: failed to load widget %s\n",
				widget->name);
			return ret;
		}
	}

	return 0;
}

static int soc_tplg_dapm_complete(struct soc_tplg *tplg)
{
	struct snd_soc_card *card = tplg->comp->card;
	int ret;

	/* Card might not have been registered at this point.
	 * If so, just return success.
	*/
	if (!card || !card->instantiated) {
		dev_warn(tplg->dev, "ASoC: Parent card not yet available,"
			" widget card binding deferred\n");
		return 0;
	}

	ret = snd_soc_dapm_new_widgets(card);
	if (ret < 0)
		dev_err(tplg->dev, "ASoC: failed to create new widgets %d\n",
			ret);

	return 0;
}

static void set_stream_info(struct snd_soc_pcm_stream *stream,
	struct snd_soc_tplg_stream_caps *caps)
{
	stream->stream_name = kstrdup(caps->name, GFP_KERNEL);
	stream->channels_min = le32_to_cpu(caps->channels_min);
	stream->channels_max = le32_to_cpu(caps->channels_max);
	stream->rates = le32_to_cpu(caps->rates);
	stream->rate_min = le32_to_cpu(caps->rate_min);
	stream->rate_max = le32_to_cpu(caps->rate_max);
	stream->formats = le64_to_cpu(caps->formats);
	stream->sig_bits = le32_to_cpu(caps->sig_bits);
}

static void set_dai_flags(struct snd_soc_dai_driver *dai_drv,
			  unsigned int flag_mask, unsigned int flags)
{
	if (flag_mask & SND_SOC_TPLG_DAI_FLGBIT_SYMMETRIC_RATES)
		dai_drv->symmetric_rates =
			flags & SND_SOC_TPLG_DAI_FLGBIT_SYMMETRIC_RATES ? 1 : 0;

	if (flag_mask & SND_SOC_TPLG_DAI_FLGBIT_SYMMETRIC_CHANNELS)
		dai_drv->symmetric_channels =
			flags & SND_SOC_TPLG_DAI_FLGBIT_SYMMETRIC_CHANNELS ?
			1 : 0;

	if (flag_mask & SND_SOC_TPLG_DAI_FLGBIT_SYMMETRIC_SAMPLEBITS)
		dai_drv->symmetric_samplebits =
			flags & SND_SOC_TPLG_DAI_FLGBIT_SYMMETRIC_SAMPLEBITS ?
			1 : 0;
}

static int soc_tplg_dai_create(struct soc_tplg *tplg,
	struct snd_soc_tplg_pcm *pcm)
{
	struct snd_soc_dai_driver *dai_drv;
	struct snd_soc_pcm_stream *stream;
	struct snd_soc_tplg_stream_caps *caps;
	struct snd_soc_dai *dai;
	struct snd_soc_dapm_context *dapm =
		snd_soc_component_get_dapm(tplg->comp);
	int ret;

	dai_drv = kzalloc(sizeof(struct snd_soc_dai_driver), GFP_KERNEL);
	if (dai_drv == NULL)
		return -ENOMEM;

	if (strlen(pcm->dai_name))
		dai_drv->name = kstrdup(pcm->dai_name, GFP_KERNEL);
	dai_drv->id = le32_to_cpu(pcm->dai_id);

	if (pcm->playback) {
		stream = &dai_drv->playback;
		caps = &pcm->caps[SND_SOC_TPLG_STREAM_PLAYBACK];
		set_stream_info(stream, caps);
	}

	if (pcm->capture) {
		stream = &dai_drv->capture;
		caps = &pcm->caps[SND_SOC_TPLG_STREAM_CAPTURE];
		set_stream_info(stream, caps);
	}

	if (pcm->compress)
		dai_drv->compress_new = snd_soc_new_compress;

	/* pass control to component driver for optional further init */
	ret = soc_tplg_dai_load(tplg, dai_drv, pcm, NULL);
	if (ret < 0) {
		dev_err(tplg->comp->dev, "ASoC: DAI loading failed\n");
		kfree(dai_drv->playback.stream_name);
		kfree(dai_drv->capture.stream_name);
		kfree(dai_drv->name);
		kfree(dai_drv);
		return ret;
	}

	dai_drv->dobj.index = tplg->index;
	dai_drv->dobj.ops = tplg->ops;
	dai_drv->dobj.type = SND_SOC_DOBJ_PCM;
	list_add(&dai_drv->dobj.list, &tplg->comp->dobj_list);

	/* register the DAI to the component */
	dai = snd_soc_register_dai(tplg->comp, dai_drv, false);
	if (!dai)
		return -ENOMEM;

	/* Create the DAI widgets here */
	ret = snd_soc_dapm_new_dai_widgets(dapm, dai);
	if (ret != 0) {
		dev_err(dai->dev, "Failed to create DAI widgets %d\n", ret);
		snd_soc_unregister_dai(dai);
		return ret;
	}

	return ret;
}

static void set_link_flags(struct snd_soc_dai_link *link,
		unsigned int flag_mask, unsigned int flags)
{
	if (flag_mask & SND_SOC_TPLG_LNK_FLGBIT_SYMMETRIC_RATES)
		link->symmetric_rates =
			flags & SND_SOC_TPLG_LNK_FLGBIT_SYMMETRIC_RATES ? 1 : 0;

	if (flag_mask & SND_SOC_TPLG_LNK_FLGBIT_SYMMETRIC_CHANNELS)
		link->symmetric_channels =
			flags & SND_SOC_TPLG_LNK_FLGBIT_SYMMETRIC_CHANNELS ?
			1 : 0;

	if (flag_mask & SND_SOC_TPLG_LNK_FLGBIT_SYMMETRIC_SAMPLEBITS)
		link->symmetric_samplebits =
			flags & SND_SOC_TPLG_LNK_FLGBIT_SYMMETRIC_SAMPLEBITS ?
			1 : 0;

	if (flag_mask & SND_SOC_TPLG_LNK_FLGBIT_VOICE_WAKEUP)
		link->ignore_suspend =
		flags & SND_SOC_TPLG_LNK_FLGBIT_VOICE_WAKEUP ?
		1 : 0;
}

/* create the FE DAI link */
static int soc_tplg_fe_link_create(struct soc_tplg *tplg,
	struct snd_soc_tplg_pcm *pcm)
{
	struct snd_soc_dai_link *link;
	struct snd_soc_dai_link_component *dlc;
	int ret;

	/* link + cpu + codec + platform */
	link = kzalloc(sizeof(*link) + (3 * sizeof(*dlc)), GFP_KERNEL);
	if (link == NULL)
		return -ENOMEM;

	dlc = (struct snd_soc_dai_link_component *)(link + 1);

	link->cpus	= &dlc[0];
	link->codecs	= &dlc[1];
	link->platforms	= &dlc[2];

	link->num_cpus	 = 1;
	link->num_codecs = 1;
	link->num_platforms = 1;

	if (strlen(pcm->pcm_name)) {
		link->name = kstrdup(pcm->pcm_name, GFP_KERNEL);
		link->stream_name = kstrdup(pcm->pcm_name, GFP_KERNEL);
	}
	link->id = le32_to_cpu(pcm->pcm_id);

	if (strlen(pcm->dai_name))
		link->cpus->dai_name = kstrdup(pcm->dai_name, GFP_KERNEL);

	link->codecs->name = "snd-soc-dummy";
	link->codecs->dai_name = "snd-soc-dummy-dai";

	link->platforms->name = "snd-soc-dummy";

	/* enable DPCM */
	link->dynamic = 1;
	link->dpcm_playback = le32_to_cpu(pcm->playback);
	link->dpcm_capture = le32_to_cpu(pcm->capture);
	if (pcm->flag_mask)
		set_link_flags(link,
			       le32_to_cpu(pcm->flag_mask),
			       le32_to_cpu(pcm->flags));

	/* pass control to component driver for optional further init */
	ret = soc_tplg_dai_link_load(tplg, link, NULL);
	if (ret < 0) {
		dev_err(tplg->comp->dev, "ASoC: FE link loading failed\n");
		goto err;
	}

<<<<<<< HEAD
	ret = snd_soc_add_dai_link(tplg->comp->card, link);
=======
	ret = snd_soc_add_pcm_runtime(tplg->comp->card, link);
>>>>>>> 440aa4b8
	if (ret < 0) {
		dev_err(tplg->comp->dev, "ASoC: adding FE link failed\n");
		goto err;
	}

	link->dobj.index = tplg->index;
	link->dobj.ops = tplg->ops;
	link->dobj.type = SND_SOC_DOBJ_DAI_LINK;
	list_add(&link->dobj.list, &tplg->comp->dobj_list);

	return 0;
err:
	kfree(link->name);
	kfree(link->stream_name);
	kfree(link->cpus->dai_name);
	kfree(link);
	return ret;
}

/* create a FE DAI and DAI link from the PCM object */
static int soc_tplg_pcm_create(struct soc_tplg *tplg,
	struct snd_soc_tplg_pcm *pcm)
{
	int ret;

	ret = soc_tplg_dai_create(tplg, pcm);
	if (ret < 0)
		return ret;

	return  soc_tplg_fe_link_create(tplg, pcm);
}

/* copy stream caps from the old version 4 of source */
static void stream_caps_new_ver(struct snd_soc_tplg_stream_caps *dest,
				struct snd_soc_tplg_stream_caps_v4 *src)
{
	dest->size = cpu_to_le32(sizeof(*dest));
	memcpy(dest->name, src->name, SNDRV_CTL_ELEM_ID_NAME_MAXLEN);
	dest->formats = src->formats;
	dest->rates = src->rates;
	dest->rate_min = src->rate_min;
	dest->rate_max = src->rate_max;
	dest->channels_min = src->channels_min;
	dest->channels_max = src->channels_max;
	dest->periods_min = src->periods_min;
	dest->periods_max = src->periods_max;
	dest->period_size_min = src->period_size_min;
	dest->period_size_max = src->period_size_max;
	dest->buffer_size_min = src->buffer_size_min;
	dest->buffer_size_max = src->buffer_size_max;
}

/**
 * pcm_new_ver - Create the new version of PCM from the old version.
 * @tplg: topology context
 * @src: older version of pcm as a source
 * @pcm: latest version of pcm created from the source
 *
 * Support from vesion 4. User should free the returned pcm manually.
 */
static int pcm_new_ver(struct soc_tplg *tplg,
		       struct snd_soc_tplg_pcm *src,
		       struct snd_soc_tplg_pcm **pcm)
{
	struct snd_soc_tplg_pcm *dest;
	struct snd_soc_tplg_pcm_v4 *src_v4;
	int i;

	*pcm = NULL;

	if (le32_to_cpu(src->size) != sizeof(*src_v4)) {
		dev_err(tplg->dev, "ASoC: invalid PCM size\n");
		return -EINVAL;
	}

	dev_warn(tplg->dev, "ASoC: old version of PCM\n");
	src_v4 = (struct snd_soc_tplg_pcm_v4 *)src;
	dest = kzalloc(sizeof(*dest), GFP_KERNEL);
	if (!dest)
		return -ENOMEM;

	dest->size = cpu_to_le32(sizeof(*dest)); /* size of latest abi version */
	memcpy(dest->pcm_name, src_v4->pcm_name, SNDRV_CTL_ELEM_ID_NAME_MAXLEN);
	memcpy(dest->dai_name, src_v4->dai_name, SNDRV_CTL_ELEM_ID_NAME_MAXLEN);
	dest->pcm_id = src_v4->pcm_id;
	dest->dai_id = src_v4->dai_id;
	dest->playback = src_v4->playback;
	dest->capture = src_v4->capture;
	dest->compress = src_v4->compress;
	dest->num_streams = src_v4->num_streams;
	for (i = 0; i < le32_to_cpu(dest->num_streams); i++)
		memcpy(&dest->stream[i], &src_v4->stream[i],
		       sizeof(struct snd_soc_tplg_stream));

	for (i = 0; i < 2; i++)
		stream_caps_new_ver(&dest->caps[i], &src_v4->caps[i]);

	*pcm = dest;
	return 0;
}

static int soc_tplg_pcm_elems_load(struct soc_tplg *tplg,
	struct snd_soc_tplg_hdr *hdr)
{
	struct snd_soc_tplg_pcm *pcm, *_pcm;
	int count;
	int size;
	int i;
	bool abi_match;
	int ret;

	count = le32_to_cpu(hdr->count);

	if (tplg->pass != SOC_TPLG_PASS_PCM_DAI)
		return 0;

	/* check the element size and count */
	pcm = (struct snd_soc_tplg_pcm *)tplg->pos;
	size = le32_to_cpu(pcm->size);
	if (size > sizeof(struct snd_soc_tplg_pcm)
		|| size < sizeof(struct snd_soc_tplg_pcm_v4)) {
		dev_err(tplg->dev, "ASoC: invalid size %d for PCM elems\n",
			size);
		return -EINVAL;
	}

	if (soc_tplg_check_elem_count(tplg,
				      size, count,
				      le32_to_cpu(hdr->payload_size),
				      "PCM DAI")) {
		dev_err(tplg->dev, "ASoC: invalid count %d for PCM DAI elems\n",
			count);
		return -EINVAL;
	}

	for (i = 0; i < count; i++) {
		pcm = (struct snd_soc_tplg_pcm *)tplg->pos;
		size = le32_to_cpu(pcm->size);

		/* check ABI version by size, create a new version of pcm
		 * if abi not match.
		 */
		if (size == sizeof(*pcm)) {
			abi_match = true;
			_pcm = pcm;
		} else {
			abi_match = false;
			pcm_new_ver(tplg, pcm, &_pcm);
		}

		/* create the FE DAIs and DAI links */
		ret = soc_tplg_pcm_create(tplg, _pcm);
		if (ret < 0) {
			if (!abi_match)
				kfree(_pcm);
			return ret;
		}

		/* offset by version-specific struct size and
		 * real priv data size
		 */
		tplg->pos += size + le32_to_cpu(_pcm->priv.size);

		if (!abi_match)
			kfree(_pcm); /* free the duplicated one */
	}

	dev_dbg(tplg->dev, "ASoC: adding %d PCM DAIs\n", count);

	return 0;
}

/**
 * set_link_hw_format - Set the HW audio format of the physical DAI link.
 * @link: &snd_soc_dai_link which should be updated
 * @cfg: physical link configs.
 *
 * Topology context contains a list of supported HW formats (configs) and
 * a default format ID for the physical link. This function will use this
 * default ID to choose the HW format to set the link's DAI format for init.
 */
static void set_link_hw_format(struct snd_soc_dai_link *link,
			struct snd_soc_tplg_link_config *cfg)
{
	struct snd_soc_tplg_hw_config *hw_config;
	unsigned char bclk_master, fsync_master;
	unsigned char invert_bclk, invert_fsync;
	int i;

	for (i = 0; i < le32_to_cpu(cfg->num_hw_configs); i++) {
		hw_config = &cfg->hw_config[i];
		if (hw_config->id != cfg->default_hw_config_id)
			continue;

		link->dai_fmt = le32_to_cpu(hw_config->fmt) &
			SND_SOC_DAIFMT_FORMAT_MASK;

		/* clock gating */
		switch (hw_config->clock_gated) {
		case SND_SOC_TPLG_DAI_CLK_GATE_GATED:
			link->dai_fmt |= SND_SOC_DAIFMT_GATED;
			break;

		case SND_SOC_TPLG_DAI_CLK_GATE_CONT:
			link->dai_fmt |= SND_SOC_DAIFMT_CONT;
			break;

		default:
			/* ignore the value */
			break;
		}

		/* clock signal polarity */
		invert_bclk = hw_config->invert_bclk;
		invert_fsync = hw_config->invert_fsync;
		if (!invert_bclk && !invert_fsync)
			link->dai_fmt |= SND_SOC_DAIFMT_NB_NF;
		else if (!invert_bclk && invert_fsync)
			link->dai_fmt |= SND_SOC_DAIFMT_NB_IF;
		else if (invert_bclk && !invert_fsync)
			link->dai_fmt |= SND_SOC_DAIFMT_IB_NF;
		else
			link->dai_fmt |= SND_SOC_DAIFMT_IB_IF;

		/* clock masters */
		bclk_master = (hw_config->bclk_master ==
			       SND_SOC_TPLG_BCLK_CM);
		fsync_master = (hw_config->fsync_master ==
				SND_SOC_TPLG_FSYNC_CM);
		if (bclk_master && fsync_master)
			link->dai_fmt |= SND_SOC_DAIFMT_CBM_CFM;
		else if (!bclk_master && fsync_master)
			link->dai_fmt |= SND_SOC_DAIFMT_CBS_CFM;
		else if (bclk_master && !fsync_master)
			link->dai_fmt |= SND_SOC_DAIFMT_CBM_CFS;
		else
			link->dai_fmt |= SND_SOC_DAIFMT_CBS_CFS;
	}
}

/**
 * link_new_ver - Create a new physical link config from the old
 * version of source.
 * @tplg: topology context
 * @src: old version of phyical link config as a source
 * @link: latest version of physical link config created from the source
 *
 * Support from vesion 4. User need free the returned link config manually.
 */
static int link_new_ver(struct soc_tplg *tplg,
			struct snd_soc_tplg_link_config *src,
			struct snd_soc_tplg_link_config **link)
{
	struct snd_soc_tplg_link_config *dest;
	struct snd_soc_tplg_link_config_v4 *src_v4;
	int i;

	*link = NULL;

	if (le32_to_cpu(src->size) !=
	    sizeof(struct snd_soc_tplg_link_config_v4)) {
		dev_err(tplg->dev, "ASoC: invalid physical link config size\n");
		return -EINVAL;
	}

	dev_warn(tplg->dev, "ASoC: old version of physical link config\n");

	src_v4 = (struct snd_soc_tplg_link_config_v4 *)src;
	dest = kzalloc(sizeof(*dest), GFP_KERNEL);
	if (!dest)
		return -ENOMEM;

	dest->size = cpu_to_le32(sizeof(*dest));
	dest->id = src_v4->id;
	dest->num_streams = src_v4->num_streams;
	for (i = 0; i < le32_to_cpu(dest->num_streams); i++)
		memcpy(&dest->stream[i], &src_v4->stream[i],
		       sizeof(struct snd_soc_tplg_stream));

	*link = dest;
	return 0;
}

/**
 * snd_soc_find_dai_link - Find a DAI link
 *
 * @card: soc card
 * @id: DAI link ID to match
 * @name: DAI link name to match, optional
 * @stream_name: DAI link stream name to match, optional
 *
 * This function will search all existing DAI links of the soc card to
 * find the link of the same ID. Since DAI links may not have their
 * unique ID, so name and stream name should also match if being
 * specified.
 *
 * Return: pointer of DAI link, or NULL if not found.
 */
static struct snd_soc_dai_link *snd_soc_find_dai_link(struct snd_soc_card *card,
						      int id, const char *name,
						      const char *stream_name)
{
	struct snd_soc_pcm_runtime *rtd;
	struct snd_soc_dai_link *link;

	for_each_card_rtds(card, rtd) {
		link = rtd->dai_link;

		if (link->id != id)
			continue;

		if (name && (!link->name || strcmp(name, link->name)))
			continue;

		if (stream_name && (!link->stream_name
				    || strcmp(stream_name, link->stream_name)))
			continue;

		return link;
	}

	return NULL;
}

/* Find and configure an existing physical DAI link */
static int soc_tplg_link_config(struct soc_tplg *tplg,
	struct snd_soc_tplg_link_config *cfg)
{
	struct snd_soc_dai_link *link;
	const char *name, *stream_name;
	size_t len;
	int ret;

	len = strnlen(cfg->name, SNDRV_CTL_ELEM_ID_NAME_MAXLEN);
	if (len == SNDRV_CTL_ELEM_ID_NAME_MAXLEN)
		return -EINVAL;
	else if (len)
		name = cfg->name;
	else
		name = NULL;

	len = strnlen(cfg->stream_name, SNDRV_CTL_ELEM_ID_NAME_MAXLEN);
	if (len == SNDRV_CTL_ELEM_ID_NAME_MAXLEN)
		return -EINVAL;
	else if (len)
		stream_name = cfg->stream_name;
	else
		stream_name = NULL;

	link = snd_soc_find_dai_link(tplg->comp->card, le32_to_cpu(cfg->id),
				     name, stream_name);
	if (!link) {
		dev_err(tplg->dev, "ASoC: physical link %s (id %d) not exist\n",
			name, cfg->id);
		return -EINVAL;
	}

	/* hw format */
	if (cfg->num_hw_configs)
		set_link_hw_format(link, cfg);

	/* flags */
	if (cfg->flag_mask)
		set_link_flags(link,
			       le32_to_cpu(cfg->flag_mask),
			       le32_to_cpu(cfg->flags));

	/* pass control to component driver for optional further init */
	ret = soc_tplg_dai_link_load(tplg, link, cfg);
	if (ret < 0) {
		dev_err(tplg->dev, "ASoC: physical link loading failed\n");
		return ret;
	}

	/* for unloading it in snd_soc_tplg_component_remove */
	link->dobj.index = tplg->index;
	link->dobj.ops = tplg->ops;
	link->dobj.type = SND_SOC_DOBJ_BACKEND_LINK;
	list_add(&link->dobj.list, &tplg->comp->dobj_list);

	return 0;
}


/* Load physical link config elements from the topology context */
static int soc_tplg_link_elems_load(struct soc_tplg *tplg,
	struct snd_soc_tplg_hdr *hdr)
{
	struct snd_soc_tplg_link_config *link, *_link;
	int count;
	int size;
	int i, ret;
	bool abi_match;

	count = le32_to_cpu(hdr->count);

	if (tplg->pass != SOC_TPLG_PASS_LINK) {
		tplg->pos += le32_to_cpu(hdr->size) +
			le32_to_cpu(hdr->payload_size);
		return 0;
	};

	/* check the element size and count */
	link = (struct snd_soc_tplg_link_config *)tplg->pos;
	size = le32_to_cpu(link->size);
	if (size > sizeof(struct snd_soc_tplg_link_config)
		|| size < sizeof(struct snd_soc_tplg_link_config_v4)) {
		dev_err(tplg->dev, "ASoC: invalid size %d for physical link elems\n",
			size);
		return -EINVAL;
	}

	if (soc_tplg_check_elem_count(tplg,
				      size, count,
				      le32_to_cpu(hdr->payload_size),
				      "physical link config")) {
		dev_err(tplg->dev, "ASoC: invalid count %d for physical link elems\n",
			count);
		return -EINVAL;
	}

	/* config physical DAI links */
	for (i = 0; i < count; i++) {
		link = (struct snd_soc_tplg_link_config *)tplg->pos;
		size = le32_to_cpu(link->size);
		if (size == sizeof(*link)) {
			abi_match = true;
			_link = link;
		} else {
			abi_match = false;
			ret = link_new_ver(tplg, link, &_link);
			if (ret < 0)
				return ret;
		}

		ret = soc_tplg_link_config(tplg, _link);
		if (ret < 0)
			return ret;

		/* offset by version-specific struct size and
		 * real priv data size
		 */
		tplg->pos += size + le32_to_cpu(_link->priv.size);

		if (!abi_match)
			kfree(_link); /* free the duplicated one */
	}

	return 0;
}

/**
 * soc_tplg_dai_config - Find and configure an existing physical DAI.
 * @tplg: topology context
 * @d: physical DAI configs.
 *
 * The physical dai should already be registered by the platform driver.
 * The platform driver should specify the DAI name and ID for matching.
 */
static int soc_tplg_dai_config(struct soc_tplg *tplg,
			       struct snd_soc_tplg_dai *d)
{
	struct snd_soc_dai_link_component dai_component;
	struct snd_soc_dai *dai;
	struct snd_soc_dai_driver *dai_drv;
	struct snd_soc_pcm_stream *stream;
	struct snd_soc_tplg_stream_caps *caps;
	int ret;

	memset(&dai_component, 0, sizeof(dai_component));

	dai_component.dai_name = d->dai_name;
	dai = snd_soc_find_dai(&dai_component);
	if (!dai) {
		dev_err(tplg->dev, "ASoC: physical DAI %s not registered\n",
			d->dai_name);
		return -EINVAL;
	}

	if (le32_to_cpu(d->dai_id) != dai->id) {
		dev_err(tplg->dev, "ASoC: physical DAI %s id mismatch\n",
			d->dai_name);
		return -EINVAL;
	}

	dai_drv = dai->driver;
	if (!dai_drv)
		return -EINVAL;

	if (d->playback) {
		stream = &dai_drv->playback;
		caps = &d->caps[SND_SOC_TPLG_STREAM_PLAYBACK];
		set_stream_info(stream, caps);
	}

	if (d->capture) {
		stream = &dai_drv->capture;
		caps = &d->caps[SND_SOC_TPLG_STREAM_CAPTURE];
		set_stream_info(stream, caps);
	}

	if (d->flag_mask)
		set_dai_flags(dai_drv,
			      le32_to_cpu(d->flag_mask),
			      le32_to_cpu(d->flags));

	/* pass control to component driver for optional further init */
	ret = soc_tplg_dai_load(tplg, dai_drv, NULL, dai);
	if (ret < 0) {
		dev_err(tplg->comp->dev, "ASoC: DAI loading failed\n");
		return ret;
	}

	return 0;
}

/* load physical DAI elements */
static int soc_tplg_dai_elems_load(struct soc_tplg *tplg,
				   struct snd_soc_tplg_hdr *hdr)
{
	struct snd_soc_tplg_dai *dai;
	int count;
	int i;

	count = le32_to_cpu(hdr->count);

	if (tplg->pass != SOC_TPLG_PASS_BE_DAI)
		return 0;

	/* config the existing BE DAIs */
	for (i = 0; i < count; i++) {
		dai = (struct snd_soc_tplg_dai *)tplg->pos;
		if (le32_to_cpu(dai->size) != sizeof(*dai)) {
			dev_err(tplg->dev, "ASoC: invalid physical DAI size\n");
			return -EINVAL;
		}

		soc_tplg_dai_config(tplg, dai);
		tplg->pos += (sizeof(*dai) + le32_to_cpu(dai->priv.size));
	}

	dev_dbg(tplg->dev, "ASoC: Configure %d BE DAIs\n", count);
	return 0;
}

/**
 * manifest_new_ver - Create a new version of manifest from the old version
 * of source.
 * @tplg: topology context
 * @src: old version of manifest as a source
 * @manifest: latest version of manifest created from the source
 *
 * Support from vesion 4. Users need free the returned manifest manually.
 */
static int manifest_new_ver(struct soc_tplg *tplg,
			    struct snd_soc_tplg_manifest *src,
			    struct snd_soc_tplg_manifest **manifest)
{
	struct snd_soc_tplg_manifest *dest;
	struct snd_soc_tplg_manifest_v4 *src_v4;
	int size;

	*manifest = NULL;

	size = le32_to_cpu(src->size);
	if (size != sizeof(*src_v4)) {
		dev_warn(tplg->dev, "ASoC: invalid manifest size %d\n",
			 size);
		if (size)
			return -EINVAL;
		src->size = cpu_to_le32(sizeof(*src_v4));
	}

	dev_warn(tplg->dev, "ASoC: old version of manifest\n");

	src_v4 = (struct snd_soc_tplg_manifest_v4 *)src;
	dest = kzalloc(sizeof(*dest) + le32_to_cpu(src_v4->priv.size),
		       GFP_KERNEL);
	if (!dest)
		return -ENOMEM;

	dest->size = cpu_to_le32(sizeof(*dest)); /* size of latest abi version */
	dest->control_elems = src_v4->control_elems;
	dest->widget_elems = src_v4->widget_elems;
	dest->graph_elems = src_v4->graph_elems;
	dest->pcm_elems = src_v4->pcm_elems;
	dest->dai_link_elems = src_v4->dai_link_elems;
	dest->priv.size = src_v4->priv.size;
	if (dest->priv.size)
		memcpy(dest->priv.data, src_v4->priv.data,
		       le32_to_cpu(src_v4->priv.size));

	*manifest = dest;
	return 0;
}

static int soc_tplg_manifest_load(struct soc_tplg *tplg,
				  struct snd_soc_tplg_hdr *hdr)
{
	struct snd_soc_tplg_manifest *manifest, *_manifest;
	bool abi_match;
	int err;

	if (tplg->pass != SOC_TPLG_PASS_MANIFEST)
		return 0;

	manifest = (struct snd_soc_tplg_manifest *)tplg->pos;

	/* check ABI version by size, create a new manifest if abi not match */
	if (le32_to_cpu(manifest->size) == sizeof(*manifest)) {
		abi_match = true;
		_manifest = manifest;
	} else {
		abi_match = false;
		err = manifest_new_ver(tplg, manifest, &_manifest);
		if (err < 0)
			return err;
	}

	/* pass control to component driver for optional further init */
	if (tplg->comp && tplg->ops && tplg->ops->manifest)
		return tplg->ops->manifest(tplg->comp, tplg->index, _manifest);

	if (!abi_match)	/* free the duplicated one */
		kfree(_manifest);

	return 0;
}

/* validate header magic, size and type */
static int soc_valid_header(struct soc_tplg *tplg,
	struct snd_soc_tplg_hdr *hdr)
{
	if (soc_tplg_get_hdr_offset(tplg) >= tplg->fw->size)
		return 0;

	if (le32_to_cpu(hdr->size) != sizeof(*hdr)) {
		dev_err(tplg->dev,
			"ASoC: invalid header size for type %d at offset 0x%lx size 0x%zx.\n",
			le32_to_cpu(hdr->type), soc_tplg_get_hdr_offset(tplg),
			tplg->fw->size);
		return -EINVAL;
	}

	/* big endian firmware objects not supported atm */
	if (hdr->magic == SOC_TPLG_MAGIC_BIG_ENDIAN) {
		dev_err(tplg->dev,
			"ASoC: pass %d big endian not supported header got %x at offset 0x%lx size 0x%zx.\n",
			tplg->pass, hdr->magic,
			soc_tplg_get_hdr_offset(tplg), tplg->fw->size);
		return -EINVAL;
	}

	if (le32_to_cpu(hdr->magic) != SND_SOC_TPLG_MAGIC) {
		dev_err(tplg->dev,
			"ASoC: pass %d does not have a valid header got %x at offset 0x%lx size 0x%zx.\n",
			tplg->pass, hdr->magic,
			soc_tplg_get_hdr_offset(tplg), tplg->fw->size);
		return -EINVAL;
	}

	/* Support ABI from version 4 */
	if (le32_to_cpu(hdr->abi) > SND_SOC_TPLG_ABI_VERSION ||
	    le32_to_cpu(hdr->abi) < SND_SOC_TPLG_ABI_VERSION_MIN) {
		dev_err(tplg->dev,
			"ASoC: pass %d invalid ABI version got 0x%x need 0x%x at offset 0x%lx size 0x%zx.\n",
			tplg->pass, hdr->abi,
			SND_SOC_TPLG_ABI_VERSION, soc_tplg_get_hdr_offset(tplg),
			tplg->fw->size);
		return -EINVAL;
	}

	if (hdr->payload_size == 0) {
		dev_err(tplg->dev, "ASoC: header has 0 size at offset 0x%lx.\n",
			soc_tplg_get_hdr_offset(tplg));
		return -EINVAL;
	}

	if (tplg->pass == le32_to_cpu(hdr->type))
		dev_dbg(tplg->dev,
			"ASoC: Got 0x%x bytes of type %d version %d vendor %d at pass %d\n",
			hdr->payload_size, hdr->type, hdr->version,
			hdr->vendor_type, tplg->pass);

	return 1;
}

/* check header type and call appropriate handler */
static int soc_tplg_load_header(struct soc_tplg *tplg,
	struct snd_soc_tplg_hdr *hdr)
{
	tplg->pos = tplg->hdr_pos + sizeof(struct snd_soc_tplg_hdr);

	/* check for matching ID */
	if (le32_to_cpu(hdr->index) != tplg->req_index &&
		tplg->req_index != SND_SOC_TPLG_INDEX_ALL)
		return 0;

	tplg->index = le32_to_cpu(hdr->index);

	switch (le32_to_cpu(hdr->type)) {
	case SND_SOC_TPLG_TYPE_MIXER:
	case SND_SOC_TPLG_TYPE_ENUM:
	case SND_SOC_TPLG_TYPE_BYTES:
		return soc_tplg_kcontrol_elems_load(tplg, hdr);
	case SND_SOC_TPLG_TYPE_DAPM_GRAPH:
		return soc_tplg_dapm_graph_elems_load(tplg, hdr);
	case SND_SOC_TPLG_TYPE_DAPM_WIDGET:
		return soc_tplg_dapm_widget_elems_load(tplg, hdr);
	case SND_SOC_TPLG_TYPE_PCM:
		return soc_tplg_pcm_elems_load(tplg, hdr);
	case SND_SOC_TPLG_TYPE_DAI:
		return soc_tplg_dai_elems_load(tplg, hdr);
	case SND_SOC_TPLG_TYPE_DAI_LINK:
	case SND_SOC_TPLG_TYPE_BACKEND_LINK:
		/* physical link configurations */
		return soc_tplg_link_elems_load(tplg, hdr);
	case SND_SOC_TPLG_TYPE_MANIFEST:
		return soc_tplg_manifest_load(tplg, hdr);
	default:
		/* bespoke vendor data object */
		return soc_tplg_vendor_load(tplg, hdr);
	}

	return 0;
}

/* process the topology file headers */
static int soc_tplg_process_headers(struct soc_tplg *tplg)
{
	struct snd_soc_tplg_hdr *hdr;
	int ret;

	tplg->pass = SOC_TPLG_PASS_START;

	/* process the header types from start to end */
	while (tplg->pass <= SOC_TPLG_PASS_END) {

		tplg->hdr_pos = tplg->fw->data;
		hdr = (struct snd_soc_tplg_hdr *)tplg->hdr_pos;

		while (!soc_tplg_is_eof(tplg)) {

			/* make sure header is valid before loading */
			ret = soc_valid_header(tplg, hdr);
			if (ret < 0)
				return ret;
			else if (ret == 0)
				break;

			/* load the header object */
			ret = soc_tplg_load_header(tplg, hdr);
			if (ret < 0)
				return ret;

			/* goto next header */
			tplg->hdr_pos += le32_to_cpu(hdr->payload_size) +
				sizeof(struct snd_soc_tplg_hdr);
			hdr = (struct snd_soc_tplg_hdr *)tplg->hdr_pos;
		}

		/* next data type pass */
		tplg->pass++;
	}

	/* signal DAPM we are complete */
	ret = soc_tplg_dapm_complete(tplg);
	if (ret < 0)
		dev_err(tplg->dev,
			"ASoC: failed to initialise DAPM from Firmware\n");

	return ret;
}

static int soc_tplg_load(struct soc_tplg *tplg)
{
	int ret;

	ret = soc_tplg_process_headers(tplg);
	if (ret == 0)
		soc_tplg_complete(tplg);

	return ret;
}

/* load audio component topology from "firmware" file */
int snd_soc_tplg_component_load(struct snd_soc_component *comp,
	struct snd_soc_tplg_ops *ops, const struct firmware *fw, u32 id)
{
	struct soc_tplg tplg;
	int ret;

	/* setup parsing context */
	memset(&tplg, 0, sizeof(tplg));
	tplg.fw = fw;
	tplg.dev = comp->dev;
	tplg.comp = comp;
	tplg.ops = ops;
	tplg.req_index = id;
	tplg.io_ops = ops->io_ops;
	tplg.io_ops_count = ops->io_ops_count;
	tplg.bytes_ext_ops = ops->bytes_ext_ops;
	tplg.bytes_ext_ops_count = ops->bytes_ext_ops_count;

	ret = soc_tplg_load(&tplg);
	/* free the created components if fail to load topology */
	if (ret)
		snd_soc_tplg_component_remove(comp, SND_SOC_TPLG_INDEX_ALL);

	return ret;
}
EXPORT_SYMBOL_GPL(snd_soc_tplg_component_load);

/* remove this dynamic widget */
void snd_soc_tplg_widget_remove(struct snd_soc_dapm_widget *w)
{
	/* make sure we are a widget */
	if (w->dobj.type != SND_SOC_DOBJ_WIDGET)
		return;

	remove_widget(w->dapm->component, &w->dobj, SOC_TPLG_PASS_WIDGET);
}
EXPORT_SYMBOL_GPL(snd_soc_tplg_widget_remove);

/* remove all dynamic widgets from this DAPM context */
void snd_soc_tplg_widget_remove_all(struct snd_soc_dapm_context *dapm,
	u32 index)
{
	struct snd_soc_dapm_widget *w, *next_w;

	list_for_each_entry_safe(w, next_w, &dapm->card->widgets, list) {

		/* make sure we are a widget with correct context */
		if (w->dobj.type != SND_SOC_DOBJ_WIDGET || w->dapm != dapm)
			continue;

		/* match ID */
		if (w->dobj.index != index &&
			w->dobj.index != SND_SOC_TPLG_INDEX_ALL)
			continue;
		/* check and free and dynamic widget kcontrols */
		snd_soc_tplg_widget_remove(w);
		snd_soc_dapm_free_widget(w);
	}
	snd_soc_dapm_reset_cache(dapm);
}
EXPORT_SYMBOL_GPL(snd_soc_tplg_widget_remove_all);

/* remove dynamic controls from the component driver */
int snd_soc_tplg_component_remove(struct snd_soc_component *comp, u32 index)
{
	struct snd_soc_dobj *dobj, *next_dobj;
	int pass = SOC_TPLG_PASS_END;

	/* process the header types from end to start */
	while (pass >= SOC_TPLG_PASS_START) {

		/* remove mixer controls */
		list_for_each_entry_safe(dobj, next_dobj, &comp->dobj_list,
			list) {

			/* match index */
			if (dobj->index != index &&
				index != SND_SOC_TPLG_INDEX_ALL)
				continue;

			switch (dobj->type) {
			case SND_SOC_DOBJ_MIXER:
				remove_mixer(comp, dobj, pass);
				break;
			case SND_SOC_DOBJ_ENUM:
				remove_enum(comp, dobj, pass);
				break;
			case SND_SOC_DOBJ_BYTES:
				remove_bytes(comp, dobj, pass);
				break;
			case SND_SOC_DOBJ_GRAPH:
				remove_route(comp, dobj, pass);
				break;
			case SND_SOC_DOBJ_WIDGET:
				remove_widget(comp, dobj, pass);
				break;
			case SND_SOC_DOBJ_PCM:
				remove_dai(comp, dobj, pass);
				break;
			case SND_SOC_DOBJ_DAI_LINK:
				remove_link(comp, dobj, pass);
				break;
			case SND_SOC_DOBJ_BACKEND_LINK:
				/*
				 * call link_unload ops if extra
				 * deinitialization is needed.
				 */
				remove_backend_link(comp, dobj, pass);
				break;
			default:
				dev_err(comp->dev, "ASoC: invalid component type %d for removal\n",
					dobj->type);
				break;
			}
		}
		pass--;
	}

	/* let caller know if FW can be freed when no objects are left */
	return !list_empty(&comp->dobj_list);
}
EXPORT_SYMBOL_GPL(snd_soc_tplg_component_remove);<|MERGE_RESOLUTION|>--- conflicted
+++ resolved
@@ -549,13 +549,9 @@
 		dobj->ops->link_unload(comp, dobj);
 
 	list_del(&dobj->list);
-<<<<<<< HEAD
-	snd_soc_remove_dai_link(comp->card, link);
-=======
 
 	snd_soc_remove_pcm_runtime(comp->card,
 			snd_soc_get_pcm_runtime(comp->card, link));
->>>>>>> 440aa4b8
 
 	kfree(link->name);
 	kfree(link->stream_name);
@@ -1942,11 +1938,7 @@
 		goto err;
 	}
 
-<<<<<<< HEAD
-	ret = snd_soc_add_dai_link(tplg->comp->card, link);
-=======
 	ret = snd_soc_add_pcm_runtime(tplg->comp->card, link);
->>>>>>> 440aa4b8
 	if (ret < 0) {
 		dev_err(tplg->comp->dev, "ASoC: adding FE link failed\n");
 		goto err;
