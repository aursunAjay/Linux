menuconfig SND_SOC_INTEL_MACH
	bool "Intel Machine drivers"
	depends on SND_SOC_INTEL_SST_TOPLEVEL || SND_SOC_SOF_INTEL
	help
         Intel ASoC Machine Drivers. If you have a Intel machine that
         has an audio controller with a DSP and I2S or DMIC port, then
         enable this option by saying Y

         Note that the answer to this question doesn't directly affect the
         kernel: saying N will just cause the configurator to skip all
         the questions about Intel ASoC machine drivers.

if SND_SOC_INTEL_MACH

if SND_SOC_INTEL_HASWELL || SND_SOC_SOF_HASWELL

config SND_SOC_INTEL_HASWELL_MACH
	tristate "Haswell Lynxpoint"
	depends on X86_INTEL_LPSS && I2C && I2C_DESIGNWARE_PLATFORM
	select SND_SOC_RT5640
	help
	  This adds support for the Lynxpoint Audio DSP on Intel(R) Haswell
	  Ultrabook platforms. This is a recommended option.
	  Say Y or m if you have such a device.
	  If unsure select "N".

endif ## SND_SOC_INTEL_HASWELL || SND_SOC_SOF_HASWELL

if SND_SOC_INTEL_HASWELL || SND_SOC_SOF_BROADWELL

config SND_SOC_INTEL_BDW_RT5677_MACH
	tristate "Broadwell with RT5677 codec"
	depends on X86_INTEL_LPSS && I2C && I2C_DESIGNWARE_PLATFORM && GPIOLIB
	select SND_SOC_RT5677
	help
	  This adds support for Intel Broadwell platform based boards with
	  the RT5677 audio codec. This is a recommended option.
	  Say Y or m if you have such a device.
	  If unsure select "N".

config SND_SOC_INTEL_BROADWELL_MACH
	tristate "Broadwell Wildcatpoint"
	depends on X86_INTEL_LPSS && I2C && I2C_DESIGNWARE_PLATFORM
	select SND_SOC_RT286
	help
	  This adds support for the Wilcatpoint Audio DSP on Intel(R) Broadwell
	  Ultrabook platforms.
	  Say Y or m if you have such a device. This is a recommended option.
	  If unsure select "N".
endif ## SND_SOC_INTEL_HASWELL || SND_SOC_SOF_BROADWELL

if SND_SOC_INTEL_BAYTRAIL

config SND_SOC_INTEL_BYT_MAX98090_MACH
	tristate "Baytrail with MAX98090 codec"
	depends on X86_INTEL_LPSS && I2C
	select SND_SOC_MAX98090
	help
	  This adds audio driver for Intel Baytrail platform based boards
	  with the MAX98090 audio codec. This driver is deprecated, use
	  SND_SOC_INTEL_CHT_BSW_MAX98090_TI_MACH instead for better
	  functionality.

config SND_SOC_INTEL_BYT_RT5640_MACH
	tristate "Baytrail with RT5640 codec"
	depends on X86_INTEL_LPSS && I2C
	select SND_SOC_RT5640
	help
	  This adds audio driver for Intel Baytrail platform based boards
	  with the RT5640 audio codec. This driver is deprecated, use
	  SND_SOC_INTEL_BYTCR_RT5640_MACH instead for better functionality.

endif ## SND_SOC_INTEL_BAYTRAIL

if SND_SST_ATOM_HIFI2_PLATFORM || SND_SOC_SOF_BAYTRAIL

config SND_SOC_INTEL_BYTCR_RT5640_MACH
	tristate "Baytrail and Baytrail-CR with RT5640 codec"
	depends on X86_INTEL_LPSS && I2C && ACPI
	select SND_SOC_ACPI
	select SND_SOC_RT5640
	help
	  This adds support for ASoC machine driver for Intel(R) Baytrail and Baytrail-CR
	  platforms with RT5640 audio codec.
	  Say Y or m if you have such a device. This is a recommended option.
	  If unsure select "N".

config SND_SOC_INTEL_BYTCR_RT5651_MACH
	tristate "Baytrail and Baytrail-CR with RT5651 codec"
	depends on X86_INTEL_LPSS && I2C && ACPI
	select SND_SOC_ACPI
	select SND_SOC_RT5651
	help
	  This adds support for ASoC machine driver for Intel(R) Baytrail and Baytrail-CR
	  platforms with RT5651 audio codec.
	  Say Y or m if you have such a device. This is a recommended option.
	  If unsure select "N".

config SND_SOC_INTEL_CHT_BSW_RT5672_MACH
	tristate "Cherrytrail & Braswell with RT5672 codec"
	depends on X86_INTEL_LPSS && I2C && ACPI
	select SND_SOC_ACPI
	select SND_SOC_RT5670
        help
          This adds support for ASoC machine driver for Intel(R) Cherrytrail & Braswell
          platforms with RT5672 audio codec.
          Say Y or m if you have such a device. This is a recommended option.
          If unsure select "N".

config SND_SOC_INTEL_CHT_BSW_RT5645_MACH
	tristate "Cherrytrail & Braswell with RT5645/5650 codec"
	depends on X86_INTEL_LPSS && I2C && ACPI
	select SND_SOC_ACPI
	select SND_SOC_RT5645
	help
	  This adds support for ASoC machine driver for Intel(R) Cherrytrail & Braswell
	  platforms with RT5645/5650 audio codec.
	  Say Y or m if you have such a device. This is a recommended option.
	  If unsure select "N".

config SND_SOC_INTEL_CHT_BSW_MAX98090_TI_MACH
	tristate "Cherrytrail & Braswell with MAX98090 & TI codec"
	depends on X86_INTEL_LPSS && I2C && ACPI
	select SND_SOC_MAX98090
	select SND_SOC_TS3A227E
	help
	  This adds support for ASoC machine driver for Intel(R) Cherrytrail & Braswell
	  platforms with MAX98090 audio codec it also can support TI jack chip as aux device.
	  Say Y or m if you have such a device. This is a recommended option.
	  If unsure select "N".

config SND_SOC_INTEL_CHT_BSW_NAU8824_MACH
	tristate "Cherrytrail & Braswell with NAU88L24 codec"
	depends on X86_INTEL_LPSS && I2C && ACPI
	select SND_SOC_ACPI
	select SND_SOC_NAU8824
	help
	  This adds support for ASoC machine driver for Intel(R) Cherrytrail & Braswell
	  platforms with NAU88L24 audio codec.
	  Say Y or m if you have such a device. This is a recommended option.
	  If unsure select "N".

config SND_SOC_INTEL_BYT_CHT_DA7213_MACH
	tristate "Baytrail & Cherrytrail with DA7212/7213 codec"
	depends on X86_INTEL_LPSS && I2C && ACPI
	select SND_SOC_ACPI
	select SND_SOC_DA7213
	help
	  This adds support for ASoC machine driver for Intel(R) Baytrail & CherryTrail
	  platforms with DA7212/7213 audio codec.
	  Say Y or m if you have such a device. This is a recommended option.
	  If unsure select "N".

config SND_SOC_INTEL_BYT_CHT_ES8316_MACH
	tristate "Baytrail & Cherrytrail with ES8316 codec"
	depends on X86_INTEL_LPSS && I2C && ACPI
	select SND_SOC_ACPI
	select SND_SOC_ES8316
	help
	  This adds support for ASoC machine driver for Intel(R) Baytrail &
	  Cherrytrail platforms with ES8316 audio codec.
	  Say Y or m if you have such a device. This is a recommended option.
	  If unsure select "N".

endif ## SND_SST_ATOM_HIFI2_PLATFORM || SND_SOC_SOF_BAYTRAIL

if SND_SST_ATOM_HIFI2_PLATFORM

config SND_SOC_INTEL_BYT_CHT_NOCODEC_MACH
	tristate "Baytrail & Cherrytrail platform with no codec (MinnowBoard MAX, Up)"
	depends on X86_INTEL_LPSS && I2C && ACPI
	help
	  This adds support for ASoC machine driver for the MinnowBoard Max or
	  Up boards and provides access to I2S signals on the Low-Speed
	  connector. This is not a recommended option outside of these cases.
	  It is not intended to be enabled by distros by default.
	  Say Y or m if you have such a device.

	  If unsure select "N".

endif ## SND_SST_ATOM_HIFI2_PLATFORM

if SND_SOC_INTEL_SKYLAKE

config SND_SOC_INTEL_SKL_RT286_MACH
	tristate "SKL with RT286 I2S mode"
	depends on MFD_INTEL_LPSS && I2C && ACPI
	select SND_SOC_RT286
	select SND_SOC_DMIC
	select SND_SOC_HDAC_HDMI
	help
	   This adds support for ASoC machine driver for Skylake platforms
	   with RT286 I2S audio codec.
	   Say Y or m if you have such a device.
	   If unsure select "N".

config SND_SOC_INTEL_SKL_NAU88L25_SSM4567_MACH
	tristate "SKL with NAU88L25 and SSM4567 in I2S Mode"
	depends on MFD_INTEL_LPSS && I2C && ACPI
	select SND_SOC_NAU8825
	select SND_SOC_SSM4567
	select SND_SOC_DMIC
	select SND_SOC_HDAC_HDMI
	help
	  This adds support for ASoC Onboard Codec I2S machine driver. This will
	  create an alsa sound card for NAU88L25 + SSM4567.
	  Say Y or m if you have such a device. This is a recommended option.
	  If unsure select "N".

config SND_SOC_INTEL_SKL_NAU88L25_MAX98357A_MACH
	tristate "SKL with NAU88L25 and MAX98357A in I2S Mode"
	depends on MFD_INTEL_LPSS && I2C && ACPI
	select SND_SOC_NAU8825
	select SND_SOC_MAX98357A
	select SND_SOC_DMIC
	select SND_SOC_HDAC_HDMI
	help
	  This adds support for ASoC Onboard Codec I2S machine driver. This will
	  create an alsa sound card for NAU88L25 + MAX98357A.
	  Say Y or m if you have such a device. This is a recommended option.
	  If unsure select "N".

endif ## SND_SOC_INTEL_SKYLAKE

if SND_SOC_INTEL_SKYLAKE || SND_SOC_SOF_APOLLOLAKE && SND_SOC_SOF_HDA_LINK

config SND_SOC_INTEL_BXT_DA7219_MAX98357A_MACH
	tristate "Broxton with DA7219 and MAX98357A in I2S Mode"
	depends on MFD_INTEL_LPSS && I2C && ACPI
	select SND_SOC_DA7219
	select SND_SOC_MAX98357A
	select SND_SOC_DMIC
	select SND_SOC_HDAC_HDMI
	select SND_HDA_DSP_LOADER
	help
	   This adds support for ASoC machine driver for Broxton-P platforms
	   with DA7219 + MAX98357A I2S audio codec.
	   Say Y or m if you have such a device. This is a recommended option.
	   If unsure select "N".

config SND_SOC_INTEL_BXT_RT298_MACH
	tristate "Broxton with RT298 I2S mode"
	depends on MFD_INTEL_LPSS && I2C && ACPI
	select SND_SOC_RT298
	select SND_SOC_DMIC
	select SND_SOC_HDAC_HDMI
	select SND_HDA_DSP_LOADER
	help
	   This adds support for ASoC machine driver for Broxton platforms
	   with RT286 I2S audio codec.
	   Say Y or m if you have such a device. This is a recommended option.
	   If unsure select "N".

endif

if SND_SOC_SOF_APOLLOLAKE

config SND_SOC_INTEL_BXT_PCM512x_MACH
	tristate "Broxton with TI PCM512x codec"
	depends on MFD_INTEL_LPSS && I2C && ACPI
	select SND_SOC_PCM512x_I2C
	help
	  This adds support for ASoC machine driver for Broxton platforms
	  with TI PCM512x I2S audio codec.
	  Say Y or m if you have such a device. This is a recommended option.
	  If unsure select "N".

config SND_SOC_INTEL_BXT_WM8804_MACH
	tristate "Broxton with Wolfson/Cirrus WM8804 codec for Hifiberry Digi+"
	depends on MFD_INTEL_LPSS && I2C && ACPI
	select SND_SOC_WM8804_I2C
	help
	  This adds support for ASoC machine driver for Broxton platforms
	  with Hifiberry Digiplus w/ Wolfson/Cirrus WM8804 I2S audio codec.
	  Say Y or m if you have such a device. This is a recommended option.
	  If unsure select "N".

endif

if  SND_SOC_INTEL_SKYLAKE

config SND_SOC_INTEL_KBL_RT5663_MAX98927_MACH
	tristate "KBL with RT5663 and MAX98927 in I2S Mode"
	depends on MFD_INTEL_LPSS && I2C && ACPI
	select SND_SOC_RT5663
	select SND_SOC_MAX98927
	select SND_SOC_DMIC
	select SND_SOC_HDAC_HDMI
	select SND_SOC_INTEL_SKYLAKE_SSP_CLK
	help
	  This adds support for ASoC Onboard Codec I2S machine driver. This will
	  create an alsa sound card for RT5663 + MAX98927.
	  Say Y or m if you have such a device. This is a recommended option.
	  If unsure select "N".

config SND_SOC_INTEL_KBL_RT5663_RT5514_MAX98927_MACH
        tristate "KBL with RT5663, RT5514 and MAX98927 in I2S Mode"
        depends on MFD_INTEL_LPSS && I2C && ACPI
        depends on SPI
        select SND_SOC_RT5663
        select SND_SOC_RT5514
        select SND_SOC_RT5514_SPI
        select SND_SOC_MAX98927
        select SND_SOC_HDAC_HDMI
        help
          This adds support for ASoC Onboard Codec I2S machine driver. This will
          create an alsa sound card for RT5663 + RT5514 + MAX98927.
          Say Y or m if you have such a device. This is a recommended option.
          If unsure select "N".

config SND_SOC_INTEL_KBL_DA7219_MAX98357A_MACH
	tristate "KBL with DA7219 and MAX98357A in I2S Mode"
	depends on MFD_INTEL_LPSS && I2C && ACPI
	select SND_SOC_DA7219
	select SND_SOC_MAX98357A
	select SND_SOC_DMIC
	select SND_SOC_HDAC_HDMI
	help
	  This adds support for ASoC Onboard Codec I2S machine driver. This will
	  create an alsa sound card for DA7219 + MAX98357A I2S audio codec.
	  Say Y if you have such a device.

config SND_SOC_INTEL_KBL_DA7219_MAX98927_MACH
	tristate "KBL with DA7219 and MAX98927 in I2S Mode"
	depends on MFD_INTEL_LPSS && I2C && ACPI
	select SND_SOC_DA7219
	select SND_SOC_MAX98927
	select SND_SOC_DMIC
	select SND_SOC_HDAC_HDMI
	help
	  This adds support for ASoC Onboard Codec I2S machine driver. This will
	  create an alsa sound card for DA7219 + MAX98927 I2S audio codec.
	  Say Y if you have such a device.
	  If unsure select "N".

<<<<<<< HEAD
endif ## SND_SOC_INTEL_SKYLAKE

if SND_SOC_INTEL_SKYLAKE || SND_SOC_SOF_HDA_AUDIO_CODEC

config SND_SOC_INTEL_SKL_HDA_DSP_GENERIC_MACH
	tristate "SKL/KBL/BXT/APL with HDA Codecs"
	select SND_SOC_HDAC_HDMI
	select SND_SOC_HDAC_HDA
	help
	  This adds support for ASoC machine driver for Intel platforms
	  SKL/KBL/BXT/APL with iDisp, HDA audio codecs.
          Say Y or m if you have such a device. This is a recommended option.
	  If unsure select "N".

endif ## SND_SOC_INTEL_SKYLAKE || SND_SOC_SOF_HDA

if SND_SOC_INTEL_SKYLAKE || SND_SOC_SOF_GEMINILAKE && SND_SOC_SOF_HDA_LINK

=======
>>>>>>> b0dc82f7
config SND_SOC_INTEL_GLK_RT5682_MAX98357A_MACH
	tristate "GLK with RT5682 and MAX98357A in I2S Mode"
	depends on MFD_INTEL_LPSS && I2C && ACPI
	select SND_SOC_RT5682
	select SND_SOC_MAX98357A
	select SND_SOC_DMIC
	select SND_SOC_HDAC_HDMI
	select SND_HDA_DSP_LOADER
	help
	   This adds support for ASoC machine driver for Geminilake platforms
	   with RT5682 + MAX98357A I2S audio codec.
	   Say Y if you have such a device.
	   If unsure select "N".

endif ## SND_SOC_INTEL_SKYLAKE || SND_SOC_SOF_GEMINILAKE

if SND_SOC_INTEL_SKYLAKE_HDAUDIO_CODEC

config SND_SOC_INTEL_SKL_HDA_DSP_GENERIC_MACH
	tristate "SKL/KBL/BXT/APL with HDA Codecs"
	select SND_SOC_HDAC_HDMI
	# SND_SOC_HDAC_HDA is already selected
	help
	  This adds support for ASoC machine driver for Intel platforms
	  SKL/KBL/BXT/APL with iDisp, HDA audio codecs.
          Say Y or m if you have such a device. This is a recommended option.
	  If unsure select "N".

endif ## SND_SOC_INTEL_SKYLAKE_HDAUDIO_CODEC

endif ## SND_SOC_INTEL_MACH<|MERGE_RESOLUTION|>--- conflicted
+++ resolved
@@ -251,7 +251,7 @@
 	   Say Y or m if you have such a device. This is a recommended option.
 	   If unsure select "N".
 
-endif
+endif ##  SND_SOC_INTEL_SKYLAKE || SND_SOC_SOF_APOLLOLAKE
 
 if SND_SOC_SOF_APOLLOLAKE
 
@@ -333,27 +333,10 @@
 	  Say Y if you have such a device.
 	  If unsure select "N".
 
-<<<<<<< HEAD
 endif ## SND_SOC_INTEL_SKYLAKE
 
-if SND_SOC_INTEL_SKYLAKE || SND_SOC_SOF_HDA_AUDIO_CODEC
-
-config SND_SOC_INTEL_SKL_HDA_DSP_GENERIC_MACH
-	tristate "SKL/KBL/BXT/APL with HDA Codecs"
-	select SND_SOC_HDAC_HDMI
-	select SND_SOC_HDAC_HDA
-	help
-	  This adds support for ASoC machine driver for Intel platforms
-	  SKL/KBL/BXT/APL with iDisp, HDA audio codecs.
-          Say Y or m if you have such a device. This is a recommended option.
-	  If unsure select "N".
-
-endif ## SND_SOC_INTEL_SKYLAKE || SND_SOC_SOF_HDA
-
 if SND_SOC_INTEL_SKYLAKE || SND_SOC_SOF_GEMINILAKE && SND_SOC_SOF_HDA_LINK
 
-=======
->>>>>>> b0dc82f7
 config SND_SOC_INTEL_GLK_RT5682_MAX98357A_MACH
 	tristate "GLK with RT5682 and MAX98357A in I2S Mode"
 	depends on MFD_INTEL_LPSS && I2C && ACPI
@@ -370,7 +353,7 @@
 
 endif ## SND_SOC_INTEL_SKYLAKE || SND_SOC_SOF_GEMINILAKE
 
-if SND_SOC_INTEL_SKYLAKE_HDAUDIO_CODEC
+if SND_SOC_INTEL_SKYLAKE_HDAUDIO_CODEC || SND_SOC_SOF_HDA_AUDIO_CODEC
 
 config SND_SOC_INTEL_SKL_HDA_DSP_GENERIC_MACH
 	tristate "SKL/KBL/BXT/APL with HDA Codecs"
@@ -382,6 +365,6 @@
           Say Y or m if you have such a device. This is a recommended option.
 	  If unsure select "N".
 
-endif ## SND_SOC_INTEL_SKYLAKE_HDAUDIO_CODEC
+endif ## SND_SOC_INTEL_SKYLAKE_HDAUDIO_CODEC || SND_SOC_SOF_HDA_AUDIO_CODEC
 
 endif ## SND_SOC_INTEL_MACH