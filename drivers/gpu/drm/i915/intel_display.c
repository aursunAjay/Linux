/*
 * Copyright © 2006-2007 Intel Corporation
 *
 * Permission is hereby granted, free of charge, to any person obtaining a
 * copy of this software and associated documentation files (the "Software"),
 * to deal in the Software without restriction, including without limitation
 * the rights to use, copy, modify, merge, publish, distribute, sublicense,
 * and/or sell copies of the Software, and to permit persons to whom the
 * Software is furnished to do so, subject to the following conditions:
 *
 * The above copyright notice and this permission notice (including the next
 * paragraph) shall be included in all copies or substantial portions of the
 * Software.
 *
 * THE SOFTWARE IS PROVIDED "AS IS", WITHOUT WARRANTY OF ANY KIND, EXPRESS OR
 * IMPLIED, INCLUDING BUT NOT LIMITED TO THE WARRANTIES OF MERCHANTABILITY,
 * FITNESS FOR A PARTICULAR PURPOSE AND NONINFRINGEMENT.  IN NO EVENT SHALL
 * THE AUTHORS OR COPYRIGHT HOLDERS BE LIABLE FOR ANY CLAIM, DAMAGES OR OTHER
 * LIABILITY, WHETHER IN AN ACTION OF CONTRACT, TORT OR OTHERWISE, ARISING
 * FROM, OUT OF OR IN CONNECTION WITH THE SOFTWARE OR THE USE OR OTHER
 * DEALINGS IN THE SOFTWARE.
 *
 * Authors:
 *	Eric Anholt <eric@anholt.net>
 */

#include <linux/dmi.h>
#include <linux/module.h>
#include <linux/input.h>
#include <linux/i2c.h>
#include <linux/kernel.h>
#include <linux/slab.h>
#include <linux/vgaarb.h>
#include <drm/drm_edid.h>
#include <drm/drmP.h>
#include "intel_drv.h"
#include <drm/i915_drm.h>
#include "i915_drv.h"
#include "i915_trace.h"
#include <drm/drm_dp_helper.h>
#include <drm/drm_crtc_helper.h>
#include <linux/dma_remapping.h>

bool intel_pipe_has_type(struct drm_crtc *crtc, int type);
static void intel_increase_pllclock(struct drm_crtc *crtc);
static void intel_crtc_update_cursor(struct drm_crtc *crtc, bool on);

typedef struct {
	/* given values */
	int n;
	int m1, m2;
	int p1, p2;
	/* derived values */
	int	dot;
	int	vco;
	int	m;
	int	p;
} intel_clock_t;

typedef struct {
	int	min, max;
} intel_range_t;

typedef struct {
	int	dot_limit;
	int	p2_slow, p2_fast;
} intel_p2_t;

#define INTEL_P2_NUM		      2
typedef struct intel_limit intel_limit_t;
struct intel_limit {
	intel_range_t   dot, vco, n, m, m1, m2, p, p1;
	intel_p2_t	    p2;
	bool (* find_pll)(const intel_limit_t *, struct drm_crtc *,
			int, int, intel_clock_t *, intel_clock_t *);
};

/* FDI */
#define IRONLAKE_FDI_FREQ		2700000 /* in kHz for mode->clock */

int
intel_pch_rawclk(struct drm_device *dev)
{
	struct drm_i915_private *dev_priv = dev->dev_private;

	WARN_ON(!HAS_PCH_SPLIT(dev));

	return I915_READ(PCH_RAWCLK_FREQ) & RAWCLK_FREQ_MASK;
}

static bool
intel_find_best_PLL(const intel_limit_t *limit, struct drm_crtc *crtc,
		    int target, int refclk, intel_clock_t *match_clock,
		    intel_clock_t *best_clock);
static bool
intel_g4x_find_best_PLL(const intel_limit_t *limit, struct drm_crtc *crtc,
			int target, int refclk, intel_clock_t *match_clock,
			intel_clock_t *best_clock);

static bool
intel_find_pll_g4x_dp(const intel_limit_t *, struct drm_crtc *crtc,
		      int target, int refclk, intel_clock_t *match_clock,
		      intel_clock_t *best_clock);
static bool
intel_find_pll_ironlake_dp(const intel_limit_t *, struct drm_crtc *crtc,
			   int target, int refclk, intel_clock_t *match_clock,
			   intel_clock_t *best_clock);

static bool
intel_vlv_find_best_pll(const intel_limit_t *limit, struct drm_crtc *crtc,
			int target, int refclk, intel_clock_t *match_clock,
			intel_clock_t *best_clock);

static inline u32 /* units of 100MHz */
intel_fdi_link_freq(struct drm_device *dev)
{
	if (IS_GEN5(dev)) {
		struct drm_i915_private *dev_priv = dev->dev_private;
		return (I915_READ(FDI_PLL_BIOS_0) & FDI_PLL_FB_CLOCK_MASK) + 2;
	} else
		return 27;
}

static const intel_limit_t intel_limits_i8xx_dvo = {
	.dot = { .min = 25000, .max = 350000 },
	.vco = { .min = 930000, .max = 1400000 },
	.n = { .min = 3, .max = 16 },
	.m = { .min = 96, .max = 140 },
	.m1 = { .min = 18, .max = 26 },
	.m2 = { .min = 6, .max = 16 },
	.p = { .min = 4, .max = 128 },
	.p1 = { .min = 2, .max = 33 },
	.p2 = { .dot_limit = 165000,
		.p2_slow = 4, .p2_fast = 2 },
	.find_pll = intel_find_best_PLL,
};

static const intel_limit_t intel_limits_i8xx_lvds = {
	.dot = { .min = 25000, .max = 350000 },
	.vco = { .min = 930000, .max = 1400000 },
	.n = { .min = 3, .max = 16 },
	.m = { .min = 96, .max = 140 },
	.m1 = { .min = 18, .max = 26 },
	.m2 = { .min = 6, .max = 16 },
	.p = { .min = 4, .max = 128 },
	.p1 = { .min = 1, .max = 6 },
	.p2 = { .dot_limit = 165000,
		.p2_slow = 14, .p2_fast = 7 },
	.find_pll = intel_find_best_PLL,
};

static const intel_limit_t intel_limits_i9xx_sdvo = {
	.dot = { .min = 20000, .max = 400000 },
	.vco = { .min = 1400000, .max = 2800000 },
	.n = { .min = 1, .max = 6 },
	.m = { .min = 70, .max = 120 },
	.m1 = { .min = 8, .max = 18 },
	.m2 = { .min = 3, .max = 7 },
	.p = { .min = 5, .max = 80 },
	.p1 = { .min = 1, .max = 8 },
	.p2 = { .dot_limit = 200000,
		.p2_slow = 10, .p2_fast = 5 },
	.find_pll = intel_find_best_PLL,
};

static const intel_limit_t intel_limits_i9xx_lvds = {
	.dot = { .min = 20000, .max = 400000 },
	.vco = { .min = 1400000, .max = 2800000 },
	.n = { .min = 1, .max = 6 },
	.m = { .min = 70, .max = 120 },
	.m1 = { .min = 8, .max = 18 },
	.m2 = { .min = 3, .max = 7 },
	.p = { .min = 7, .max = 98 },
	.p1 = { .min = 1, .max = 8 },
	.p2 = { .dot_limit = 112000,
		.p2_slow = 14, .p2_fast = 7 },
	.find_pll = intel_find_best_PLL,
};


static const intel_limit_t intel_limits_g4x_sdvo = {
	.dot = { .min = 25000, .max = 270000 },
	.vco = { .min = 1750000, .max = 3500000},
	.n = { .min = 1, .max = 4 },
	.m = { .min = 104, .max = 138 },
	.m1 = { .min = 17, .max = 23 },
	.m2 = { .min = 5, .max = 11 },
	.p = { .min = 10, .max = 30 },
	.p1 = { .min = 1, .max = 3},
	.p2 = { .dot_limit = 270000,
		.p2_slow = 10,
		.p2_fast = 10
	},
	.find_pll = intel_g4x_find_best_PLL,
};

static const intel_limit_t intel_limits_g4x_hdmi = {
	.dot = { .min = 22000, .max = 400000 },
	.vco = { .min = 1750000, .max = 3500000},
	.n = { .min = 1, .max = 4 },
	.m = { .min = 104, .max = 138 },
	.m1 = { .min = 16, .max = 23 },
	.m2 = { .min = 5, .max = 11 },
	.p = { .min = 5, .max = 80 },
	.p1 = { .min = 1, .max = 8},
	.p2 = { .dot_limit = 165000,
		.p2_slow = 10, .p2_fast = 5 },
	.find_pll = intel_g4x_find_best_PLL,
};

static const intel_limit_t intel_limits_g4x_single_channel_lvds = {
	.dot = { .min = 20000, .max = 115000 },
	.vco = { .min = 1750000, .max = 3500000 },
	.n = { .min = 1, .max = 3 },
	.m = { .min = 104, .max = 138 },
	.m1 = { .min = 17, .max = 23 },
	.m2 = { .min = 5, .max = 11 },
	.p = { .min = 28, .max = 112 },
	.p1 = { .min = 2, .max = 8 },
	.p2 = { .dot_limit = 0,
		.p2_slow = 14, .p2_fast = 14
	},
	.find_pll = intel_g4x_find_best_PLL,
};

static const intel_limit_t intel_limits_g4x_dual_channel_lvds = {
	.dot = { .min = 80000, .max = 224000 },
	.vco = { .min = 1750000, .max = 3500000 },
	.n = { .min = 1, .max = 3 },
	.m = { .min = 104, .max = 138 },
	.m1 = { .min = 17, .max = 23 },
	.m2 = { .min = 5, .max = 11 },
	.p = { .min = 14, .max = 42 },
	.p1 = { .min = 2, .max = 6 },
	.p2 = { .dot_limit = 0,
		.p2_slow = 7, .p2_fast = 7
	},
	.find_pll = intel_g4x_find_best_PLL,
};

static const intel_limit_t intel_limits_g4x_display_port = {
	.dot = { .min = 161670, .max = 227000 },
	.vco = { .min = 1750000, .max = 3500000},
	.n = { .min = 1, .max = 2 },
	.m = { .min = 97, .max = 108 },
	.m1 = { .min = 0x10, .max = 0x12 },
	.m2 = { .min = 0x05, .max = 0x06 },
	.p = { .min = 10, .max = 20 },
	.p1 = { .min = 1, .max = 2},
	.p2 = { .dot_limit = 0,
		.p2_slow = 10, .p2_fast = 10 },
	.find_pll = intel_find_pll_g4x_dp,
};

static const intel_limit_t intel_limits_pineview_sdvo = {
	.dot = { .min = 20000, .max = 400000},
	.vco = { .min = 1700000, .max = 3500000 },
	/* Pineview's Ncounter is a ring counter */
	.n = { .min = 3, .max = 6 },
	.m = { .min = 2, .max = 256 },
	/* Pineview only has one combined m divider, which we treat as m2. */
	.m1 = { .min = 0, .max = 0 },
	.m2 = { .min = 0, .max = 254 },
	.p = { .min = 5, .max = 80 },
	.p1 = { .min = 1, .max = 8 },
	.p2 = { .dot_limit = 200000,
		.p2_slow = 10, .p2_fast = 5 },
	.find_pll = intel_find_best_PLL,
};

static const intel_limit_t intel_limits_pineview_lvds = {
	.dot = { .min = 20000, .max = 400000 },
	.vco = { .min = 1700000, .max = 3500000 },
	.n = { .min = 3, .max = 6 },
	.m = { .min = 2, .max = 256 },
	.m1 = { .min = 0, .max = 0 },
	.m2 = { .min = 0, .max = 254 },
	.p = { .min = 7, .max = 112 },
	.p1 = { .min = 1, .max = 8 },
	.p2 = { .dot_limit = 112000,
		.p2_slow = 14, .p2_fast = 14 },
	.find_pll = intel_find_best_PLL,
};

/* Ironlake / Sandybridge
 *
 * We calculate clock using (register_value + 2) for N/M1/M2, so here
 * the range value for them is (actual_value - 2).
 */
static const intel_limit_t intel_limits_ironlake_dac = {
	.dot = { .min = 25000, .max = 350000 },
	.vco = { .min = 1760000, .max = 3510000 },
	.n = { .min = 1, .max = 5 },
	.m = { .min = 79, .max = 127 },
	.m1 = { .min = 12, .max = 22 },
	.m2 = { .min = 5, .max = 9 },
	.p = { .min = 5, .max = 80 },
	.p1 = { .min = 1, .max = 8 },
	.p2 = { .dot_limit = 225000,
		.p2_slow = 10, .p2_fast = 5 },
	.find_pll = intel_g4x_find_best_PLL,
};

static const intel_limit_t intel_limits_ironlake_single_lvds = {
	.dot = { .min = 25000, .max = 350000 },
	.vco = { .min = 1760000, .max = 3510000 },
	.n = { .min = 1, .max = 3 },
	.m = { .min = 79, .max = 118 },
	.m1 = { .min = 12, .max = 22 },
	.m2 = { .min = 5, .max = 9 },
	.p = { .min = 28, .max = 112 },
	.p1 = { .min = 2, .max = 8 },
	.p2 = { .dot_limit = 225000,
		.p2_slow = 14, .p2_fast = 14 },
	.find_pll = intel_g4x_find_best_PLL,
};

static const intel_limit_t intel_limits_ironlake_dual_lvds = {
	.dot = { .min = 25000, .max = 350000 },
	.vco = { .min = 1760000, .max = 3510000 },
	.n = { .min = 1, .max = 3 },
	.m = { .min = 79, .max = 127 },
	.m1 = { .min = 12, .max = 22 },
	.m2 = { .min = 5, .max = 9 },
	.p = { .min = 14, .max = 56 },
	.p1 = { .min = 2, .max = 8 },
	.p2 = { .dot_limit = 225000,
		.p2_slow = 7, .p2_fast = 7 },
	.find_pll = intel_g4x_find_best_PLL,
};

/* LVDS 100mhz refclk limits. */
static const intel_limit_t intel_limits_ironlake_single_lvds_100m = {
	.dot = { .min = 25000, .max = 350000 },
	.vco = { .min = 1760000, .max = 3510000 },
	.n = { .min = 1, .max = 2 },
	.m = { .min = 79, .max = 126 },
	.m1 = { .min = 12, .max = 22 },
	.m2 = { .min = 5, .max = 9 },
	.p = { .min = 28, .max = 112 },
	.p1 = { .min = 2, .max = 8 },
	.p2 = { .dot_limit = 225000,
		.p2_slow = 14, .p2_fast = 14 },
	.find_pll = intel_g4x_find_best_PLL,
};

static const intel_limit_t intel_limits_ironlake_dual_lvds_100m = {
	.dot = { .min = 25000, .max = 350000 },
	.vco = { .min = 1760000, .max = 3510000 },
	.n = { .min = 1, .max = 3 },
	.m = { .min = 79, .max = 126 },
	.m1 = { .min = 12, .max = 22 },
	.m2 = { .min = 5, .max = 9 },
	.p = { .min = 14, .max = 42 },
	.p1 = { .min = 2, .max = 6 },
	.p2 = { .dot_limit = 225000,
		.p2_slow = 7, .p2_fast = 7 },
	.find_pll = intel_g4x_find_best_PLL,
};

static const intel_limit_t intel_limits_ironlake_display_port = {
	.dot = { .min = 25000, .max = 350000 },
	.vco = { .min = 1760000, .max = 3510000},
	.n = { .min = 1, .max = 2 },
	.m = { .min = 81, .max = 90 },
	.m1 = { .min = 12, .max = 22 },
	.m2 = { .min = 5, .max = 9 },
	.p = { .min = 10, .max = 20 },
	.p1 = { .min = 1, .max = 2},
	.p2 = { .dot_limit = 0,
		.p2_slow = 10, .p2_fast = 10 },
	.find_pll = intel_find_pll_ironlake_dp,
};

static const intel_limit_t intel_limits_vlv_dac = {
	.dot = { .min = 25000, .max = 270000 },
	.vco = { .min = 4000000, .max = 6000000 },
	.n = { .min = 1, .max = 7 },
	.m = { .min = 22, .max = 450 }, /* guess */
	.m1 = { .min = 2, .max = 3 },
	.m2 = { .min = 11, .max = 156 },
	.p = { .min = 10, .max = 30 },
	.p1 = { .min = 2, .max = 3 },
	.p2 = { .dot_limit = 270000,
		.p2_slow = 2, .p2_fast = 20 },
	.find_pll = intel_vlv_find_best_pll,
};

static const intel_limit_t intel_limits_vlv_hdmi = {
	.dot = { .min = 20000, .max = 165000 },
	.vco = { .min = 4000000, .max = 5994000},
	.n = { .min = 1, .max = 7 },
	.m = { .min = 60, .max = 300 }, /* guess */
	.m1 = { .min = 2, .max = 3 },
	.m2 = { .min = 11, .max = 156 },
	.p = { .min = 10, .max = 30 },
	.p1 = { .min = 2, .max = 3 },
	.p2 = { .dot_limit = 270000,
		.p2_slow = 2, .p2_fast = 20 },
	.find_pll = intel_vlv_find_best_pll,
};

static const intel_limit_t intel_limits_vlv_dp = {
	.dot = { .min = 25000, .max = 270000 },
	.vco = { .min = 4000000, .max = 6000000 },
	.n = { .min = 1, .max = 7 },
	.m = { .min = 22, .max = 450 },
	.m1 = { .min = 2, .max = 3 },
	.m2 = { .min = 11, .max = 156 },
	.p = { .min = 10, .max = 30 },
	.p1 = { .min = 2, .max = 3 },
	.p2 = { .dot_limit = 270000,
		.p2_slow = 2, .p2_fast = 20 },
	.find_pll = intel_vlv_find_best_pll,
};

u32 intel_dpio_read(struct drm_i915_private *dev_priv, int reg)
{
	WARN_ON(!mutex_is_locked(&dev_priv->dpio_lock));

	if (wait_for_atomic_us((I915_READ(DPIO_PKT) & DPIO_BUSY) == 0, 100)) {
		DRM_ERROR("DPIO idle wait timed out\n");
		return 0;
	}

	I915_WRITE(DPIO_REG, reg);
	I915_WRITE(DPIO_PKT, DPIO_RID | DPIO_OP_READ | DPIO_PORTID |
		   DPIO_BYTE);
	if (wait_for_atomic_us((I915_READ(DPIO_PKT) & DPIO_BUSY) == 0, 100)) {
		DRM_ERROR("DPIO read wait timed out\n");
		return 0;
	}

	return I915_READ(DPIO_DATA);
}

static void intel_dpio_write(struct drm_i915_private *dev_priv, int reg,
			     u32 val)
{
	WARN_ON(!mutex_is_locked(&dev_priv->dpio_lock));

	if (wait_for_atomic_us((I915_READ(DPIO_PKT) & DPIO_BUSY) == 0, 100)) {
		DRM_ERROR("DPIO idle wait timed out\n");
		return;
	}

	I915_WRITE(DPIO_DATA, val);
	I915_WRITE(DPIO_REG, reg);
	I915_WRITE(DPIO_PKT, DPIO_RID | DPIO_OP_WRITE | DPIO_PORTID |
		   DPIO_BYTE);
	if (wait_for_atomic_us((I915_READ(DPIO_PKT) & DPIO_BUSY) == 0, 100))
		DRM_ERROR("DPIO write wait timed out\n");
}

static void vlv_init_dpio(struct drm_device *dev)
{
	struct drm_i915_private *dev_priv = dev->dev_private;

	/* Reset the DPIO config */
	I915_WRITE(DPIO_CTL, 0);
	POSTING_READ(DPIO_CTL);
	I915_WRITE(DPIO_CTL, 1);
	POSTING_READ(DPIO_CTL);
}

static const intel_limit_t *intel_ironlake_limit(struct drm_crtc *crtc,
						int refclk)
{
	struct drm_device *dev = crtc->dev;
	const intel_limit_t *limit;

	if (intel_pipe_has_type(crtc, INTEL_OUTPUT_LVDS)) {
		if (intel_is_dual_link_lvds(dev)) {
			/* LVDS dual channel */
			if (refclk == 100000)
				limit = &intel_limits_ironlake_dual_lvds_100m;
			else
				limit = &intel_limits_ironlake_dual_lvds;
		} else {
			if (refclk == 100000)
				limit = &intel_limits_ironlake_single_lvds_100m;
			else
				limit = &intel_limits_ironlake_single_lvds;
		}
	} else if (intel_pipe_has_type(crtc, INTEL_OUTPUT_DISPLAYPORT) ||
		   intel_pipe_has_type(crtc, INTEL_OUTPUT_EDP))
		limit = &intel_limits_ironlake_display_port;
	else
		limit = &intel_limits_ironlake_dac;

	return limit;
}

static const intel_limit_t *intel_g4x_limit(struct drm_crtc *crtc)
{
	struct drm_device *dev = crtc->dev;
	const intel_limit_t *limit;

	if (intel_pipe_has_type(crtc, INTEL_OUTPUT_LVDS)) {
		if (intel_is_dual_link_lvds(dev))
			/* LVDS with dual channel */
			limit = &intel_limits_g4x_dual_channel_lvds;
		else
			/* LVDS with dual channel */
			limit = &intel_limits_g4x_single_channel_lvds;
	} else if (intel_pipe_has_type(crtc, INTEL_OUTPUT_HDMI) ||
		   intel_pipe_has_type(crtc, INTEL_OUTPUT_ANALOG)) {
		limit = &intel_limits_g4x_hdmi;
	} else if (intel_pipe_has_type(crtc, INTEL_OUTPUT_SDVO)) {
		limit = &intel_limits_g4x_sdvo;
	} else if (intel_pipe_has_type(crtc, INTEL_OUTPUT_DISPLAYPORT)) {
		limit = &intel_limits_g4x_display_port;
	} else /* The option is for other outputs */
		limit = &intel_limits_i9xx_sdvo;

	return limit;
}

static const intel_limit_t *intel_limit(struct drm_crtc *crtc, int refclk)
{
	struct drm_device *dev = crtc->dev;
	const intel_limit_t *limit;

	if (HAS_PCH_SPLIT(dev))
		limit = intel_ironlake_limit(crtc, refclk);
	else if (IS_G4X(dev)) {
		limit = intel_g4x_limit(crtc);
	} else if (IS_PINEVIEW(dev)) {
		if (intel_pipe_has_type(crtc, INTEL_OUTPUT_LVDS))
			limit = &intel_limits_pineview_lvds;
		else
			limit = &intel_limits_pineview_sdvo;
	} else if (IS_VALLEYVIEW(dev)) {
		if (intel_pipe_has_type(crtc, INTEL_OUTPUT_ANALOG))
			limit = &intel_limits_vlv_dac;
		else if (intel_pipe_has_type(crtc, INTEL_OUTPUT_HDMI))
			limit = &intel_limits_vlv_hdmi;
		else
			limit = &intel_limits_vlv_dp;
	} else if (!IS_GEN2(dev)) {
		if (intel_pipe_has_type(crtc, INTEL_OUTPUT_LVDS))
			limit = &intel_limits_i9xx_lvds;
		else
			limit = &intel_limits_i9xx_sdvo;
	} else {
		if (intel_pipe_has_type(crtc, INTEL_OUTPUT_LVDS))
			limit = &intel_limits_i8xx_lvds;
		else
			limit = &intel_limits_i8xx_dvo;
	}
	return limit;
}

/* m1 is reserved as 0 in Pineview, n is a ring counter */
static void pineview_clock(int refclk, intel_clock_t *clock)
{
	clock->m = clock->m2 + 2;
	clock->p = clock->p1 * clock->p2;
	clock->vco = refclk * clock->m / clock->n;
	clock->dot = clock->vco / clock->p;
}

static void intel_clock(struct drm_device *dev, int refclk, intel_clock_t *clock)
{
	if (IS_PINEVIEW(dev)) {
		pineview_clock(refclk, clock);
		return;
	}
	clock->m = 5 * (clock->m1 + 2) + (clock->m2 + 2);
	clock->p = clock->p1 * clock->p2;
	clock->vco = refclk * clock->m / (clock->n + 2);
	clock->dot = clock->vco / clock->p;
}

/**
 * Returns whether any output on the specified pipe is of the specified type
 */
bool intel_pipe_has_type(struct drm_crtc *crtc, int type)
{
	struct drm_device *dev = crtc->dev;
	struct intel_encoder *encoder;

	for_each_encoder_on_crtc(dev, crtc, encoder)
		if (encoder->type == type)
			return true;

	return false;
}

#define INTELPllInvalid(s)   do { /* DRM_DEBUG(s); */ return false; } while (0)
/**
 * Returns whether the given set of divisors are valid for a given refclk with
 * the given connectors.
 */

static bool intel_PLL_is_valid(struct drm_device *dev,
			       const intel_limit_t *limit,
			       const intel_clock_t *clock)
{
	if (clock->p1  < limit->p1.min  || limit->p1.max  < clock->p1)
		INTELPllInvalid("p1 out of range\n");
	if (clock->p   < limit->p.min   || limit->p.max   < clock->p)
		INTELPllInvalid("p out of range\n");
	if (clock->m2  < limit->m2.min  || limit->m2.max  < clock->m2)
		INTELPllInvalid("m2 out of range\n");
	if (clock->m1  < limit->m1.min  || limit->m1.max  < clock->m1)
		INTELPllInvalid("m1 out of range\n");
	if (clock->m1 <= clock->m2 && !IS_PINEVIEW(dev))
		INTELPllInvalid("m1 <= m2\n");
	if (clock->m   < limit->m.min   || limit->m.max   < clock->m)
		INTELPllInvalid("m out of range\n");
	if (clock->n   < limit->n.min   || limit->n.max   < clock->n)
		INTELPllInvalid("n out of range\n");
	if (clock->vco < limit->vco.min || limit->vco.max < clock->vco)
		INTELPllInvalid("vco out of range\n");
	/* XXX: We may need to be checking "Dot clock" depending on the multiplier,
	 * connector, etc., rather than just a single range.
	 */
	if (clock->dot < limit->dot.min || limit->dot.max < clock->dot)
		INTELPllInvalid("dot out of range\n");

	return true;
}

static bool
intel_find_best_PLL(const intel_limit_t *limit, struct drm_crtc *crtc,
		    int target, int refclk, intel_clock_t *match_clock,
		    intel_clock_t *best_clock)

{
	struct drm_device *dev = crtc->dev;
	intel_clock_t clock;
	int err = target;

	if (intel_pipe_has_type(crtc, INTEL_OUTPUT_LVDS)) {
		/*
		 * For LVDS just rely on its current settings for dual-channel.
		 * We haven't figured out how to reliably set up different
		 * single/dual channel state, if we even can.
		 */
		if (intel_is_dual_link_lvds(dev))
			clock.p2 = limit->p2.p2_fast;
		else
			clock.p2 = limit->p2.p2_slow;
	} else {
		if (target < limit->p2.dot_limit)
			clock.p2 = limit->p2.p2_slow;
		else
			clock.p2 = limit->p2.p2_fast;
	}

	memset(best_clock, 0, sizeof(*best_clock));

	for (clock.m1 = limit->m1.min; clock.m1 <= limit->m1.max;
	     clock.m1++) {
		for (clock.m2 = limit->m2.min;
		     clock.m2 <= limit->m2.max; clock.m2++) {
			/* m1 is always 0 in Pineview */
			if (clock.m2 >= clock.m1 && !IS_PINEVIEW(dev))
				break;
			for (clock.n = limit->n.min;
			     clock.n <= limit->n.max; clock.n++) {
				for (clock.p1 = limit->p1.min;
					clock.p1 <= limit->p1.max; clock.p1++) {
					int this_err;

					intel_clock(dev, refclk, &clock);
					if (!intel_PLL_is_valid(dev, limit,
								&clock))
						continue;
					if (match_clock &&
					    clock.p != match_clock->p)
						continue;

					this_err = abs(clock.dot - target);
					if (this_err < err) {
						*best_clock = clock;
						err = this_err;
					}
				}
			}
		}
	}

	return (err != target);
}

static bool
intel_g4x_find_best_PLL(const intel_limit_t *limit, struct drm_crtc *crtc,
			int target, int refclk, intel_clock_t *match_clock,
			intel_clock_t *best_clock)
{
	struct drm_device *dev = crtc->dev;
	intel_clock_t clock;
	int max_n;
	bool found;
	/* approximately equals target * 0.00585 */
	int err_most = (target >> 8) + (target >> 9);
	found = false;

	if (intel_pipe_has_type(crtc, INTEL_OUTPUT_LVDS)) {
		int lvds_reg;

		if (HAS_PCH_SPLIT(dev))
			lvds_reg = PCH_LVDS;
		else
			lvds_reg = LVDS;
		if (intel_is_dual_link_lvds(dev))
			clock.p2 = limit->p2.p2_fast;
		else
			clock.p2 = limit->p2.p2_slow;
	} else {
		if (target < limit->p2.dot_limit)
			clock.p2 = limit->p2.p2_slow;
		else
			clock.p2 = limit->p2.p2_fast;
	}

	memset(best_clock, 0, sizeof(*best_clock));
	max_n = limit->n.max;
	/* based on hardware requirement, prefer smaller n to precision */
	for (clock.n = limit->n.min; clock.n <= max_n; clock.n++) {
		/* based on hardware requirement, prefere larger m1,m2 */
		for (clock.m1 = limit->m1.max;
		     clock.m1 >= limit->m1.min; clock.m1--) {
			for (clock.m2 = limit->m2.max;
			     clock.m2 >= limit->m2.min; clock.m2--) {
				for (clock.p1 = limit->p1.max;
				     clock.p1 >= limit->p1.min; clock.p1--) {
					int this_err;

					intel_clock(dev, refclk, &clock);
					if (!intel_PLL_is_valid(dev, limit,
								&clock))
						continue;
					if (match_clock &&
					    clock.p != match_clock->p)
						continue;

					this_err = abs(clock.dot - target);
					if (this_err < err_most) {
						*best_clock = clock;
						err_most = this_err;
						max_n = clock.n;
						found = true;
					}
				}
			}
		}
	}
	return found;
}

static bool
intel_find_pll_ironlake_dp(const intel_limit_t *limit, struct drm_crtc *crtc,
			   int target, int refclk, intel_clock_t *match_clock,
			   intel_clock_t *best_clock)
{
	struct drm_device *dev = crtc->dev;
	intel_clock_t clock;

	if (target < 200000) {
		clock.n = 1;
		clock.p1 = 2;
		clock.p2 = 10;
		clock.m1 = 12;
		clock.m2 = 9;
	} else {
		clock.n = 2;
		clock.p1 = 1;
		clock.p2 = 10;
		clock.m1 = 14;
		clock.m2 = 8;
	}
	intel_clock(dev, refclk, &clock);
	memcpy(best_clock, &clock, sizeof(intel_clock_t));
	return true;
}

/* DisplayPort has only two frequencies, 162MHz and 270MHz */
static bool
intel_find_pll_g4x_dp(const intel_limit_t *limit, struct drm_crtc *crtc,
		      int target, int refclk, intel_clock_t *match_clock,
		      intel_clock_t *best_clock)
{
	intel_clock_t clock;
	if (target < 200000) {
		clock.p1 = 2;
		clock.p2 = 10;
		clock.n = 2;
		clock.m1 = 23;
		clock.m2 = 8;
	} else {
		clock.p1 = 1;
		clock.p2 = 10;
		clock.n = 1;
		clock.m1 = 14;
		clock.m2 = 2;
	}
	clock.m = 5 * (clock.m1 + 2) + (clock.m2 + 2);
	clock.p = (clock.p1 * clock.p2);
	clock.dot = 96000 * clock.m / (clock.n + 2) / clock.p;
	clock.vco = 0;
	memcpy(best_clock, &clock, sizeof(intel_clock_t));
	return true;
}
static bool
intel_vlv_find_best_pll(const intel_limit_t *limit, struct drm_crtc *crtc,
			int target, int refclk, intel_clock_t *match_clock,
			intel_clock_t *best_clock)
{
	u32 p1, p2, m1, m2, vco, bestn, bestm1, bestm2, bestp1, bestp2;
	u32 m, n, fastclk;
	u32 updrate, minupdate, fracbits, p;
	unsigned long bestppm, ppm, absppm;
	int dotclk, flag;

	flag = 0;
	dotclk = target * 1000;
	bestppm = 1000000;
	ppm = absppm = 0;
	fastclk = dotclk / (2*100);
	updrate = 0;
	minupdate = 19200;
	fracbits = 1;
	n = p = p1 = p2 = m = m1 = m2 = vco = bestn = 0;
	bestm1 = bestm2 = bestp1 = bestp2 = 0;

	/* based on hardware requirement, prefer smaller n to precision */
	for (n = limit->n.min; n <= ((refclk) / minupdate); n++) {
		updrate = refclk / n;
		for (p1 = limit->p1.max; p1 > limit->p1.min; p1--) {
			for (p2 = limit->p2.p2_fast+1; p2 > 0; p2--) {
				if (p2 > 10)
					p2 = p2 - 1;
				p = p1 * p2;
				/* based on hardware requirement, prefer bigger m1,m2 values */
				for (m1 = limit->m1.min; m1 <= limit->m1.max; m1++) {
					m2 = (((2*(fastclk * p * n / m1 )) +
					       refclk) / (2*refclk));
					m = m1 * m2;
					vco = updrate * m;
					if (vco >= limit->vco.min && vco < limit->vco.max) {
						ppm = 1000000 * ((vco / p) - fastclk) / fastclk;
						absppm = (ppm > 0) ? ppm : (-ppm);
						if (absppm < 100 && ((p1 * p2) > (bestp1 * bestp2))) {
							bestppm = 0;
							flag = 1;
						}
						if (absppm < bestppm - 10) {
							bestppm = absppm;
							flag = 1;
						}
						if (flag) {
							bestn = n;
							bestm1 = m1;
							bestm2 = m2;
							bestp1 = p1;
							bestp2 = p2;
							flag = 0;
						}
					}
				}
			}
		}
	}
	best_clock->n = bestn;
	best_clock->m1 = bestm1;
	best_clock->m2 = bestm2;
	best_clock->p1 = bestp1;
	best_clock->p2 = bestp2;

	return true;
}

enum transcoder intel_pipe_to_cpu_transcoder(struct drm_i915_private *dev_priv,
					     enum pipe pipe)
{
	struct drm_crtc *crtc = dev_priv->pipe_to_crtc_mapping[pipe];
	struct intel_crtc *intel_crtc = to_intel_crtc(crtc);

	return intel_crtc->cpu_transcoder;
}

static void ironlake_wait_for_vblank(struct drm_device *dev, int pipe)
{
	struct drm_i915_private *dev_priv = dev->dev_private;
	u32 frame, frame_reg = PIPEFRAME(pipe);

	frame = I915_READ(frame_reg);

	if (wait_for(I915_READ_NOTRACE(frame_reg) != frame, 50))
		DRM_DEBUG_KMS("vblank wait timed out\n");
}

/**
 * intel_wait_for_vblank - wait for vblank on a given pipe
 * @dev: drm device
 * @pipe: pipe to wait for
 *
 * Wait for vblank to occur on a given pipe.  Needed for various bits of
 * mode setting code.
 */
void intel_wait_for_vblank(struct drm_device *dev, int pipe)
{
	struct drm_i915_private *dev_priv = dev->dev_private;
	int pipestat_reg = PIPESTAT(pipe);

	if (INTEL_INFO(dev)->gen >= 5) {
		ironlake_wait_for_vblank(dev, pipe);
		return;
	}

	/* Clear existing vblank status. Note this will clear any other
	 * sticky status fields as well.
	 *
	 * This races with i915_driver_irq_handler() with the result
	 * that either function could miss a vblank event.  Here it is not
	 * fatal, as we will either wait upon the next vblank interrupt or
	 * timeout.  Generally speaking intel_wait_for_vblank() is only
	 * called during modeset at which time the GPU should be idle and
	 * should *not* be performing page flips and thus not waiting on
	 * vblanks...
	 * Currently, the result of us stealing a vblank from the irq
	 * handler is that a single frame will be skipped during swapbuffers.
	 */
	I915_WRITE(pipestat_reg,
		   I915_READ(pipestat_reg) | PIPE_VBLANK_INTERRUPT_STATUS);

	/* Wait for vblank interrupt bit to set */
	if (wait_for(I915_READ(pipestat_reg) &
		     PIPE_VBLANK_INTERRUPT_STATUS,
		     50))
		DRM_DEBUG_KMS("vblank wait timed out\n");
}

/*
 * intel_wait_for_pipe_off - wait for pipe to turn off
 * @dev: drm device
 * @pipe: pipe to wait for
 *
 * After disabling a pipe, we can't wait for vblank in the usual way,
 * spinning on the vblank interrupt status bit, since we won't actually
 * see an interrupt when the pipe is disabled.
 *
 * On Gen4 and above:
 *   wait for the pipe register state bit to turn off
 *
 * Otherwise:
 *   wait for the display line value to settle (it usually
 *   ends up stopping at the start of the next frame).
 *
 */
void intel_wait_for_pipe_off(struct drm_device *dev, int pipe)
{
	struct drm_i915_private *dev_priv = dev->dev_private;
	enum transcoder cpu_transcoder = intel_pipe_to_cpu_transcoder(dev_priv,
								      pipe);

	if (INTEL_INFO(dev)->gen >= 4) {
		int reg = PIPECONF(cpu_transcoder);

		/* Wait for the Pipe State to go off */
		if (wait_for((I915_READ(reg) & I965_PIPECONF_ACTIVE) == 0,
			     100))
			WARN(1, "pipe_off wait timed out\n");
	} else {
		u32 last_line, line_mask;
		int reg = PIPEDSL(pipe);
		unsigned long timeout = jiffies + msecs_to_jiffies(100);

		if (IS_GEN2(dev))
			line_mask = DSL_LINEMASK_GEN2;
		else
			line_mask = DSL_LINEMASK_GEN3;

		/* Wait for the display line to settle */
		do {
			last_line = I915_READ(reg) & line_mask;
			mdelay(5);
		} while (((I915_READ(reg) & line_mask) != last_line) &&
			 time_after(timeout, jiffies));
		if (time_after(jiffies, timeout))
			WARN(1, "pipe_off wait timed out\n");
	}
}

/*
 * ibx_digital_port_connected - is the specified port connected?
 * @dev_priv: i915 private structure
 * @port: the port to test
 *
 * Returns true if @port is connected, false otherwise.
 */
bool ibx_digital_port_connected(struct drm_i915_private *dev_priv,
				struct intel_digital_port *port)
{
	u32 bit;

	if (HAS_PCH_IBX(dev_priv->dev)) {
		switch(port->port) {
		case PORT_B:
			bit = SDE_PORTB_HOTPLUG;
			break;
		case PORT_C:
			bit = SDE_PORTC_HOTPLUG;
			break;
		case PORT_D:
			bit = SDE_PORTD_HOTPLUG;
			break;
		default:
			return true;
		}
	} else {
		switch(port->port) {
		case PORT_B:
			bit = SDE_PORTB_HOTPLUG_CPT;
			break;
		case PORT_C:
			bit = SDE_PORTC_HOTPLUG_CPT;
			break;
		case PORT_D:
			bit = SDE_PORTD_HOTPLUG_CPT;
			break;
		default:
			return true;
		}
	}

	return I915_READ(SDEISR) & bit;
}

static const char *state_string(bool enabled)
{
	return enabled ? "on" : "off";
}

/* Only for pre-ILK configs */
static void assert_pll(struct drm_i915_private *dev_priv,
		       enum pipe pipe, bool state)
{
	int reg;
	u32 val;
	bool cur_state;

	reg = DPLL(pipe);
	val = I915_READ(reg);
	cur_state = !!(val & DPLL_VCO_ENABLE);
	WARN(cur_state != state,
	     "PLL state assertion failure (expected %s, current %s)\n",
	     state_string(state), state_string(cur_state));
}
#define assert_pll_enabled(d, p) assert_pll(d, p, true)
#define assert_pll_disabled(d, p) assert_pll(d, p, false)

/* For ILK+ */
static void assert_pch_pll(struct drm_i915_private *dev_priv,
			   struct intel_pch_pll *pll,
			   struct intel_crtc *crtc,
			   bool state)
{
	u32 val;
	bool cur_state;

	if (HAS_PCH_LPT(dev_priv->dev)) {
		DRM_DEBUG_DRIVER("LPT detected: skipping PCH PLL test\n");
		return;
	}

	if (WARN (!pll,
		  "asserting PCH PLL %s with no PLL\n", state_string(state)))
		return;

	val = I915_READ(pll->pll_reg);
	cur_state = !!(val & DPLL_VCO_ENABLE);
	WARN(cur_state != state,
	     "PCH PLL state for reg %x assertion failure (expected %s, current %s), val=%08x\n",
	     pll->pll_reg, state_string(state), state_string(cur_state), val);

	/* Make sure the selected PLL is correctly attached to the transcoder */
	if (crtc && HAS_PCH_CPT(dev_priv->dev)) {
		u32 pch_dpll;

		pch_dpll = I915_READ(PCH_DPLL_SEL);
		cur_state = pll->pll_reg == _PCH_DPLL_B;
		if (!WARN(((pch_dpll >> (4 * crtc->pipe)) & 1) != cur_state,
			  "PLL[%d] not attached to this transcoder %d: %08x\n",
			  cur_state, crtc->pipe, pch_dpll)) {
			cur_state = !!(val >> (4*crtc->pipe + 3));
			WARN(cur_state != state,
			     "PLL[%d] not %s on this transcoder %d: %08x\n",
			     pll->pll_reg == _PCH_DPLL_B,
			     state_string(state),
			     crtc->pipe,
			     val);
		}
	}
}
#define assert_pch_pll_enabled(d, p, c) assert_pch_pll(d, p, c, true)
#define assert_pch_pll_disabled(d, p, c) assert_pch_pll(d, p, c, false)

static void assert_fdi_tx(struct drm_i915_private *dev_priv,
			  enum pipe pipe, bool state)
{
	int reg;
	u32 val;
	bool cur_state;
	enum transcoder cpu_transcoder = intel_pipe_to_cpu_transcoder(dev_priv,
								      pipe);

	if (HAS_DDI(dev_priv->dev)) {
		/* DDI does not have a specific FDI_TX register */
		reg = TRANS_DDI_FUNC_CTL(cpu_transcoder);
		val = I915_READ(reg);
		cur_state = !!(val & TRANS_DDI_FUNC_ENABLE);
	} else {
		reg = FDI_TX_CTL(pipe);
		val = I915_READ(reg);
		cur_state = !!(val & FDI_TX_ENABLE);
	}
	WARN(cur_state != state,
	     "FDI TX state assertion failure (expected %s, current %s)\n",
	     state_string(state), state_string(cur_state));
}
#define assert_fdi_tx_enabled(d, p) assert_fdi_tx(d, p, true)
#define assert_fdi_tx_disabled(d, p) assert_fdi_tx(d, p, false)

static void assert_fdi_rx(struct drm_i915_private *dev_priv,
			  enum pipe pipe, bool state)
{
	int reg;
	u32 val;
	bool cur_state;

	reg = FDI_RX_CTL(pipe);
	val = I915_READ(reg);
	cur_state = !!(val & FDI_RX_ENABLE);
	WARN(cur_state != state,
	     "FDI RX state assertion failure (expected %s, current %s)\n",
	     state_string(state), state_string(cur_state));
}
#define assert_fdi_rx_enabled(d, p) assert_fdi_rx(d, p, true)
#define assert_fdi_rx_disabled(d, p) assert_fdi_rx(d, p, false)

static void assert_fdi_tx_pll_enabled(struct drm_i915_private *dev_priv,
				      enum pipe pipe)
{
	int reg;
	u32 val;

	/* ILK FDI PLL is always enabled */
	if (dev_priv->info->gen == 5)
		return;

	/* On Haswell, DDI ports are responsible for the FDI PLL setup */
	if (HAS_DDI(dev_priv->dev))
		return;

	reg = FDI_TX_CTL(pipe);
	val = I915_READ(reg);
	WARN(!(val & FDI_TX_PLL_ENABLE), "FDI TX PLL assertion failure, should be active but is disabled\n");
}

static void assert_fdi_rx_pll_enabled(struct drm_i915_private *dev_priv,
				      enum pipe pipe)
{
	int reg;
	u32 val;

	reg = FDI_RX_CTL(pipe);
	val = I915_READ(reg);
	WARN(!(val & FDI_RX_PLL_ENABLE), "FDI RX PLL assertion failure, should be active but is disabled\n");
}

static void assert_panel_unlocked(struct drm_i915_private *dev_priv,
				  enum pipe pipe)
{
	int pp_reg, lvds_reg;
	u32 val;
	enum pipe panel_pipe = PIPE_A;
	bool locked = true;

	if (HAS_PCH_SPLIT(dev_priv->dev)) {
		pp_reg = PCH_PP_CONTROL;
		lvds_reg = PCH_LVDS;
	} else {
		pp_reg = PP_CONTROL;
		lvds_reg = LVDS;
	}

	val = I915_READ(pp_reg);
	if (!(val & PANEL_POWER_ON) ||
	    ((val & PANEL_UNLOCK_REGS) == PANEL_UNLOCK_REGS))
		locked = false;

	if (I915_READ(lvds_reg) & LVDS_PIPEB_SELECT)
		panel_pipe = PIPE_B;

	WARN(panel_pipe == pipe && locked,
	     "panel assertion failure, pipe %c regs locked\n",
	     pipe_name(pipe));
}

void assert_pipe(struct drm_i915_private *dev_priv,
		 enum pipe pipe, bool state)
{
	int reg;
	u32 val;
	bool cur_state;
	enum transcoder cpu_transcoder = intel_pipe_to_cpu_transcoder(dev_priv,
								      pipe);

	/* if we need the pipe A quirk it must be always on */
	if (pipe == PIPE_A && dev_priv->quirks & QUIRK_PIPEA_FORCE)
		state = true;

	if (IS_HASWELL(dev_priv->dev) && cpu_transcoder != TRANSCODER_EDP &&
	    !(I915_READ(HSW_PWR_WELL_DRIVER) & HSW_PWR_WELL_ENABLE)) {
		cur_state = false;
	} else {
		reg = PIPECONF(cpu_transcoder);
		val = I915_READ(reg);
		cur_state = !!(val & PIPECONF_ENABLE);
	}

	WARN(cur_state != state,
	     "pipe %c assertion failure (expected %s, current %s)\n",
	     pipe_name(pipe), state_string(state), state_string(cur_state));
}

static void assert_plane(struct drm_i915_private *dev_priv,
			 enum plane plane, bool state)
{
	int reg;
	u32 val;
	bool cur_state;

	reg = DSPCNTR(plane);
	val = I915_READ(reg);
	cur_state = !!(val & DISPLAY_PLANE_ENABLE);
	WARN(cur_state != state,
	     "plane %c assertion failure (expected %s, current %s)\n",
	     plane_name(plane), state_string(state), state_string(cur_state));
}

#define assert_plane_enabled(d, p) assert_plane(d, p, true)
#define assert_plane_disabled(d, p) assert_plane(d, p, false)

static void assert_planes_disabled(struct drm_i915_private *dev_priv,
				   enum pipe pipe)
{
	int reg, i;
	u32 val;
	int cur_pipe;

	/* Planes are fixed to pipes on ILK+ */
	if (HAS_PCH_SPLIT(dev_priv->dev)) {
		reg = DSPCNTR(pipe);
		val = I915_READ(reg);
		WARN((val & DISPLAY_PLANE_ENABLE),
		     "plane %c assertion failure, should be disabled but not\n",
		     plane_name(pipe));
		return;
	}

	/* Need to check both planes against the pipe */
	for (i = 0; i < 2; i++) {
		reg = DSPCNTR(i);
		val = I915_READ(reg);
		cur_pipe = (val & DISPPLANE_SEL_PIPE_MASK) >>
			DISPPLANE_SEL_PIPE_SHIFT;
		WARN((val & DISPLAY_PLANE_ENABLE) && pipe == cur_pipe,
		     "plane %c assertion failure, should be off on pipe %c but is still active\n",
		     plane_name(i), pipe_name(pipe));
	}
}

static void assert_pch_refclk_enabled(struct drm_i915_private *dev_priv)
{
	u32 val;
	bool enabled;

	if (HAS_PCH_LPT(dev_priv->dev)) {
		DRM_DEBUG_DRIVER("LPT does not has PCH refclk, skipping check\n");
		return;
	}

	val = I915_READ(PCH_DREF_CONTROL);
	enabled = !!(val & (DREF_SSC_SOURCE_MASK | DREF_NONSPREAD_SOURCE_MASK |
			    DREF_SUPERSPREAD_SOURCE_MASK));
	WARN(!enabled, "PCH refclk assertion failure, should be active but is disabled\n");
}

static void assert_transcoder_disabled(struct drm_i915_private *dev_priv,
				       enum pipe pipe)
{
	int reg;
	u32 val;
	bool enabled;

	reg = TRANSCONF(pipe);
	val = I915_READ(reg);
	enabled = !!(val & TRANS_ENABLE);
	WARN(enabled,
	     "transcoder assertion failed, should be off on pipe %c but is still active\n",
	     pipe_name(pipe));
}

static bool dp_pipe_enabled(struct drm_i915_private *dev_priv,
			    enum pipe pipe, u32 port_sel, u32 val)
{
	if ((val & DP_PORT_EN) == 0)
		return false;

	if (HAS_PCH_CPT(dev_priv->dev)) {
		u32	trans_dp_ctl_reg = TRANS_DP_CTL(pipe);
		u32	trans_dp_ctl = I915_READ(trans_dp_ctl_reg);
		if ((trans_dp_ctl & TRANS_DP_PORT_SEL_MASK) != port_sel)
			return false;
	} else {
		if ((val & DP_PIPE_MASK) != (pipe << 30))
			return false;
	}
	return true;
}

static bool hdmi_pipe_enabled(struct drm_i915_private *dev_priv,
			      enum pipe pipe, u32 val)
{
	if ((val & PORT_ENABLE) == 0)
		return false;

	if (HAS_PCH_CPT(dev_priv->dev)) {
		if ((val & PORT_TRANS_SEL_MASK) != PORT_TRANS_SEL_CPT(pipe))
			return false;
	} else {
		if ((val & TRANSCODER_MASK) != TRANSCODER(pipe))
			return false;
	}
	return true;
}

static bool lvds_pipe_enabled(struct drm_i915_private *dev_priv,
			      enum pipe pipe, u32 val)
{
	if ((val & LVDS_PORT_EN) == 0)
		return false;

	if (HAS_PCH_CPT(dev_priv->dev)) {
		if ((val & PORT_TRANS_SEL_MASK) != PORT_TRANS_SEL_CPT(pipe))
			return false;
	} else {
		if ((val & LVDS_PIPE_MASK) != LVDS_PIPE(pipe))
			return false;
	}
	return true;
}

static bool adpa_pipe_enabled(struct drm_i915_private *dev_priv,
			      enum pipe pipe, u32 val)
{
	if ((val & ADPA_DAC_ENABLE) == 0)
		return false;
	if (HAS_PCH_CPT(dev_priv->dev)) {
		if ((val & PORT_TRANS_SEL_MASK) != PORT_TRANS_SEL_CPT(pipe))
			return false;
	} else {
		if ((val & ADPA_PIPE_SELECT_MASK) != ADPA_PIPE_SELECT(pipe))
			return false;
	}
	return true;
}

static void assert_pch_dp_disabled(struct drm_i915_private *dev_priv,
				   enum pipe pipe, int reg, u32 port_sel)
{
	u32 val = I915_READ(reg);
	WARN(dp_pipe_enabled(dev_priv, pipe, port_sel, val),
	     "PCH DP (0x%08x) enabled on transcoder %c, should be disabled\n",
	     reg, pipe_name(pipe));

	WARN(HAS_PCH_IBX(dev_priv->dev) && (val & DP_PORT_EN) == 0
	     && (val & DP_PIPEB_SELECT),
	     "IBX PCH dp port still using transcoder B\n");
}

static void assert_pch_hdmi_disabled(struct drm_i915_private *dev_priv,
				     enum pipe pipe, int reg)
{
	u32 val = I915_READ(reg);
	WARN(hdmi_pipe_enabled(dev_priv, pipe, val),
	     "PCH HDMI (0x%08x) enabled on transcoder %c, should be disabled\n",
	     reg, pipe_name(pipe));

	WARN(HAS_PCH_IBX(dev_priv->dev) && (val & PORT_ENABLE) == 0
	     && (val & SDVO_PIPE_B_SELECT),
	     "IBX PCH hdmi port still using transcoder B\n");
}

static void assert_pch_ports_disabled(struct drm_i915_private *dev_priv,
				      enum pipe pipe)
{
	int reg;
	u32 val;

	assert_pch_dp_disabled(dev_priv, pipe, PCH_DP_B, TRANS_DP_PORT_SEL_B);
	assert_pch_dp_disabled(dev_priv, pipe, PCH_DP_C, TRANS_DP_PORT_SEL_C);
	assert_pch_dp_disabled(dev_priv, pipe, PCH_DP_D, TRANS_DP_PORT_SEL_D);

	reg = PCH_ADPA;
	val = I915_READ(reg);
	WARN(adpa_pipe_enabled(dev_priv, pipe, val),
	     "PCH VGA enabled on transcoder %c, should be disabled\n",
	     pipe_name(pipe));

	reg = PCH_LVDS;
	val = I915_READ(reg);
	WARN(lvds_pipe_enabled(dev_priv, pipe, val),
	     "PCH LVDS enabled on transcoder %c, should be disabled\n",
	     pipe_name(pipe));

	assert_pch_hdmi_disabled(dev_priv, pipe, HDMIB);
	assert_pch_hdmi_disabled(dev_priv, pipe, HDMIC);
	assert_pch_hdmi_disabled(dev_priv, pipe, HDMID);
}

/**
 * intel_enable_pll - enable a PLL
 * @dev_priv: i915 private structure
 * @pipe: pipe PLL to enable
 *
 * Enable @pipe's PLL so we can start pumping pixels from a plane.  Check to
 * make sure the PLL reg is writable first though, since the panel write
 * protect mechanism may be enabled.
 *
 * Note!  This is for pre-ILK only.
 *
 * Unfortunately needed by dvo_ns2501 since the dvo depends on it running.
 */
static void intel_enable_pll(struct drm_i915_private *dev_priv, enum pipe pipe)
{
	int reg;
	u32 val;

	/* No really, not for ILK+ */
	BUG_ON(!IS_VALLEYVIEW(dev_priv->dev) && dev_priv->info->gen >= 5);

	/* PLL is protected by panel, make sure we can write it */
	if (IS_MOBILE(dev_priv->dev) && !IS_I830(dev_priv->dev))
		assert_panel_unlocked(dev_priv, pipe);

	reg = DPLL(pipe);
	val = I915_READ(reg);
	val |= DPLL_VCO_ENABLE;

	/* We do this three times for luck */
	I915_WRITE(reg, val);
	POSTING_READ(reg);
	udelay(150); /* wait for warmup */
	I915_WRITE(reg, val);
	POSTING_READ(reg);
	udelay(150); /* wait for warmup */
	I915_WRITE(reg, val);
	POSTING_READ(reg);
	udelay(150); /* wait for warmup */
}

/**
 * intel_disable_pll - disable a PLL
 * @dev_priv: i915 private structure
 * @pipe: pipe PLL to disable
 *
 * Disable the PLL for @pipe, making sure the pipe is off first.
 *
 * Note!  This is for pre-ILK only.
 */
static void intel_disable_pll(struct drm_i915_private *dev_priv, enum pipe pipe)
{
	int reg;
	u32 val;

	/* Don't disable pipe A or pipe A PLLs if needed */
	if (pipe == PIPE_A && (dev_priv->quirks & QUIRK_PIPEA_FORCE))
		return;

	/* Make sure the pipe isn't still relying on us */
	assert_pipe_disabled(dev_priv, pipe);

	reg = DPLL(pipe);
	val = I915_READ(reg);
	val &= ~DPLL_VCO_ENABLE;
	I915_WRITE(reg, val);
	POSTING_READ(reg);
}

/* SBI access */
static void
intel_sbi_write(struct drm_i915_private *dev_priv, u16 reg, u32 value,
		enum intel_sbi_destination destination)
{
	u32 tmp;

	WARN_ON(!mutex_is_locked(&dev_priv->dpio_lock));

	if (wait_for((I915_READ(SBI_CTL_STAT) & SBI_BUSY) == 0,
				100)) {
		DRM_ERROR("timeout waiting for SBI to become ready\n");
		return;
	}

	I915_WRITE(SBI_ADDR, (reg << 16));
	I915_WRITE(SBI_DATA, value);

	if (destination == SBI_ICLK)
		tmp = SBI_CTL_DEST_ICLK | SBI_CTL_OP_CRWR;
	else
		tmp = SBI_CTL_DEST_MPHY | SBI_CTL_OP_IOWR;
	I915_WRITE(SBI_CTL_STAT, SBI_BUSY | tmp);

	if (wait_for((I915_READ(SBI_CTL_STAT) & (SBI_BUSY | SBI_RESPONSE_FAIL)) == 0,
				100)) {
		DRM_ERROR("timeout waiting for SBI to complete write transaction\n");
		return;
	}
}

static u32
intel_sbi_read(struct drm_i915_private *dev_priv, u16 reg,
	       enum intel_sbi_destination destination)
{
	u32 value = 0;
	WARN_ON(!mutex_is_locked(&dev_priv->dpio_lock));

	if (wait_for((I915_READ(SBI_CTL_STAT) & SBI_BUSY) == 0,
				100)) {
		DRM_ERROR("timeout waiting for SBI to become ready\n");
		return 0;
	}

	I915_WRITE(SBI_ADDR, (reg << 16));

	if (destination == SBI_ICLK)
		value = SBI_CTL_DEST_ICLK | SBI_CTL_OP_CRRD;
	else
		value = SBI_CTL_DEST_MPHY | SBI_CTL_OP_IORD;
	I915_WRITE(SBI_CTL_STAT, value | SBI_BUSY);

	if (wait_for((I915_READ(SBI_CTL_STAT) & (SBI_BUSY | SBI_RESPONSE_FAIL)) == 0,
				100)) {
		DRM_ERROR("timeout waiting for SBI to complete read transaction\n");
		return 0;
	}

	return I915_READ(SBI_DATA);
}

/**
 * ironlake_enable_pch_pll - enable PCH PLL
 * @dev_priv: i915 private structure
 * @pipe: pipe PLL to enable
 *
 * The PCH PLL needs to be enabled before the PCH transcoder, since it
 * drives the transcoder clock.
 */
static void ironlake_enable_pch_pll(struct intel_crtc *intel_crtc)
{
	struct drm_i915_private *dev_priv = intel_crtc->base.dev->dev_private;
	struct intel_pch_pll *pll;
	int reg;
	u32 val;

	/* PCH PLLs only available on ILK, SNB and IVB */
	BUG_ON(dev_priv->info->gen < 5);
	pll = intel_crtc->pch_pll;
	if (pll == NULL)
		return;

	if (WARN_ON(pll->refcount == 0))
		return;

	DRM_DEBUG_KMS("enable PCH PLL %x (active %d, on? %d)for crtc %d\n",
		      pll->pll_reg, pll->active, pll->on,
		      intel_crtc->base.base.id);

	/* PCH refclock must be enabled first */
	assert_pch_refclk_enabled(dev_priv);

	if (pll->active++ && pll->on) {
		assert_pch_pll_enabled(dev_priv, pll, NULL);
		return;
	}

	DRM_DEBUG_KMS("enabling PCH PLL %x\n", pll->pll_reg);

	reg = pll->pll_reg;
	val = I915_READ(reg);
	val |= DPLL_VCO_ENABLE;
	I915_WRITE(reg, val);
	POSTING_READ(reg);
	udelay(200);

	pll->on = true;
}

static void intel_disable_pch_pll(struct intel_crtc *intel_crtc)
{
	struct drm_i915_private *dev_priv = intel_crtc->base.dev->dev_private;
	struct intel_pch_pll *pll = intel_crtc->pch_pll;
	int reg;
	u32 val;

	/* PCH only available on ILK+ */
	BUG_ON(dev_priv->info->gen < 5);
	if (pll == NULL)
	       return;

	if (WARN_ON(pll->refcount == 0))
		return;

	DRM_DEBUG_KMS("disable PCH PLL %x (active %d, on? %d) for crtc %d\n",
		      pll->pll_reg, pll->active, pll->on,
		      intel_crtc->base.base.id);

	if (WARN_ON(pll->active == 0)) {
		assert_pch_pll_disabled(dev_priv, pll, NULL);
		return;
	}

	if (--pll->active) {
		assert_pch_pll_enabled(dev_priv, pll, NULL);
		return;
	}

	DRM_DEBUG_KMS("disabling PCH PLL %x\n", pll->pll_reg);

	/* Make sure transcoder isn't still depending on us */
	assert_transcoder_disabled(dev_priv, intel_crtc->pipe);

	reg = pll->pll_reg;
	val = I915_READ(reg);
	val &= ~DPLL_VCO_ENABLE;
	I915_WRITE(reg, val);
	POSTING_READ(reg);
	udelay(200);

	pll->on = false;
}

static void ironlake_enable_pch_transcoder(struct drm_i915_private *dev_priv,
					   enum pipe pipe)
{
	struct drm_device *dev = dev_priv->dev;
	struct drm_crtc *crtc = dev_priv->pipe_to_crtc_mapping[pipe];
	uint32_t reg, val, pipeconf_val;

	/* PCH only available on ILK+ */
	BUG_ON(dev_priv->info->gen < 5);

	/* Make sure PCH DPLL is enabled */
	assert_pch_pll_enabled(dev_priv,
			       to_intel_crtc(crtc)->pch_pll,
			       to_intel_crtc(crtc));

	/* FDI must be feeding us bits for PCH ports */
	assert_fdi_tx_enabled(dev_priv, pipe);
	assert_fdi_rx_enabled(dev_priv, pipe);

	if (HAS_PCH_CPT(dev)) {
		/* Workaround: Set the timing override bit before enabling the
		 * pch transcoder. */
		reg = TRANS_CHICKEN2(pipe);
		val = I915_READ(reg);
		val |= TRANS_CHICKEN2_TIMING_OVERRIDE;
		I915_WRITE(reg, val);
	}

	reg = TRANSCONF(pipe);
	val = I915_READ(reg);
	pipeconf_val = I915_READ(PIPECONF(pipe));

	if (HAS_PCH_IBX(dev_priv->dev)) {
		/*
		 * make the BPC in transcoder be consistent with
		 * that in pipeconf reg.
		 */
		val &= ~PIPECONF_BPC_MASK;
		val |= pipeconf_val & PIPECONF_BPC_MASK;
	}

	val &= ~TRANS_INTERLACE_MASK;
	if ((pipeconf_val & PIPECONF_INTERLACE_MASK) == PIPECONF_INTERLACED_ILK)
		if (HAS_PCH_IBX(dev_priv->dev) &&
		    intel_pipe_has_type(crtc, INTEL_OUTPUT_SDVO))
			val |= TRANS_LEGACY_INTERLACED_ILK;
		else
			val |= TRANS_INTERLACED;
	else
		val |= TRANS_PROGRESSIVE;

	I915_WRITE(reg, val | TRANS_ENABLE);
	if (wait_for(I915_READ(reg) & TRANS_STATE_ENABLE, 100))
		DRM_ERROR("failed to enable transcoder %d\n", pipe);
}

static void lpt_enable_pch_transcoder(struct drm_i915_private *dev_priv,
				      enum transcoder cpu_transcoder)
{
	u32 val, pipeconf_val;

	/* PCH only available on ILK+ */
	BUG_ON(dev_priv->info->gen < 5);

	/* FDI must be feeding us bits for PCH ports */
	assert_fdi_tx_enabled(dev_priv, (enum pipe) cpu_transcoder);
	assert_fdi_rx_enabled(dev_priv, TRANSCODER_A);

	/* Workaround: set timing override bit. */
	val = I915_READ(_TRANSA_CHICKEN2);
	val |= TRANS_CHICKEN2_TIMING_OVERRIDE;
	I915_WRITE(_TRANSA_CHICKEN2, val);

	val = TRANS_ENABLE;
	pipeconf_val = I915_READ(PIPECONF(cpu_transcoder));

	if ((pipeconf_val & PIPECONF_INTERLACE_MASK_HSW) ==
	    PIPECONF_INTERLACED_ILK)
		val |= TRANS_INTERLACED;
	else
		val |= TRANS_PROGRESSIVE;

	I915_WRITE(TRANSCONF(TRANSCODER_A), val);
	if (wait_for(I915_READ(_TRANSACONF) & TRANS_STATE_ENABLE, 100))
		DRM_ERROR("Failed to enable PCH transcoder\n");
}

static void ironlake_disable_pch_transcoder(struct drm_i915_private *dev_priv,
					    enum pipe pipe)
{
	struct drm_device *dev = dev_priv->dev;
	uint32_t reg, val;

	/* FDI relies on the transcoder */
	assert_fdi_tx_disabled(dev_priv, pipe);
	assert_fdi_rx_disabled(dev_priv, pipe);

	/* Ports must be off as well */
	assert_pch_ports_disabled(dev_priv, pipe);

	reg = TRANSCONF(pipe);
	val = I915_READ(reg);
	val &= ~TRANS_ENABLE;
	I915_WRITE(reg, val);
	/* wait for PCH transcoder off, transcoder state */
	if (wait_for((I915_READ(reg) & TRANS_STATE_ENABLE) == 0, 50))
		DRM_ERROR("failed to disable transcoder %d\n", pipe);

	if (!HAS_PCH_IBX(dev)) {
		/* Workaround: Clear the timing override chicken bit again. */
		reg = TRANS_CHICKEN2(pipe);
		val = I915_READ(reg);
		val &= ~TRANS_CHICKEN2_TIMING_OVERRIDE;
		I915_WRITE(reg, val);
	}
}

static void lpt_disable_pch_transcoder(struct drm_i915_private *dev_priv)
{
	u32 val;

	val = I915_READ(_TRANSACONF);
	val &= ~TRANS_ENABLE;
	I915_WRITE(_TRANSACONF, val);
	/* wait for PCH transcoder off, transcoder state */
	if (wait_for((I915_READ(_TRANSACONF) & TRANS_STATE_ENABLE) == 0, 50))
		DRM_ERROR("Failed to disable PCH transcoder\n");

	/* Workaround: clear timing override bit. */
	val = I915_READ(_TRANSA_CHICKEN2);
	val &= ~TRANS_CHICKEN2_TIMING_OVERRIDE;
	I915_WRITE(_TRANSA_CHICKEN2, val);
}

/**
 * intel_enable_pipe - enable a pipe, asserting requirements
 * @dev_priv: i915 private structure
 * @pipe: pipe to enable
 * @pch_port: on ILK+, is this pipe driving a PCH port or not
 *
 * Enable @pipe, making sure that various hardware specific requirements
 * are met, if applicable, e.g. PLL enabled, LVDS pairs enabled, etc.
 *
 * @pipe should be %PIPE_A or %PIPE_B.
 *
 * Will wait until the pipe is actually running (i.e. first vblank) before
 * returning.
 */
static void intel_enable_pipe(struct drm_i915_private *dev_priv, enum pipe pipe,
			      bool pch_port)
{
	enum transcoder cpu_transcoder = intel_pipe_to_cpu_transcoder(dev_priv,
								      pipe);
	enum pipe pch_transcoder;
	int reg;
	u32 val;

	if (HAS_PCH_LPT(dev_priv->dev))
		pch_transcoder = TRANSCODER_A;
	else
		pch_transcoder = pipe;

	/*
	 * A pipe without a PLL won't actually be able to drive bits from
	 * a plane.  On ILK+ the pipe PLLs are integrated, so we don't
	 * need the check.
	 */
	if (!HAS_PCH_SPLIT(dev_priv->dev))
		assert_pll_enabled(dev_priv, pipe);
	else {
		if (pch_port) {
			/* if driving the PCH, we need FDI enabled */
			assert_fdi_rx_pll_enabled(dev_priv, pch_transcoder);
			assert_fdi_tx_pll_enabled(dev_priv,
						  (enum pipe) cpu_transcoder);
		}
		/* FIXME: assert CPU port conditions for SNB+ */
	}

	reg = PIPECONF(cpu_transcoder);
	val = I915_READ(reg);
	if (val & PIPECONF_ENABLE)
		return;

	I915_WRITE(reg, val | PIPECONF_ENABLE);
	intel_wait_for_vblank(dev_priv->dev, pipe);
}

/**
 * intel_disable_pipe - disable a pipe, asserting requirements
 * @dev_priv: i915 private structure
 * @pipe: pipe to disable
 *
 * Disable @pipe, making sure that various hardware specific requirements
 * are met, if applicable, e.g. plane disabled, panel fitter off, etc.
 *
 * @pipe should be %PIPE_A or %PIPE_B.
 *
 * Will wait until the pipe has shut down before returning.
 */
static void intel_disable_pipe(struct drm_i915_private *dev_priv,
			       enum pipe pipe)
{
	enum transcoder cpu_transcoder = intel_pipe_to_cpu_transcoder(dev_priv,
								      pipe);
	int reg;
	u32 val;

	/*
	 * Make sure planes won't keep trying to pump pixels to us,
	 * or we might hang the display.
	 */
	assert_planes_disabled(dev_priv, pipe);

	/* Don't disable pipe A or pipe A PLLs if needed */
	if (pipe == PIPE_A && (dev_priv->quirks & QUIRK_PIPEA_FORCE))
		return;

	reg = PIPECONF(cpu_transcoder);
	val = I915_READ(reg);
	if ((val & PIPECONF_ENABLE) == 0)
		return;

	I915_WRITE(reg, val & ~PIPECONF_ENABLE);
	intel_wait_for_pipe_off(dev_priv->dev, pipe);
}

/*
 * Plane regs are double buffered, going from enabled->disabled needs a
 * trigger in order to latch.  The display address reg provides this.
 */
void intel_flush_display_plane(struct drm_i915_private *dev_priv,
				      enum plane plane)
{
	if (dev_priv->info->gen >= 4)
		I915_WRITE(DSPSURF(plane), I915_READ(DSPSURF(plane)));
	else
		I915_WRITE(DSPADDR(plane), I915_READ(DSPADDR(plane)));
}

/**
 * intel_enable_plane - enable a display plane on a given pipe
 * @dev_priv: i915 private structure
 * @plane: plane to enable
 * @pipe: pipe being fed
 *
 * Enable @plane on @pipe, making sure that @pipe is running first.
 */
static void intel_enable_plane(struct drm_i915_private *dev_priv,
			       enum plane plane, enum pipe pipe)
{
	int reg;
	u32 val;

	/* If the pipe isn't enabled, we can't pump pixels and may hang */
	assert_pipe_enabled(dev_priv, pipe);

	reg = DSPCNTR(plane);
	val = I915_READ(reg);
	if (val & DISPLAY_PLANE_ENABLE)
		return;

	I915_WRITE(reg, val | DISPLAY_PLANE_ENABLE);
	intel_flush_display_plane(dev_priv, plane);
	intel_wait_for_vblank(dev_priv->dev, pipe);
}

/**
 * intel_disable_plane - disable a display plane
 * @dev_priv: i915 private structure
 * @plane: plane to disable
 * @pipe: pipe consuming the data
 *
 * Disable @plane; should be an independent operation.
 */
static void intel_disable_plane(struct drm_i915_private *dev_priv,
				enum plane plane, enum pipe pipe)
{
	int reg;
	u32 val;

	reg = DSPCNTR(plane);
	val = I915_READ(reg);
	if ((val & DISPLAY_PLANE_ENABLE) == 0)
		return;

	I915_WRITE(reg, val & ~DISPLAY_PLANE_ENABLE);
	intel_flush_display_plane(dev_priv, plane);
	intel_wait_for_vblank(dev_priv->dev, pipe);
}

int
intel_pin_and_fence_fb_obj(struct drm_device *dev,
			   struct drm_i915_gem_object *obj,
			   struct intel_ring_buffer *pipelined)
{
	struct drm_i915_private *dev_priv = dev->dev_private;
	u32 alignment;
	int ret;

	switch (obj->tiling_mode) {
	case I915_TILING_NONE:
		if (IS_BROADWATER(dev) || IS_CRESTLINE(dev))
			alignment = 128 * 1024;
		else if (INTEL_INFO(dev)->gen >= 4)
			alignment = 4 * 1024;
		else
			alignment = 64 * 1024;
		break;
	case I915_TILING_X:
		/* pin() will align the object as required by fence */
		alignment = 0;
		break;
	case I915_TILING_Y:
		/* FIXME: Is this true? */
		DRM_ERROR("Y tiled not allowed for scan out buffers\n");
		return -EINVAL;
	default:
		BUG();
	}

	dev_priv->mm.interruptible = false;
	ret = i915_gem_object_pin_to_display_plane(obj, alignment, pipelined);
	if (ret)
		goto err_interruptible;

	/* Install a fence for tiled scan-out. Pre-i965 always needs a
	 * fence, whereas 965+ only requires a fence if using
	 * framebuffer compression.  For simplicity, we always install
	 * a fence as the cost is not that onerous.
	 */
	ret = i915_gem_object_get_fence(obj);
	if (ret)
		goto err_unpin;

	i915_gem_object_pin_fence(obj);

	dev_priv->mm.interruptible = true;
	return 0;

err_unpin:
	i915_gem_object_unpin(obj);
err_interruptible:
	dev_priv->mm.interruptible = true;
	return ret;
}

void intel_unpin_fb_obj(struct drm_i915_gem_object *obj)
{
	i915_gem_object_unpin_fence(obj);
	i915_gem_object_unpin(obj);
}

/* Computes the linear offset to the base tile and adjusts x, y. bytes per pixel
 * is assumed to be a power-of-two. */
unsigned long intel_gen4_compute_page_offset(int *x, int *y,
					     unsigned int tiling_mode,
					     unsigned int cpp,
					     unsigned int pitch)
{
	if (tiling_mode != I915_TILING_NONE) {
		unsigned int tile_rows, tiles;
<<<<<<< HEAD

		tile_rows = *y / 8;
		*y %= 8;

		tiles = *x / (512/cpp);
		*x %= 512/cpp;

		return tile_rows * pitch * 8 + tiles * 4096;
	} else {
		unsigned int offset;

=======

		tile_rows = *y / 8;
		*y %= 8;

		tiles = *x / (512/cpp);
		*x %= 512/cpp;

		return tile_rows * pitch * 8 + tiles * 4096;
	} else {
		unsigned int offset;

>>>>>>> 3da889b6
		offset = *y * pitch + *x * cpp;
		*y = 0;
		*x = (offset & 4095) / cpp;
		return offset & -4096;
	}
}

static int i9xx_update_plane(struct drm_crtc *crtc, struct drm_framebuffer *fb,
			     int x, int y)
{
	struct drm_device *dev = crtc->dev;
	struct drm_i915_private *dev_priv = dev->dev_private;
	struct intel_crtc *intel_crtc = to_intel_crtc(crtc);
	struct intel_framebuffer *intel_fb;
	struct drm_i915_gem_object *obj;
	int plane = intel_crtc->plane;
	unsigned long linear_offset;
	u32 dspcntr;
	u32 reg;

	switch (plane) {
	case 0:
	case 1:
		break;
	default:
		DRM_ERROR("Can't update plane %d in SAREA\n", plane);
		return -EINVAL;
	}

	intel_fb = to_intel_framebuffer(fb);
	obj = intel_fb->obj;

	reg = DSPCNTR(plane);
	dspcntr = I915_READ(reg);
	/* Mask out pixel format bits in case we change it */
	dspcntr &= ~DISPPLANE_PIXFORMAT_MASK;
	switch (fb->pixel_format) {
	case DRM_FORMAT_C8:
		dspcntr |= DISPPLANE_8BPP;
		break;
	case DRM_FORMAT_XRGB1555:
	case DRM_FORMAT_ARGB1555:
		dspcntr |= DISPPLANE_BGRX555;
		break;
	case DRM_FORMAT_RGB565:
		dspcntr |= DISPPLANE_BGRX565;
		break;
	case DRM_FORMAT_XRGB8888:
	case DRM_FORMAT_ARGB8888:
		dspcntr |= DISPPLANE_BGRX888;
		break;
	case DRM_FORMAT_XBGR8888:
	case DRM_FORMAT_ABGR8888:
		dspcntr |= DISPPLANE_RGBX888;
		break;
	case DRM_FORMAT_XRGB2101010:
	case DRM_FORMAT_ARGB2101010:
		dspcntr |= DISPPLANE_BGRX101010;
		break;
	case DRM_FORMAT_XBGR2101010:
	case DRM_FORMAT_ABGR2101010:
		dspcntr |= DISPPLANE_RGBX101010;
		break;
	default:
		DRM_ERROR("Unknown pixel format 0x%08x\n", fb->pixel_format);
		return -EINVAL;
	}

	if (INTEL_INFO(dev)->gen >= 4) {
		if (obj->tiling_mode != I915_TILING_NONE)
			dspcntr |= DISPPLANE_TILED;
		else
			dspcntr &= ~DISPPLANE_TILED;
	}

	I915_WRITE(reg, dspcntr);

	linear_offset = y * fb->pitches[0] + x * (fb->bits_per_pixel / 8);

	if (INTEL_INFO(dev)->gen >= 4) {
		intel_crtc->dspaddr_offset =
			intel_gen4_compute_page_offset(&x, &y, obj->tiling_mode,
						       fb->bits_per_pixel / 8,
						       fb->pitches[0]);
		linear_offset -= intel_crtc->dspaddr_offset;
	} else {
		intel_crtc->dspaddr_offset = linear_offset;
	}

	DRM_DEBUG_KMS("Writing base %08X %08lX %d %d %d\n",
		      obj->gtt_offset, linear_offset, x, y, fb->pitches[0]);
	I915_WRITE(DSPSTRIDE(plane), fb->pitches[0]);
	if (INTEL_INFO(dev)->gen >= 4) {
		I915_MODIFY_DISPBASE(DSPSURF(plane),
				     obj->gtt_offset + intel_crtc->dspaddr_offset);
		I915_WRITE(DSPTILEOFF(plane), (y << 16) | x);
		I915_WRITE(DSPLINOFF(plane), linear_offset);
	} else
		I915_WRITE(DSPADDR(plane), obj->gtt_offset + linear_offset);
	POSTING_READ(reg);

	return 0;
}

static int ironlake_update_plane(struct drm_crtc *crtc,
				 struct drm_framebuffer *fb, int x, int y)
{
	struct drm_device *dev = crtc->dev;
	struct drm_i915_private *dev_priv = dev->dev_private;
	struct intel_crtc *intel_crtc = to_intel_crtc(crtc);
	struct intel_framebuffer *intel_fb;
	struct drm_i915_gem_object *obj;
	int plane = intel_crtc->plane;
	unsigned long linear_offset;
	u32 dspcntr;
	u32 reg;

	switch (plane) {
	case 0:
	case 1:
	case 2:
		break;
	default:
		DRM_ERROR("Can't update plane %d in SAREA\n", plane);
		return -EINVAL;
	}

	intel_fb = to_intel_framebuffer(fb);
	obj = intel_fb->obj;

	reg = DSPCNTR(plane);
	dspcntr = I915_READ(reg);
	/* Mask out pixel format bits in case we change it */
	dspcntr &= ~DISPPLANE_PIXFORMAT_MASK;
	switch (fb->pixel_format) {
	case DRM_FORMAT_C8:
		dspcntr |= DISPPLANE_8BPP;
		break;
	case DRM_FORMAT_RGB565:
		dspcntr |= DISPPLANE_BGRX565;
		break;
	case DRM_FORMAT_XRGB8888:
	case DRM_FORMAT_ARGB8888:
		dspcntr |= DISPPLANE_BGRX888;
		break;
	case DRM_FORMAT_XBGR8888:
	case DRM_FORMAT_ABGR8888:
		dspcntr |= DISPPLANE_RGBX888;
		break;
	case DRM_FORMAT_XRGB2101010:
	case DRM_FORMAT_ARGB2101010:
		dspcntr |= DISPPLANE_BGRX101010;
		break;
	case DRM_FORMAT_XBGR2101010:
	case DRM_FORMAT_ABGR2101010:
		dspcntr |= DISPPLANE_RGBX101010;
		break;
	default:
		DRM_ERROR("Unknown pixel format 0x%08x\n", fb->pixel_format);
		return -EINVAL;
	}

	if (obj->tiling_mode != I915_TILING_NONE)
		dspcntr |= DISPPLANE_TILED;
	else
		dspcntr &= ~DISPPLANE_TILED;

	/* must disable */
	dspcntr |= DISPPLANE_TRICKLE_FEED_DISABLE;

	I915_WRITE(reg, dspcntr);

	linear_offset = y * fb->pitches[0] + x * (fb->bits_per_pixel / 8);
	intel_crtc->dspaddr_offset =
		intel_gen4_compute_page_offset(&x, &y, obj->tiling_mode,
					       fb->bits_per_pixel / 8,
					       fb->pitches[0]);
	linear_offset -= intel_crtc->dspaddr_offset;

	DRM_DEBUG_KMS("Writing base %08X %08lX %d %d %d\n",
		      obj->gtt_offset, linear_offset, x, y, fb->pitches[0]);
	I915_WRITE(DSPSTRIDE(plane), fb->pitches[0]);
	I915_MODIFY_DISPBASE(DSPSURF(plane),
			     obj->gtt_offset + intel_crtc->dspaddr_offset);
	if (IS_HASWELL(dev)) {
		I915_WRITE(DSPOFFSET(plane), (y << 16) | x);
	} else {
		I915_WRITE(DSPTILEOFF(plane), (y << 16) | x);
		I915_WRITE(DSPLINOFF(plane), linear_offset);
	}
	POSTING_READ(reg);

	return 0;
}

/* Assume fb object is pinned & idle & fenced and just update base pointers */
static int
intel_pipe_set_base_atomic(struct drm_crtc *crtc, struct drm_framebuffer *fb,
			   int x, int y, enum mode_set_atomic state)
{
	struct drm_device *dev = crtc->dev;
	struct drm_i915_private *dev_priv = dev->dev_private;

	if (dev_priv->display.disable_fbc)
		dev_priv->display.disable_fbc(dev);
	intel_increase_pllclock(crtc);

	return dev_priv->display.update_plane(crtc, fb, x, y);
}

static int
intel_finish_fb(struct drm_framebuffer *old_fb)
{
	struct drm_i915_gem_object *obj = to_intel_framebuffer(old_fb)->obj;
	struct drm_i915_private *dev_priv = obj->base.dev->dev_private;
	bool was_interruptible = dev_priv->mm.interruptible;
	int ret;

	/* Big Hammer, we also need to ensure that any pending
	 * MI_WAIT_FOR_EVENT inside a user batch buffer on the
	 * current scanout is retired before unpinning the old
	 * framebuffer.
	 *
	 * This should only fail upon a hung GPU, in which case we
	 * can safely continue.
	 */
	dev_priv->mm.interruptible = false;
	ret = i915_gem_object_finish_gpu(obj);
	dev_priv->mm.interruptible = was_interruptible;

	return ret;
}

static void intel_crtc_update_sarea_pos(struct drm_crtc *crtc, int x, int y)
{
	struct drm_device *dev = crtc->dev;
	struct drm_i915_master_private *master_priv;
	struct intel_crtc *intel_crtc = to_intel_crtc(crtc);

	if (!dev->primary->master)
		return;

	master_priv = dev->primary->master->driver_priv;
	if (!master_priv->sarea_priv)
		return;

	switch (intel_crtc->pipe) {
	case 0:
		master_priv->sarea_priv->pipeA_x = x;
		master_priv->sarea_priv->pipeA_y = y;
		break;
	case 1:
		master_priv->sarea_priv->pipeB_x = x;
		master_priv->sarea_priv->pipeB_y = y;
		break;
	default:
		break;
	}
}

static int
intel_pipe_set_base(struct drm_crtc *crtc, int x, int y,
		    struct drm_framebuffer *fb)
{
	struct drm_device *dev = crtc->dev;
	struct drm_i915_private *dev_priv = dev->dev_private;
	struct intel_crtc *intel_crtc = to_intel_crtc(crtc);
	struct drm_framebuffer *old_fb;
	int ret;

	/* no fb bound */
	if (!fb) {
		DRM_ERROR("No FB bound\n");
		return 0;
	}

	if(intel_crtc->plane > dev_priv->num_pipe) {
		DRM_ERROR("no plane for crtc: plane %d, num_pipes %d\n",
				intel_crtc->plane,
				dev_priv->num_pipe);
		return -EINVAL;
	}

	mutex_lock(&dev->struct_mutex);
	ret = intel_pin_and_fence_fb_obj(dev,
					 to_intel_framebuffer(fb)->obj,
					 NULL);
	if (ret != 0) {
		mutex_unlock(&dev->struct_mutex);
		DRM_ERROR("pin & fence failed\n");
		return ret;
	}

	if (crtc->fb)
		intel_finish_fb(crtc->fb);

	ret = dev_priv->display.update_plane(crtc, fb, x, y);
	if (ret) {
		intel_unpin_fb_obj(to_intel_framebuffer(fb)->obj);
		mutex_unlock(&dev->struct_mutex);
		DRM_ERROR("failed to update base address\n");
		return ret;
	}

	old_fb = crtc->fb;
	crtc->fb = fb;
	crtc->x = x;
	crtc->y = y;

	if (old_fb) {
		intel_wait_for_vblank(dev, intel_crtc->pipe);
		intel_unpin_fb_obj(to_intel_framebuffer(old_fb)->obj);
	}

	intel_update_fbc(dev);
	mutex_unlock(&dev->struct_mutex);

	intel_crtc_update_sarea_pos(crtc, x, y);

	return 0;
}

static void intel_fdi_normal_train(struct drm_crtc *crtc)
{
	struct drm_device *dev = crtc->dev;
	struct drm_i915_private *dev_priv = dev->dev_private;
	struct intel_crtc *intel_crtc = to_intel_crtc(crtc);
	int pipe = intel_crtc->pipe;
	u32 reg, temp;

	/* enable normal train */
	reg = FDI_TX_CTL(pipe);
	temp = I915_READ(reg);
	if (IS_IVYBRIDGE(dev)) {
		temp &= ~FDI_LINK_TRAIN_NONE_IVB;
		temp |= FDI_LINK_TRAIN_NONE_IVB | FDI_TX_ENHANCE_FRAME_ENABLE;
	} else {
		temp &= ~FDI_LINK_TRAIN_NONE;
		temp |= FDI_LINK_TRAIN_NONE | FDI_TX_ENHANCE_FRAME_ENABLE;
	}
	I915_WRITE(reg, temp);

	reg = FDI_RX_CTL(pipe);
	temp = I915_READ(reg);
	if (HAS_PCH_CPT(dev)) {
		temp &= ~FDI_LINK_TRAIN_PATTERN_MASK_CPT;
		temp |= FDI_LINK_TRAIN_NORMAL_CPT;
	} else {
		temp &= ~FDI_LINK_TRAIN_NONE;
		temp |= FDI_LINK_TRAIN_NONE;
	}
	I915_WRITE(reg, temp | FDI_RX_ENHANCE_FRAME_ENABLE);

	/* wait one idle pattern time */
	POSTING_READ(reg);
	udelay(1000);

	/* IVB wants error correction enabled */
	if (IS_IVYBRIDGE(dev))
		I915_WRITE(reg, I915_READ(reg) | FDI_FS_ERRC_ENABLE |
			   FDI_FE_ERRC_ENABLE);
}

static void ivb_modeset_global_resources(struct drm_device *dev)
{
	struct drm_i915_private *dev_priv = dev->dev_private;
	struct intel_crtc *pipe_B_crtc =
		to_intel_crtc(dev_priv->pipe_to_crtc_mapping[PIPE_B]);
	struct intel_crtc *pipe_C_crtc =
		to_intel_crtc(dev_priv->pipe_to_crtc_mapping[PIPE_C]);
	uint32_t temp;

	/* When everything is off disable fdi C so that we could enable fdi B
	 * with all lanes. XXX: This misses the case where a pipe is not using
	 * any pch resources and so doesn't need any fdi lanes. */
	if (!pipe_B_crtc->base.enabled && !pipe_C_crtc->base.enabled) {
		WARN_ON(I915_READ(FDI_RX_CTL(PIPE_B)) & FDI_RX_ENABLE);
		WARN_ON(I915_READ(FDI_RX_CTL(PIPE_C)) & FDI_RX_ENABLE);

		temp = I915_READ(SOUTH_CHICKEN1);
		temp &= ~FDI_BC_BIFURCATION_SELECT;
		DRM_DEBUG_KMS("disabling fdi C rx\n");
		I915_WRITE(SOUTH_CHICKEN1, temp);
	}
}

/* The FDI link training functions for ILK/Ibexpeak. */
static void ironlake_fdi_link_train(struct drm_crtc *crtc)
{
	struct drm_device *dev = crtc->dev;
	struct drm_i915_private *dev_priv = dev->dev_private;
	struct intel_crtc *intel_crtc = to_intel_crtc(crtc);
	int pipe = intel_crtc->pipe;
	int plane = intel_crtc->plane;
	u32 reg, temp, tries;

	/* FDI needs bits from pipe & plane first */
	assert_pipe_enabled(dev_priv, pipe);
	assert_plane_enabled(dev_priv, plane);

	/* Train 1: umask FDI RX Interrupt symbol_lock and bit_lock bit
	   for train result */
	reg = FDI_RX_IMR(pipe);
	temp = I915_READ(reg);
	temp &= ~FDI_RX_SYMBOL_LOCK;
	temp &= ~FDI_RX_BIT_LOCK;
	I915_WRITE(reg, temp);
	I915_READ(reg);
	udelay(150);

	/* enable CPU FDI TX and PCH FDI RX */
	reg = FDI_TX_CTL(pipe);
	temp = I915_READ(reg);
	temp &= ~(7 << 19);
	temp |= (intel_crtc->fdi_lanes - 1) << 19;
	temp &= ~FDI_LINK_TRAIN_NONE;
	temp |= FDI_LINK_TRAIN_PATTERN_1;
	I915_WRITE(reg, temp | FDI_TX_ENABLE);

	reg = FDI_RX_CTL(pipe);
	temp = I915_READ(reg);
	temp &= ~FDI_LINK_TRAIN_NONE;
	temp |= FDI_LINK_TRAIN_PATTERN_1;
	I915_WRITE(reg, temp | FDI_RX_ENABLE);

	POSTING_READ(reg);
	udelay(150);

	/* Ironlake workaround, enable clock pointer after FDI enable*/
	I915_WRITE(FDI_RX_CHICKEN(pipe), FDI_RX_PHASE_SYNC_POINTER_OVR);
	I915_WRITE(FDI_RX_CHICKEN(pipe), FDI_RX_PHASE_SYNC_POINTER_OVR |
		   FDI_RX_PHASE_SYNC_POINTER_EN);

	reg = FDI_RX_IIR(pipe);
	for (tries = 0; tries < 5; tries++) {
		temp = I915_READ(reg);
		DRM_DEBUG_KMS("FDI_RX_IIR 0x%x\n", temp);

		if ((temp & FDI_RX_BIT_LOCK)) {
			DRM_DEBUG_KMS("FDI train 1 done.\n");
			I915_WRITE(reg, temp | FDI_RX_BIT_LOCK);
			break;
		}
	}
	if (tries == 5)
		DRM_ERROR("FDI train 1 fail!\n");

	/* Train 2 */
	reg = FDI_TX_CTL(pipe);
	temp = I915_READ(reg);
	temp &= ~FDI_LINK_TRAIN_NONE;
	temp |= FDI_LINK_TRAIN_PATTERN_2;
	I915_WRITE(reg, temp);

	reg = FDI_RX_CTL(pipe);
	temp = I915_READ(reg);
	temp &= ~FDI_LINK_TRAIN_NONE;
	temp |= FDI_LINK_TRAIN_PATTERN_2;
	I915_WRITE(reg, temp);

	POSTING_READ(reg);
	udelay(150);

	reg = FDI_RX_IIR(pipe);
	for (tries = 0; tries < 5; tries++) {
		temp = I915_READ(reg);
		DRM_DEBUG_KMS("FDI_RX_IIR 0x%x\n", temp);

		if (temp & FDI_RX_SYMBOL_LOCK) {
			I915_WRITE(reg, temp | FDI_RX_SYMBOL_LOCK);
			DRM_DEBUG_KMS("FDI train 2 done.\n");
			break;
		}
	}
	if (tries == 5)
		DRM_ERROR("FDI train 2 fail!\n");

	DRM_DEBUG_KMS("FDI train done\n");

}

static const int snb_b_fdi_train_param[] = {
	FDI_LINK_TRAIN_400MV_0DB_SNB_B,
	FDI_LINK_TRAIN_400MV_6DB_SNB_B,
	FDI_LINK_TRAIN_600MV_3_5DB_SNB_B,
	FDI_LINK_TRAIN_800MV_0DB_SNB_B,
};

/* The FDI link training functions for SNB/Cougarpoint. */
static void gen6_fdi_link_train(struct drm_crtc *crtc)
{
	struct drm_device *dev = crtc->dev;
	struct drm_i915_private *dev_priv = dev->dev_private;
	struct intel_crtc *intel_crtc = to_intel_crtc(crtc);
	int pipe = intel_crtc->pipe;
	u32 reg, temp, i, retry;

	/* Train 1: umask FDI RX Interrupt symbol_lock and bit_lock bit
	   for train result */
	reg = FDI_RX_IMR(pipe);
	temp = I915_READ(reg);
	temp &= ~FDI_RX_SYMBOL_LOCK;
	temp &= ~FDI_RX_BIT_LOCK;
	I915_WRITE(reg, temp);

	POSTING_READ(reg);
	udelay(150);

	/* enable CPU FDI TX and PCH FDI RX */
	reg = FDI_TX_CTL(pipe);
	temp = I915_READ(reg);
	temp &= ~(7 << 19);
	temp |= (intel_crtc->fdi_lanes - 1) << 19;
	temp &= ~FDI_LINK_TRAIN_NONE;
	temp |= FDI_LINK_TRAIN_PATTERN_1;
	temp &= ~FDI_LINK_TRAIN_VOL_EMP_MASK;
	/* SNB-B */
	temp |= FDI_LINK_TRAIN_400MV_0DB_SNB_B;
	I915_WRITE(reg, temp | FDI_TX_ENABLE);

	I915_WRITE(FDI_RX_MISC(pipe),
		   FDI_RX_TP1_TO_TP2_48 | FDI_RX_FDI_DELAY_90);

	reg = FDI_RX_CTL(pipe);
	temp = I915_READ(reg);
	if (HAS_PCH_CPT(dev)) {
		temp &= ~FDI_LINK_TRAIN_PATTERN_MASK_CPT;
		temp |= FDI_LINK_TRAIN_PATTERN_1_CPT;
	} else {
		temp &= ~FDI_LINK_TRAIN_NONE;
		temp |= FDI_LINK_TRAIN_PATTERN_1;
	}
	I915_WRITE(reg, temp | FDI_RX_ENABLE);

	POSTING_READ(reg);
	udelay(150);

	for (i = 0; i < 4; i++) {
		reg = FDI_TX_CTL(pipe);
		temp = I915_READ(reg);
		temp &= ~FDI_LINK_TRAIN_VOL_EMP_MASK;
		temp |= snb_b_fdi_train_param[i];
		I915_WRITE(reg, temp);

		POSTING_READ(reg);
		udelay(500);

		for (retry = 0; retry < 5; retry++) {
			reg = FDI_RX_IIR(pipe);
			temp = I915_READ(reg);
			DRM_DEBUG_KMS("FDI_RX_IIR 0x%x\n", temp);
			if (temp & FDI_RX_BIT_LOCK) {
				I915_WRITE(reg, temp | FDI_RX_BIT_LOCK);
				DRM_DEBUG_KMS("FDI train 1 done.\n");
				break;
			}
			udelay(50);
		}
		if (retry < 5)
			break;
	}
	if (i == 4)
		DRM_ERROR("FDI train 1 fail!\n");

	/* Train 2 */
	reg = FDI_TX_CTL(pipe);
	temp = I915_READ(reg);
	temp &= ~FDI_LINK_TRAIN_NONE;
	temp |= FDI_LINK_TRAIN_PATTERN_2;
	if (IS_GEN6(dev)) {
		temp &= ~FDI_LINK_TRAIN_VOL_EMP_MASK;
		/* SNB-B */
		temp |= FDI_LINK_TRAIN_400MV_0DB_SNB_B;
	}
	I915_WRITE(reg, temp);

	reg = FDI_RX_CTL(pipe);
	temp = I915_READ(reg);
	if (HAS_PCH_CPT(dev)) {
		temp &= ~FDI_LINK_TRAIN_PATTERN_MASK_CPT;
		temp |= FDI_LINK_TRAIN_PATTERN_2_CPT;
	} else {
		temp &= ~FDI_LINK_TRAIN_NONE;
		temp |= FDI_LINK_TRAIN_PATTERN_2;
	}
	I915_WRITE(reg, temp);

	POSTING_READ(reg);
	udelay(150);

	for (i = 0; i < 4; i++) {
		reg = FDI_TX_CTL(pipe);
		temp = I915_READ(reg);
		temp &= ~FDI_LINK_TRAIN_VOL_EMP_MASK;
		temp |= snb_b_fdi_train_param[i];
		I915_WRITE(reg, temp);

		POSTING_READ(reg);
		udelay(500);

		for (retry = 0; retry < 5; retry++) {
			reg = FDI_RX_IIR(pipe);
			temp = I915_READ(reg);
			DRM_DEBUG_KMS("FDI_RX_IIR 0x%x\n", temp);
			if (temp & FDI_RX_SYMBOL_LOCK) {
				I915_WRITE(reg, temp | FDI_RX_SYMBOL_LOCK);
				DRM_DEBUG_KMS("FDI train 2 done.\n");
				break;
			}
			udelay(50);
		}
		if (retry < 5)
			break;
	}
	if (i == 4)
		DRM_ERROR("FDI train 2 fail!\n");

	DRM_DEBUG_KMS("FDI train done.\n");
}

/* Manual link training for Ivy Bridge A0 parts */
static void ivb_manual_fdi_link_train(struct drm_crtc *crtc)
{
	struct drm_device *dev = crtc->dev;
	struct drm_i915_private *dev_priv = dev->dev_private;
	struct intel_crtc *intel_crtc = to_intel_crtc(crtc);
	int pipe = intel_crtc->pipe;
	u32 reg, temp, i;

	/* Train 1: umask FDI RX Interrupt symbol_lock and bit_lock bit
	   for train result */
	reg = FDI_RX_IMR(pipe);
	temp = I915_READ(reg);
	temp &= ~FDI_RX_SYMBOL_LOCK;
	temp &= ~FDI_RX_BIT_LOCK;
	I915_WRITE(reg, temp);

	POSTING_READ(reg);
	udelay(150);

	DRM_DEBUG_KMS("FDI_RX_IIR before link train 0x%x\n",
		      I915_READ(FDI_RX_IIR(pipe)));

	/* enable CPU FDI TX and PCH FDI RX */
	reg = FDI_TX_CTL(pipe);
	temp = I915_READ(reg);
	temp &= ~(7 << 19);
	temp |= (intel_crtc->fdi_lanes - 1) << 19;
	temp &= ~(FDI_LINK_TRAIN_AUTO | FDI_LINK_TRAIN_NONE_IVB);
	temp |= FDI_LINK_TRAIN_PATTERN_1_IVB;
	temp &= ~FDI_LINK_TRAIN_VOL_EMP_MASK;
	temp |= FDI_LINK_TRAIN_400MV_0DB_SNB_B;
	temp |= FDI_COMPOSITE_SYNC;
	I915_WRITE(reg, temp | FDI_TX_ENABLE);

	I915_WRITE(FDI_RX_MISC(pipe),
		   FDI_RX_TP1_TO_TP2_48 | FDI_RX_FDI_DELAY_90);

	reg = FDI_RX_CTL(pipe);
	temp = I915_READ(reg);
	temp &= ~FDI_LINK_TRAIN_AUTO;
	temp &= ~FDI_LINK_TRAIN_PATTERN_MASK_CPT;
	temp |= FDI_LINK_TRAIN_PATTERN_1_CPT;
	temp |= FDI_COMPOSITE_SYNC;
	I915_WRITE(reg, temp | FDI_RX_ENABLE);

	POSTING_READ(reg);
	udelay(150);

	for (i = 0; i < 4; i++) {
		reg = FDI_TX_CTL(pipe);
		temp = I915_READ(reg);
		temp &= ~FDI_LINK_TRAIN_VOL_EMP_MASK;
		temp |= snb_b_fdi_train_param[i];
		I915_WRITE(reg, temp);

		POSTING_READ(reg);
		udelay(500);

		reg = FDI_RX_IIR(pipe);
		temp = I915_READ(reg);
		DRM_DEBUG_KMS("FDI_RX_IIR 0x%x\n", temp);

		if (temp & FDI_RX_BIT_LOCK ||
		    (I915_READ(reg) & FDI_RX_BIT_LOCK)) {
			I915_WRITE(reg, temp | FDI_RX_BIT_LOCK);
			DRM_DEBUG_KMS("FDI train 1 done, level %i.\n", i);
			break;
		}
	}
	if (i == 4)
		DRM_ERROR("FDI train 1 fail!\n");

	/* Train 2 */
	reg = FDI_TX_CTL(pipe);
	temp = I915_READ(reg);
	temp &= ~FDI_LINK_TRAIN_NONE_IVB;
	temp |= FDI_LINK_TRAIN_PATTERN_2_IVB;
	temp &= ~FDI_LINK_TRAIN_VOL_EMP_MASK;
	temp |= FDI_LINK_TRAIN_400MV_0DB_SNB_B;
	I915_WRITE(reg, temp);

	reg = FDI_RX_CTL(pipe);
	temp = I915_READ(reg);
	temp &= ~FDI_LINK_TRAIN_PATTERN_MASK_CPT;
	temp |= FDI_LINK_TRAIN_PATTERN_2_CPT;
	I915_WRITE(reg, temp);

	POSTING_READ(reg);
	udelay(150);

	for (i = 0; i < 4; i++) {
		reg = FDI_TX_CTL(pipe);
		temp = I915_READ(reg);
		temp &= ~FDI_LINK_TRAIN_VOL_EMP_MASK;
		temp |= snb_b_fdi_train_param[i];
		I915_WRITE(reg, temp);

		POSTING_READ(reg);
		udelay(500);

		reg = FDI_RX_IIR(pipe);
		temp = I915_READ(reg);
		DRM_DEBUG_KMS("FDI_RX_IIR 0x%x\n", temp);

		if (temp & FDI_RX_SYMBOL_LOCK) {
			I915_WRITE(reg, temp | FDI_RX_SYMBOL_LOCK);
			DRM_DEBUG_KMS("FDI train 2 done, level %i.\n", i);
			break;
		}
	}
	if (i == 4)
		DRM_ERROR("FDI train 2 fail!\n");

	DRM_DEBUG_KMS("FDI train done.\n");
}

static void ironlake_fdi_pll_enable(struct intel_crtc *intel_crtc)
{
	struct drm_device *dev = intel_crtc->base.dev;
	struct drm_i915_private *dev_priv = dev->dev_private;
	int pipe = intel_crtc->pipe;
	u32 reg, temp;


	/* enable PCH FDI RX PLL, wait warmup plus DMI latency */
	reg = FDI_RX_CTL(pipe);
	temp = I915_READ(reg);
	temp &= ~((0x7 << 19) | (0x7 << 16));
	temp |= (intel_crtc->fdi_lanes - 1) << 19;
	temp |= (I915_READ(PIPECONF(pipe)) & PIPECONF_BPC_MASK) << 11;
	I915_WRITE(reg, temp | FDI_RX_PLL_ENABLE);

	POSTING_READ(reg);
	udelay(200);

	/* Switch from Rawclk to PCDclk */
	temp = I915_READ(reg);
	I915_WRITE(reg, temp | FDI_PCDCLK);

	POSTING_READ(reg);
	udelay(200);

	/* Enable CPU FDI TX PLL, always on for Ironlake */
	reg = FDI_TX_CTL(pipe);
	temp = I915_READ(reg);
	if ((temp & FDI_TX_PLL_ENABLE) == 0) {
		I915_WRITE(reg, temp | FDI_TX_PLL_ENABLE);

		POSTING_READ(reg);
		udelay(100);
	}
}

static void ironlake_fdi_pll_disable(struct intel_crtc *intel_crtc)
{
	struct drm_device *dev = intel_crtc->base.dev;
	struct drm_i915_private *dev_priv = dev->dev_private;
	int pipe = intel_crtc->pipe;
	u32 reg, temp;

	/* Switch from PCDclk to Rawclk */
	reg = FDI_RX_CTL(pipe);
	temp = I915_READ(reg);
	I915_WRITE(reg, temp & ~FDI_PCDCLK);

	/* Disable CPU FDI TX PLL */
	reg = FDI_TX_CTL(pipe);
	temp = I915_READ(reg);
	I915_WRITE(reg, temp & ~FDI_TX_PLL_ENABLE);

	POSTING_READ(reg);
	udelay(100);

	reg = FDI_RX_CTL(pipe);
	temp = I915_READ(reg);
	I915_WRITE(reg, temp & ~FDI_RX_PLL_ENABLE);

	/* Wait for the clocks to turn off. */
	POSTING_READ(reg);
	udelay(100);
}

static void ironlake_fdi_disable(struct drm_crtc *crtc)
{
	struct drm_device *dev = crtc->dev;
	struct drm_i915_private *dev_priv = dev->dev_private;
	struct intel_crtc *intel_crtc = to_intel_crtc(crtc);
	int pipe = intel_crtc->pipe;
	u32 reg, temp;

	/* disable CPU FDI tx and PCH FDI rx */
	reg = FDI_TX_CTL(pipe);
	temp = I915_READ(reg);
	I915_WRITE(reg, temp & ~FDI_TX_ENABLE);
	POSTING_READ(reg);

	reg = FDI_RX_CTL(pipe);
	temp = I915_READ(reg);
	temp &= ~(0x7 << 16);
	temp |= (I915_READ(PIPECONF(pipe)) & PIPECONF_BPC_MASK) << 11;
	I915_WRITE(reg, temp & ~FDI_RX_ENABLE);

	POSTING_READ(reg);
	udelay(100);

	/* Ironlake workaround, disable clock pointer after downing FDI */
	if (HAS_PCH_IBX(dev)) {
		I915_WRITE(FDI_RX_CHICKEN(pipe), FDI_RX_PHASE_SYNC_POINTER_OVR);
	}

	/* still set train pattern 1 */
	reg = FDI_TX_CTL(pipe);
	temp = I915_READ(reg);
	temp &= ~FDI_LINK_TRAIN_NONE;
	temp |= FDI_LINK_TRAIN_PATTERN_1;
	I915_WRITE(reg, temp);

	reg = FDI_RX_CTL(pipe);
	temp = I915_READ(reg);
	if (HAS_PCH_CPT(dev)) {
		temp &= ~FDI_LINK_TRAIN_PATTERN_MASK_CPT;
		temp |= FDI_LINK_TRAIN_PATTERN_1_CPT;
	} else {
		temp &= ~FDI_LINK_TRAIN_NONE;
		temp |= FDI_LINK_TRAIN_PATTERN_1;
	}
	/* BPC in FDI rx is consistent with that in PIPECONF */
	temp &= ~(0x07 << 16);
	temp |= (I915_READ(PIPECONF(pipe)) & PIPECONF_BPC_MASK) << 11;
	I915_WRITE(reg, temp);

	POSTING_READ(reg);
	udelay(100);
}

static bool intel_crtc_has_pending_flip(struct drm_crtc *crtc)
{
	struct drm_device *dev = crtc->dev;
	struct drm_i915_private *dev_priv = dev->dev_private;
	struct intel_crtc *intel_crtc = to_intel_crtc(crtc);
	unsigned long flags;
	bool pending;

	if (i915_reset_in_progress(&dev_priv->gpu_error) ||
	    intel_crtc->reset_counter != atomic_read(&dev_priv->gpu_error.reset_counter))
		return false;

	spin_lock_irqsave(&dev->event_lock, flags);
	pending = to_intel_crtc(crtc)->unpin_work != NULL;
	spin_unlock_irqrestore(&dev->event_lock, flags);

	return pending;
}

static void intel_crtc_wait_for_pending_flips(struct drm_crtc *crtc)
{
	struct drm_device *dev = crtc->dev;
	struct drm_i915_private *dev_priv = dev->dev_private;

	if (crtc->fb == NULL)
		return;

	WARN_ON(waitqueue_active(&dev_priv->pending_flip_queue));

	wait_event(dev_priv->pending_flip_queue,
		   !intel_crtc_has_pending_flip(crtc));

	mutex_lock(&dev->struct_mutex);
	intel_finish_fb(crtc->fb);
	mutex_unlock(&dev->struct_mutex);
}

static bool ironlake_crtc_driving_pch(struct drm_crtc *crtc)
{
	struct drm_device *dev = crtc->dev;
	struct intel_encoder *intel_encoder;

	/*
	 * If there's a non-PCH eDP on this crtc, it must be DP_A, and that
	 * must be driven by its own crtc; no sharing is possible.
	 */
	for_each_encoder_on_crtc(dev, crtc, intel_encoder) {
		switch (intel_encoder->type) {
		case INTEL_OUTPUT_EDP:
			if (!intel_encoder_is_pch_edp(&intel_encoder->base))
				return false;
			continue;
		}
	}

	return true;
}

static bool haswell_crtc_driving_pch(struct drm_crtc *crtc)
{
	return intel_pipe_has_type(crtc, INTEL_OUTPUT_ANALOG);
}

/* Program iCLKIP clock to the desired frequency */
static void lpt_program_iclkip(struct drm_crtc *crtc)
{
	struct drm_device *dev = crtc->dev;
	struct drm_i915_private *dev_priv = dev->dev_private;
	u32 divsel, phaseinc, auxdiv, phasedir = 0;
	u32 temp;

	mutex_lock(&dev_priv->dpio_lock);

	/* It is necessary to ungate the pixclk gate prior to programming
	 * the divisors, and gate it back when it is done.
	 */
	I915_WRITE(PIXCLK_GATE, PIXCLK_GATE_GATE);

	/* Disable SSCCTL */
	intel_sbi_write(dev_priv, SBI_SSCCTL6,
			intel_sbi_read(dev_priv, SBI_SSCCTL6, SBI_ICLK) |
				SBI_SSCCTL_DISABLE,
			SBI_ICLK);

	/* 20MHz is a corner case which is out of range for the 7-bit divisor */
	if (crtc->mode.clock == 20000) {
		auxdiv = 1;
		divsel = 0x41;
		phaseinc = 0x20;
	} else {
		/* The iCLK virtual clock root frequency is in MHz,
		 * but the crtc->mode.clock in in KHz. To get the divisors,
		 * it is necessary to divide one by another, so we
		 * convert the virtual clock precision to KHz here for higher
		 * precision.
		 */
		u32 iclk_virtual_root_freq = 172800 * 1000;
		u32 iclk_pi_range = 64;
		u32 desired_divisor, msb_divisor_value, pi_value;

		desired_divisor = (iclk_virtual_root_freq / crtc->mode.clock);
		msb_divisor_value = desired_divisor / iclk_pi_range;
		pi_value = desired_divisor % iclk_pi_range;

		auxdiv = 0;
		divsel = msb_divisor_value - 2;
		phaseinc = pi_value;
	}

	/* This should not happen with any sane values */
	WARN_ON(SBI_SSCDIVINTPHASE_DIVSEL(divsel) &
		~SBI_SSCDIVINTPHASE_DIVSEL_MASK);
	WARN_ON(SBI_SSCDIVINTPHASE_DIR(phasedir) &
		~SBI_SSCDIVINTPHASE_INCVAL_MASK);

	DRM_DEBUG_KMS("iCLKIP clock: found settings for %dKHz refresh rate: auxdiv=%x, divsel=%x, phasedir=%x, phaseinc=%x\n",
			crtc->mode.clock,
			auxdiv,
			divsel,
			phasedir,
			phaseinc);

	/* Program SSCDIVINTPHASE6 */
	temp = intel_sbi_read(dev_priv, SBI_SSCDIVINTPHASE6, SBI_ICLK);
	temp &= ~SBI_SSCDIVINTPHASE_DIVSEL_MASK;
	temp |= SBI_SSCDIVINTPHASE_DIVSEL(divsel);
	temp &= ~SBI_SSCDIVINTPHASE_INCVAL_MASK;
	temp |= SBI_SSCDIVINTPHASE_INCVAL(phaseinc);
	temp |= SBI_SSCDIVINTPHASE_DIR(phasedir);
	temp |= SBI_SSCDIVINTPHASE_PROPAGATE;
	intel_sbi_write(dev_priv, SBI_SSCDIVINTPHASE6, temp, SBI_ICLK);

	/* Program SSCAUXDIV */
	temp = intel_sbi_read(dev_priv, SBI_SSCAUXDIV6, SBI_ICLK);
	temp &= ~SBI_SSCAUXDIV_FINALDIV2SEL(1);
	temp |= SBI_SSCAUXDIV_FINALDIV2SEL(auxdiv);
	intel_sbi_write(dev_priv, SBI_SSCAUXDIV6, temp, SBI_ICLK);

	/* Enable modulator and associated divider */
	temp = intel_sbi_read(dev_priv, SBI_SSCCTL6, SBI_ICLK);
	temp &= ~SBI_SSCCTL_DISABLE;
	intel_sbi_write(dev_priv, SBI_SSCCTL6, temp, SBI_ICLK);

	/* Wait for initialization time */
	udelay(24);

	I915_WRITE(PIXCLK_GATE, PIXCLK_GATE_UNGATE);

	mutex_unlock(&dev_priv->dpio_lock);
}

/*
 * Enable PCH resources required for PCH ports:
 *   - PCH PLLs
 *   - FDI training & RX/TX
 *   - update transcoder timings
 *   - DP transcoding bits
 *   - transcoder
 */
static void ironlake_pch_enable(struct drm_crtc *crtc)
{
	struct drm_device *dev = crtc->dev;
	struct drm_i915_private *dev_priv = dev->dev_private;
	struct intel_crtc *intel_crtc = to_intel_crtc(crtc);
	int pipe = intel_crtc->pipe;
	u32 reg, temp;

	assert_transcoder_disabled(dev_priv, pipe);

	/* Write the TU size bits before fdi link training, so that error
	 * detection works. */
	I915_WRITE(FDI_RX_TUSIZE1(pipe),
		   I915_READ(PIPE_DATA_M1(pipe)) & TU_SIZE_MASK);

	/* For PCH output, training FDI link */
	dev_priv->display.fdi_link_train(crtc);

	/* XXX: pch pll's can be enabled any time before we enable the PCH
	 * transcoder, and we actually should do this to not upset any PCH
	 * transcoder that already use the clock when we share it.
	 *
	 * Note that enable_pch_pll tries to do the right thing, but get_pch_pll
	 * unconditionally resets the pll - we need that to have the right LVDS
	 * enable sequence. */
	ironlake_enable_pch_pll(intel_crtc);

	if (HAS_PCH_CPT(dev)) {
		u32 sel;

		temp = I915_READ(PCH_DPLL_SEL);
		switch (pipe) {
		default:
		case 0:
			temp |= TRANSA_DPLL_ENABLE;
			sel = TRANSA_DPLLB_SEL;
			break;
		case 1:
			temp |= TRANSB_DPLL_ENABLE;
			sel = TRANSB_DPLLB_SEL;
			break;
		case 2:
			temp |= TRANSC_DPLL_ENABLE;
			sel = TRANSC_DPLLB_SEL;
			break;
		}
		if (intel_crtc->pch_pll->pll_reg == _PCH_DPLL_B)
			temp |= sel;
		else
			temp &= ~sel;
		I915_WRITE(PCH_DPLL_SEL, temp);
	}

	/* set transcoder timing, panel must allow it */
	assert_panel_unlocked(dev_priv, pipe);
	I915_WRITE(TRANS_HTOTAL(pipe), I915_READ(HTOTAL(pipe)));
	I915_WRITE(TRANS_HBLANK(pipe), I915_READ(HBLANK(pipe)));
	I915_WRITE(TRANS_HSYNC(pipe),  I915_READ(HSYNC(pipe)));

	I915_WRITE(TRANS_VTOTAL(pipe), I915_READ(VTOTAL(pipe)));
	I915_WRITE(TRANS_VBLANK(pipe), I915_READ(VBLANK(pipe)));
	I915_WRITE(TRANS_VSYNC(pipe),  I915_READ(VSYNC(pipe)));
	I915_WRITE(TRANS_VSYNCSHIFT(pipe),  I915_READ(VSYNCSHIFT(pipe)));

	intel_fdi_normal_train(crtc);

	/* For PCH DP, enable TRANS_DP_CTL */
	if (HAS_PCH_CPT(dev) &&
	    (intel_pipe_has_type(crtc, INTEL_OUTPUT_DISPLAYPORT) ||
	     intel_pipe_has_type(crtc, INTEL_OUTPUT_EDP))) {
		u32 bpc = (I915_READ(PIPECONF(pipe)) & PIPECONF_BPC_MASK) >> 5;
		reg = TRANS_DP_CTL(pipe);
		temp = I915_READ(reg);
		temp &= ~(TRANS_DP_PORT_SEL_MASK |
			  TRANS_DP_SYNC_MASK |
			  TRANS_DP_BPC_MASK);
		temp |= (TRANS_DP_OUTPUT_ENABLE |
			 TRANS_DP_ENH_FRAMING);
		temp |= bpc << 9; /* same format but at 11:9 */

		if (crtc->mode.flags & DRM_MODE_FLAG_PHSYNC)
			temp |= TRANS_DP_HSYNC_ACTIVE_HIGH;
		if (crtc->mode.flags & DRM_MODE_FLAG_PVSYNC)
			temp |= TRANS_DP_VSYNC_ACTIVE_HIGH;

		switch (intel_trans_dp_port_sel(crtc)) {
		case PCH_DP_B:
			temp |= TRANS_DP_PORT_SEL_B;
			break;
		case PCH_DP_C:
			temp |= TRANS_DP_PORT_SEL_C;
			break;
		case PCH_DP_D:
			temp |= TRANS_DP_PORT_SEL_D;
			break;
		default:
			BUG();
		}

		I915_WRITE(reg, temp);
	}

	ironlake_enable_pch_transcoder(dev_priv, pipe);
}

static void lpt_pch_enable(struct drm_crtc *crtc)
{
	struct drm_device *dev = crtc->dev;
	struct drm_i915_private *dev_priv = dev->dev_private;
	struct intel_crtc *intel_crtc = to_intel_crtc(crtc);
	enum transcoder cpu_transcoder = intel_crtc->cpu_transcoder;

	assert_transcoder_disabled(dev_priv, TRANSCODER_A);

	lpt_program_iclkip(crtc);

	/* Set transcoder timing. */
	I915_WRITE(_TRANS_HTOTAL_A, I915_READ(HTOTAL(cpu_transcoder)));
	I915_WRITE(_TRANS_HBLANK_A, I915_READ(HBLANK(cpu_transcoder)));
	I915_WRITE(_TRANS_HSYNC_A,  I915_READ(HSYNC(cpu_transcoder)));

	I915_WRITE(_TRANS_VTOTAL_A, I915_READ(VTOTAL(cpu_transcoder)));
	I915_WRITE(_TRANS_VBLANK_A, I915_READ(VBLANK(cpu_transcoder)));
	I915_WRITE(_TRANS_VSYNC_A,  I915_READ(VSYNC(cpu_transcoder)));
	I915_WRITE(_TRANS_VSYNCSHIFT_A, I915_READ(VSYNCSHIFT(cpu_transcoder)));

	lpt_enable_pch_transcoder(dev_priv, cpu_transcoder);
}

static void intel_put_pch_pll(struct intel_crtc *intel_crtc)
{
	struct intel_pch_pll *pll = intel_crtc->pch_pll;

	if (pll == NULL)
		return;

	if (pll->refcount == 0) {
		WARN(1, "bad PCH PLL refcount\n");
		return;
	}

	--pll->refcount;
	intel_crtc->pch_pll = NULL;
}

static struct intel_pch_pll *intel_get_pch_pll(struct intel_crtc *intel_crtc, u32 dpll, u32 fp)
{
	struct drm_i915_private *dev_priv = intel_crtc->base.dev->dev_private;
	struct intel_pch_pll *pll;
	int i;

	pll = intel_crtc->pch_pll;
	if (pll) {
		DRM_DEBUG_KMS("CRTC:%d reusing existing PCH PLL %x\n",
			      intel_crtc->base.base.id, pll->pll_reg);
		goto prepare;
	}

	if (HAS_PCH_IBX(dev_priv->dev)) {
		/* Ironlake PCH has a fixed PLL->PCH pipe mapping. */
		i = intel_crtc->pipe;
		pll = &dev_priv->pch_plls[i];

		DRM_DEBUG_KMS("CRTC:%d using pre-allocated PCH PLL %x\n",
			      intel_crtc->base.base.id, pll->pll_reg);

		goto found;
	}

	for (i = 0; i < dev_priv->num_pch_pll; i++) {
		pll = &dev_priv->pch_plls[i];

		/* Only want to check enabled timings first */
		if (pll->refcount == 0)
			continue;

		if (dpll == (I915_READ(pll->pll_reg) & 0x7fffffff) &&
		    fp == I915_READ(pll->fp0_reg)) {
			DRM_DEBUG_KMS("CRTC:%d sharing existing PCH PLL %x (refcount %d, ative %d)\n",
				      intel_crtc->base.base.id,
				      pll->pll_reg, pll->refcount, pll->active);

			goto found;
		}
	}

	/* Ok no matching timings, maybe there's a free one? */
	for (i = 0; i < dev_priv->num_pch_pll; i++) {
		pll = &dev_priv->pch_plls[i];
		if (pll->refcount == 0) {
			DRM_DEBUG_KMS("CRTC:%d allocated PCH PLL %x\n",
				      intel_crtc->base.base.id, pll->pll_reg);
			goto found;
		}
	}

	return NULL;

found:
	intel_crtc->pch_pll = pll;
	pll->refcount++;
	DRM_DEBUG_DRIVER("using pll %d for pipe %d\n", i, intel_crtc->pipe);
prepare: /* separate function? */
	DRM_DEBUG_DRIVER("switching PLL %x off\n", pll->pll_reg);

	/* Wait for the clocks to stabilize before rewriting the regs */
	I915_WRITE(pll->pll_reg, dpll & ~DPLL_VCO_ENABLE);
	POSTING_READ(pll->pll_reg);
	udelay(150);

	I915_WRITE(pll->fp0_reg, fp);
	I915_WRITE(pll->pll_reg, dpll & ~DPLL_VCO_ENABLE);
	pll->on = false;
	return pll;
}

void intel_cpt_verify_modeset(struct drm_device *dev, int pipe)
{
	struct drm_i915_private *dev_priv = dev->dev_private;
	int dslreg = PIPEDSL(pipe);
	u32 temp;

	temp = I915_READ(dslreg);
	udelay(500);
	if (wait_for(I915_READ(dslreg) != temp, 5)) {
		if (wait_for(I915_READ(dslreg) != temp, 5))
			DRM_ERROR("mode set failed: pipe %d stuck\n", pipe);
	}
}

static void ironlake_crtc_enable(struct drm_crtc *crtc)
{
	struct drm_device *dev = crtc->dev;
	struct drm_i915_private *dev_priv = dev->dev_private;
	struct intel_crtc *intel_crtc = to_intel_crtc(crtc);
	struct intel_encoder *encoder;
	int pipe = intel_crtc->pipe;
	int plane = intel_crtc->plane;
	u32 temp;
	bool is_pch_port;

	WARN_ON(!crtc->enabled);

	if (intel_crtc->active)
		return;

	intel_crtc->active = true;
	intel_update_watermarks(dev);

	if (intel_pipe_has_type(crtc, INTEL_OUTPUT_LVDS)) {
		temp = I915_READ(PCH_LVDS);
		if ((temp & LVDS_PORT_EN) == 0)
			I915_WRITE(PCH_LVDS, temp | LVDS_PORT_EN);
	}

	is_pch_port = ironlake_crtc_driving_pch(crtc);

	if (is_pch_port) {
		/* Note: FDI PLL enabling _must_ be done before we enable the
		 * cpu pipes, hence this is separate from all the other fdi/pch
		 * enabling. */
		ironlake_fdi_pll_enable(intel_crtc);
	} else {
		assert_fdi_tx_disabled(dev_priv, pipe);
		assert_fdi_rx_disabled(dev_priv, pipe);
	}

	for_each_encoder_on_crtc(dev, crtc, encoder)
		if (encoder->pre_enable)
			encoder->pre_enable(encoder);

	/* Enable panel fitting for LVDS */
	if (dev_priv->pch_pf_size &&
	    (intel_pipe_has_type(crtc, INTEL_OUTPUT_LVDS) ||
	     intel_pipe_has_type(crtc, INTEL_OUTPUT_EDP))) {
		/* Force use of hard-coded filter coefficients
		 * as some pre-programmed values are broken,
		 * e.g. x201.
		 */
		if (IS_IVYBRIDGE(dev))
			I915_WRITE(PF_CTL(pipe), PF_ENABLE | PF_FILTER_MED_3x3 |
						 PF_PIPE_SEL_IVB(pipe));
		else
			I915_WRITE(PF_CTL(pipe), PF_ENABLE | PF_FILTER_MED_3x3);
		I915_WRITE(PF_WIN_POS(pipe), dev_priv->pch_pf_pos);
		I915_WRITE(PF_WIN_SZ(pipe), dev_priv->pch_pf_size);
	}

	/*
	 * On ILK+ LUT must be loaded before the pipe is running but with
	 * clocks enabled
	 */
	intel_crtc_load_lut(crtc);

	intel_enable_pipe(dev_priv, pipe, is_pch_port);
	intel_enable_plane(dev_priv, plane, pipe);

	if (is_pch_port)
		ironlake_pch_enable(crtc);

	mutex_lock(&dev->struct_mutex);
	intel_update_fbc(dev);
	mutex_unlock(&dev->struct_mutex);

	intel_crtc_update_cursor(crtc, true);

	for_each_encoder_on_crtc(dev, crtc, encoder)
		encoder->enable(encoder);

	if (HAS_PCH_CPT(dev))
		intel_cpt_verify_modeset(dev, intel_crtc->pipe);

	/*
	 * There seems to be a race in PCH platform hw (at least on some
	 * outputs) where an enabled pipe still completes any pageflip right
	 * away (as if the pipe is off) instead of waiting for vblank. As soon
	 * as the first vblank happend, everything works as expected. Hence just
	 * wait for one vblank before returning to avoid strange things
	 * happening.
	 */
	intel_wait_for_vblank(dev, intel_crtc->pipe);
}

static void haswell_crtc_enable(struct drm_crtc *crtc)
{
	struct drm_device *dev = crtc->dev;
	struct drm_i915_private *dev_priv = dev->dev_private;
	struct intel_crtc *intel_crtc = to_intel_crtc(crtc);
	struct intel_encoder *encoder;
	int pipe = intel_crtc->pipe;
	int plane = intel_crtc->plane;
	bool is_pch_port;

	WARN_ON(!crtc->enabled);

	if (intel_crtc->active)
		return;

	intel_crtc->active = true;
	intel_update_watermarks(dev);

	is_pch_port = haswell_crtc_driving_pch(crtc);

	if (is_pch_port)
		dev_priv->display.fdi_link_train(crtc);

	for_each_encoder_on_crtc(dev, crtc, encoder)
		if (encoder->pre_enable)
			encoder->pre_enable(encoder);

	intel_ddi_enable_pipe_clock(intel_crtc);

	/* Enable panel fitting for eDP */
	if (dev_priv->pch_pf_size &&
	    intel_pipe_has_type(crtc, INTEL_OUTPUT_EDP)) {
		/* Force use of hard-coded filter coefficients
		 * as some pre-programmed values are broken,
		 * e.g. x201.
		 */
		I915_WRITE(PF_CTL(pipe), PF_ENABLE | PF_FILTER_MED_3x3 |
					 PF_PIPE_SEL_IVB(pipe));
		I915_WRITE(PF_WIN_POS(pipe), dev_priv->pch_pf_pos);
		I915_WRITE(PF_WIN_SZ(pipe), dev_priv->pch_pf_size);
	}

	/*
	 * On ILK+ LUT must be loaded before the pipe is running but with
	 * clocks enabled
	 */
	intel_crtc_load_lut(crtc);

	intel_ddi_set_pipe_settings(crtc);
	intel_ddi_enable_pipe_func(crtc);

	intel_enable_pipe(dev_priv, pipe, is_pch_port);
	intel_enable_plane(dev_priv, plane, pipe);

	if (is_pch_port)
		lpt_pch_enable(crtc);

	mutex_lock(&dev->struct_mutex);
	intel_update_fbc(dev);
	mutex_unlock(&dev->struct_mutex);

	intel_crtc_update_cursor(crtc, true);

	for_each_encoder_on_crtc(dev, crtc, encoder)
		encoder->enable(encoder);

	/*
	 * There seems to be a race in PCH platform hw (at least on some
	 * outputs) where an enabled pipe still completes any pageflip right
	 * away (as if the pipe is off) instead of waiting for vblank. As soon
	 * as the first vblank happend, everything works as expected. Hence just
	 * wait for one vblank before returning to avoid strange things
	 * happening.
	 */
	intel_wait_for_vblank(dev, intel_crtc->pipe);
}

static void ironlake_crtc_disable(struct drm_crtc *crtc)
{
	struct drm_device *dev = crtc->dev;
	struct drm_i915_private *dev_priv = dev->dev_private;
	struct intel_crtc *intel_crtc = to_intel_crtc(crtc);
	struct intel_encoder *encoder;
	int pipe = intel_crtc->pipe;
	int plane = intel_crtc->plane;
	u32 reg, temp;


	if (!intel_crtc->active)
		return;

	for_each_encoder_on_crtc(dev, crtc, encoder)
		encoder->disable(encoder);

	intel_crtc_wait_for_pending_flips(crtc);
	drm_vblank_off(dev, pipe);
	intel_crtc_update_cursor(crtc, false);

	intel_disable_plane(dev_priv, plane, pipe);

	if (dev_priv->cfb_plane == plane)
		intel_disable_fbc(dev);

	intel_disable_pipe(dev_priv, pipe);

	/* Disable PF */
	I915_WRITE(PF_CTL(pipe), 0);
	I915_WRITE(PF_WIN_SZ(pipe), 0);

	for_each_encoder_on_crtc(dev, crtc, encoder)
		if (encoder->post_disable)
			encoder->post_disable(encoder);

	ironlake_fdi_disable(crtc);

	ironlake_disable_pch_transcoder(dev_priv, pipe);

	if (HAS_PCH_CPT(dev)) {
		/* disable TRANS_DP_CTL */
		reg = TRANS_DP_CTL(pipe);
		temp = I915_READ(reg);
		temp &= ~(TRANS_DP_OUTPUT_ENABLE | TRANS_DP_PORT_SEL_MASK);
		temp |= TRANS_DP_PORT_SEL_NONE;
		I915_WRITE(reg, temp);

		/* disable DPLL_SEL */
		temp = I915_READ(PCH_DPLL_SEL);
		switch (pipe) {
		case 0:
			temp &= ~(TRANSA_DPLL_ENABLE | TRANSA_DPLLB_SEL);
			break;
		case 1:
			temp &= ~(TRANSB_DPLL_ENABLE | TRANSB_DPLLB_SEL);
			break;
		case 2:
			/* C shares PLL A or B */
			temp &= ~(TRANSC_DPLL_ENABLE | TRANSC_DPLLB_SEL);
			break;
		default:
			BUG(); /* wtf */
		}
		I915_WRITE(PCH_DPLL_SEL, temp);
	}

	/* disable PCH DPLL */
	intel_disable_pch_pll(intel_crtc);

	ironlake_fdi_pll_disable(intel_crtc);

	intel_crtc->active = false;
	intel_update_watermarks(dev);

	mutex_lock(&dev->struct_mutex);
	intel_update_fbc(dev);
	mutex_unlock(&dev->struct_mutex);
}

static void haswell_crtc_disable(struct drm_crtc *crtc)
{
	struct drm_device *dev = crtc->dev;
	struct drm_i915_private *dev_priv = dev->dev_private;
	struct intel_crtc *intel_crtc = to_intel_crtc(crtc);
	struct intel_encoder *encoder;
	int pipe = intel_crtc->pipe;
	int plane = intel_crtc->plane;
	enum transcoder cpu_transcoder = intel_crtc->cpu_transcoder;
	bool is_pch_port;

	if (!intel_crtc->active)
		return;

	is_pch_port = haswell_crtc_driving_pch(crtc);

	for_each_encoder_on_crtc(dev, crtc, encoder)
		encoder->disable(encoder);

	intel_crtc_wait_for_pending_flips(crtc);
	drm_vblank_off(dev, pipe);
	intel_crtc_update_cursor(crtc, false);

	intel_disable_plane(dev_priv, plane, pipe);

	if (dev_priv->cfb_plane == plane)
		intel_disable_fbc(dev);

	intel_disable_pipe(dev_priv, pipe);

	intel_ddi_disable_transcoder_func(dev_priv, cpu_transcoder);

	/* Disable PF */
	I915_WRITE(PF_CTL(pipe), 0);
	I915_WRITE(PF_WIN_SZ(pipe), 0);

	intel_ddi_disable_pipe_clock(intel_crtc);

	for_each_encoder_on_crtc(dev, crtc, encoder)
		if (encoder->post_disable)
			encoder->post_disable(encoder);

	if (is_pch_port) {
		lpt_disable_pch_transcoder(dev_priv);
		intel_ddi_fdi_disable(crtc);
	}

	intel_crtc->active = false;
	intel_update_watermarks(dev);

	mutex_lock(&dev->struct_mutex);
	intel_update_fbc(dev);
	mutex_unlock(&dev->struct_mutex);
}

static void ironlake_crtc_off(struct drm_crtc *crtc)
{
	struct intel_crtc *intel_crtc = to_intel_crtc(crtc);
	intel_put_pch_pll(intel_crtc);
}

static void haswell_crtc_off(struct drm_crtc *crtc)
{
	struct intel_crtc *intel_crtc = to_intel_crtc(crtc);

	/* Stop saying we're using TRANSCODER_EDP because some other CRTC might
	 * start using it. */
	intel_crtc->cpu_transcoder = (enum transcoder) intel_crtc->pipe;

	intel_ddi_put_crtc_pll(crtc);
}

static void intel_crtc_dpms_overlay(struct intel_crtc *intel_crtc, bool enable)
{
	if (!enable && intel_crtc->overlay) {
		struct drm_device *dev = intel_crtc->base.dev;
		struct drm_i915_private *dev_priv = dev->dev_private;

		mutex_lock(&dev->struct_mutex);
		dev_priv->mm.interruptible = false;
		(void) intel_overlay_switch_off(intel_crtc->overlay);
		dev_priv->mm.interruptible = true;
		mutex_unlock(&dev->struct_mutex);
	}

	/* Let userspace switch the overlay on again. In most cases userspace
	 * has to recompute where to put it anyway.
	 */
}

/**
 * i9xx_fixup_plane - ugly workaround for G45 to fire up the hardware
 * cursor plane briefly if not already running after enabling the display
 * plane.
 * This workaround avoids occasional blank screens when self refresh is
 * enabled.
 */
static void
g4x_fixup_plane(struct drm_i915_private *dev_priv, enum pipe pipe)
{
	u32 cntl = I915_READ(CURCNTR(pipe));

	if ((cntl & CURSOR_MODE) == 0) {
		u32 fw_bcl_self = I915_READ(FW_BLC_SELF);

		I915_WRITE(FW_BLC_SELF, fw_bcl_self & ~FW_BLC_SELF_EN);
		I915_WRITE(CURCNTR(pipe), CURSOR_MODE_64_ARGB_AX);
		intel_wait_for_vblank(dev_priv->dev, pipe);
		I915_WRITE(CURCNTR(pipe), cntl);
		I915_WRITE(CURBASE(pipe), I915_READ(CURBASE(pipe)));
		I915_WRITE(FW_BLC_SELF, fw_bcl_self);
	}
}

static void i9xx_crtc_enable(struct drm_crtc *crtc)
{
	struct drm_device *dev = crtc->dev;
	struct drm_i915_private *dev_priv = dev->dev_private;
	struct intel_crtc *intel_crtc = to_intel_crtc(crtc);
	struct intel_encoder *encoder;
	int pipe = intel_crtc->pipe;
	int plane = intel_crtc->plane;

	WARN_ON(!crtc->enabled);

	if (intel_crtc->active)
		return;

	intel_crtc->active = true;
	intel_update_watermarks(dev);

	intel_enable_pll(dev_priv, pipe);

	for_each_encoder_on_crtc(dev, crtc, encoder)
		if (encoder->pre_enable)
			encoder->pre_enable(encoder);

	intel_enable_pipe(dev_priv, pipe, false);
	intel_enable_plane(dev_priv, plane, pipe);
	if (IS_G4X(dev))
		g4x_fixup_plane(dev_priv, pipe);

	intel_crtc_load_lut(crtc);
	intel_update_fbc(dev);

	/* Give the overlay scaler a chance to enable if it's on this pipe */
	intel_crtc_dpms_overlay(intel_crtc, true);
	intel_crtc_update_cursor(crtc, true);

	for_each_encoder_on_crtc(dev, crtc, encoder)
		encoder->enable(encoder);
}

static void i9xx_crtc_disable(struct drm_crtc *crtc)
{
	struct drm_device *dev = crtc->dev;
	struct drm_i915_private *dev_priv = dev->dev_private;
	struct intel_crtc *intel_crtc = to_intel_crtc(crtc);
	struct intel_encoder *encoder;
	int pipe = intel_crtc->pipe;
	int plane = intel_crtc->plane;
	u32 pctl;


	if (!intel_crtc->active)
		return;

	for_each_encoder_on_crtc(dev, crtc, encoder)
		encoder->disable(encoder);

	/* Give the overlay scaler a chance to disable if it's on this pipe */
	intel_crtc_wait_for_pending_flips(crtc);
	drm_vblank_off(dev, pipe);
	intel_crtc_dpms_overlay(intel_crtc, false);
	intel_crtc_update_cursor(crtc, false);

	if (dev_priv->cfb_plane == plane)
		intel_disable_fbc(dev);

	intel_disable_plane(dev_priv, plane, pipe);
	intel_disable_pipe(dev_priv, pipe);

	/* Disable pannel fitter if it is on this pipe. */
	pctl = I915_READ(PFIT_CONTROL);
	if ((pctl & PFIT_ENABLE) &&
	    ((pctl & PFIT_PIPE_MASK) >> PFIT_PIPE_SHIFT) == pipe)
		I915_WRITE(PFIT_CONTROL, 0);

	intel_disable_pll(dev_priv, pipe);

	intel_crtc->active = false;
	intel_update_fbc(dev);
	intel_update_watermarks(dev);
}

static void i9xx_crtc_off(struct drm_crtc *crtc)
{
}

static void intel_crtc_update_sarea(struct drm_crtc *crtc,
				    bool enabled)
{
	struct drm_device *dev = crtc->dev;
	struct drm_i915_master_private *master_priv;
	struct intel_crtc *intel_crtc = to_intel_crtc(crtc);
	int pipe = intel_crtc->pipe;

	if (!dev->primary->master)
		return;

	master_priv = dev->primary->master->driver_priv;
	if (!master_priv->sarea_priv)
		return;

	switch (pipe) {
	case 0:
		master_priv->sarea_priv->pipeA_w = enabled ? crtc->mode.hdisplay : 0;
		master_priv->sarea_priv->pipeA_h = enabled ? crtc->mode.vdisplay : 0;
		break;
	case 1:
		master_priv->sarea_priv->pipeB_w = enabled ? crtc->mode.hdisplay : 0;
		master_priv->sarea_priv->pipeB_h = enabled ? crtc->mode.vdisplay : 0;
		break;
	default:
		DRM_ERROR("Can't update pipe %c in SAREA\n", pipe_name(pipe));
		break;
	}
}

/**
 * Sets the power management mode of the pipe and plane.
 */
void intel_crtc_update_dpms(struct drm_crtc *crtc)
{
	struct drm_device *dev = crtc->dev;
	struct drm_i915_private *dev_priv = dev->dev_private;
	struct intel_encoder *intel_encoder;
	bool enable = false;

	for_each_encoder_on_crtc(dev, crtc, intel_encoder)
		enable |= intel_encoder->connectors_active;

	if (enable)
		dev_priv->display.crtc_enable(crtc);
	else
		dev_priv->display.crtc_disable(crtc);

	intel_crtc_update_sarea(crtc, enable);
}

static void intel_crtc_disable(struct drm_crtc *crtc)
{
	struct drm_device *dev = crtc->dev;
	struct drm_connector *connector;
	struct drm_i915_private *dev_priv = dev->dev_private;
	struct intel_crtc *intel_crtc = to_intel_crtc(crtc);

	/* crtc should still be enabled when we disable it. */
	WARN_ON(!crtc->enabled);

	intel_crtc->eld_vld = false;
	dev_priv->display.crtc_disable(crtc);
	intel_crtc_update_sarea(crtc, false);
	dev_priv->display.off(crtc);

	assert_plane_disabled(dev->dev_private, to_intel_crtc(crtc)->plane);
	assert_pipe_disabled(dev->dev_private, to_intel_crtc(crtc)->pipe);

	if (crtc->fb) {
		mutex_lock(&dev->struct_mutex);
		intel_unpin_fb_obj(to_intel_framebuffer(crtc->fb)->obj);
		mutex_unlock(&dev->struct_mutex);
		crtc->fb = NULL;
	}

	/* Update computed state. */
	list_for_each_entry(connector, &dev->mode_config.connector_list, head) {
		if (!connector->encoder || !connector->encoder->crtc)
			continue;

		if (connector->encoder->crtc != crtc)
			continue;

		connector->dpms = DRM_MODE_DPMS_OFF;
		to_intel_encoder(connector->encoder)->connectors_active = false;
	}
}

void intel_modeset_disable(struct drm_device *dev)
{
	struct drm_crtc *crtc;

	list_for_each_entry(crtc, &dev->mode_config.crtc_list, head) {
		if (crtc->enabled)
			intel_crtc_disable(crtc);
	}
}

void intel_encoder_destroy(struct drm_encoder *encoder)
{
	struct intel_encoder *intel_encoder = to_intel_encoder(encoder);

	drm_encoder_cleanup(encoder);
	kfree(intel_encoder);
}

/* Simple dpms helper for encodres with just one connector, no cloning and only
 * one kind of off state. It clamps all !ON modes to fully OFF and changes the
 * state of the entire output pipe. */
void intel_encoder_dpms(struct intel_encoder *encoder, int mode)
{
	if (mode == DRM_MODE_DPMS_ON) {
		encoder->connectors_active = true;

		intel_crtc_update_dpms(encoder->base.crtc);
	} else {
		encoder->connectors_active = false;

		intel_crtc_update_dpms(encoder->base.crtc);
	}
}

/* Cross check the actual hw state with our own modeset state tracking (and it's
 * internal consistency). */
static void intel_connector_check_state(struct intel_connector *connector)
{
	if (connector->get_hw_state(connector)) {
		struct intel_encoder *encoder = connector->encoder;
		struct drm_crtc *crtc;
		bool encoder_enabled;
		enum pipe pipe;

		DRM_DEBUG_KMS("[CONNECTOR:%d:%s]\n",
			      connector->base.base.id,
			      drm_get_connector_name(&connector->base));

		WARN(connector->base.dpms == DRM_MODE_DPMS_OFF,
		     "wrong connector dpms state\n");
		WARN(connector->base.encoder != &encoder->base,
		     "active connector not linked to encoder\n");
		WARN(!encoder->connectors_active,
		     "encoder->connectors_active not set\n");

		encoder_enabled = encoder->get_hw_state(encoder, &pipe);
		WARN(!encoder_enabled, "encoder not enabled\n");
		if (WARN_ON(!encoder->base.crtc))
			return;

		crtc = encoder->base.crtc;

		WARN(!crtc->enabled, "crtc not enabled\n");
		WARN(!to_intel_crtc(crtc)->active, "crtc not active\n");
		WARN(pipe != to_intel_crtc(crtc)->pipe,
		     "encoder active on the wrong pipe\n");
	}
}

/* Even simpler default implementation, if there's really no special case to
 * consider. */
void intel_connector_dpms(struct drm_connector *connector, int mode)
{
	struct intel_encoder *encoder = intel_attached_encoder(connector);

	/* All the simple cases only support two dpms states. */
	if (mode != DRM_MODE_DPMS_ON)
		mode = DRM_MODE_DPMS_OFF;

	if (mode == connector->dpms)
		return;

	connector->dpms = mode;

	/* Only need to change hw state when actually enabled */
	if (encoder->base.crtc)
		intel_encoder_dpms(encoder, mode);
	else
		WARN_ON(encoder->connectors_active != false);

	intel_modeset_check_state(connector->dev);
}

/* Simple connector->get_hw_state implementation for encoders that support only
 * one connector and no cloning and hence the encoder state determines the state
 * of the connector. */
bool intel_connector_get_hw_state(struct intel_connector *connector)
{
	enum pipe pipe = 0;
	struct intel_encoder *encoder = connector->encoder;

	return encoder->get_hw_state(encoder, &pipe);
}

static bool intel_crtc_mode_fixup(struct drm_crtc *crtc,
				  const struct drm_display_mode *mode,
				  struct drm_display_mode *adjusted_mode)
{
	struct drm_device *dev = crtc->dev;

	if (HAS_PCH_SPLIT(dev)) {
		/* FDI link clock is fixed at 2.7G */
		if (mode->clock * 3 > IRONLAKE_FDI_FREQ * 4)
			return false;
	}

	/* All interlaced capable intel hw wants timings in frames. Note though
	 * that intel_lvds_mode_fixup does some funny tricks with the crtc
	 * timings, so we need to be careful not to clobber these.*/
	if (!(adjusted_mode->private_flags & INTEL_MODE_CRTC_TIMINGS_SET))
		drm_mode_set_crtcinfo(adjusted_mode, 0);

	/* WaPruneModeWithIncorrectHsyncOffset: Cantiga+ cannot handle modes
	 * with a hsync front porch of 0.
	 */
	if ((INTEL_INFO(dev)->gen > 4 || IS_G4X(dev)) &&
		adjusted_mode->hsync_start == adjusted_mode->hdisplay)
		return false;

	return true;
}

static int valleyview_get_display_clock_speed(struct drm_device *dev)
{
	return 400000; /* FIXME */
}

static int i945_get_display_clock_speed(struct drm_device *dev)
{
	return 400000;
}

static int i915_get_display_clock_speed(struct drm_device *dev)
{
	return 333000;
}

static int i9xx_misc_get_display_clock_speed(struct drm_device *dev)
{
	return 200000;
}

static int i915gm_get_display_clock_speed(struct drm_device *dev)
{
	u16 gcfgc = 0;

	pci_read_config_word(dev->pdev, GCFGC, &gcfgc);

	if (gcfgc & GC_LOW_FREQUENCY_ENABLE)
		return 133000;
	else {
		switch (gcfgc & GC_DISPLAY_CLOCK_MASK) {
		case GC_DISPLAY_CLOCK_333_MHZ:
			return 333000;
		default:
		case GC_DISPLAY_CLOCK_190_200_MHZ:
			return 190000;
		}
	}
}

static int i865_get_display_clock_speed(struct drm_device *dev)
{
	return 266000;
}

static int i855_get_display_clock_speed(struct drm_device *dev)
{
	u16 hpllcc = 0;
	/* Assume that the hardware is in the high speed state.  This
	 * should be the default.
	 */
	switch (hpllcc & GC_CLOCK_CONTROL_MASK) {
	case GC_CLOCK_133_200:
	case GC_CLOCK_100_200:
		return 200000;
	case GC_CLOCK_166_250:
		return 250000;
	case GC_CLOCK_100_133:
		return 133000;
	}

	/* Shouldn't happen */
	return 0;
}

static int i830_get_display_clock_speed(struct drm_device *dev)
{
	return 133000;
}

static void
intel_reduce_ratio(uint32_t *num, uint32_t *den)
{
	while (*num > 0xffffff || *den > 0xffffff) {
		*num >>= 1;
		*den >>= 1;
	}
}

void
intel_link_compute_m_n(int bits_per_pixel, int nlanes,
		       int pixel_clock, int link_clock,
		       struct intel_link_m_n *m_n)
{
	m_n->tu = 64;
	m_n->gmch_m = bits_per_pixel * pixel_clock;
	m_n->gmch_n = link_clock * nlanes * 8;
	intel_reduce_ratio(&m_n->gmch_m, &m_n->gmch_n);
	m_n->link_m = pixel_clock;
	m_n->link_n = link_clock;
	intel_reduce_ratio(&m_n->link_m, &m_n->link_n);
}

static inline bool intel_panel_use_ssc(struct drm_i915_private *dev_priv)
{
	if (i915_panel_use_ssc >= 0)
		return i915_panel_use_ssc != 0;
	return dev_priv->lvds_use_ssc
		&& !(dev_priv->quirks & QUIRK_LVDS_SSC_DISABLE);
}

/**
 * intel_choose_pipe_bpp_dither - figure out what color depth the pipe should send
 * @crtc: CRTC structure
 * @mode: requested mode
 *
 * A pipe may be connected to one or more outputs.  Based on the depth of the
 * attached framebuffer, choose a good color depth to use on the pipe.
 *
 * If possible, match the pipe depth to the fb depth.  In some cases, this
 * isn't ideal, because the connected output supports a lesser or restricted
 * set of depths.  Resolve that here:
 *    LVDS typically supports only 6bpc, so clamp down in that case
 *    HDMI supports only 8bpc or 12bpc, so clamp to 8bpc with dither for 10bpc
 *    Displays may support a restricted set as well, check EDID and clamp as
 *      appropriate.
 *    DP may want to dither down to 6bpc to fit larger modes
 *
 * RETURNS:
 * Dithering requirement (i.e. false if display bpc and pipe bpc match,
 * true if they don't match).
 */
static bool intel_choose_pipe_bpp_dither(struct drm_crtc *crtc,
					 struct drm_framebuffer *fb,
					 unsigned int *pipe_bpp,
					 struct drm_display_mode *mode)
{
	struct drm_device *dev = crtc->dev;
	struct drm_i915_private *dev_priv = dev->dev_private;
	struct drm_connector *connector;
	struct intel_encoder *intel_encoder;
	unsigned int display_bpc = UINT_MAX, bpc;

	/* Walk the encoders & connectors on this crtc, get min bpc */
	for_each_encoder_on_crtc(dev, crtc, intel_encoder) {

		if (intel_encoder->type == INTEL_OUTPUT_LVDS) {
			unsigned int lvds_bpc;

			if ((I915_READ(PCH_LVDS) & LVDS_A3_POWER_MASK) ==
			    LVDS_A3_POWER_UP)
				lvds_bpc = 8;
			else
				lvds_bpc = 6;

			if (lvds_bpc < display_bpc) {
				DRM_DEBUG_KMS("clamping display bpc (was %d) to LVDS (%d)\n", display_bpc, lvds_bpc);
				display_bpc = lvds_bpc;
			}
			continue;
		}

		/* Not one of the known troublemakers, check the EDID */
		list_for_each_entry(connector, &dev->mode_config.connector_list,
				    head) {
			if (connector->encoder != &intel_encoder->base)
				continue;

			/* Don't use an invalid EDID bpc value */
			if (connector->display_info.bpc &&
			    connector->display_info.bpc < display_bpc) {
				DRM_DEBUG_KMS("clamping display bpc (was %d) to EDID reported max of %d\n", display_bpc, connector->display_info.bpc);
				display_bpc = connector->display_info.bpc;
			}
		}

		if (intel_encoder->type == INTEL_OUTPUT_EDP) {
			/* Use VBT settings if we have an eDP panel */
			unsigned int edp_bpc = dev_priv->edp.bpp / 3;

			if (edp_bpc && edp_bpc < display_bpc) {
				DRM_DEBUG_KMS("clamping display bpc (was %d) to eDP (%d)\n", display_bpc, edp_bpc);
				display_bpc = edp_bpc;
			}
			continue;
		}

		/*
		 * HDMI is either 12 or 8, so if the display lets 10bpc sneak
		 * through, clamp it down.  (Note: >12bpc will be caught below.)
		 */
		if (intel_encoder->type == INTEL_OUTPUT_HDMI) {
			if (display_bpc > 8 && display_bpc < 12) {
				DRM_DEBUG_KMS("forcing bpc to 12 for HDMI\n");
				display_bpc = 12;
			} else {
				DRM_DEBUG_KMS("forcing bpc to 8 for HDMI\n");
				display_bpc = 8;
			}
		}
	}

	if (mode->private_flags & INTEL_MODE_DP_FORCE_6BPC) {
		DRM_DEBUG_KMS("Dithering DP to 6bpc\n");
		display_bpc = 6;
	}

	/*
	 * We could just drive the pipe at the highest bpc all the time and
	 * enable dithering as needed, but that costs bandwidth.  So choose
	 * the minimum value that expresses the full color range of the fb but
	 * also stays within the max display bpc discovered above.
	 */

	switch (fb->depth) {
	case 8:
		bpc = 8; /* since we go through a colormap */
		break;
	case 15:
	case 16:
		bpc = 6; /* min is 18bpp */
		break;
	case 24:
		bpc = 8;
		break;
	case 30:
		bpc = 10;
		break;
	case 48:
		bpc = 12;
		break;
	default:
		DRM_DEBUG("unsupported depth, assuming 24 bits\n");
		bpc = min((unsigned int)8, display_bpc);
		break;
	}

	display_bpc = min(display_bpc, bpc);

	DRM_DEBUG_KMS("setting pipe bpc to %d (max display bpc %d)\n",
		      bpc, display_bpc);

	*pipe_bpp = display_bpc * 3;

	return display_bpc != bpc;
}

static int vlv_get_refclk(struct drm_crtc *crtc)
{
	struct drm_device *dev = crtc->dev;
	struct drm_i915_private *dev_priv = dev->dev_private;
	int refclk = 27000; /* for DP & HDMI */

	return 100000; /* only one validated so far */

	if (intel_pipe_has_type(crtc, INTEL_OUTPUT_ANALOG)) {
		refclk = 96000;
	} else if (intel_pipe_has_type(crtc, INTEL_OUTPUT_LVDS)) {
		if (intel_panel_use_ssc(dev_priv))
			refclk = 100000;
		else
			refclk = 96000;
	} else if (intel_pipe_has_type(crtc, INTEL_OUTPUT_EDP)) {
		refclk = 100000;
	}

	return refclk;
}

static int i9xx_get_refclk(struct drm_crtc *crtc, int num_connectors)
{
	struct drm_device *dev = crtc->dev;
	struct drm_i915_private *dev_priv = dev->dev_private;
	int refclk;

	if (IS_VALLEYVIEW(dev)) {
		refclk = vlv_get_refclk(crtc);
	} else if (intel_pipe_has_type(crtc, INTEL_OUTPUT_LVDS) &&
	    intel_panel_use_ssc(dev_priv) && num_connectors < 2) {
		refclk = dev_priv->lvds_ssc_freq * 1000;
		DRM_DEBUG_KMS("using SSC reference clock of %d MHz\n",
			      refclk / 1000);
	} else if (!IS_GEN2(dev)) {
		refclk = 96000;
	} else {
		refclk = 48000;
	}

	return refclk;
}

static void i9xx_adjust_sdvo_tv_clock(struct drm_display_mode *adjusted_mode,
				      intel_clock_t *clock)
{
	/* SDVO TV has fixed PLL values depend on its clock range,
	   this mirrors vbios setting. */
	if (adjusted_mode->clock >= 100000
	    && adjusted_mode->clock < 140500) {
		clock->p1 = 2;
		clock->p2 = 10;
		clock->n = 3;
		clock->m1 = 16;
		clock->m2 = 8;
	} else if (adjusted_mode->clock >= 140500
		   && adjusted_mode->clock <= 200000) {
		clock->p1 = 1;
		clock->p2 = 10;
		clock->n = 6;
		clock->m1 = 12;
		clock->m2 = 8;
	}
}

static void i9xx_update_pll_dividers(struct drm_crtc *crtc,
				     intel_clock_t *clock,
				     intel_clock_t *reduced_clock)
{
	struct drm_device *dev = crtc->dev;
	struct drm_i915_private *dev_priv = dev->dev_private;
	struct intel_crtc *intel_crtc = to_intel_crtc(crtc);
	int pipe = intel_crtc->pipe;
	u32 fp, fp2 = 0;

	if (IS_PINEVIEW(dev)) {
		fp = (1 << clock->n) << 16 | clock->m1 << 8 | clock->m2;
		if (reduced_clock)
			fp2 = (1 << reduced_clock->n) << 16 |
				reduced_clock->m1 << 8 | reduced_clock->m2;
	} else {
		fp = clock->n << 16 | clock->m1 << 8 | clock->m2;
		if (reduced_clock)
			fp2 = reduced_clock->n << 16 | reduced_clock->m1 << 8 |
				reduced_clock->m2;
	}

	I915_WRITE(FP0(pipe), fp);

	intel_crtc->lowfreq_avail = false;
	if (intel_pipe_has_type(crtc, INTEL_OUTPUT_LVDS) &&
	    reduced_clock && i915_powersave) {
		I915_WRITE(FP1(pipe), fp2);
		intel_crtc->lowfreq_avail = true;
	} else {
		I915_WRITE(FP1(pipe), fp);
	}
}

static void vlv_update_pll(struct drm_crtc *crtc,
			   struct drm_display_mode *mode,
			   struct drm_display_mode *adjusted_mode,
			   intel_clock_t *clock, intel_clock_t *reduced_clock,
			   int num_connectors)
{
	struct drm_device *dev = crtc->dev;
	struct drm_i915_private *dev_priv = dev->dev_private;
	struct intel_crtc *intel_crtc = to_intel_crtc(crtc);
	int pipe = intel_crtc->pipe;
	u32 dpll, mdiv, pdiv;
	u32 bestn, bestm1, bestm2, bestp1, bestp2;
	bool is_sdvo;
	u32 temp;

	mutex_lock(&dev_priv->dpio_lock);

	is_sdvo = intel_pipe_has_type(crtc, INTEL_OUTPUT_SDVO) ||
		intel_pipe_has_type(crtc, INTEL_OUTPUT_HDMI);

	dpll = DPLL_VGA_MODE_DIS;
	dpll |= DPLL_EXT_BUFFER_ENABLE_VLV;
	dpll |= DPLL_REFA_CLK_ENABLE_VLV;
	dpll |= DPLL_INTEGRATED_CLOCK_VLV;

	I915_WRITE(DPLL(pipe), dpll);
	POSTING_READ(DPLL(pipe));

	bestn = clock->n;
	bestm1 = clock->m1;
	bestm2 = clock->m2;
	bestp1 = clock->p1;
	bestp2 = clock->p2;

	/*
	 * In Valleyview PLL and program lane counter registers are exposed
	 * through DPIO interface
	 */
	mdiv = ((bestm1 << DPIO_M1DIV_SHIFT) | (bestm2 & DPIO_M2DIV_MASK));
	mdiv |= ((bestp1 << DPIO_P1_SHIFT) | (bestp2 << DPIO_P2_SHIFT));
	mdiv |= ((bestn << DPIO_N_SHIFT));
	mdiv |= (1 << DPIO_POST_DIV_SHIFT);
	mdiv |= (1 << DPIO_K_SHIFT);
	mdiv |= DPIO_ENABLE_CALIBRATION;
	intel_dpio_write(dev_priv, DPIO_DIV(pipe), mdiv);

	intel_dpio_write(dev_priv, DPIO_CORE_CLK(pipe), 0x01000000);

	pdiv = (1 << DPIO_REFSEL_OVERRIDE) | (5 << DPIO_PLL_MODESEL_SHIFT) |
		(3 << DPIO_BIAS_CURRENT_CTL_SHIFT) | (1<<20) |
		(7 << DPIO_PLL_REFCLK_SEL_SHIFT) | (8 << DPIO_DRIVER_CTL_SHIFT) |
		(5 << DPIO_CLK_BIAS_CTL_SHIFT);
	intel_dpio_write(dev_priv, DPIO_REFSFR(pipe), pdiv);

	intel_dpio_write(dev_priv, DPIO_LFP_COEFF(pipe), 0x005f003b);

	dpll |= DPLL_VCO_ENABLE;
	I915_WRITE(DPLL(pipe), dpll);
	POSTING_READ(DPLL(pipe));
	if (wait_for(((I915_READ(DPLL(pipe)) & DPLL_LOCK_VLV) == DPLL_LOCK_VLV), 1))
		DRM_ERROR("DPLL %d failed to lock\n", pipe);

	intel_dpio_write(dev_priv, DPIO_FASTCLK_DISABLE, 0x620);

	if (intel_pipe_has_type(crtc, INTEL_OUTPUT_DISPLAYPORT))
		intel_dp_set_m_n(crtc, mode, adjusted_mode);

	I915_WRITE(DPLL(pipe), dpll);

	/* Wait for the clocks to stabilize. */
	POSTING_READ(DPLL(pipe));
	udelay(150);

	temp = 0;
	if (is_sdvo) {
		temp = intel_mode_get_pixel_multiplier(adjusted_mode);
		if (temp > 1)
			temp = (temp - 1) << DPLL_MD_UDI_MULTIPLIER_SHIFT;
		else
			temp = 0;
	}
	I915_WRITE(DPLL_MD(pipe), temp);
	POSTING_READ(DPLL_MD(pipe));

	/* Now program lane control registers */
	if(intel_pipe_has_type(crtc, INTEL_OUTPUT_DISPLAYPORT)
			|| intel_pipe_has_type(crtc, INTEL_OUTPUT_HDMI))
	{
		temp = 0x1000C4;
		if(pipe == 1)
			temp |= (1 << 21);
		intel_dpio_write(dev_priv, DPIO_DATA_CHANNEL1, temp);
	}
	if(intel_pipe_has_type(crtc,INTEL_OUTPUT_EDP))
	{
		temp = 0x1000C4;
		if(pipe == 1)
			temp |= (1 << 21);
		intel_dpio_write(dev_priv, DPIO_DATA_CHANNEL2, temp);
	}

	mutex_unlock(&dev_priv->dpio_lock);
}

static void i9xx_update_pll(struct drm_crtc *crtc,
			    struct drm_display_mode *mode,
			    struct drm_display_mode *adjusted_mode,
			    intel_clock_t *clock, intel_clock_t *reduced_clock,
			    int num_connectors)
{
	struct drm_device *dev = crtc->dev;
	struct drm_i915_private *dev_priv = dev->dev_private;
	struct intel_crtc *intel_crtc = to_intel_crtc(crtc);
	struct intel_encoder *encoder;
	int pipe = intel_crtc->pipe;
	u32 dpll;
	bool is_sdvo;

	i9xx_update_pll_dividers(crtc, clock, reduced_clock);

	is_sdvo = intel_pipe_has_type(crtc, INTEL_OUTPUT_SDVO) ||
		intel_pipe_has_type(crtc, INTEL_OUTPUT_HDMI);

	dpll = DPLL_VGA_MODE_DIS;

	if (intel_pipe_has_type(crtc, INTEL_OUTPUT_LVDS))
		dpll |= DPLLB_MODE_LVDS;
	else
		dpll |= DPLLB_MODE_DAC_SERIAL;
	if (is_sdvo) {
		int pixel_multiplier = intel_mode_get_pixel_multiplier(adjusted_mode);
		if (pixel_multiplier > 1) {
			if (IS_I945G(dev) || IS_I945GM(dev) || IS_G33(dev))
				dpll |= (pixel_multiplier - 1) << SDVO_MULTIPLIER_SHIFT_HIRES;
		}
		dpll |= DPLL_DVO_HIGH_SPEED;
	}
	if (intel_pipe_has_type(crtc, INTEL_OUTPUT_DISPLAYPORT))
		dpll |= DPLL_DVO_HIGH_SPEED;

	/* compute bitmask from p1 value */
	if (IS_PINEVIEW(dev))
		dpll |= (1 << (clock->p1 - 1)) << DPLL_FPA01_P1_POST_DIV_SHIFT_PINEVIEW;
	else {
		dpll |= (1 << (clock->p1 - 1)) << DPLL_FPA01_P1_POST_DIV_SHIFT;
		if (IS_G4X(dev) && reduced_clock)
			dpll |= (1 << (reduced_clock->p1 - 1)) << DPLL_FPA1_P1_POST_DIV_SHIFT;
	}
	switch (clock->p2) {
	case 5:
		dpll |= DPLL_DAC_SERIAL_P2_CLOCK_DIV_5;
		break;
	case 7:
		dpll |= DPLLB_LVDS_P2_CLOCK_DIV_7;
		break;
	case 10:
		dpll |= DPLL_DAC_SERIAL_P2_CLOCK_DIV_10;
		break;
	case 14:
		dpll |= DPLLB_LVDS_P2_CLOCK_DIV_14;
		break;
	}
	if (INTEL_INFO(dev)->gen >= 4)
		dpll |= (6 << PLL_LOAD_PULSE_PHASE_SHIFT);

	if (is_sdvo && intel_pipe_has_type(crtc, INTEL_OUTPUT_TVOUT))
		dpll |= PLL_REF_INPUT_TVCLKINBC;
	else if (intel_pipe_has_type(crtc, INTEL_OUTPUT_TVOUT))
		/* XXX: just matching BIOS for now */
		/*	dpll |= PLL_REF_INPUT_TVCLKINBC; */
		dpll |= 3;
	else if (intel_pipe_has_type(crtc, INTEL_OUTPUT_LVDS) &&
		 intel_panel_use_ssc(dev_priv) && num_connectors < 2)
		dpll |= PLLB_REF_INPUT_SPREADSPECTRUMIN;
	else
		dpll |= PLL_REF_INPUT_DREFCLK;

	dpll |= DPLL_VCO_ENABLE;
	I915_WRITE(DPLL(pipe), dpll & ~DPLL_VCO_ENABLE);
	POSTING_READ(DPLL(pipe));
	udelay(150);

	for_each_encoder_on_crtc(dev, crtc, encoder)
		if (encoder->pre_pll_enable)
			encoder->pre_pll_enable(encoder);

	if (intel_pipe_has_type(crtc, INTEL_OUTPUT_DISPLAYPORT))
		intel_dp_set_m_n(crtc, mode, adjusted_mode);

	I915_WRITE(DPLL(pipe), dpll);

	/* Wait for the clocks to stabilize. */
	POSTING_READ(DPLL(pipe));
	udelay(150);

	if (INTEL_INFO(dev)->gen >= 4) {
		u32 temp = 0;
		if (is_sdvo) {
			temp = intel_mode_get_pixel_multiplier(adjusted_mode);
			if (temp > 1)
				temp = (temp - 1) << DPLL_MD_UDI_MULTIPLIER_SHIFT;
			else
				temp = 0;
		}
		I915_WRITE(DPLL_MD(pipe), temp);
	} else {
		/* The pixel multiplier can only be updated once the
		 * DPLL is enabled and the clocks are stable.
		 *
		 * So write it again.
		 */
		I915_WRITE(DPLL(pipe), dpll);
	}
}

static void i8xx_update_pll(struct drm_crtc *crtc,
			    struct drm_display_mode *adjusted_mode,
			    intel_clock_t *clock, intel_clock_t *reduced_clock,
			    int num_connectors)
{
	struct drm_device *dev = crtc->dev;
	struct drm_i915_private *dev_priv = dev->dev_private;
	struct intel_crtc *intel_crtc = to_intel_crtc(crtc);
	struct intel_encoder *encoder;
	int pipe = intel_crtc->pipe;
	u32 dpll;

	i9xx_update_pll_dividers(crtc, clock, reduced_clock);

	dpll = DPLL_VGA_MODE_DIS;

	if (intel_pipe_has_type(crtc, INTEL_OUTPUT_LVDS)) {
		dpll |= (1 << (clock->p1 - 1)) << DPLL_FPA01_P1_POST_DIV_SHIFT;
	} else {
		if (clock->p1 == 2)
			dpll |= PLL_P1_DIVIDE_BY_TWO;
		else
			dpll |= (clock->p1 - 2) << DPLL_FPA01_P1_POST_DIV_SHIFT;
		if (clock->p2 == 4)
			dpll |= PLL_P2_DIVIDE_BY_4;
	}

	if (intel_pipe_has_type(crtc, INTEL_OUTPUT_TVOUT))
		/* XXX: just matching BIOS for now */
		/*	dpll |= PLL_REF_INPUT_TVCLKINBC; */
		dpll |= 3;
	else if (intel_pipe_has_type(crtc, INTEL_OUTPUT_LVDS) &&
		 intel_panel_use_ssc(dev_priv) && num_connectors < 2)
		dpll |= PLLB_REF_INPUT_SPREADSPECTRUMIN;
	else
		dpll |= PLL_REF_INPUT_DREFCLK;

	dpll |= DPLL_VCO_ENABLE;
	I915_WRITE(DPLL(pipe), dpll & ~DPLL_VCO_ENABLE);
	POSTING_READ(DPLL(pipe));
	udelay(150);

	for_each_encoder_on_crtc(dev, crtc, encoder)
		if (encoder->pre_pll_enable)
			encoder->pre_pll_enable(encoder);

	I915_WRITE(DPLL(pipe), dpll);

	/* Wait for the clocks to stabilize. */
	POSTING_READ(DPLL(pipe));
	udelay(150);

	/* The pixel multiplier can only be updated once the
	 * DPLL is enabled and the clocks are stable.
	 *
	 * So write it again.
	 */
	I915_WRITE(DPLL(pipe), dpll);
}

static void intel_set_pipe_timings(struct intel_crtc *intel_crtc,
				   struct drm_display_mode *mode,
				   struct drm_display_mode *adjusted_mode)
{
	struct drm_device *dev = intel_crtc->base.dev;
	struct drm_i915_private *dev_priv = dev->dev_private;
	enum pipe pipe = intel_crtc->pipe;
	enum transcoder cpu_transcoder = intel_crtc->cpu_transcoder;
	uint32_t vsyncshift;

	if (!IS_GEN2(dev) && adjusted_mode->flags & DRM_MODE_FLAG_INTERLACE) {
		/* the chip adds 2 halflines automatically */
		adjusted_mode->crtc_vtotal -= 1;
		adjusted_mode->crtc_vblank_end -= 1;
		vsyncshift = adjusted_mode->crtc_hsync_start
			     - adjusted_mode->crtc_htotal / 2;
	} else {
		vsyncshift = 0;
	}

	if (INTEL_INFO(dev)->gen > 3)
		I915_WRITE(VSYNCSHIFT(cpu_transcoder), vsyncshift);

	I915_WRITE(HTOTAL(cpu_transcoder),
		   (adjusted_mode->crtc_hdisplay - 1) |
		   ((adjusted_mode->crtc_htotal - 1) << 16));
	I915_WRITE(HBLANK(cpu_transcoder),
		   (adjusted_mode->crtc_hblank_start - 1) |
		   ((adjusted_mode->crtc_hblank_end - 1) << 16));
	I915_WRITE(HSYNC(cpu_transcoder),
		   (adjusted_mode->crtc_hsync_start - 1) |
		   ((adjusted_mode->crtc_hsync_end - 1) << 16));

	I915_WRITE(VTOTAL(cpu_transcoder),
		   (adjusted_mode->crtc_vdisplay - 1) |
		   ((adjusted_mode->crtc_vtotal - 1) << 16));
	I915_WRITE(VBLANK(cpu_transcoder),
		   (adjusted_mode->crtc_vblank_start - 1) |
		   ((adjusted_mode->crtc_vblank_end - 1) << 16));
	I915_WRITE(VSYNC(cpu_transcoder),
		   (adjusted_mode->crtc_vsync_start - 1) |
		   ((adjusted_mode->crtc_vsync_end - 1) << 16));

	/* Workaround: when the EDP input selection is B, the VTOTAL_B must be
	 * programmed with the VTOTAL_EDP value. Same for VTOTAL_C. This is
	 * documented on the DDI_FUNC_CTL register description, EDP Input Select
	 * bits. */
	if (IS_HASWELL(dev) && cpu_transcoder == TRANSCODER_EDP &&
	    (pipe == PIPE_B || pipe == PIPE_C))
		I915_WRITE(VTOTAL(pipe), I915_READ(VTOTAL(cpu_transcoder)));

	/* pipesrc controls the size that is scaled from, which should
	 * always be the user's requested size.
	 */
	I915_WRITE(PIPESRC(pipe),
		   ((mode->hdisplay - 1) << 16) | (mode->vdisplay - 1));
}

static int i9xx_crtc_mode_set(struct drm_crtc *crtc,
			      struct drm_display_mode *mode,
			      struct drm_display_mode *adjusted_mode,
			      int x, int y,
			      struct drm_framebuffer *fb)
{
	struct drm_device *dev = crtc->dev;
	struct drm_i915_private *dev_priv = dev->dev_private;
	struct intel_crtc *intel_crtc = to_intel_crtc(crtc);
	int pipe = intel_crtc->pipe;
	int plane = intel_crtc->plane;
	int refclk, num_connectors = 0;
	intel_clock_t clock, reduced_clock;
	u32 dspcntr, pipeconf;
	bool ok, has_reduced_clock = false, is_sdvo = false;
	bool is_lvds = false, is_tv = false, is_dp = false;
	struct intel_encoder *encoder;
	const intel_limit_t *limit;
	int ret;

	for_each_encoder_on_crtc(dev, crtc, encoder) {
		switch (encoder->type) {
		case INTEL_OUTPUT_LVDS:
			is_lvds = true;
			break;
		case INTEL_OUTPUT_SDVO:
		case INTEL_OUTPUT_HDMI:
			is_sdvo = true;
			if (encoder->needs_tv_clock)
				is_tv = true;
			break;
		case INTEL_OUTPUT_TVOUT:
			is_tv = true;
			break;
		case INTEL_OUTPUT_DISPLAYPORT:
			is_dp = true;
			break;
		}

		num_connectors++;
	}

	refclk = i9xx_get_refclk(crtc, num_connectors);

	/*
	 * Returns a set of divisors for the desired target clock with the given
	 * refclk, or FALSE.  The returned values represent the clock equation:
	 * reflck * (5 * (m1 + 2) + (m2 + 2)) / (n + 2) / p1 / p2.
	 */
	limit = intel_limit(crtc, refclk);
	ok = limit->find_pll(limit, crtc, adjusted_mode->clock, refclk, NULL,
			     &clock);
	if (!ok) {
		DRM_ERROR("Couldn't find PLL settings for mode!\n");
		return -EINVAL;
	}

	/* Ensure that the cursor is valid for the new mode before changing... */
	intel_crtc_update_cursor(crtc, true);

	if (is_lvds && dev_priv->lvds_downclock_avail) {
		/*
		 * Ensure we match the reduced clock's P to the target clock.
		 * If the clocks don't match, we can't switch the display clock
		 * by using the FP0/FP1. In such case we will disable the LVDS
		 * downclock feature.
		*/
		has_reduced_clock = limit->find_pll(limit, crtc,
						    dev_priv->lvds_downclock,
						    refclk,
						    &clock,
						    &reduced_clock);
	}

	if (is_sdvo && is_tv)
		i9xx_adjust_sdvo_tv_clock(adjusted_mode, &clock);

	if (IS_GEN2(dev))
		i8xx_update_pll(crtc, adjusted_mode, &clock,
				has_reduced_clock ? &reduced_clock : NULL,
				num_connectors);
	else if (IS_VALLEYVIEW(dev))
		vlv_update_pll(crtc, mode, adjusted_mode, &clock,
				has_reduced_clock ? &reduced_clock : NULL,
				num_connectors);
	else
		i9xx_update_pll(crtc, mode, adjusted_mode, &clock,
				has_reduced_clock ? &reduced_clock : NULL,
				num_connectors);

	/* setup pipeconf */
	pipeconf = I915_READ(PIPECONF(pipe));

	/* Set up the display plane register */
	dspcntr = DISPPLANE_GAMMA_ENABLE;

	if (pipe == 0)
		dspcntr &= ~DISPPLANE_SEL_PIPE_MASK;
	else
		dspcntr |= DISPPLANE_SEL_PIPE_B;

	if (pipe == 0 && INTEL_INFO(dev)->gen < 4) {
		/* Enable pixel doubling when the dot clock is > 90% of the (display)
		 * core speed.
		 *
		 * XXX: No double-wide on 915GM pipe B. Is that the only reason for the
		 * pipe == 0 check?
		 */
		if (mode->clock >
		    dev_priv->display.get_display_clock_speed(dev) * 9 / 10)
			pipeconf |= PIPECONF_DOUBLE_WIDE;
		else
			pipeconf &= ~PIPECONF_DOUBLE_WIDE;
	}

	/* default to 8bpc */
	pipeconf &= ~(PIPECONF_BPC_MASK | PIPECONF_DITHER_EN);
	if (is_dp) {
		if (adjusted_mode->private_flags & INTEL_MODE_DP_FORCE_6BPC) {
			pipeconf |= PIPECONF_6BPC |
				    PIPECONF_DITHER_EN |
				    PIPECONF_DITHER_TYPE_SP;
		}
	}

	if (IS_VALLEYVIEW(dev) && intel_pipe_has_type(crtc, INTEL_OUTPUT_EDP)) {
		if (adjusted_mode->private_flags & INTEL_MODE_DP_FORCE_6BPC) {
			pipeconf |= PIPECONF_6BPC |
					PIPECONF_ENABLE |
					I965_PIPECONF_ACTIVE;
		}
	}

	DRM_DEBUG_KMS("Mode for pipe %c:\n", pipe == 0 ? 'A' : 'B');
	drm_mode_debug_printmodeline(mode);

	if (HAS_PIPE_CXSR(dev)) {
		if (intel_crtc->lowfreq_avail) {
			DRM_DEBUG_KMS("enabling CxSR downclocking\n");
			pipeconf |= PIPECONF_CXSR_DOWNCLOCK;
		} else {
			DRM_DEBUG_KMS("disabling CxSR downclocking\n");
			pipeconf &= ~PIPECONF_CXSR_DOWNCLOCK;
		}
	}

	pipeconf &= ~PIPECONF_INTERLACE_MASK;
	if (!IS_GEN2(dev) &&
	    adjusted_mode->flags & DRM_MODE_FLAG_INTERLACE)
		pipeconf |= PIPECONF_INTERLACE_W_FIELD_INDICATION;
	else
		pipeconf |= PIPECONF_PROGRESSIVE;

	intel_set_pipe_timings(intel_crtc, mode, adjusted_mode);

	/* pipesrc and dspsize control the size that is scaled from,
	 * which should always be the user's requested size.
	 */
	I915_WRITE(DSPSIZE(plane),
		   ((mode->vdisplay - 1) << 16) |
		   (mode->hdisplay - 1));
	I915_WRITE(DSPPOS(plane), 0);

	I915_WRITE(PIPECONF(pipe), pipeconf);
	POSTING_READ(PIPECONF(pipe));
	intel_enable_pipe(dev_priv, pipe, false);

	intel_wait_for_vblank(dev, pipe);

	I915_WRITE(DSPCNTR(plane), dspcntr);
	POSTING_READ(DSPCNTR(plane));

	ret = intel_pipe_set_base(crtc, x, y, fb);

	intel_update_watermarks(dev);

	return ret;
}

static void ironlake_init_pch_refclk(struct drm_device *dev)
{
	struct drm_i915_private *dev_priv = dev->dev_private;
	struct drm_mode_config *mode_config = &dev->mode_config;
	struct intel_encoder *encoder;
	u32 temp;
	bool has_lvds = false;
	bool has_cpu_edp = false;
	bool has_pch_edp = false;
	bool has_panel = false;
	bool has_ck505 = false;
	bool can_ssc = false;

	/* We need to take the global config into account */
	list_for_each_entry(encoder, &mode_config->encoder_list,
			    base.head) {
		switch (encoder->type) {
		case INTEL_OUTPUT_LVDS:
			has_panel = true;
			has_lvds = true;
			break;
		case INTEL_OUTPUT_EDP:
			has_panel = true;
			if (intel_encoder_is_pch_edp(&encoder->base))
				has_pch_edp = true;
			else
				has_cpu_edp = true;
			break;
		}
	}

	if (HAS_PCH_IBX(dev)) {
		has_ck505 = dev_priv->display_clock_mode;
		can_ssc = has_ck505;
	} else {
		has_ck505 = false;
		can_ssc = true;
	}

	DRM_DEBUG_KMS("has_panel %d has_lvds %d has_pch_edp %d has_cpu_edp %d has_ck505 %d\n",
		      has_panel, has_lvds, has_pch_edp, has_cpu_edp,
		      has_ck505);

	/* Ironlake: try to setup display ref clock before DPLL
	 * enabling. This is only under driver's control after
	 * PCH B stepping, previous chipset stepping should be
	 * ignoring this setting.
	 */
	temp = I915_READ(PCH_DREF_CONTROL);
	/* Always enable nonspread source */
	temp &= ~DREF_NONSPREAD_SOURCE_MASK;

	if (has_ck505)
		temp |= DREF_NONSPREAD_CK505_ENABLE;
	else
		temp |= DREF_NONSPREAD_SOURCE_ENABLE;

	if (has_panel) {
		temp &= ~DREF_SSC_SOURCE_MASK;
		temp |= DREF_SSC_SOURCE_ENABLE;

		/* SSC must be turned on before enabling the CPU output  */
		if (intel_panel_use_ssc(dev_priv) && can_ssc) {
			DRM_DEBUG_KMS("Using SSC on panel\n");
			temp |= DREF_SSC1_ENABLE;
		} else
			temp &= ~DREF_SSC1_ENABLE;

		/* Get SSC going before enabling the outputs */
		I915_WRITE(PCH_DREF_CONTROL, temp);
		POSTING_READ(PCH_DREF_CONTROL);
		udelay(200);

		temp &= ~DREF_CPU_SOURCE_OUTPUT_MASK;

		/* Enable CPU source on CPU attached eDP */
		if (has_cpu_edp) {
			if (intel_panel_use_ssc(dev_priv) && can_ssc) {
				DRM_DEBUG_KMS("Using SSC on eDP\n");
				temp |= DREF_CPU_SOURCE_OUTPUT_DOWNSPREAD;
			}
			else
				temp |= DREF_CPU_SOURCE_OUTPUT_NONSPREAD;
		} else
			temp |= DREF_CPU_SOURCE_OUTPUT_DISABLE;

		I915_WRITE(PCH_DREF_CONTROL, temp);
		POSTING_READ(PCH_DREF_CONTROL);
		udelay(200);
	} else {
		DRM_DEBUG_KMS("Disabling SSC entirely\n");

		temp &= ~DREF_CPU_SOURCE_OUTPUT_MASK;

		/* Turn off CPU output */
		temp |= DREF_CPU_SOURCE_OUTPUT_DISABLE;

		I915_WRITE(PCH_DREF_CONTROL, temp);
		POSTING_READ(PCH_DREF_CONTROL);
		udelay(200);

		/* Turn off the SSC source */
		temp &= ~DREF_SSC_SOURCE_MASK;
		temp |= DREF_SSC_SOURCE_DISABLE;

		/* Turn off SSC1 */
		temp &= ~ DREF_SSC1_ENABLE;

		I915_WRITE(PCH_DREF_CONTROL, temp);
		POSTING_READ(PCH_DREF_CONTROL);
		udelay(200);
	}
}

/* Sequence to enable CLKOUT_DP for FDI usage and configure PCH FDI I/O. */
static void lpt_init_pch_refclk(struct drm_device *dev)
{
	struct drm_i915_private *dev_priv = dev->dev_private;
	struct drm_mode_config *mode_config = &dev->mode_config;
	struct intel_encoder *encoder;
	bool has_vga = false;
	bool is_sdv = false;
	u32 tmp;

	list_for_each_entry(encoder, &mode_config->encoder_list, base.head) {
		switch (encoder->type) {
		case INTEL_OUTPUT_ANALOG:
			has_vga = true;
			break;
		}
	}

	if (!has_vga)
		return;

	mutex_lock(&dev_priv->dpio_lock);

	/* XXX: Rip out SDV support once Haswell ships for real. */
	if (IS_HASWELL(dev) && (dev->pci_device & 0xFF00) == 0x0C00)
		is_sdv = true;

	tmp = intel_sbi_read(dev_priv, SBI_SSCCTL, SBI_ICLK);
	tmp &= ~SBI_SSCCTL_DISABLE;
	tmp |= SBI_SSCCTL_PATHALT;
	intel_sbi_write(dev_priv, SBI_SSCCTL, tmp, SBI_ICLK);

	udelay(24);

	tmp = intel_sbi_read(dev_priv, SBI_SSCCTL, SBI_ICLK);
	tmp &= ~SBI_SSCCTL_PATHALT;
	intel_sbi_write(dev_priv, SBI_SSCCTL, tmp, SBI_ICLK);

	if (!is_sdv) {
		tmp = I915_READ(SOUTH_CHICKEN2);
		tmp |= FDI_MPHY_IOSFSB_RESET_CTL;
		I915_WRITE(SOUTH_CHICKEN2, tmp);

		if (wait_for_atomic_us(I915_READ(SOUTH_CHICKEN2) &
				       FDI_MPHY_IOSFSB_RESET_STATUS, 100))
			DRM_ERROR("FDI mPHY reset assert timeout\n");

		tmp = I915_READ(SOUTH_CHICKEN2);
		tmp &= ~FDI_MPHY_IOSFSB_RESET_CTL;
		I915_WRITE(SOUTH_CHICKEN2, tmp);

		if (wait_for_atomic_us((I915_READ(SOUTH_CHICKEN2) &
				        FDI_MPHY_IOSFSB_RESET_STATUS) == 0,
				       100))
			DRM_ERROR("FDI mPHY reset de-assert timeout\n");
	}

	tmp = intel_sbi_read(dev_priv, 0x8008, SBI_MPHY);
	tmp &= ~(0xFF << 24);
	tmp |= (0x12 << 24);
	intel_sbi_write(dev_priv, 0x8008, tmp, SBI_MPHY);

	if (!is_sdv) {
		tmp = intel_sbi_read(dev_priv, 0x808C, SBI_MPHY);
		tmp &= ~(0x3 << 6);
		tmp |= (1 << 6) | (1 << 0);
		intel_sbi_write(dev_priv, 0x808C, tmp, SBI_MPHY);
	}

	if (is_sdv) {
		tmp = intel_sbi_read(dev_priv, 0x800C, SBI_MPHY);
		tmp |= 0x7FFF;
		intel_sbi_write(dev_priv, 0x800C, tmp, SBI_MPHY);
	}

	tmp = intel_sbi_read(dev_priv, 0x2008, SBI_MPHY);
	tmp |= (1 << 11);
	intel_sbi_write(dev_priv, 0x2008, tmp, SBI_MPHY);

	tmp = intel_sbi_read(dev_priv, 0x2108, SBI_MPHY);
	tmp |= (1 << 11);
	intel_sbi_write(dev_priv, 0x2108, tmp, SBI_MPHY);

	if (is_sdv) {
		tmp = intel_sbi_read(dev_priv, 0x2038, SBI_MPHY);
		tmp |= (0x3F << 24) | (0xF << 20) | (0xF << 16);
		intel_sbi_write(dev_priv, 0x2038, tmp, SBI_MPHY);

		tmp = intel_sbi_read(dev_priv, 0x2138, SBI_MPHY);
		tmp |= (0x3F << 24) | (0xF << 20) | (0xF << 16);
		intel_sbi_write(dev_priv, 0x2138, tmp, SBI_MPHY);

		tmp = intel_sbi_read(dev_priv, 0x203C, SBI_MPHY);
		tmp |= (0x3F << 8);
		intel_sbi_write(dev_priv, 0x203C, tmp, SBI_MPHY);

		tmp = intel_sbi_read(dev_priv, 0x213C, SBI_MPHY);
		tmp |= (0x3F << 8);
		intel_sbi_write(dev_priv, 0x213C, tmp, SBI_MPHY);
	}

	tmp = intel_sbi_read(dev_priv, 0x206C, SBI_MPHY);
	tmp |= (1 << 24) | (1 << 21) | (1 << 18);
	intel_sbi_write(dev_priv, 0x206C, tmp, SBI_MPHY);

	tmp = intel_sbi_read(dev_priv, 0x216C, SBI_MPHY);
	tmp |= (1 << 24) | (1 << 21) | (1 << 18);
	intel_sbi_write(dev_priv, 0x216C, tmp, SBI_MPHY);

	if (!is_sdv) {
		tmp = intel_sbi_read(dev_priv, 0x2080, SBI_MPHY);
		tmp &= ~(7 << 13);
		tmp |= (5 << 13);
		intel_sbi_write(dev_priv, 0x2080, tmp, SBI_MPHY);

		tmp = intel_sbi_read(dev_priv, 0x2180, SBI_MPHY);
		tmp &= ~(7 << 13);
		tmp |= (5 << 13);
		intel_sbi_write(dev_priv, 0x2180, tmp, SBI_MPHY);
	}

	tmp = intel_sbi_read(dev_priv, 0x208C, SBI_MPHY);
	tmp &= ~0xFF;
	tmp |= 0x1C;
	intel_sbi_write(dev_priv, 0x208C, tmp, SBI_MPHY);

	tmp = intel_sbi_read(dev_priv, 0x218C, SBI_MPHY);
	tmp &= ~0xFF;
	tmp |= 0x1C;
	intel_sbi_write(dev_priv, 0x218C, tmp, SBI_MPHY);

	tmp = intel_sbi_read(dev_priv, 0x2098, SBI_MPHY);
	tmp &= ~(0xFF << 16);
	tmp |= (0x1C << 16);
	intel_sbi_write(dev_priv, 0x2098, tmp, SBI_MPHY);

	tmp = intel_sbi_read(dev_priv, 0x2198, SBI_MPHY);
	tmp &= ~(0xFF << 16);
	tmp |= (0x1C << 16);
	intel_sbi_write(dev_priv, 0x2198, tmp, SBI_MPHY);

	if (!is_sdv) {
		tmp = intel_sbi_read(dev_priv, 0x20C4, SBI_MPHY);
		tmp |= (1 << 27);
		intel_sbi_write(dev_priv, 0x20C4, tmp, SBI_MPHY);

		tmp = intel_sbi_read(dev_priv, 0x21C4, SBI_MPHY);
		tmp |= (1 << 27);
		intel_sbi_write(dev_priv, 0x21C4, tmp, SBI_MPHY);

		tmp = intel_sbi_read(dev_priv, 0x20EC, SBI_MPHY);
		tmp &= ~(0xF << 28);
		tmp |= (4 << 28);
		intel_sbi_write(dev_priv, 0x20EC, tmp, SBI_MPHY);

		tmp = intel_sbi_read(dev_priv, 0x21EC, SBI_MPHY);
		tmp &= ~(0xF << 28);
		tmp |= (4 << 28);
		intel_sbi_write(dev_priv, 0x21EC, tmp, SBI_MPHY);
	}

	/* ULT uses SBI_GEN0, but ULT doesn't have VGA, so we don't care. */
	tmp = intel_sbi_read(dev_priv, SBI_DBUFF0, SBI_ICLK);
	tmp |= SBI_DBUFF0_ENABLE;
	intel_sbi_write(dev_priv, SBI_DBUFF0, tmp, SBI_ICLK);

	mutex_unlock(&dev_priv->dpio_lock);
}

/*
 * Initialize reference clocks when the driver loads
 */
void intel_init_pch_refclk(struct drm_device *dev)
{
	if (HAS_PCH_IBX(dev) || HAS_PCH_CPT(dev))
		ironlake_init_pch_refclk(dev);
	else if (HAS_PCH_LPT(dev))
		lpt_init_pch_refclk(dev);
}

static int ironlake_get_refclk(struct drm_crtc *crtc)
{
	struct drm_device *dev = crtc->dev;
	struct drm_i915_private *dev_priv = dev->dev_private;
	struct intel_encoder *encoder;
	struct intel_encoder *edp_encoder = NULL;
	int num_connectors = 0;
	bool is_lvds = false;

	for_each_encoder_on_crtc(dev, crtc, encoder) {
		switch (encoder->type) {
		case INTEL_OUTPUT_LVDS:
			is_lvds = true;
			break;
		case INTEL_OUTPUT_EDP:
			edp_encoder = encoder;
			break;
		}
		num_connectors++;
	}

	if (is_lvds && intel_panel_use_ssc(dev_priv) && num_connectors < 2) {
		DRM_DEBUG_KMS("using SSC reference clock of %d MHz\n",
			      dev_priv->lvds_ssc_freq);
		return dev_priv->lvds_ssc_freq * 1000;
	}

	return 120000;
}

static void ironlake_set_pipeconf(struct drm_crtc *crtc,
				  struct drm_display_mode *adjusted_mode,
				  bool dither)
{
	struct drm_i915_private *dev_priv = crtc->dev->dev_private;
	struct intel_crtc *intel_crtc = to_intel_crtc(crtc);
	int pipe = intel_crtc->pipe;
	uint32_t val;

	val = I915_READ(PIPECONF(pipe));

	val &= ~PIPECONF_BPC_MASK;
	switch (intel_crtc->bpp) {
	case 18:
		val |= PIPECONF_6BPC;
		break;
	case 24:
		val |= PIPECONF_8BPC;
		break;
	case 30:
		val |= PIPECONF_10BPC;
		break;
	case 36:
		val |= PIPECONF_12BPC;
		break;
	default:
		/* Case prevented by intel_choose_pipe_bpp_dither. */
		BUG();
	}

	val &= ~(PIPECONF_DITHER_EN | PIPECONF_DITHER_TYPE_MASK);
	if (dither)
		val |= (PIPECONF_DITHER_EN | PIPECONF_DITHER_TYPE_SP);

	val &= ~PIPECONF_INTERLACE_MASK;
	if (adjusted_mode->flags & DRM_MODE_FLAG_INTERLACE)
		val |= PIPECONF_INTERLACED_ILK;
	else
		val |= PIPECONF_PROGRESSIVE;

	if (adjusted_mode->private_flags & INTEL_MODE_LIMITED_COLOR_RANGE)
		val |= PIPECONF_COLOR_RANGE_SELECT;
	else
		val &= ~PIPECONF_COLOR_RANGE_SELECT;

	I915_WRITE(PIPECONF(pipe), val);
	POSTING_READ(PIPECONF(pipe));
}

/*
 * Set up the pipe CSC unit.
 *
 * Currently only full range RGB to limited range RGB conversion
 * is supported, but eventually this should handle various
 * RGB<->YCbCr scenarios as well.
 */
static void intel_set_pipe_csc(struct drm_crtc *crtc,
			       const struct drm_display_mode *adjusted_mode)
{
	struct drm_device *dev = crtc->dev;
	struct drm_i915_private *dev_priv = dev->dev_private;
	struct intel_crtc *intel_crtc = to_intel_crtc(crtc);
	int pipe = intel_crtc->pipe;
	uint16_t coeff = 0x7800; /* 1.0 */

	/*
	 * TODO: Check what kind of values actually come out of the pipe
	 * with these coeff/postoff values and adjust to get the best
	 * accuracy. Perhaps we even need to take the bpc value into
	 * consideration.
	 */

	if (adjusted_mode->private_flags & INTEL_MODE_LIMITED_COLOR_RANGE)
		coeff = ((235 - 16) * (1 << 12) / 255) & 0xff8; /* 0.xxx... */

	/*
	 * GY/GU and RY/RU should be the other way around according
	 * to BSpec, but reality doesn't agree. Just set them up in
	 * a way that results in the correct picture.
	 */
	I915_WRITE(PIPE_CSC_COEFF_RY_GY(pipe), coeff << 16);
	I915_WRITE(PIPE_CSC_COEFF_BY(pipe), 0);

	I915_WRITE(PIPE_CSC_COEFF_RU_GU(pipe), coeff);
	I915_WRITE(PIPE_CSC_COEFF_BU(pipe), 0);

	I915_WRITE(PIPE_CSC_COEFF_RV_GV(pipe), 0);
	I915_WRITE(PIPE_CSC_COEFF_BV(pipe), coeff << 16);

	I915_WRITE(PIPE_CSC_PREOFF_HI(pipe), 0);
	I915_WRITE(PIPE_CSC_PREOFF_ME(pipe), 0);
	I915_WRITE(PIPE_CSC_PREOFF_LO(pipe), 0);

	if (INTEL_INFO(dev)->gen > 6) {
		uint16_t postoff = 0;

		if (adjusted_mode->private_flags & INTEL_MODE_LIMITED_COLOR_RANGE)
			postoff = (16 * (1 << 13) / 255) & 0x1fff;

		I915_WRITE(PIPE_CSC_POSTOFF_HI(pipe), postoff);
		I915_WRITE(PIPE_CSC_POSTOFF_ME(pipe), postoff);
		I915_WRITE(PIPE_CSC_POSTOFF_LO(pipe), postoff);

		I915_WRITE(PIPE_CSC_MODE(pipe), 0);
	} else {
		uint32_t mode = CSC_MODE_YUV_TO_RGB;

		if (adjusted_mode->private_flags & INTEL_MODE_LIMITED_COLOR_RANGE)
			mode |= CSC_BLACK_SCREEN_OFFSET;

		I915_WRITE(PIPE_CSC_MODE(pipe), mode);
	}
}

static void haswell_set_pipeconf(struct drm_crtc *crtc,
				 struct drm_display_mode *adjusted_mode,
				 bool dither)
{
	struct drm_i915_private *dev_priv = crtc->dev->dev_private;
	struct intel_crtc *intel_crtc = to_intel_crtc(crtc);
	enum transcoder cpu_transcoder = intel_crtc->cpu_transcoder;
	uint32_t val;

	val = I915_READ(PIPECONF(cpu_transcoder));

	val &= ~(PIPECONF_DITHER_EN | PIPECONF_DITHER_TYPE_MASK);
	if (dither)
		val |= (PIPECONF_DITHER_EN | PIPECONF_DITHER_TYPE_SP);

	val &= ~PIPECONF_INTERLACE_MASK_HSW;
	if (adjusted_mode->flags & DRM_MODE_FLAG_INTERLACE)
		val |= PIPECONF_INTERLACED_ILK;
	else
		val |= PIPECONF_PROGRESSIVE;

	I915_WRITE(PIPECONF(cpu_transcoder), val);
	POSTING_READ(PIPECONF(cpu_transcoder));
}

static bool ironlake_compute_clocks(struct drm_crtc *crtc,
				    struct drm_display_mode *adjusted_mode,
				    intel_clock_t *clock,
				    bool *has_reduced_clock,
				    intel_clock_t *reduced_clock)
{
	struct drm_device *dev = crtc->dev;
	struct drm_i915_private *dev_priv = dev->dev_private;
	struct intel_encoder *intel_encoder;
	int refclk;
	const intel_limit_t *limit;
	bool ret, is_sdvo = false, is_tv = false, is_lvds = false;

	for_each_encoder_on_crtc(dev, crtc, intel_encoder) {
		switch (intel_encoder->type) {
		case INTEL_OUTPUT_LVDS:
			is_lvds = true;
			break;
		case INTEL_OUTPUT_SDVO:
		case INTEL_OUTPUT_HDMI:
			is_sdvo = true;
			if (intel_encoder->needs_tv_clock)
				is_tv = true;
			break;
		case INTEL_OUTPUT_TVOUT:
			is_tv = true;
			break;
		}
	}

	refclk = ironlake_get_refclk(crtc);

	/*
	 * Returns a set of divisors for the desired target clock with the given
	 * refclk, or FALSE.  The returned values represent the clock equation:
	 * reflck * (5 * (m1 + 2) + (m2 + 2)) / (n + 2) / p1 / p2.
	 */
	limit = intel_limit(crtc, refclk);
	ret = limit->find_pll(limit, crtc, adjusted_mode->clock, refclk, NULL,
			      clock);
	if (!ret)
		return false;

	if (is_lvds && dev_priv->lvds_downclock_avail) {
		/*
		 * Ensure we match the reduced clock's P to the target clock.
		 * If the clocks don't match, we can't switch the display clock
		 * by using the FP0/FP1. In such case we will disable the LVDS
		 * downclock feature.
		*/
		*has_reduced_clock = limit->find_pll(limit, crtc,
						     dev_priv->lvds_downclock,
						     refclk,
						     clock,
						     reduced_clock);
	}

	if (is_sdvo && is_tv)
		i9xx_adjust_sdvo_tv_clock(adjusted_mode, clock);

	return true;
}

static void cpt_enable_fdi_bc_bifurcation(struct drm_device *dev)
{
	struct drm_i915_private *dev_priv = dev->dev_private;
	uint32_t temp;

	temp = I915_READ(SOUTH_CHICKEN1);
	if (temp & FDI_BC_BIFURCATION_SELECT)
		return;

	WARN_ON(I915_READ(FDI_RX_CTL(PIPE_B)) & FDI_RX_ENABLE);
	WARN_ON(I915_READ(FDI_RX_CTL(PIPE_C)) & FDI_RX_ENABLE);

	temp |= FDI_BC_BIFURCATION_SELECT;
	DRM_DEBUG_KMS("enabling fdi C rx\n");
	I915_WRITE(SOUTH_CHICKEN1, temp);
	POSTING_READ(SOUTH_CHICKEN1);
}

static bool ironlake_check_fdi_lanes(struct intel_crtc *intel_crtc)
{
	struct drm_device *dev = intel_crtc->base.dev;
	struct drm_i915_private *dev_priv = dev->dev_private;
	struct intel_crtc *pipe_B_crtc =
		to_intel_crtc(dev_priv->pipe_to_crtc_mapping[PIPE_B]);

	DRM_DEBUG_KMS("checking fdi config on pipe %i, lanes %i\n",
		      intel_crtc->pipe, intel_crtc->fdi_lanes);
	if (intel_crtc->fdi_lanes > 4) {
		DRM_DEBUG_KMS("invalid fdi lane config on pipe %i: %i lanes\n",
			      intel_crtc->pipe, intel_crtc->fdi_lanes);
		/* Clamp lanes to avoid programming the hw with bogus values. */
		intel_crtc->fdi_lanes = 4;

		return false;
	}

	if (dev_priv->num_pipe == 2)
		return true;

	switch (intel_crtc->pipe) {
	case PIPE_A:
		return true;
	case PIPE_B:
		if (dev_priv->pipe_to_crtc_mapping[PIPE_C]->enabled &&
		    intel_crtc->fdi_lanes > 2) {
			DRM_DEBUG_KMS("invalid shared fdi lane config on pipe %i: %i lanes\n",
				      intel_crtc->pipe, intel_crtc->fdi_lanes);
			/* Clamp lanes to avoid programming the hw with bogus values. */
			intel_crtc->fdi_lanes = 2;

			return false;
		}

		if (intel_crtc->fdi_lanes > 2)
			WARN_ON(I915_READ(SOUTH_CHICKEN1) & FDI_BC_BIFURCATION_SELECT);
		else
			cpt_enable_fdi_bc_bifurcation(dev);

		return true;
	case PIPE_C:
		if (!pipe_B_crtc->base.enabled || pipe_B_crtc->fdi_lanes <= 2) {
			if (intel_crtc->fdi_lanes > 2) {
				DRM_DEBUG_KMS("invalid shared fdi lane config on pipe %i: %i lanes\n",
					      intel_crtc->pipe, intel_crtc->fdi_lanes);
				/* Clamp lanes to avoid programming the hw with bogus values. */
				intel_crtc->fdi_lanes = 2;

				return false;
			}
		} else {
			DRM_DEBUG_KMS("fdi link B uses too many lanes to enable link C\n");
			return false;
		}

		cpt_enable_fdi_bc_bifurcation(dev);

		return true;
	default:
		BUG();
	}
}

int ironlake_get_lanes_required(int target_clock, int link_bw, int bpp)
{
	/*
	 * Account for spread spectrum to avoid
	 * oversubscribing the link. Max center spread
	 * is 2.5%; use 5% for safety's sake.
	 */
	u32 bps = target_clock * bpp * 21 / 20;
	return bps / (link_bw * 8) + 1;
}

static void ironlake_set_m_n(struct drm_crtc *crtc,
			     struct drm_display_mode *mode,
			     struct drm_display_mode *adjusted_mode)
{
	struct drm_device *dev = crtc->dev;
	struct drm_i915_private *dev_priv = dev->dev_private;
	struct intel_crtc *intel_crtc = to_intel_crtc(crtc);
	enum transcoder cpu_transcoder = intel_crtc->cpu_transcoder;
	struct intel_encoder *intel_encoder, *edp_encoder = NULL;
	struct intel_link_m_n m_n = {0};
	int target_clock, pixel_multiplier, lane, link_bw;
	bool is_dp = false, is_cpu_edp = false;

	for_each_encoder_on_crtc(dev, crtc, intel_encoder) {
		switch (intel_encoder->type) {
		case INTEL_OUTPUT_DISPLAYPORT:
			is_dp = true;
			break;
		case INTEL_OUTPUT_EDP:
			is_dp = true;
			if (!intel_encoder_is_pch_edp(&intel_encoder->base))
				is_cpu_edp = true;
			edp_encoder = intel_encoder;
			break;
		}
	}

	/* FDI link */
	pixel_multiplier = intel_mode_get_pixel_multiplier(adjusted_mode);
	lane = 0;
	/* CPU eDP doesn't require FDI link, so just set DP M/N
	   according to current link config */
	if (is_cpu_edp) {
		intel_edp_link_config(edp_encoder, &lane, &link_bw);
	} else {
		/* FDI is a binary signal running at ~2.7GHz, encoding
		 * each output octet as 10 bits. The actual frequency
		 * is stored as a divider into a 100MHz clock, and the
		 * mode pixel clock is stored in units of 1KHz.
		 * Hence the bw of each lane in terms of the mode signal
		 * is:
		 */
		link_bw = intel_fdi_link_freq(dev) * MHz(100)/KHz(1)/10;
	}

	/* [e]DP over FDI requires target mode clock instead of link clock. */
	if (edp_encoder)
		target_clock = intel_edp_target_clock(edp_encoder, mode);
	else if (is_dp)
		target_clock = mode->clock;
	else
		target_clock = adjusted_mode->clock;

	if (!lane)
		lane = ironlake_get_lanes_required(target_clock, link_bw,
						   intel_crtc->bpp);

	intel_crtc->fdi_lanes = lane;

	if (pixel_multiplier > 1)
		link_bw *= pixel_multiplier;
	intel_link_compute_m_n(intel_crtc->bpp, lane, target_clock, link_bw, &m_n);

	I915_WRITE(PIPE_DATA_M1(cpu_transcoder), TU_SIZE(m_n.tu) | m_n.gmch_m);
	I915_WRITE(PIPE_DATA_N1(cpu_transcoder), m_n.gmch_n);
	I915_WRITE(PIPE_LINK_M1(cpu_transcoder), m_n.link_m);
	I915_WRITE(PIPE_LINK_N1(cpu_transcoder), m_n.link_n);
}

static uint32_t ironlake_compute_dpll(struct intel_crtc *intel_crtc,
				      struct drm_display_mode *adjusted_mode,
				      intel_clock_t *clock, u32 fp)
{
	struct drm_crtc *crtc = &intel_crtc->base;
	struct drm_device *dev = crtc->dev;
	struct drm_i915_private *dev_priv = dev->dev_private;
	struct intel_encoder *intel_encoder;
	uint32_t dpll;
	int factor, pixel_multiplier, num_connectors = 0;
	bool is_lvds = false, is_sdvo = false, is_tv = false;
	bool is_dp = false, is_cpu_edp = false;

	for_each_encoder_on_crtc(dev, crtc, intel_encoder) {
		switch (intel_encoder->type) {
		case INTEL_OUTPUT_LVDS:
			is_lvds = true;
			break;
		case INTEL_OUTPUT_SDVO:
		case INTEL_OUTPUT_HDMI:
			is_sdvo = true;
			if (intel_encoder->needs_tv_clock)
				is_tv = true;
			break;
		case INTEL_OUTPUT_TVOUT:
			is_tv = true;
			break;
		case INTEL_OUTPUT_DISPLAYPORT:
			is_dp = true;
			break;
		case INTEL_OUTPUT_EDP:
			is_dp = true;
			if (!intel_encoder_is_pch_edp(&intel_encoder->base))
				is_cpu_edp = true;
			break;
		}

		num_connectors++;
	}

	/* Enable autotuning of the PLL clock (if permissible) */
	factor = 21;
	if (is_lvds) {
		if ((intel_panel_use_ssc(dev_priv) &&
		     dev_priv->lvds_ssc_freq == 100) ||
		    intel_is_dual_link_lvds(dev))
			factor = 25;
	} else if (is_sdvo && is_tv)
		factor = 20;

	if (clock->m < factor * clock->n)
		fp |= FP_CB_TUNE;

	dpll = 0;

	if (is_lvds)
		dpll |= DPLLB_MODE_LVDS;
	else
		dpll |= DPLLB_MODE_DAC_SERIAL;
	if (is_sdvo) {
		pixel_multiplier = intel_mode_get_pixel_multiplier(adjusted_mode);
		if (pixel_multiplier > 1) {
			dpll |= (pixel_multiplier - 1) << PLL_REF_SDVO_HDMI_MULTIPLIER_SHIFT;
		}
		dpll |= DPLL_DVO_HIGH_SPEED;
	}
	if (is_dp && !is_cpu_edp)
		dpll |= DPLL_DVO_HIGH_SPEED;

	/* compute bitmask from p1 value */
	dpll |= (1 << (clock->p1 - 1)) << DPLL_FPA01_P1_POST_DIV_SHIFT;
	/* also FPA1 */
	dpll |= (1 << (clock->p1 - 1)) << DPLL_FPA1_P1_POST_DIV_SHIFT;

	switch (clock->p2) {
	case 5:
		dpll |= DPLL_DAC_SERIAL_P2_CLOCK_DIV_5;
		break;
	case 7:
		dpll |= DPLLB_LVDS_P2_CLOCK_DIV_7;
		break;
	case 10:
		dpll |= DPLL_DAC_SERIAL_P2_CLOCK_DIV_10;
		break;
	case 14:
		dpll |= DPLLB_LVDS_P2_CLOCK_DIV_14;
		break;
	}

	if (is_sdvo && is_tv)
		dpll |= PLL_REF_INPUT_TVCLKINBC;
	else if (is_tv)
		/* XXX: just matching BIOS for now */
		/*	dpll |= PLL_REF_INPUT_TVCLKINBC; */
		dpll |= 3;
	else if (is_lvds && intel_panel_use_ssc(dev_priv) && num_connectors < 2)
		dpll |= PLLB_REF_INPUT_SPREADSPECTRUMIN;
	else
		dpll |= PLL_REF_INPUT_DREFCLK;

	return dpll;
}

static int ironlake_crtc_mode_set(struct drm_crtc *crtc,
				  struct drm_display_mode *mode,
				  struct drm_display_mode *adjusted_mode,
				  int x, int y,
				  struct drm_framebuffer *fb)
{
	struct drm_device *dev = crtc->dev;
	struct drm_i915_private *dev_priv = dev->dev_private;
	struct intel_crtc *intel_crtc = to_intel_crtc(crtc);
	int pipe = intel_crtc->pipe;
	int plane = intel_crtc->plane;
	int num_connectors = 0;
	intel_clock_t clock, reduced_clock;
	u32 dpll, fp = 0, fp2 = 0;
	bool ok, has_reduced_clock = false;
	bool is_lvds = false, is_dp = false, is_cpu_edp = false;
	struct intel_encoder *encoder;
	int ret;
	bool dither, fdi_config_ok;

	for_each_encoder_on_crtc(dev, crtc, encoder) {
		switch (encoder->type) {
		case INTEL_OUTPUT_LVDS:
			is_lvds = true;
			break;
		case INTEL_OUTPUT_DISPLAYPORT:
			is_dp = true;
			break;
		case INTEL_OUTPUT_EDP:
			is_dp = true;
			if (!intel_encoder_is_pch_edp(&encoder->base))
				is_cpu_edp = true;
			break;
		}

		num_connectors++;
	}

	WARN(!(HAS_PCH_IBX(dev) || HAS_PCH_CPT(dev)),
	     "Unexpected PCH type %d\n", INTEL_PCH_TYPE(dev));

	ok = ironlake_compute_clocks(crtc, adjusted_mode, &clock,
				     &has_reduced_clock, &reduced_clock);
	if (!ok) {
		DRM_ERROR("Couldn't find PLL settings for mode!\n");
		return -EINVAL;
	}

	/* Ensure that the cursor is valid for the new mode before changing... */
	intel_crtc_update_cursor(crtc, true);

	/* determine panel color depth */
	dither = intel_choose_pipe_bpp_dither(crtc, fb, &intel_crtc->bpp,
					      adjusted_mode);
	if (is_lvds && dev_priv->lvds_dither)
		dither = true;

	fp = clock.n << 16 | clock.m1 << 8 | clock.m2;
	if (has_reduced_clock)
		fp2 = reduced_clock.n << 16 | reduced_clock.m1 << 8 |
			reduced_clock.m2;

	dpll = ironlake_compute_dpll(intel_crtc, adjusted_mode, &clock, fp);

	DRM_DEBUG_KMS("Mode for pipe %d:\n", pipe);
	drm_mode_debug_printmodeline(mode);

	/* CPU eDP is the only output that doesn't need a PCH PLL of its own. */
	if (!is_cpu_edp) {
		struct intel_pch_pll *pll;

		pll = intel_get_pch_pll(intel_crtc, dpll, fp);
		if (pll == NULL) {
			DRM_DEBUG_DRIVER("failed to find PLL for pipe %d\n",
					 pipe);
			return -EINVAL;
		}
	} else
		intel_put_pch_pll(intel_crtc);

	if (is_dp && !is_cpu_edp)
		intel_dp_set_m_n(crtc, mode, adjusted_mode);

	for_each_encoder_on_crtc(dev, crtc, encoder)
		if (encoder->pre_pll_enable)
			encoder->pre_pll_enable(encoder);

	if (intel_crtc->pch_pll) {
		I915_WRITE(intel_crtc->pch_pll->pll_reg, dpll);

		/* Wait for the clocks to stabilize. */
		POSTING_READ(intel_crtc->pch_pll->pll_reg);
		udelay(150);

		/* The pixel multiplier can only be updated once the
		 * DPLL is enabled and the clocks are stable.
		 *
		 * So write it again.
		 */
		I915_WRITE(intel_crtc->pch_pll->pll_reg, dpll);
	}

	intel_crtc->lowfreq_avail = false;
	if (intel_crtc->pch_pll) {
		if (is_lvds && has_reduced_clock && i915_powersave) {
			I915_WRITE(intel_crtc->pch_pll->fp1_reg, fp2);
			intel_crtc->lowfreq_avail = true;
		} else {
			I915_WRITE(intel_crtc->pch_pll->fp1_reg, fp);
		}
	}

	intel_set_pipe_timings(intel_crtc, mode, adjusted_mode);

	/* Note, this also computes intel_crtc->fdi_lanes which is used below in
	 * ironlake_check_fdi_lanes. */
	ironlake_set_m_n(crtc, mode, adjusted_mode);

	fdi_config_ok = ironlake_check_fdi_lanes(intel_crtc);

	ironlake_set_pipeconf(crtc, adjusted_mode, dither);

	intel_wait_for_vblank(dev, pipe);

	/* Set up the display plane register */
	I915_WRITE(DSPCNTR(plane), DISPPLANE_GAMMA_ENABLE);
	POSTING_READ(DSPCNTR(plane));

	ret = intel_pipe_set_base(crtc, x, y, fb);

	intel_update_watermarks(dev);

	intel_update_linetime_watermarks(dev, pipe, adjusted_mode);

	return fdi_config_ok ? ret : -EINVAL;
}

static void haswell_modeset_global_resources(struct drm_device *dev)
{
	struct drm_i915_private *dev_priv = dev->dev_private;
	bool enable = false;
	struct intel_crtc *crtc;
	struct intel_encoder *encoder;

	list_for_each_entry(crtc, &dev->mode_config.crtc_list, base.head) {
		if (crtc->pipe != PIPE_A && crtc->base.enabled)
			enable = true;
		/* XXX: Should check for edp transcoder here, but thanks to init
		 * sequence that's not yet available. Just in case desktop eDP
		 * on PORT D is possible on haswell, too. */
	}

	list_for_each_entry(encoder, &dev->mode_config.encoder_list,
			    base.head) {
		if (encoder->type != INTEL_OUTPUT_EDP &&
		    encoder->connectors_active)
			enable = true;
	}

	/* Even the eDP panel fitter is outside the always-on well. */
	if (dev_priv->pch_pf_size)
		enable = true;

	intel_set_power_well(dev, enable);
}

static int haswell_crtc_mode_set(struct drm_crtc *crtc,
				 struct drm_display_mode *mode,
				 struct drm_display_mode *adjusted_mode,
				 int x, int y,
				 struct drm_framebuffer *fb)
{
	struct drm_device *dev = crtc->dev;
	struct drm_i915_private *dev_priv = dev->dev_private;
	struct intel_crtc *intel_crtc = to_intel_crtc(crtc);
	int pipe = intel_crtc->pipe;
	int plane = intel_crtc->plane;
	int num_connectors = 0;
	bool is_dp = false, is_cpu_edp = false;
	struct intel_encoder *encoder;
	int ret;
	bool dither;

	for_each_encoder_on_crtc(dev, crtc, encoder) {
		switch (encoder->type) {
		case INTEL_OUTPUT_DISPLAYPORT:
			is_dp = true;
			break;
		case INTEL_OUTPUT_EDP:
			is_dp = true;
			if (!intel_encoder_is_pch_edp(&encoder->base))
				is_cpu_edp = true;
			break;
		}

		num_connectors++;
	}

	/* We are not sure yet this won't happen. */
	WARN(!HAS_PCH_LPT(dev), "Unexpected PCH type %d\n",
	     INTEL_PCH_TYPE(dev));

	WARN(num_connectors != 1, "%d connectors attached to pipe %c\n",
	     num_connectors, pipe_name(pipe));

	WARN_ON(I915_READ(PIPECONF(intel_crtc->cpu_transcoder)) &
		(PIPECONF_ENABLE | I965_PIPECONF_ACTIVE));

	WARN_ON(I915_READ(DSPCNTR(plane)) & DISPLAY_PLANE_ENABLE);

	if (!intel_ddi_pll_mode_set(crtc, adjusted_mode->clock))
		return -EINVAL;

	/* Ensure that the cursor is valid for the new mode before changing... */
	intel_crtc_update_cursor(crtc, true);

	/* determine panel color depth */
	dither = intel_choose_pipe_bpp_dither(crtc, fb, &intel_crtc->bpp,
					      adjusted_mode);

	DRM_DEBUG_KMS("Mode for pipe %d:\n", pipe);
	drm_mode_debug_printmodeline(mode);

	if (is_dp && !is_cpu_edp)
		intel_dp_set_m_n(crtc, mode, adjusted_mode);

	intel_crtc->lowfreq_avail = false;

	intel_set_pipe_timings(intel_crtc, mode, adjusted_mode);

	if (!is_dp || is_cpu_edp)
		ironlake_set_m_n(crtc, mode, adjusted_mode);

	haswell_set_pipeconf(crtc, adjusted_mode, dither);

	intel_set_pipe_csc(crtc, adjusted_mode);

	/* Set up the display plane register */
	I915_WRITE(DSPCNTR(plane), DISPPLANE_GAMMA_ENABLE | DISPPLANE_PIPE_CSC_ENABLE);
	POSTING_READ(DSPCNTR(plane));

	ret = intel_pipe_set_base(crtc, x, y, fb);

	intel_update_watermarks(dev);

	intel_update_linetime_watermarks(dev, pipe, adjusted_mode);

	return ret;
}

static int intel_crtc_mode_set(struct drm_crtc *crtc,
			       struct drm_display_mode *mode,
			       struct drm_display_mode *adjusted_mode,
			       int x, int y,
			       struct drm_framebuffer *fb)
{
	struct drm_device *dev = crtc->dev;
	struct drm_i915_private *dev_priv = dev->dev_private;
	struct drm_encoder_helper_funcs *encoder_funcs;
	struct intel_encoder *encoder;
	struct intel_crtc *intel_crtc = to_intel_crtc(crtc);
	int pipe = intel_crtc->pipe;
	int ret;

	if (IS_HASWELL(dev) && intel_pipe_has_type(crtc, INTEL_OUTPUT_EDP))
		intel_crtc->cpu_transcoder = TRANSCODER_EDP;
	else
		intel_crtc->cpu_transcoder = pipe;

	drm_vblank_pre_modeset(dev, pipe);

	ret = dev_priv->display.crtc_mode_set(crtc, mode, adjusted_mode,
					      x, y, fb);
	drm_vblank_post_modeset(dev, pipe);

	if (ret != 0)
		return ret;

	for_each_encoder_on_crtc(dev, crtc, encoder) {
		DRM_DEBUG_KMS("[ENCODER:%d:%s] set [MODE:%d:%s]\n",
			encoder->base.base.id,
			drm_get_encoder_name(&encoder->base),
			mode->base.id, mode->name);
		encoder_funcs = encoder->base.helper_private;
		encoder_funcs->mode_set(&encoder->base, mode, adjusted_mode);
	}

	return 0;
}

static bool intel_eld_uptodate(struct drm_connector *connector,
			       int reg_eldv, uint32_t bits_eldv,
			       int reg_elda, uint32_t bits_elda,
			       int reg_edid)
{
	struct drm_i915_private *dev_priv = connector->dev->dev_private;
	uint8_t *eld = connector->eld;
	uint32_t i;

	i = I915_READ(reg_eldv);
	i &= bits_eldv;

	if (!eld[0])
		return !i;

	if (!i)
		return false;

	i = I915_READ(reg_elda);
	i &= ~bits_elda;
	I915_WRITE(reg_elda, i);

	for (i = 0; i < eld[2]; i++)
		if (I915_READ(reg_edid) != *((uint32_t *)eld + i))
			return false;

	return true;
}

static void g4x_write_eld(struct drm_connector *connector,
			  struct drm_crtc *crtc)
{
	struct drm_i915_private *dev_priv = connector->dev->dev_private;
	uint8_t *eld = connector->eld;
	uint32_t eldv;
	uint32_t len;
	uint32_t i;

	i = I915_READ(G4X_AUD_VID_DID);

	if (i == INTEL_AUDIO_DEVBLC || i == INTEL_AUDIO_DEVCL)
		eldv = G4X_ELDV_DEVCL_DEVBLC;
	else
		eldv = G4X_ELDV_DEVCTG;

	if (intel_eld_uptodate(connector,
			       G4X_AUD_CNTL_ST, eldv,
			       G4X_AUD_CNTL_ST, G4X_ELD_ADDR,
			       G4X_HDMIW_HDMIEDID))
		return;

	i = I915_READ(G4X_AUD_CNTL_ST);
	i &= ~(eldv | G4X_ELD_ADDR);
	len = (i >> 9) & 0x1f;		/* ELD buffer size */
	I915_WRITE(G4X_AUD_CNTL_ST, i);

	if (!eld[0])
		return;

	len = min_t(uint8_t, eld[2], len);
	DRM_DEBUG_DRIVER("ELD size %d\n", len);
	for (i = 0; i < len; i++)
		I915_WRITE(G4X_HDMIW_HDMIEDID, *((uint32_t *)eld + i));

	i = I915_READ(G4X_AUD_CNTL_ST);
	i |= eldv;
	I915_WRITE(G4X_AUD_CNTL_ST, i);
}

static void haswell_write_eld(struct drm_connector *connector,
				     struct drm_crtc *crtc)
{
	struct drm_i915_private *dev_priv = connector->dev->dev_private;
	uint8_t *eld = connector->eld;
	struct drm_device *dev = crtc->dev;
	struct intel_crtc *intel_crtc = to_intel_crtc(crtc);
	uint32_t eldv;
	uint32_t i;
	int len;
	int pipe = to_intel_crtc(crtc)->pipe;
	int tmp;

	int hdmiw_hdmiedid = HSW_AUD_EDID_DATA(pipe);
	int aud_cntl_st = HSW_AUD_DIP_ELD_CTRL(pipe);
	int aud_config = HSW_AUD_CFG(pipe);
	int aud_cntrl_st2 = HSW_AUD_PIN_ELD_CP_VLD;


	DRM_DEBUG_DRIVER("HDMI: Haswell Audio initialize....\n");

	/* Audio output enable */
	DRM_DEBUG_DRIVER("HDMI audio: enable codec\n");
	tmp = I915_READ(aud_cntrl_st2);
	tmp |= (AUDIO_OUTPUT_ENABLE_A << (pipe * 4));
	I915_WRITE(aud_cntrl_st2, tmp);

	/* Wait for 1 vertical blank */
	intel_wait_for_vblank(dev, pipe);

	/* Set ELD valid state */
	tmp = I915_READ(aud_cntrl_st2);
	DRM_DEBUG_DRIVER("HDMI audio: pin eld vld status=0x%8x\n", tmp);
	tmp |= (AUDIO_ELD_VALID_A << (pipe * 4));
	I915_WRITE(aud_cntrl_st2, tmp);
	tmp = I915_READ(aud_cntrl_st2);
	DRM_DEBUG_DRIVER("HDMI audio: eld vld status=0x%8x\n", tmp);

	/* Enable HDMI mode */
	tmp = I915_READ(aud_config);
	DRM_DEBUG_DRIVER("HDMI audio: audio conf: 0x%8x\n", tmp);
	/* clear N_programing_enable and N_value_index */
	tmp &= ~(AUD_CONFIG_N_VALUE_INDEX | AUD_CONFIG_N_PROG_ENABLE);
	I915_WRITE(aud_config, tmp);

	DRM_DEBUG_DRIVER("ELD on pipe %c\n", pipe_name(pipe));

	eldv = AUDIO_ELD_VALID_A << (pipe * 4);
	intel_crtc->eld_vld = true;

	if (intel_pipe_has_type(crtc, INTEL_OUTPUT_DISPLAYPORT)) {
		DRM_DEBUG_DRIVER("ELD: DisplayPort detected\n");
		eld[5] |= (1 << 2);	/* Conn_Type, 0x1 = DisplayPort */
		I915_WRITE(aud_config, AUD_CONFIG_N_VALUE_INDEX); /* 0x1 = DP */
	} else
		I915_WRITE(aud_config, 0);

	if (intel_eld_uptodate(connector,
			       aud_cntrl_st2, eldv,
			       aud_cntl_st, IBX_ELD_ADDRESS,
			       hdmiw_hdmiedid))
		return;

	i = I915_READ(aud_cntrl_st2);
	i &= ~eldv;
	I915_WRITE(aud_cntrl_st2, i);

	if (!eld[0])
		return;

	i = I915_READ(aud_cntl_st);
	i &= ~IBX_ELD_ADDRESS;
	I915_WRITE(aud_cntl_st, i);
	i = (i >> 29) & DIP_PORT_SEL_MASK;		/* DIP_Port_Select, 0x1 = PortB */
	DRM_DEBUG_DRIVER("port num:%d\n", i);

	len = min_t(uint8_t, eld[2], 21);	/* 84 bytes of hw ELD buffer */
	DRM_DEBUG_DRIVER("ELD size %d\n", len);
	for (i = 0; i < len; i++)
		I915_WRITE(hdmiw_hdmiedid, *((uint32_t *)eld + i));

	i = I915_READ(aud_cntrl_st2);
	i |= eldv;
	I915_WRITE(aud_cntrl_st2, i);

}

static void ironlake_write_eld(struct drm_connector *connector,
				     struct drm_crtc *crtc)
{
	struct drm_i915_private *dev_priv = connector->dev->dev_private;
	uint8_t *eld = connector->eld;
	uint32_t eldv;
	uint32_t i;
	int len;
	int hdmiw_hdmiedid;
	int aud_config;
	int aud_cntl_st;
	int aud_cntrl_st2;
	int pipe = to_intel_crtc(crtc)->pipe;

	if (HAS_PCH_IBX(connector->dev)) {
		hdmiw_hdmiedid = IBX_HDMIW_HDMIEDID(pipe);
		aud_config = IBX_AUD_CFG(pipe);
		aud_cntl_st = IBX_AUD_CNTL_ST(pipe);
		aud_cntrl_st2 = IBX_AUD_CNTL_ST2;
	} else {
		hdmiw_hdmiedid = CPT_HDMIW_HDMIEDID(pipe);
		aud_config = CPT_AUD_CFG(pipe);
		aud_cntl_st = CPT_AUD_CNTL_ST(pipe);
		aud_cntrl_st2 = CPT_AUD_CNTRL_ST2;
	}

	DRM_DEBUG_DRIVER("ELD on pipe %c\n", pipe_name(pipe));

	i = I915_READ(aud_cntl_st);
	i = (i >> 29) & DIP_PORT_SEL_MASK;		/* DIP_Port_Select, 0x1 = PortB */
	if (!i) {
		DRM_DEBUG_DRIVER("Audio directed to unknown port\n");
		/* operate blindly on all ports */
		eldv = IBX_ELD_VALIDB;
		eldv |= IBX_ELD_VALIDB << 4;
		eldv |= IBX_ELD_VALIDB << 8;
	} else {
		DRM_DEBUG_DRIVER("ELD on port %c\n", 'A' + i);
		eldv = IBX_ELD_VALIDB << ((i - 1) * 4);
	}

	if (intel_pipe_has_type(crtc, INTEL_OUTPUT_DISPLAYPORT)) {
		DRM_DEBUG_DRIVER("ELD: DisplayPort detected\n");
		eld[5] |= (1 << 2);	/* Conn_Type, 0x1 = DisplayPort */
		I915_WRITE(aud_config, AUD_CONFIG_N_VALUE_INDEX); /* 0x1 = DP */
	} else
		I915_WRITE(aud_config, 0);

	if (intel_eld_uptodate(connector,
			       aud_cntrl_st2, eldv,
			       aud_cntl_st, IBX_ELD_ADDRESS,
			       hdmiw_hdmiedid))
		return;

	i = I915_READ(aud_cntrl_st2);
	i &= ~eldv;
	I915_WRITE(aud_cntrl_st2, i);

	if (!eld[0])
		return;

	i = I915_READ(aud_cntl_st);
	i &= ~IBX_ELD_ADDRESS;
	I915_WRITE(aud_cntl_st, i);

	len = min_t(uint8_t, eld[2], 21);	/* 84 bytes of hw ELD buffer */
	DRM_DEBUG_DRIVER("ELD size %d\n", len);
	for (i = 0; i < len; i++)
		I915_WRITE(hdmiw_hdmiedid, *((uint32_t *)eld + i));

	i = I915_READ(aud_cntrl_st2);
	i |= eldv;
	I915_WRITE(aud_cntrl_st2, i);
}

void intel_write_eld(struct drm_encoder *encoder,
		     struct drm_display_mode *mode)
{
	struct drm_crtc *crtc = encoder->crtc;
	struct drm_connector *connector;
	struct drm_device *dev = encoder->dev;
	struct drm_i915_private *dev_priv = dev->dev_private;

	connector = drm_select_eld(encoder, mode);
	if (!connector)
		return;

	DRM_DEBUG_DRIVER("ELD on [CONNECTOR:%d:%s], [ENCODER:%d:%s]\n",
			 connector->base.id,
			 drm_get_connector_name(connector),
			 connector->encoder->base.id,
			 drm_get_encoder_name(connector->encoder));

	connector->eld[6] = drm_av_sync_delay(connector, mode) / 2;

	if (dev_priv->display.write_eld)
		dev_priv->display.write_eld(connector, crtc);
}

/** Loads the palette/gamma unit for the CRTC with the prepared values */
void intel_crtc_load_lut(struct drm_crtc *crtc)
{
	struct drm_device *dev = crtc->dev;
	struct drm_i915_private *dev_priv = dev->dev_private;
	struct intel_crtc *intel_crtc = to_intel_crtc(crtc);
	int palreg = PALETTE(intel_crtc->pipe);
	int i;

	/* The clocks have to be on to load the palette. */
	if (!crtc->enabled || !intel_crtc->active)
		return;

	/* use legacy palette for Ironlake */
	if (HAS_PCH_SPLIT(dev))
		palreg = LGC_PALETTE(intel_crtc->pipe);

	for (i = 0; i < 256; i++) {
		I915_WRITE(palreg + 4 * i,
			   (intel_crtc->lut_r[i] << 16) |
			   (intel_crtc->lut_g[i] << 8) |
			   intel_crtc->lut_b[i]);
	}
}

static void i845_update_cursor(struct drm_crtc *crtc, u32 base)
{
	struct drm_device *dev = crtc->dev;
	struct drm_i915_private *dev_priv = dev->dev_private;
	struct intel_crtc *intel_crtc = to_intel_crtc(crtc);
	bool visible = base != 0;
	u32 cntl;

	if (intel_crtc->cursor_visible == visible)
		return;

	cntl = I915_READ(_CURACNTR);
	if (visible) {
		/* On these chipsets we can only modify the base whilst
		 * the cursor is disabled.
		 */
		I915_WRITE(_CURABASE, base);

		cntl &= ~(CURSOR_FORMAT_MASK);
		/* XXX width must be 64, stride 256 => 0x00 << 28 */
		cntl |= CURSOR_ENABLE |
			CURSOR_GAMMA_ENABLE |
			CURSOR_FORMAT_ARGB;
	} else
		cntl &= ~(CURSOR_ENABLE | CURSOR_GAMMA_ENABLE);
	I915_WRITE(_CURACNTR, cntl);

	intel_crtc->cursor_visible = visible;
}

static void i9xx_update_cursor(struct drm_crtc *crtc, u32 base)
{
	struct drm_device *dev = crtc->dev;
	struct drm_i915_private *dev_priv = dev->dev_private;
	struct intel_crtc *intel_crtc = to_intel_crtc(crtc);
	int pipe = intel_crtc->pipe;
	bool visible = base != 0;

	if (intel_crtc->cursor_visible != visible) {
		uint32_t cntl = I915_READ(CURCNTR(pipe));
		if (base) {
			cntl &= ~(CURSOR_MODE | MCURSOR_PIPE_SELECT);
			cntl |= CURSOR_MODE_64_ARGB_AX | MCURSOR_GAMMA_ENABLE;
			cntl |= pipe << 28; /* Connect to correct pipe */
		} else {
			cntl &= ~(CURSOR_MODE | MCURSOR_GAMMA_ENABLE);
			cntl |= CURSOR_MODE_DISABLE;
		}
		I915_WRITE(CURCNTR(pipe), cntl);

		intel_crtc->cursor_visible = visible;
	}
	/* and commit changes on next vblank */
	I915_WRITE(CURBASE(pipe), base);
}

static void ivb_update_cursor(struct drm_crtc *crtc, u32 base)
{
	struct drm_device *dev = crtc->dev;
	struct drm_i915_private *dev_priv = dev->dev_private;
	struct intel_crtc *intel_crtc = to_intel_crtc(crtc);
	int pipe = intel_crtc->pipe;
	bool visible = base != 0;

	if (intel_crtc->cursor_visible != visible) {
		uint32_t cntl = I915_READ(CURCNTR_IVB(pipe));
		if (base) {
			cntl &= ~CURSOR_MODE;
			cntl |= CURSOR_MODE_64_ARGB_AX | MCURSOR_GAMMA_ENABLE;
		} else {
			cntl &= ~(CURSOR_MODE | MCURSOR_GAMMA_ENABLE);
			cntl |= CURSOR_MODE_DISABLE;
		}
		if (IS_HASWELL(dev))
			cntl |= CURSOR_PIPE_CSC_ENABLE;
		I915_WRITE(CURCNTR_IVB(pipe), cntl);

		intel_crtc->cursor_visible = visible;
	}
	/* and commit changes on next vblank */
	I915_WRITE(CURBASE_IVB(pipe), base);
}

/* If no-part of the cursor is visible on the framebuffer, then the GPU may hang... */
static void intel_crtc_update_cursor(struct drm_crtc *crtc,
				     bool on)
{
	struct drm_device *dev = crtc->dev;
	struct drm_i915_private *dev_priv = dev->dev_private;
	struct intel_crtc *intel_crtc = to_intel_crtc(crtc);
	int pipe = intel_crtc->pipe;
	int x = intel_crtc->cursor_x;
	int y = intel_crtc->cursor_y;
	u32 base, pos;
	bool visible;

	pos = 0;

	if (on && crtc->enabled && crtc->fb) {
		base = intel_crtc->cursor_addr;
		if (x > (int) crtc->fb->width)
			base = 0;

		if (y > (int) crtc->fb->height)
			base = 0;
	} else
		base = 0;

	if (x < 0) {
		if (x + intel_crtc->cursor_width < 0)
			base = 0;

		pos |= CURSOR_POS_SIGN << CURSOR_X_SHIFT;
		x = -x;
	}
	pos |= x << CURSOR_X_SHIFT;

	if (y < 0) {
		if (y + intel_crtc->cursor_height < 0)
			base = 0;

		pos |= CURSOR_POS_SIGN << CURSOR_Y_SHIFT;
		y = -y;
	}
	pos |= y << CURSOR_Y_SHIFT;

	visible = base != 0;
	if (!visible && !intel_crtc->cursor_visible)
		return;

	if (IS_IVYBRIDGE(dev) || IS_HASWELL(dev)) {
		I915_WRITE(CURPOS_IVB(pipe), pos);
		ivb_update_cursor(crtc, base);
	} else {
		I915_WRITE(CURPOS(pipe), pos);
		if (IS_845G(dev) || IS_I865G(dev))
			i845_update_cursor(crtc, base);
		else
			i9xx_update_cursor(crtc, base);
	}
}

static int intel_crtc_cursor_set(struct drm_crtc *crtc,
				 struct drm_file *file,
				 uint32_t handle,
				 uint32_t width, uint32_t height)
{
	struct drm_device *dev = crtc->dev;
	struct drm_i915_private *dev_priv = dev->dev_private;
	struct intel_crtc *intel_crtc = to_intel_crtc(crtc);
	struct drm_i915_gem_object *obj;
	uint32_t addr;
	int ret;

	/* if we want to turn off the cursor ignore width and height */
	if (!handle) {
		DRM_DEBUG_KMS("cursor off\n");
		addr = 0;
		obj = NULL;
		mutex_lock(&dev->struct_mutex);
		goto finish;
	}

	/* Currently we only support 64x64 cursors */
	if (width != 64 || height != 64) {
		DRM_ERROR("we currently only support 64x64 cursors\n");
		return -EINVAL;
	}

	obj = to_intel_bo(drm_gem_object_lookup(dev, file, handle));
	if (&obj->base == NULL)
		return -ENOENT;

	if (obj->base.size < width * height * 4) {
		DRM_ERROR("buffer is to small\n");
		ret = -ENOMEM;
		goto fail;
	}

	/* we only need to pin inside GTT if cursor is non-phy */
	mutex_lock(&dev->struct_mutex);
	if (!dev_priv->info->cursor_needs_physical) {
		if (obj->tiling_mode) {
			DRM_ERROR("cursor cannot be tiled\n");
			ret = -EINVAL;
			goto fail_locked;
		}

		ret = i915_gem_object_pin_to_display_plane(obj, 0, NULL);
		if (ret) {
			DRM_ERROR("failed to move cursor bo into the GTT\n");
			goto fail_locked;
		}

		ret = i915_gem_object_put_fence(obj);
		if (ret) {
			DRM_ERROR("failed to release fence for cursor");
			goto fail_unpin;
		}

		addr = obj->gtt_offset;
	} else {
		int align = IS_I830(dev) ? 16 * 1024 : 256;
		ret = i915_gem_attach_phys_object(dev, obj,
						  (intel_crtc->pipe == 0) ? I915_GEM_PHYS_CURSOR_0 : I915_GEM_PHYS_CURSOR_1,
						  align);
		if (ret) {
			DRM_ERROR("failed to attach phys object\n");
			goto fail_locked;
		}
		addr = obj->phys_obj->handle->busaddr;
	}

	if (IS_GEN2(dev))
		I915_WRITE(CURSIZE, (height << 12) | width);

 finish:
	if (intel_crtc->cursor_bo) {
		if (dev_priv->info->cursor_needs_physical) {
			if (intel_crtc->cursor_bo != obj)
				i915_gem_detach_phys_object(dev, intel_crtc->cursor_bo);
		} else
			i915_gem_object_unpin(intel_crtc->cursor_bo);
		drm_gem_object_unreference(&intel_crtc->cursor_bo->base);
	}

	mutex_unlock(&dev->struct_mutex);

	intel_crtc->cursor_addr = addr;
	intel_crtc->cursor_bo = obj;
	intel_crtc->cursor_width = width;
	intel_crtc->cursor_height = height;

	intel_crtc_update_cursor(crtc, true);

	return 0;
fail_unpin:
	i915_gem_object_unpin(obj);
fail_locked:
	mutex_unlock(&dev->struct_mutex);
fail:
	drm_gem_object_unreference_unlocked(&obj->base);
	return ret;
}

static int intel_crtc_cursor_move(struct drm_crtc *crtc, int x, int y)
{
	struct intel_crtc *intel_crtc = to_intel_crtc(crtc);

	intel_crtc->cursor_x = x;
	intel_crtc->cursor_y = y;

	intel_crtc_update_cursor(crtc, true);

	return 0;
}

/** Sets the color ramps on behalf of RandR */
void intel_crtc_fb_gamma_set(struct drm_crtc *crtc, u16 red, u16 green,
				 u16 blue, int regno)
{
	struct intel_crtc *intel_crtc = to_intel_crtc(crtc);

	intel_crtc->lut_r[regno] = red >> 8;
	intel_crtc->lut_g[regno] = green >> 8;
	intel_crtc->lut_b[regno] = blue >> 8;
}

void intel_crtc_fb_gamma_get(struct drm_crtc *crtc, u16 *red, u16 *green,
			     u16 *blue, int regno)
{
	struct intel_crtc *intel_crtc = to_intel_crtc(crtc);

	*red = intel_crtc->lut_r[regno] << 8;
	*green = intel_crtc->lut_g[regno] << 8;
	*blue = intel_crtc->lut_b[regno] << 8;
}

static void intel_crtc_gamma_set(struct drm_crtc *crtc, u16 *red, u16 *green,
				 u16 *blue, uint32_t start, uint32_t size)
{
	int end = (start + size > 256) ? 256 : start + size, i;
	struct intel_crtc *intel_crtc = to_intel_crtc(crtc);

	for (i = start; i < end; i++) {
		intel_crtc->lut_r[i] = red[i] >> 8;
		intel_crtc->lut_g[i] = green[i] >> 8;
		intel_crtc->lut_b[i] = blue[i] >> 8;
	}

	intel_crtc_load_lut(crtc);
}

/**
 * Get a pipe with a simple mode set on it for doing load-based monitor
 * detection.
 *
 * It will be up to the load-detect code to adjust the pipe as appropriate for
 * its requirements.  The pipe will be connected to no other encoders.
 *
 * Currently this code will only succeed if there is a pipe with no encoders
 * configured for it.  In the future, it could choose to temporarily disable
 * some outputs to free up a pipe for its use.
 *
 * \return crtc, or NULL if no pipes are available.
 */

/* VESA 640x480x72Hz mode to set on the pipe */
static struct drm_display_mode load_detect_mode = {
	DRM_MODE("640x480", DRM_MODE_TYPE_DEFAULT, 31500, 640, 664,
		 704, 832, 0, 480, 489, 491, 520, 0, DRM_MODE_FLAG_NHSYNC | DRM_MODE_FLAG_NVSYNC),
};

static struct drm_framebuffer *
intel_framebuffer_create(struct drm_device *dev,
			 struct drm_mode_fb_cmd2 *mode_cmd,
			 struct drm_i915_gem_object *obj)
{
	struct intel_framebuffer *intel_fb;
	int ret;

	intel_fb = kzalloc(sizeof(*intel_fb), GFP_KERNEL);
	if (!intel_fb) {
		drm_gem_object_unreference_unlocked(&obj->base);
		return ERR_PTR(-ENOMEM);
	}

	ret = intel_framebuffer_init(dev, intel_fb, mode_cmd, obj);
	if (ret) {
		drm_gem_object_unreference_unlocked(&obj->base);
		kfree(intel_fb);
		return ERR_PTR(ret);
	}

	return &intel_fb->base;
}

static u32
intel_framebuffer_pitch_for_width(int width, int bpp)
{
	u32 pitch = DIV_ROUND_UP(width * bpp, 8);
	return ALIGN(pitch, 64);
}

static u32
intel_framebuffer_size_for_mode(struct drm_display_mode *mode, int bpp)
{
	u32 pitch = intel_framebuffer_pitch_for_width(mode->hdisplay, bpp);
	return ALIGN(pitch * mode->vdisplay, PAGE_SIZE);
}

static struct drm_framebuffer *
intel_framebuffer_create_for_mode(struct drm_device *dev,
				  struct drm_display_mode *mode,
				  int depth, int bpp)
{
	struct drm_i915_gem_object *obj;
	struct drm_mode_fb_cmd2 mode_cmd = { 0 };

	obj = i915_gem_alloc_object(dev,
				    intel_framebuffer_size_for_mode(mode, bpp));
	if (obj == NULL)
		return ERR_PTR(-ENOMEM);

	mode_cmd.width = mode->hdisplay;
	mode_cmd.height = mode->vdisplay;
	mode_cmd.pitches[0] = intel_framebuffer_pitch_for_width(mode_cmd.width,
								bpp);
	mode_cmd.pixel_format = drm_mode_legacy_fb_format(bpp, depth);

	return intel_framebuffer_create(dev, &mode_cmd, obj);
}

static struct drm_framebuffer *
mode_fits_in_fbdev(struct drm_device *dev,
		   struct drm_display_mode *mode)
{
	struct drm_i915_private *dev_priv = dev->dev_private;
	struct drm_i915_gem_object *obj;
	struct drm_framebuffer *fb;

	if (dev_priv->fbdev == NULL)
		return NULL;

	obj = dev_priv->fbdev->ifb.obj;
	if (obj == NULL)
		return NULL;

	fb = &dev_priv->fbdev->ifb.base;
	if (fb->pitches[0] < intel_framebuffer_pitch_for_width(mode->hdisplay,
							       fb->bits_per_pixel))
		return NULL;

	if (obj->base.size < mode->vdisplay * fb->pitches[0])
		return NULL;

	return fb;
}

bool intel_get_load_detect_pipe(struct drm_connector *connector,
				struct drm_display_mode *mode,
				struct intel_load_detect_pipe *old)
{
	struct intel_crtc *intel_crtc;
	struct intel_encoder *intel_encoder =
		intel_attached_encoder(connector);
	struct drm_crtc *possible_crtc;
	struct drm_encoder *encoder = &intel_encoder->base;
	struct drm_crtc *crtc = NULL;
	struct drm_device *dev = encoder->dev;
	struct drm_framebuffer *fb;
	int i = -1;

	DRM_DEBUG_KMS("[CONNECTOR:%d:%s], [ENCODER:%d:%s]\n",
		      connector->base.id, drm_get_connector_name(connector),
		      encoder->base.id, drm_get_encoder_name(encoder));

	/*
	 * Algorithm gets a little messy:
	 *
	 *   - if the connector already has an assigned crtc, use it (but make
	 *     sure it's on first)
	 *
	 *   - try to find the first unused crtc that can drive this connector,
	 *     and use that if we find one
	 */

	/* See if we already have a CRTC for this connector */
	if (encoder->crtc) {
		crtc = encoder->crtc;

		mutex_lock(&crtc->mutex);

		old->dpms_mode = connector->dpms;
		old->load_detect_temp = false;

		/* Make sure the crtc and connector are running */
		if (connector->dpms != DRM_MODE_DPMS_ON)
			connector->funcs->dpms(connector, DRM_MODE_DPMS_ON);

		return true;
	}

	/* Find an unused one (if possible) */
	list_for_each_entry(possible_crtc, &dev->mode_config.crtc_list, head) {
		i++;
		if (!(encoder->possible_crtcs & (1 << i)))
			continue;
		if (!possible_crtc->enabled) {
			crtc = possible_crtc;
			break;
		}
	}

	/*
	 * If we didn't find an unused CRTC, don't use any.
	 */
	if (!crtc) {
		DRM_DEBUG_KMS("no pipe available for load-detect\n");
		return false;
	}

	mutex_lock(&crtc->mutex);
	intel_encoder->new_crtc = to_intel_crtc(crtc);
	to_intel_connector(connector)->new_encoder = intel_encoder;

	intel_crtc = to_intel_crtc(crtc);
	old->dpms_mode = connector->dpms;
	old->load_detect_temp = true;
	old->release_fb = NULL;

	if (!mode)
		mode = &load_detect_mode;

	/* We need a framebuffer large enough to accommodate all accesses
	 * that the plane may generate whilst we perform load detection.
	 * We can not rely on the fbcon either being present (we get called
	 * during its initialisation to detect all boot displays, or it may
	 * not even exist) or that it is large enough to satisfy the
	 * requested mode.
	 */
	fb = mode_fits_in_fbdev(dev, mode);
	if (fb == NULL) {
		DRM_DEBUG_KMS("creating tmp fb for load-detection\n");
		fb = intel_framebuffer_create_for_mode(dev, mode, 24, 32);
		old->release_fb = fb;
	} else
		DRM_DEBUG_KMS("reusing fbdev for load-detection framebuffer\n");
	if (IS_ERR(fb)) {
		DRM_DEBUG_KMS("failed to allocate framebuffer for load-detection\n");
		mutex_unlock(&crtc->mutex);
		return false;
	}

	if (intel_set_mode(crtc, mode, 0, 0, fb)) {
		DRM_DEBUG_KMS("failed to set mode on load-detect pipe\n");
		if (old->release_fb)
			old->release_fb->funcs->destroy(old->release_fb);
		mutex_unlock(&crtc->mutex);
		return false;
	}

	/* let the connector get through one full cycle before testing */
	intel_wait_for_vblank(dev, intel_crtc->pipe);
	return true;
}

void intel_release_load_detect_pipe(struct drm_connector *connector,
				    struct intel_load_detect_pipe *old)
{
	struct intel_encoder *intel_encoder =
		intel_attached_encoder(connector);
	struct drm_encoder *encoder = &intel_encoder->base;
	struct drm_crtc *crtc = encoder->crtc;

	DRM_DEBUG_KMS("[CONNECTOR:%d:%s], [ENCODER:%d:%s]\n",
		      connector->base.id, drm_get_connector_name(connector),
		      encoder->base.id, drm_get_encoder_name(encoder));

	if (old->load_detect_temp) {
		to_intel_connector(connector)->new_encoder = NULL;
		intel_encoder->new_crtc = NULL;
		intel_set_mode(crtc, NULL, 0, 0, NULL);

		if (old->release_fb) {
			drm_framebuffer_unregister_private(old->release_fb);
			drm_framebuffer_unreference(old->release_fb);
		}

		mutex_unlock(&crtc->mutex);
		return;
	}

	/* Switch crtc and encoder back off if necessary */
	if (old->dpms_mode != DRM_MODE_DPMS_ON)
		connector->funcs->dpms(connector, old->dpms_mode);

	mutex_unlock(&crtc->mutex);
}

/* Returns the clock of the currently programmed mode of the given pipe. */
static int intel_crtc_clock_get(struct drm_device *dev, struct drm_crtc *crtc)
{
	struct drm_i915_private *dev_priv = dev->dev_private;
	struct intel_crtc *intel_crtc = to_intel_crtc(crtc);
	int pipe = intel_crtc->pipe;
	u32 dpll = I915_READ(DPLL(pipe));
	u32 fp;
	intel_clock_t clock;

	if ((dpll & DISPLAY_RATE_SELECT_FPA1) == 0)
		fp = I915_READ(FP0(pipe));
	else
		fp = I915_READ(FP1(pipe));

	clock.m1 = (fp & FP_M1_DIV_MASK) >> FP_M1_DIV_SHIFT;
	if (IS_PINEVIEW(dev)) {
		clock.n = ffs((fp & FP_N_PINEVIEW_DIV_MASK) >> FP_N_DIV_SHIFT) - 1;
		clock.m2 = (fp & FP_M2_PINEVIEW_DIV_MASK) >> FP_M2_DIV_SHIFT;
	} else {
		clock.n = (fp & FP_N_DIV_MASK) >> FP_N_DIV_SHIFT;
		clock.m2 = (fp & FP_M2_DIV_MASK) >> FP_M2_DIV_SHIFT;
	}

	if (!IS_GEN2(dev)) {
		if (IS_PINEVIEW(dev))
			clock.p1 = ffs((dpll & DPLL_FPA01_P1_POST_DIV_MASK_PINEVIEW) >>
				DPLL_FPA01_P1_POST_DIV_SHIFT_PINEVIEW);
		else
			clock.p1 = ffs((dpll & DPLL_FPA01_P1_POST_DIV_MASK) >>
			       DPLL_FPA01_P1_POST_DIV_SHIFT);

		switch (dpll & DPLL_MODE_MASK) {
		case DPLLB_MODE_DAC_SERIAL:
			clock.p2 = dpll & DPLL_DAC_SERIAL_P2_CLOCK_DIV_5 ?
				5 : 10;
			break;
		case DPLLB_MODE_LVDS:
			clock.p2 = dpll & DPLLB_LVDS_P2_CLOCK_DIV_7 ?
				7 : 14;
			break;
		default:
			DRM_DEBUG_KMS("Unknown DPLL mode %08x in programmed "
				  "mode\n", (int)(dpll & DPLL_MODE_MASK));
			return 0;
		}

		/* XXX: Handle the 100Mhz refclk */
		intel_clock(dev, 96000, &clock);
	} else {
		bool is_lvds = (pipe == 1) && (I915_READ(LVDS) & LVDS_PORT_EN);

		if (is_lvds) {
			clock.p1 = ffs((dpll & DPLL_FPA01_P1_POST_DIV_MASK_I830_LVDS) >>
				       DPLL_FPA01_P1_POST_DIV_SHIFT);
			clock.p2 = 14;

			if ((dpll & PLL_REF_INPUT_MASK) ==
			    PLLB_REF_INPUT_SPREADSPECTRUMIN) {
				/* XXX: might not be 66MHz */
				intel_clock(dev, 66000, &clock);
			} else
				intel_clock(dev, 48000, &clock);
		} else {
			if (dpll & PLL_P1_DIVIDE_BY_TWO)
				clock.p1 = 2;
			else {
				clock.p1 = ((dpll & DPLL_FPA01_P1_POST_DIV_MASK_I830) >>
					    DPLL_FPA01_P1_POST_DIV_SHIFT) + 2;
			}
			if (dpll & PLL_P2_DIVIDE_BY_4)
				clock.p2 = 4;
			else
				clock.p2 = 2;

			intel_clock(dev, 48000, &clock);
		}
	}

	/* XXX: It would be nice to validate the clocks, but we can't reuse
	 * i830PllIsValid() because it relies on the xf86_config connector
	 * configuration being accurate, which it isn't necessarily.
	 */

	return clock.dot;
}

/** Returns the currently programmed mode of the given pipe. */
struct drm_display_mode *intel_crtc_mode_get(struct drm_device *dev,
					     struct drm_crtc *crtc)
{
	struct drm_i915_private *dev_priv = dev->dev_private;
	struct intel_crtc *intel_crtc = to_intel_crtc(crtc);
	enum transcoder cpu_transcoder = intel_crtc->cpu_transcoder;
	struct drm_display_mode *mode;
	int htot = I915_READ(HTOTAL(cpu_transcoder));
	int hsync = I915_READ(HSYNC(cpu_transcoder));
	int vtot = I915_READ(VTOTAL(cpu_transcoder));
	int vsync = I915_READ(VSYNC(cpu_transcoder));

	mode = kzalloc(sizeof(*mode), GFP_KERNEL);
	if (!mode)
		return NULL;

	mode->clock = intel_crtc_clock_get(dev, crtc);
	mode->hdisplay = (htot & 0xffff) + 1;
	mode->htotal = ((htot & 0xffff0000) >> 16) + 1;
	mode->hsync_start = (hsync & 0xffff) + 1;
	mode->hsync_end = ((hsync & 0xffff0000) >> 16) + 1;
	mode->vdisplay = (vtot & 0xffff) + 1;
	mode->vtotal = ((vtot & 0xffff0000) >> 16) + 1;
	mode->vsync_start = (vsync & 0xffff) + 1;
	mode->vsync_end = ((vsync & 0xffff0000) >> 16) + 1;

	drm_mode_set_name(mode);

	return mode;
}

static void intel_increase_pllclock(struct drm_crtc *crtc)
{
	struct drm_device *dev = crtc->dev;
	drm_i915_private_t *dev_priv = dev->dev_private;
	struct intel_crtc *intel_crtc = to_intel_crtc(crtc);
	int pipe = intel_crtc->pipe;
	int dpll_reg = DPLL(pipe);
	int dpll;

	if (HAS_PCH_SPLIT(dev))
		return;

	if (!dev_priv->lvds_downclock_avail)
		return;

	dpll = I915_READ(dpll_reg);
	if (!HAS_PIPE_CXSR(dev) && (dpll & DISPLAY_RATE_SELECT_FPA1)) {
		DRM_DEBUG_DRIVER("upclocking LVDS\n");

		assert_panel_unlocked(dev_priv, pipe);

		dpll &= ~DISPLAY_RATE_SELECT_FPA1;
		I915_WRITE(dpll_reg, dpll);
		intel_wait_for_vblank(dev, pipe);

		dpll = I915_READ(dpll_reg);
		if (dpll & DISPLAY_RATE_SELECT_FPA1)
			DRM_DEBUG_DRIVER("failed to upclock LVDS!\n");
	}
}

static void intel_decrease_pllclock(struct drm_crtc *crtc)
{
	struct drm_device *dev = crtc->dev;
	drm_i915_private_t *dev_priv = dev->dev_private;
	struct intel_crtc *intel_crtc = to_intel_crtc(crtc);

	if (HAS_PCH_SPLIT(dev))
		return;

	if (!dev_priv->lvds_downclock_avail)
		return;

	/*
	 * Since this is called by a timer, we should never get here in
	 * the manual case.
	 */
	if (!HAS_PIPE_CXSR(dev) && intel_crtc->lowfreq_avail) {
		int pipe = intel_crtc->pipe;
		int dpll_reg = DPLL(pipe);
		int dpll;

		DRM_DEBUG_DRIVER("downclocking LVDS\n");

		assert_panel_unlocked(dev_priv, pipe);

		dpll = I915_READ(dpll_reg);
		dpll |= DISPLAY_RATE_SELECT_FPA1;
		I915_WRITE(dpll_reg, dpll);
		intel_wait_for_vblank(dev, pipe);
		dpll = I915_READ(dpll_reg);
		if (!(dpll & DISPLAY_RATE_SELECT_FPA1))
			DRM_DEBUG_DRIVER("failed to downclock LVDS!\n");
	}

}

void intel_mark_busy(struct drm_device *dev)
{
	i915_update_gfx_val(dev->dev_private);
}

void intel_mark_idle(struct drm_device *dev)
{
	struct drm_crtc *crtc;

	if (!i915_powersave)
		return;

	list_for_each_entry(crtc, &dev->mode_config.crtc_list, head) {
		if (!crtc->fb)
			continue;

		intel_decrease_pllclock(crtc);
	}
}

void intel_mark_fb_busy(struct drm_i915_gem_object *obj)
{
	struct drm_device *dev = obj->base.dev;
	struct drm_crtc *crtc;

	if (!i915_powersave)
		return;

	list_for_each_entry(crtc, &dev->mode_config.crtc_list, head) {
		if (!crtc->fb)
			continue;

		if (to_intel_framebuffer(crtc->fb)->obj == obj)
			intel_increase_pllclock(crtc);
	}
}

static void intel_crtc_destroy(struct drm_crtc *crtc)
{
	struct intel_crtc *intel_crtc = to_intel_crtc(crtc);
	struct drm_device *dev = crtc->dev;
	struct intel_unpin_work *work;
	unsigned long flags;

	spin_lock_irqsave(&dev->event_lock, flags);
	work = intel_crtc->unpin_work;
	intel_crtc->unpin_work = NULL;
	spin_unlock_irqrestore(&dev->event_lock, flags);

	if (work) {
		cancel_work_sync(&work->work);
		kfree(work);
	}

	drm_crtc_cleanup(crtc);

	kfree(intel_crtc);
}

static void intel_unpin_work_fn(struct work_struct *__work)
{
	struct intel_unpin_work *work =
		container_of(__work, struct intel_unpin_work, work);
	struct drm_device *dev = work->crtc->dev;

	mutex_lock(&dev->struct_mutex);
	intel_unpin_fb_obj(work->old_fb_obj);
	drm_gem_object_unreference(&work->pending_flip_obj->base);
	drm_gem_object_unreference(&work->old_fb_obj->base);

	intel_update_fbc(dev);
	mutex_unlock(&dev->struct_mutex);

	BUG_ON(atomic_read(&to_intel_crtc(work->crtc)->unpin_work_count) == 0);
	atomic_dec(&to_intel_crtc(work->crtc)->unpin_work_count);

	kfree(work);
}

static void do_intel_finish_page_flip(struct drm_device *dev,
				      struct drm_crtc *crtc)
{
	drm_i915_private_t *dev_priv = dev->dev_private;
	struct intel_crtc *intel_crtc = to_intel_crtc(crtc);
	struct intel_unpin_work *work;
	struct drm_i915_gem_object *obj;
	unsigned long flags;

	/* Ignore early vblank irqs */
	if (intel_crtc == NULL)
		return;

	spin_lock_irqsave(&dev->event_lock, flags);
	work = intel_crtc->unpin_work;

	/* Ensure we don't miss a work->pending update ... */
	smp_rmb();

	if (work == NULL || atomic_read(&work->pending) < INTEL_FLIP_COMPLETE) {
		spin_unlock_irqrestore(&dev->event_lock, flags);
		return;
	}

	/* and that the unpin work is consistent wrt ->pending. */
	smp_rmb();

	intel_crtc->unpin_work = NULL;

	if (work->event)
		drm_send_vblank_event(dev, intel_crtc->pipe, work->event);

	drm_vblank_put(dev, intel_crtc->pipe);

	spin_unlock_irqrestore(&dev->event_lock, flags);

	obj = work->old_fb_obj;

	wake_up_all(&dev_priv->pending_flip_queue);

	queue_work(dev_priv->wq, &work->work);

	trace_i915_flip_complete(intel_crtc->plane, work->pending_flip_obj);
}

void intel_finish_page_flip(struct drm_device *dev, int pipe)
{
	drm_i915_private_t *dev_priv = dev->dev_private;
	struct drm_crtc *crtc = dev_priv->pipe_to_crtc_mapping[pipe];

	do_intel_finish_page_flip(dev, crtc);
}

void intel_finish_page_flip_plane(struct drm_device *dev, int plane)
{
	drm_i915_private_t *dev_priv = dev->dev_private;
	struct drm_crtc *crtc = dev_priv->plane_to_crtc_mapping[plane];

	do_intel_finish_page_flip(dev, crtc);
}

void intel_prepare_page_flip(struct drm_device *dev, int plane)
{
	drm_i915_private_t *dev_priv = dev->dev_private;
	struct intel_crtc *intel_crtc =
		to_intel_crtc(dev_priv->plane_to_crtc_mapping[plane]);
	unsigned long flags;

	/* NB: An MMIO update of the plane base pointer will also
	 * generate a page-flip completion irq, i.e. every modeset
	 * is also accompanied by a spurious intel_prepare_page_flip().
	 */
	spin_lock_irqsave(&dev->event_lock, flags);
	if (intel_crtc->unpin_work)
		atomic_inc_not_zero(&intel_crtc->unpin_work->pending);
	spin_unlock_irqrestore(&dev->event_lock, flags);
}

inline static void intel_mark_page_flip_active(struct intel_crtc *intel_crtc)
{
	/* Ensure that the work item is consistent when activating it ... */
	smp_wmb();
	atomic_set(&intel_crtc->unpin_work->pending, INTEL_FLIP_PENDING);
	/* and that it is marked active as soon as the irq could fire. */
	smp_wmb();
}

static int intel_gen2_queue_flip(struct drm_device *dev,
				 struct drm_crtc *crtc,
				 struct drm_framebuffer *fb,
				 struct drm_i915_gem_object *obj)
{
	struct drm_i915_private *dev_priv = dev->dev_private;
	struct intel_crtc *intel_crtc = to_intel_crtc(crtc);
	u32 flip_mask;
	struct intel_ring_buffer *ring = &dev_priv->ring[RCS];
	int ret;

	ret = intel_pin_and_fence_fb_obj(dev, obj, ring);
	if (ret)
		goto err;

	ret = intel_ring_begin(ring, 6);
	if (ret)
		goto err_unpin;

	/* Can't queue multiple flips, so wait for the previous
	 * one to finish before executing the next.
	 */
	if (intel_crtc->plane)
		flip_mask = MI_WAIT_FOR_PLANE_B_FLIP;
	else
		flip_mask = MI_WAIT_FOR_PLANE_A_FLIP;
	intel_ring_emit(ring, MI_WAIT_FOR_EVENT | flip_mask);
	intel_ring_emit(ring, MI_NOOP);
	intel_ring_emit(ring, MI_DISPLAY_FLIP |
			MI_DISPLAY_FLIP_PLANE(intel_crtc->plane));
	intel_ring_emit(ring, fb->pitches[0]);
	intel_ring_emit(ring, obj->gtt_offset + intel_crtc->dspaddr_offset);
	intel_ring_emit(ring, 0); /* aux display base address, unused */

	intel_mark_page_flip_active(intel_crtc);
	intel_ring_advance(ring);
	return 0;

err_unpin:
	intel_unpin_fb_obj(obj);
err:
	return ret;
}

static int intel_gen3_queue_flip(struct drm_device *dev,
				 struct drm_crtc *crtc,
				 struct drm_framebuffer *fb,
				 struct drm_i915_gem_object *obj)
{
	struct drm_i915_private *dev_priv = dev->dev_private;
	struct intel_crtc *intel_crtc = to_intel_crtc(crtc);
	u32 flip_mask;
	struct intel_ring_buffer *ring = &dev_priv->ring[RCS];
	int ret;

	ret = intel_pin_and_fence_fb_obj(dev, obj, ring);
	if (ret)
		goto err;

	ret = intel_ring_begin(ring, 6);
	if (ret)
		goto err_unpin;

	if (intel_crtc->plane)
		flip_mask = MI_WAIT_FOR_PLANE_B_FLIP;
	else
		flip_mask = MI_WAIT_FOR_PLANE_A_FLIP;
	intel_ring_emit(ring, MI_WAIT_FOR_EVENT | flip_mask);
	intel_ring_emit(ring, MI_NOOP);
	intel_ring_emit(ring, MI_DISPLAY_FLIP_I915 |
			MI_DISPLAY_FLIP_PLANE(intel_crtc->plane));
	intel_ring_emit(ring, fb->pitches[0]);
	intel_ring_emit(ring, obj->gtt_offset + intel_crtc->dspaddr_offset);
	intel_ring_emit(ring, MI_NOOP);

	intel_mark_page_flip_active(intel_crtc);
	intel_ring_advance(ring);
	return 0;

err_unpin:
	intel_unpin_fb_obj(obj);
err:
	return ret;
}

static int intel_gen4_queue_flip(struct drm_device *dev,
				 struct drm_crtc *crtc,
				 struct drm_framebuffer *fb,
				 struct drm_i915_gem_object *obj)
{
	struct drm_i915_private *dev_priv = dev->dev_private;
	struct intel_crtc *intel_crtc = to_intel_crtc(crtc);
	uint32_t pf, pipesrc;
	struct intel_ring_buffer *ring = &dev_priv->ring[RCS];
	int ret;

	ret = intel_pin_and_fence_fb_obj(dev, obj, ring);
	if (ret)
		goto err;

	ret = intel_ring_begin(ring, 4);
	if (ret)
		goto err_unpin;

	/* i965+ uses the linear or tiled offsets from the
	 * Display Registers (which do not change across a page-flip)
	 * so we need only reprogram the base address.
	 */
	intel_ring_emit(ring, MI_DISPLAY_FLIP |
			MI_DISPLAY_FLIP_PLANE(intel_crtc->plane));
	intel_ring_emit(ring, fb->pitches[0]);
	intel_ring_emit(ring,
			(obj->gtt_offset + intel_crtc->dspaddr_offset) |
			obj->tiling_mode);

	/* XXX Enabling the panel-fitter across page-flip is so far
	 * untested on non-native modes, so ignore it for now.
	 * pf = I915_READ(pipe == 0 ? PFA_CTL_1 : PFB_CTL_1) & PF_ENABLE;
	 */
	pf = 0;
	pipesrc = I915_READ(PIPESRC(intel_crtc->pipe)) & 0x0fff0fff;
	intel_ring_emit(ring, pf | pipesrc);

	intel_mark_page_flip_active(intel_crtc);
	intel_ring_advance(ring);
	return 0;

err_unpin:
	intel_unpin_fb_obj(obj);
err:
	return ret;
}

static int intel_gen6_queue_flip(struct drm_device *dev,
				 struct drm_crtc *crtc,
				 struct drm_framebuffer *fb,
				 struct drm_i915_gem_object *obj)
{
	struct drm_i915_private *dev_priv = dev->dev_private;
	struct intel_crtc *intel_crtc = to_intel_crtc(crtc);
	struct intel_ring_buffer *ring = &dev_priv->ring[RCS];
	uint32_t pf, pipesrc;
	int ret;

	ret = intel_pin_and_fence_fb_obj(dev, obj, ring);
	if (ret)
		goto err;

	ret = intel_ring_begin(ring, 4);
	if (ret)
		goto err_unpin;

	intel_ring_emit(ring, MI_DISPLAY_FLIP |
			MI_DISPLAY_FLIP_PLANE(intel_crtc->plane));
	intel_ring_emit(ring, fb->pitches[0] | obj->tiling_mode);
	intel_ring_emit(ring, obj->gtt_offset + intel_crtc->dspaddr_offset);

	/* Contrary to the suggestions in the documentation,
	 * "Enable Panel Fitter" does not seem to be required when page
	 * flipping with a non-native mode, and worse causes a normal
	 * modeset to fail.
	 * pf = I915_READ(PF_CTL(intel_crtc->pipe)) & PF_ENABLE;
	 */
	pf = 0;
	pipesrc = I915_READ(PIPESRC(intel_crtc->pipe)) & 0x0fff0fff;
	intel_ring_emit(ring, pf | pipesrc);

	intel_mark_page_flip_active(intel_crtc);
	intel_ring_advance(ring);
	return 0;

err_unpin:
	intel_unpin_fb_obj(obj);
err:
	return ret;
}

/*
 * On gen7 we currently use the blit ring because (in early silicon at least)
 * the render ring doesn't give us interrpts for page flip completion, which
 * means clients will hang after the first flip is queued.  Fortunately the
 * blit ring generates interrupts properly, so use it instead.
 */
static int intel_gen7_queue_flip(struct drm_device *dev,
				 struct drm_crtc *crtc,
				 struct drm_framebuffer *fb,
				 struct drm_i915_gem_object *obj)
{
	struct drm_i915_private *dev_priv = dev->dev_private;
	struct intel_crtc *intel_crtc = to_intel_crtc(crtc);
	struct intel_ring_buffer *ring = &dev_priv->ring[BCS];
	uint32_t plane_bit = 0;
	int ret;

	ret = intel_pin_and_fence_fb_obj(dev, obj, ring);
	if (ret)
		goto err;

	switch(intel_crtc->plane) {
	case PLANE_A:
		plane_bit = MI_DISPLAY_FLIP_IVB_PLANE_A;
		break;
	case PLANE_B:
		plane_bit = MI_DISPLAY_FLIP_IVB_PLANE_B;
		break;
	case PLANE_C:
		plane_bit = MI_DISPLAY_FLIP_IVB_PLANE_C;
		break;
	default:
		WARN_ONCE(1, "unknown plane in flip command\n");
		ret = -ENODEV;
		goto err_unpin;
	}

	ret = intel_ring_begin(ring, 4);
	if (ret)
		goto err_unpin;

	intel_ring_emit(ring, MI_DISPLAY_FLIP_I915 | plane_bit);
	intel_ring_emit(ring, (fb->pitches[0] | obj->tiling_mode));
	intel_ring_emit(ring, obj->gtt_offset + intel_crtc->dspaddr_offset);
	intel_ring_emit(ring, (MI_NOOP));

	intel_mark_page_flip_active(intel_crtc);
	intel_ring_advance(ring);
	return 0;

err_unpin:
	intel_unpin_fb_obj(obj);
err:
	return ret;
}

static int intel_default_queue_flip(struct drm_device *dev,
				    struct drm_crtc *crtc,
				    struct drm_framebuffer *fb,
				    struct drm_i915_gem_object *obj)
{
	return -ENODEV;
}

static int intel_crtc_page_flip(struct drm_crtc *crtc,
				struct drm_framebuffer *fb,
				struct drm_pending_vblank_event *event)
{
	struct drm_device *dev = crtc->dev;
	struct drm_i915_private *dev_priv = dev->dev_private;
	struct drm_framebuffer *old_fb = crtc->fb;
	struct drm_i915_gem_object *obj = to_intel_framebuffer(fb)->obj;
	struct intel_crtc *intel_crtc = to_intel_crtc(crtc);
	struct intel_unpin_work *work;
	unsigned long flags;
	int ret;

	/* Can't change pixel format via MI display flips. */
	if (fb->pixel_format != crtc->fb->pixel_format)
		return -EINVAL;

	/*
	 * TILEOFF/LINOFF registers can't be changed via MI display flips.
	 * Note that pitch changes could also affect these register.
	 */
	if (INTEL_INFO(dev)->gen > 3 &&
	    (fb->offsets[0] != crtc->fb->offsets[0] ||
	     fb->pitches[0] != crtc->fb->pitches[0]))
		return -EINVAL;

	work = kzalloc(sizeof *work, GFP_KERNEL);
	if (work == NULL)
		return -ENOMEM;

	work->event = event;
	work->crtc = crtc;
	work->old_fb_obj = to_intel_framebuffer(old_fb)->obj;
	INIT_WORK(&work->work, intel_unpin_work_fn);

	ret = drm_vblank_get(dev, intel_crtc->pipe);
	if (ret)
		goto free_work;

	/* We borrow the event spin lock for protecting unpin_work */
	spin_lock_irqsave(&dev->event_lock, flags);
	if (intel_crtc->unpin_work) {
		spin_unlock_irqrestore(&dev->event_lock, flags);
		kfree(work);
		drm_vblank_put(dev, intel_crtc->pipe);

		DRM_DEBUG_DRIVER("flip queue: crtc already busy\n");
		return -EBUSY;
	}
	intel_crtc->unpin_work = work;
	spin_unlock_irqrestore(&dev->event_lock, flags);

	if (atomic_read(&intel_crtc->unpin_work_count) >= 2)
		flush_workqueue(dev_priv->wq);

	ret = i915_mutex_lock_interruptible(dev);
	if (ret)
		goto cleanup;

	/* Reference the objects for the scheduled work. */
	drm_gem_object_reference(&work->old_fb_obj->base);
	drm_gem_object_reference(&obj->base);

	crtc->fb = fb;

	work->pending_flip_obj = obj;

	work->enable_stall_check = true;

	atomic_inc(&intel_crtc->unpin_work_count);
	intel_crtc->reset_counter = atomic_read(&dev_priv->gpu_error.reset_counter);

	ret = dev_priv->display.queue_flip(dev, crtc, fb, obj);
	if (ret)
		goto cleanup_pending;

	intel_disable_fbc(dev);
	intel_mark_fb_busy(obj);
	mutex_unlock(&dev->struct_mutex);

	trace_i915_flip_request(intel_crtc->plane, obj);

	return 0;

cleanup_pending:
	atomic_dec(&intel_crtc->unpin_work_count);
<<<<<<< HEAD
=======
	crtc->fb = old_fb;
>>>>>>> 3da889b6
	drm_gem_object_unreference(&work->old_fb_obj->base);
	drm_gem_object_unreference(&obj->base);
	mutex_unlock(&dev->struct_mutex);

cleanup:
	spin_lock_irqsave(&dev->event_lock, flags);
	intel_crtc->unpin_work = NULL;
	spin_unlock_irqrestore(&dev->event_lock, flags);

	drm_vblank_put(dev, intel_crtc->pipe);
free_work:
	kfree(work);

	return ret;
}

static struct drm_crtc_helper_funcs intel_helper_funcs = {
	.mode_set_base_atomic = intel_pipe_set_base_atomic,
	.load_lut = intel_crtc_load_lut,
};

bool intel_encoder_check_is_cloned(struct intel_encoder *encoder)
{
	struct intel_encoder *other_encoder;
	struct drm_crtc *crtc = &encoder->new_crtc->base;

	if (WARN_ON(!crtc))
		return false;

	list_for_each_entry(other_encoder,
			    &crtc->dev->mode_config.encoder_list,
			    base.head) {

		if (&other_encoder->new_crtc->base != crtc ||
		    encoder == other_encoder)
			continue;
		else
			return true;
	}

	return false;
}

static bool intel_encoder_crtc_ok(struct drm_encoder *encoder,
				  struct drm_crtc *crtc)
{
	struct drm_device *dev;
	struct drm_crtc *tmp;
	int crtc_mask = 1;

	WARN(!crtc, "checking null crtc?\n");

	dev = crtc->dev;

	list_for_each_entry(tmp, &dev->mode_config.crtc_list, head) {
		if (tmp == crtc)
			break;
		crtc_mask <<= 1;
	}

	if (encoder->possible_crtcs & crtc_mask)
		return true;
	return false;
}

/**
 * intel_modeset_update_staged_output_state
 *
 * Updates the staged output configuration state, e.g. after we've read out the
 * current hw state.
 */
static void intel_modeset_update_staged_output_state(struct drm_device *dev)
{
	struct intel_encoder *encoder;
	struct intel_connector *connector;

	list_for_each_entry(connector, &dev->mode_config.connector_list,
			    base.head) {
		connector->new_encoder =
			to_intel_encoder(connector->base.encoder);
	}

	list_for_each_entry(encoder, &dev->mode_config.encoder_list,
			    base.head) {
		encoder->new_crtc =
			to_intel_crtc(encoder->base.crtc);
	}
}

/**
 * intel_modeset_commit_output_state
 *
 * This function copies the stage display pipe configuration to the real one.
 */
static void intel_modeset_commit_output_state(struct drm_device *dev)
{
	struct intel_encoder *encoder;
	struct intel_connector *connector;

	list_for_each_entry(connector, &dev->mode_config.connector_list,
			    base.head) {
		connector->base.encoder = &connector->new_encoder->base;
	}

	list_for_each_entry(encoder, &dev->mode_config.encoder_list,
			    base.head) {
		encoder->base.crtc = &encoder->new_crtc->base;
	}
}

static struct drm_display_mode *
intel_modeset_adjusted_mode(struct drm_crtc *crtc,
			    struct drm_display_mode *mode)
{
	struct drm_device *dev = crtc->dev;
	struct drm_display_mode *adjusted_mode;
	struct drm_encoder_helper_funcs *encoder_funcs;
	struct intel_encoder *encoder;

	adjusted_mode = drm_mode_duplicate(dev, mode);
	if (!adjusted_mode)
		return ERR_PTR(-ENOMEM);

	/* Pass our mode to the connectors and the CRTC to give them a chance to
	 * adjust it according to limitations or connector properties, and also
	 * a chance to reject the mode entirely.
	 */
	list_for_each_entry(encoder, &dev->mode_config.encoder_list,
			    base.head) {

		if (&encoder->new_crtc->base != crtc)
			continue;
		encoder_funcs = encoder->base.helper_private;
		if (!(encoder_funcs->mode_fixup(&encoder->base, mode,
						adjusted_mode))) {
			DRM_DEBUG_KMS("Encoder fixup failed\n");
			goto fail;
		}
	}

	if (!(intel_crtc_mode_fixup(crtc, mode, adjusted_mode))) {
		DRM_DEBUG_KMS("CRTC fixup failed\n");
		goto fail;
	}
	DRM_DEBUG_KMS("[CRTC:%d]\n", crtc->base.id);

	return adjusted_mode;
fail:
	drm_mode_destroy(dev, adjusted_mode);
	return ERR_PTR(-EINVAL);
}

/* Computes which crtcs are affected and sets the relevant bits in the mask. For
 * simplicity we use the crtc's pipe number (because it's easier to obtain). */
static void
intel_modeset_affected_pipes(struct drm_crtc *crtc, unsigned *modeset_pipes,
			     unsigned *prepare_pipes, unsigned *disable_pipes)
{
	struct intel_crtc *intel_crtc;
	struct drm_device *dev = crtc->dev;
	struct intel_encoder *encoder;
	struct intel_connector *connector;
	struct drm_crtc *tmp_crtc;

	*disable_pipes = *modeset_pipes = *prepare_pipes = 0;

	/* Check which crtcs have changed outputs connected to them, these need
	 * to be part of the prepare_pipes mask. We don't (yet) support global
	 * modeset across multiple crtcs, so modeset_pipes will only have one
	 * bit set at most. */
	list_for_each_entry(connector, &dev->mode_config.connector_list,
			    base.head) {
		if (connector->base.encoder == &connector->new_encoder->base)
			continue;

		if (connector->base.encoder) {
			tmp_crtc = connector->base.encoder->crtc;

			*prepare_pipes |= 1 << to_intel_crtc(tmp_crtc)->pipe;
		}

		if (connector->new_encoder)
			*prepare_pipes |=
				1 << connector->new_encoder->new_crtc->pipe;
	}

	list_for_each_entry(encoder, &dev->mode_config.encoder_list,
			    base.head) {
		if (encoder->base.crtc == &encoder->new_crtc->base)
			continue;

		if (encoder->base.crtc) {
			tmp_crtc = encoder->base.crtc;

			*prepare_pipes |= 1 << to_intel_crtc(tmp_crtc)->pipe;
		}

		if (encoder->new_crtc)
			*prepare_pipes |= 1 << encoder->new_crtc->pipe;
	}

	/* Check for any pipes that will be fully disabled ... */
	list_for_each_entry(intel_crtc, &dev->mode_config.crtc_list,
			    base.head) {
		bool used = false;

		/* Don't try to disable disabled crtcs. */
		if (!intel_crtc->base.enabled)
			continue;

		list_for_each_entry(encoder, &dev->mode_config.encoder_list,
				    base.head) {
			if (encoder->new_crtc == intel_crtc)
				used = true;
		}

		if (!used)
			*disable_pipes |= 1 << intel_crtc->pipe;
	}


	/* set_mode is also used to update properties on life display pipes. */
	intel_crtc = to_intel_crtc(crtc);
	if (crtc->enabled)
		*prepare_pipes |= 1 << intel_crtc->pipe;

	/* We only support modeset on one single crtc, hence we need to do that
	 * only for the passed in crtc iff we change anything else than just
	 * disable crtcs.
	 *
	 * This is actually not true, to be fully compatible with the old crtc
	 * helper we automatically disable _any_ output (i.e. doesn't need to be
	 * connected to the crtc we're modesetting on) if it's disconnected.
	 * Which is a rather nutty api (since changed the output configuration
	 * without userspace's explicit request can lead to confusion), but
	 * alas. Hence we currently need to modeset on all pipes we prepare. */
	if (*prepare_pipes)
		*modeset_pipes = *prepare_pipes;

	/* ... and mask these out. */
	*modeset_pipes &= ~(*disable_pipes);
	*prepare_pipes &= ~(*disable_pipes);
}

static bool intel_crtc_in_use(struct drm_crtc *crtc)
{
	struct drm_encoder *encoder;
	struct drm_device *dev = crtc->dev;

	list_for_each_entry(encoder, &dev->mode_config.encoder_list, head)
		if (encoder->crtc == crtc)
			return true;

	return false;
}

static void
intel_modeset_update_state(struct drm_device *dev, unsigned prepare_pipes)
{
	struct intel_encoder *intel_encoder;
	struct intel_crtc *intel_crtc;
	struct drm_connector *connector;

	list_for_each_entry(intel_encoder, &dev->mode_config.encoder_list,
			    base.head) {
		if (!intel_encoder->base.crtc)
			continue;

		intel_crtc = to_intel_crtc(intel_encoder->base.crtc);

		if (prepare_pipes & (1 << intel_crtc->pipe))
			intel_encoder->connectors_active = false;
	}

	intel_modeset_commit_output_state(dev);

	/* Update computed state. */
	list_for_each_entry(intel_crtc, &dev->mode_config.crtc_list,
			    base.head) {
		intel_crtc->base.enabled = intel_crtc_in_use(&intel_crtc->base);
	}

	list_for_each_entry(connector, &dev->mode_config.connector_list, head) {
		if (!connector->encoder || !connector->encoder->crtc)
			continue;

		intel_crtc = to_intel_crtc(connector->encoder->crtc);

		if (prepare_pipes & (1 << intel_crtc->pipe)) {
			struct drm_property *dpms_property =
				dev->mode_config.dpms_property;

			connector->dpms = DRM_MODE_DPMS_ON;
			drm_object_property_set_value(&connector->base,
							 dpms_property,
							 DRM_MODE_DPMS_ON);

			intel_encoder = to_intel_encoder(connector->encoder);
			intel_encoder->connectors_active = true;
		}
	}

}

#define for_each_intel_crtc_masked(dev, mask, intel_crtc) \
	list_for_each_entry((intel_crtc), \
			    &(dev)->mode_config.crtc_list, \
			    base.head) \
		if (mask & (1 <<(intel_crtc)->pipe)) \

void
intel_modeset_check_state(struct drm_device *dev)
{
	struct intel_crtc *crtc;
	struct intel_encoder *encoder;
	struct intel_connector *connector;

	list_for_each_entry(connector, &dev->mode_config.connector_list,
			    base.head) {
		/* This also checks the encoder/connector hw state with the
		 * ->get_hw_state callbacks. */
		intel_connector_check_state(connector);

		WARN(&connector->new_encoder->base != connector->base.encoder,
		     "connector's staged encoder doesn't match current encoder\n");
	}

	list_for_each_entry(encoder, &dev->mode_config.encoder_list,
			    base.head) {
		bool enabled = false;
		bool active = false;
		enum pipe pipe, tracked_pipe;

		DRM_DEBUG_KMS("[ENCODER:%d:%s]\n",
			      encoder->base.base.id,
			      drm_get_encoder_name(&encoder->base));

		WARN(&encoder->new_crtc->base != encoder->base.crtc,
		     "encoder's stage crtc doesn't match current crtc\n");
		WARN(encoder->connectors_active && !encoder->base.crtc,
		     "encoder's active_connectors set, but no crtc\n");

		list_for_each_entry(connector, &dev->mode_config.connector_list,
				    base.head) {
			if (connector->base.encoder != &encoder->base)
				continue;
			enabled = true;
			if (connector->base.dpms != DRM_MODE_DPMS_OFF)
				active = true;
		}
		WARN(!!encoder->base.crtc != enabled,
		     "encoder's enabled state mismatch "
		     "(expected %i, found %i)\n",
		     !!encoder->base.crtc, enabled);
		WARN(active && !encoder->base.crtc,
		     "active encoder with no crtc\n");

		WARN(encoder->connectors_active != active,
		     "encoder's computed active state doesn't match tracked active state "
		     "(expected %i, found %i)\n", active, encoder->connectors_active);

		active = encoder->get_hw_state(encoder, &pipe);
		WARN(active != encoder->connectors_active,
		     "encoder's hw state doesn't match sw tracking "
		     "(expected %i, found %i)\n",
		     encoder->connectors_active, active);

		if (!encoder->base.crtc)
			continue;

		tracked_pipe = to_intel_crtc(encoder->base.crtc)->pipe;
		WARN(active && pipe != tracked_pipe,
		     "active encoder's pipe doesn't match"
		     "(expected %i, found %i)\n",
		     tracked_pipe, pipe);

	}

	list_for_each_entry(crtc, &dev->mode_config.crtc_list,
			    base.head) {
		bool enabled = false;
		bool active = false;

		DRM_DEBUG_KMS("[CRTC:%d]\n",
			      crtc->base.base.id);

		WARN(crtc->active && !crtc->base.enabled,
		     "active crtc, but not enabled in sw tracking\n");

		list_for_each_entry(encoder, &dev->mode_config.encoder_list,
				    base.head) {
			if (encoder->base.crtc != &crtc->base)
				continue;
			enabled = true;
			if (encoder->connectors_active)
				active = true;
		}
		WARN(active != crtc->active,
		     "crtc's computed active state doesn't match tracked active state "
		     "(expected %i, found %i)\n", active, crtc->active);
		WARN(enabled != crtc->base.enabled,
		     "crtc's computed enabled state doesn't match tracked enabled state "
		     "(expected %i, found %i)\n", enabled, crtc->base.enabled);

		assert_pipe(dev->dev_private, crtc->pipe, crtc->active);
	}
}

int intel_set_mode(struct drm_crtc *crtc,
		   struct drm_display_mode *mode,
		   int x, int y, struct drm_framebuffer *fb)
{
	struct drm_device *dev = crtc->dev;
	drm_i915_private_t *dev_priv = dev->dev_private;
	struct drm_display_mode *adjusted_mode, *saved_mode, *saved_hwmode;
	struct intel_crtc *intel_crtc;
	unsigned disable_pipes, prepare_pipes, modeset_pipes;
	int ret = 0;

	saved_mode = kmalloc(2 * sizeof(*saved_mode), GFP_KERNEL);
	if (!saved_mode)
		return -ENOMEM;
	saved_hwmode = saved_mode + 1;

	intel_modeset_affected_pipes(crtc, &modeset_pipes,
				     &prepare_pipes, &disable_pipes);

	DRM_DEBUG_KMS("set mode pipe masks: modeset: %x, prepare: %x, disable: %x\n",
		      modeset_pipes, prepare_pipes, disable_pipes);

	for_each_intel_crtc_masked(dev, disable_pipes, intel_crtc)
		intel_crtc_disable(&intel_crtc->base);

	*saved_hwmode = crtc->hwmode;
	*saved_mode = crtc->mode;

	/* Hack: Because we don't (yet) support global modeset on multiple
	 * crtcs, we don't keep track of the new mode for more than one crtc.
	 * Hence simply check whether any bit is set in modeset_pipes in all the
	 * pieces of code that are not yet converted to deal with mutliple crtcs
	 * changing their mode at the same time. */
	adjusted_mode = NULL;
	if (modeset_pipes) {
		adjusted_mode = intel_modeset_adjusted_mode(crtc, mode);
		if (IS_ERR(adjusted_mode)) {
			ret = PTR_ERR(adjusted_mode);
			goto out;
		}
	}

	for_each_intel_crtc_masked(dev, prepare_pipes, intel_crtc) {
		if (intel_crtc->base.enabled)
			dev_priv->display.crtc_disable(&intel_crtc->base);
	}

	/* crtc->mode is already used by the ->mode_set callbacks, hence we need
	 * to set it here already despite that we pass it down the callchain.
	 */
	if (modeset_pipes)
		crtc->mode = *mode;

	/* Only after disabling all output pipelines that will be changed can we
	 * update the the output configuration. */
	intel_modeset_update_state(dev, prepare_pipes);

	if (dev_priv->display.modeset_global_resources)
		dev_priv->display.modeset_global_resources(dev);

	/* Set up the DPLL and any encoders state that needs to adjust or depend
	 * on the DPLL.
	 */
	for_each_intel_crtc_masked(dev, modeset_pipes, intel_crtc) {
		ret = intel_crtc_mode_set(&intel_crtc->base,
					  mode, adjusted_mode,
					  x, y, fb);
		if (ret)
			goto done;
	}

	/* Now enable the clocks, plane, pipe, and connectors that we set up. */
	for_each_intel_crtc_masked(dev, prepare_pipes, intel_crtc)
		dev_priv->display.crtc_enable(&intel_crtc->base);

	if (modeset_pipes) {
		/* Store real post-adjustment hardware mode. */
		crtc->hwmode = *adjusted_mode;

		/* Calculate and store various constants which
		 * are later needed by vblank and swap-completion
		 * timestamping. They are derived from true hwmode.
		 */
		drm_calc_timestamping_constants(crtc);
	}

	/* FIXME: add subpixel order */
done:
	drm_mode_destroy(dev, adjusted_mode);
	if (ret && crtc->enabled) {
		crtc->hwmode = *saved_hwmode;
		crtc->mode = *saved_mode;
	} else {
		intel_modeset_check_state(dev);
	}

out:
	kfree(saved_mode);
	return ret;
}

void intel_crtc_restore_mode(struct drm_crtc *crtc)
{
	intel_set_mode(crtc, &crtc->mode, crtc->x, crtc->y, crtc->fb);
}

#undef for_each_intel_crtc_masked

static void intel_set_config_free(struct intel_set_config *config)
{
	if (!config)
		return;

	kfree(config->save_connector_encoders);
	kfree(config->save_encoder_crtcs);
	kfree(config);
}

static int intel_set_config_save_state(struct drm_device *dev,
				       struct intel_set_config *config)
{
	struct drm_encoder *encoder;
	struct drm_connector *connector;
	int count;

	config->save_encoder_crtcs =
		kcalloc(dev->mode_config.num_encoder,
			sizeof(struct drm_crtc *), GFP_KERNEL);
	if (!config->save_encoder_crtcs)
		return -ENOMEM;

	config->save_connector_encoders =
		kcalloc(dev->mode_config.num_connector,
			sizeof(struct drm_encoder *), GFP_KERNEL);
	if (!config->save_connector_encoders)
		return -ENOMEM;

	/* Copy data. Note that driver private data is not affected.
	 * Should anything bad happen only the expected state is
	 * restored, not the drivers personal bookkeeping.
	 */
	count = 0;
	list_for_each_entry(encoder, &dev->mode_config.encoder_list, head) {
		config->save_encoder_crtcs[count++] = encoder->crtc;
	}

	count = 0;
	list_for_each_entry(connector, &dev->mode_config.connector_list, head) {
		config->save_connector_encoders[count++] = connector->encoder;
	}

	return 0;
}

static void intel_set_config_restore_state(struct drm_device *dev,
					   struct intel_set_config *config)
{
	struct intel_encoder *encoder;
	struct intel_connector *connector;
	int count;

	count = 0;
	list_for_each_entry(encoder, &dev->mode_config.encoder_list, base.head) {
		encoder->new_crtc =
			to_intel_crtc(config->save_encoder_crtcs[count++]);
	}

	count = 0;
	list_for_each_entry(connector, &dev->mode_config.connector_list, base.head) {
		connector->new_encoder =
			to_intel_encoder(config->save_connector_encoders[count++]);
	}
}

static void
intel_set_config_compute_mode_changes(struct drm_mode_set *set,
				      struct intel_set_config *config)
{

	/* We should be able to check here if the fb has the same properties
	 * and then just flip_or_move it */
	if (set->crtc->fb != set->fb) {
		/* If we have no fb then treat it as a full mode set */
		if (set->crtc->fb == NULL) {
			DRM_DEBUG_KMS("crtc has no fb, full mode set\n");
			config->mode_changed = true;
		} else if (set->fb == NULL) {
			config->mode_changed = true;
		} else if (set->fb->depth != set->crtc->fb->depth) {
			config->mode_changed = true;
		} else if (set->fb->bits_per_pixel !=
			   set->crtc->fb->bits_per_pixel) {
			config->mode_changed = true;
		} else
			config->fb_changed = true;
	}

	if (set->fb && (set->x != set->crtc->x || set->y != set->crtc->y))
		config->fb_changed = true;

	if (set->mode && !drm_mode_equal(set->mode, &set->crtc->mode)) {
		DRM_DEBUG_KMS("modes are different, full mode set\n");
		drm_mode_debug_printmodeline(&set->crtc->mode);
		drm_mode_debug_printmodeline(set->mode);
		config->mode_changed = true;
	}
}

static int
intel_modeset_stage_output_state(struct drm_device *dev,
				 struct drm_mode_set *set,
				 struct intel_set_config *config)
{
	struct drm_crtc *new_crtc;
	struct intel_connector *connector;
	struct intel_encoder *encoder;
	int count, ro;

	/* The upper layers ensure that we either disable a crtc or have a list
	 * of connectors. For paranoia, double-check this. */
	WARN_ON(!set->fb && (set->num_connectors != 0));
	WARN_ON(set->fb && (set->num_connectors == 0));

	count = 0;
	list_for_each_entry(connector, &dev->mode_config.connector_list,
			    base.head) {
		/* Otherwise traverse passed in connector list and get encoders
		 * for them. */
		for (ro = 0; ro < set->num_connectors; ro++) {
			if (set->connectors[ro] == &connector->base) {
				connector->new_encoder = connector->encoder;
				break;
			}
		}

		/* If we disable the crtc, disable all its connectors. Also, if
		 * the connector is on the changing crtc but not on the new
		 * connector list, disable it. */
		if ((!set->fb || ro == set->num_connectors) &&
		    connector->base.encoder &&
		    connector->base.encoder->crtc == set->crtc) {
			connector->new_encoder = NULL;

			DRM_DEBUG_KMS("[CONNECTOR:%d:%s] to [NOCRTC]\n",
				connector->base.base.id,
				drm_get_connector_name(&connector->base));
		}


		if (&connector->new_encoder->base != connector->base.encoder) {
			DRM_DEBUG_KMS("encoder changed, full mode switch\n");
			config->mode_changed = true;
		}
	}
	/* connector->new_encoder is now updated for all connectors. */

	/* Update crtc of enabled connectors. */
	count = 0;
	list_for_each_entry(connector, &dev->mode_config.connector_list,
			    base.head) {
		if (!connector->new_encoder)
			continue;

		new_crtc = connector->new_encoder->base.crtc;

		for (ro = 0; ro < set->num_connectors; ro++) {
			if (set->connectors[ro] == &connector->base)
				new_crtc = set->crtc;
		}

		/* Make sure the new CRTC will work with the encoder */
		if (!intel_encoder_crtc_ok(&connector->new_encoder->base,
					   new_crtc)) {
			return -EINVAL;
		}
		connector->encoder->new_crtc = to_intel_crtc(new_crtc);

		DRM_DEBUG_KMS("[CONNECTOR:%d:%s] to [CRTC:%d]\n",
			connector->base.base.id,
			drm_get_connector_name(&connector->base),
			new_crtc->base.id);
	}

	/* Check for any encoders that needs to be disabled. */
	list_for_each_entry(encoder, &dev->mode_config.encoder_list,
			    base.head) {
		list_for_each_entry(connector,
				    &dev->mode_config.connector_list,
				    base.head) {
			if (connector->new_encoder == encoder) {
				WARN_ON(!connector->new_encoder->new_crtc);

				goto next_encoder;
			}
		}
		encoder->new_crtc = NULL;
next_encoder:
		/* Only now check for crtc changes so we don't miss encoders
		 * that will be disabled. */
		if (&encoder->new_crtc->base != encoder->base.crtc) {
			DRM_DEBUG_KMS("crtc changed, full mode switch\n");
			config->mode_changed = true;
		}
	}
	/* Now we've also updated encoder->new_crtc for all encoders. */

	return 0;
}

static int intel_crtc_set_config(struct drm_mode_set *set)
{
	struct drm_device *dev;
	struct drm_mode_set save_set;
	struct intel_set_config *config;
	int ret;

	BUG_ON(!set);
	BUG_ON(!set->crtc);
	BUG_ON(!set->crtc->helper_private);

	/* Enforce sane interface api - has been abused by the fb helper. */
	BUG_ON(!set->mode && set->fb);
	BUG_ON(set->fb && set->num_connectors == 0);

	if (set->fb) {
		DRM_DEBUG_KMS("[CRTC:%d] [FB:%d] #connectors=%d (x y) (%i %i)\n",
				set->crtc->base.id, set->fb->base.id,
				(int)set->num_connectors, set->x, set->y);
	} else {
		DRM_DEBUG_KMS("[CRTC:%d] [NOFB]\n", set->crtc->base.id);
	}

	dev = set->crtc->dev;

	ret = -ENOMEM;
	config = kzalloc(sizeof(*config), GFP_KERNEL);
	if (!config)
		goto out_config;

	ret = intel_set_config_save_state(dev, config);
	if (ret)
		goto out_config;

	save_set.crtc = set->crtc;
	save_set.mode = &set->crtc->mode;
	save_set.x = set->crtc->x;
	save_set.y = set->crtc->y;
	save_set.fb = set->crtc->fb;

	/* Compute whether we need a full modeset, only an fb base update or no
	 * change at all. In the future we might also check whether only the
	 * mode changed, e.g. for LVDS where we only change the panel fitter in
	 * such cases. */
	intel_set_config_compute_mode_changes(set, config);

	ret = intel_modeset_stage_output_state(dev, set, config);
	if (ret)
		goto fail;

	if (config->mode_changed) {
		if (set->mode) {
			DRM_DEBUG_KMS("attempting to set mode from"
					" userspace\n");
			drm_mode_debug_printmodeline(set->mode);
		}

		ret = intel_set_mode(set->crtc, set->mode,
				     set->x, set->y, set->fb);
		if (ret) {
			DRM_ERROR("failed to set mode on [CRTC:%d], err = %d\n",
				  set->crtc->base.id, ret);
			goto fail;
		}
	} else if (config->fb_changed) {
		ret = intel_pipe_set_base(set->crtc,
					  set->x, set->y, set->fb);
	}

	intel_set_config_free(config);

	return 0;

fail:
	intel_set_config_restore_state(dev, config);

	/* Try to restore the config */
	if (config->mode_changed &&
	    intel_set_mode(save_set.crtc, save_set.mode,
			   save_set.x, save_set.y, save_set.fb))
		DRM_ERROR("failed to restore config after modeset failure\n");

out_config:
	intel_set_config_free(config);
	return ret;
}

static const struct drm_crtc_funcs intel_crtc_funcs = {
	.cursor_set = intel_crtc_cursor_set,
	.cursor_move = intel_crtc_cursor_move,
	.gamma_set = intel_crtc_gamma_set,
	.set_config = intel_crtc_set_config,
	.destroy = intel_crtc_destroy,
	.page_flip = intel_crtc_page_flip,
};

static void intel_cpu_pll_init(struct drm_device *dev)
{
	if (HAS_DDI(dev))
		intel_ddi_pll_init(dev);
}

static void intel_pch_pll_init(struct drm_device *dev)
{
	drm_i915_private_t *dev_priv = dev->dev_private;
	int i;

	if (dev_priv->num_pch_pll == 0) {
		DRM_DEBUG_KMS("No PCH PLLs on this hardware, skipping initialisation\n");
		return;
	}

	for (i = 0; i < dev_priv->num_pch_pll; i++) {
		dev_priv->pch_plls[i].pll_reg = _PCH_DPLL(i);
		dev_priv->pch_plls[i].fp0_reg = _PCH_FP0(i);
		dev_priv->pch_plls[i].fp1_reg = _PCH_FP1(i);
	}
}

static void intel_crtc_init(struct drm_device *dev, int pipe)
{
	drm_i915_private_t *dev_priv = dev->dev_private;
	struct intel_crtc *intel_crtc;
	int i;

	intel_crtc = kzalloc(sizeof(struct intel_crtc) + (INTELFB_CONN_LIMIT * sizeof(struct drm_connector *)), GFP_KERNEL);
	if (intel_crtc == NULL)
		return;

	drm_crtc_init(dev, &intel_crtc->base, &intel_crtc_funcs);

	drm_mode_crtc_set_gamma_size(&intel_crtc->base, 256);
	for (i = 0; i < 256; i++) {
		intel_crtc->lut_r[i] = i;
		intel_crtc->lut_g[i] = i;
		intel_crtc->lut_b[i] = i;
	}

	/* Swap pipes & planes for FBC on pre-965 */
	intel_crtc->pipe = pipe;
	intel_crtc->plane = pipe;
	intel_crtc->cpu_transcoder = pipe;
	if (IS_MOBILE(dev) && IS_GEN3(dev)) {
		DRM_DEBUG_KMS("swapping pipes & planes for FBC\n");
		intel_crtc->plane = !pipe;
	}

	BUG_ON(pipe >= ARRAY_SIZE(dev_priv->plane_to_crtc_mapping) ||
	       dev_priv->plane_to_crtc_mapping[intel_crtc->plane] != NULL);
	dev_priv->plane_to_crtc_mapping[intel_crtc->plane] = &intel_crtc->base;
	dev_priv->pipe_to_crtc_mapping[intel_crtc->pipe] = &intel_crtc->base;

	intel_crtc->bpp = 24; /* default for pre-Ironlake */

	drm_crtc_helper_add(&intel_crtc->base, &intel_helper_funcs);
}

int intel_get_pipe_from_crtc_id(struct drm_device *dev, void *data,
				struct drm_file *file)
{
	struct drm_i915_get_pipe_from_crtc_id *pipe_from_crtc_id = data;
	struct drm_mode_object *drmmode_obj;
	struct intel_crtc *crtc;

	if (!drm_core_check_feature(dev, DRIVER_MODESET))
		return -ENODEV;

	drmmode_obj = drm_mode_object_find(dev, pipe_from_crtc_id->crtc_id,
			DRM_MODE_OBJECT_CRTC);

	if (!drmmode_obj) {
		DRM_ERROR("no such CRTC id\n");
		return -EINVAL;
	}

	crtc = to_intel_crtc(obj_to_crtc(drmmode_obj));
	pipe_from_crtc_id->pipe = crtc->pipe;

	return 0;
}

static int intel_encoder_clones(struct intel_encoder *encoder)
{
	struct drm_device *dev = encoder->base.dev;
	struct intel_encoder *source_encoder;
	int index_mask = 0;
	int entry = 0;

	list_for_each_entry(source_encoder,
			    &dev->mode_config.encoder_list, base.head) {

		if (encoder == source_encoder)
			index_mask |= (1 << entry);

		/* Intel hw has only one MUX where enocoders could be cloned. */
		if (encoder->cloneable && source_encoder->cloneable)
			index_mask |= (1 << entry);

		entry++;
	}

	return index_mask;
}

static bool has_edp_a(struct drm_device *dev)
{
	struct drm_i915_private *dev_priv = dev->dev_private;

	if (!IS_MOBILE(dev))
		return false;

	if ((I915_READ(DP_A) & DP_DETECTED) == 0)
		return false;

	if (IS_GEN5(dev) &&
	    (I915_READ(ILK_DISPLAY_CHICKEN_FUSES) & ILK_eDP_A_DISABLE))
		return false;

	return true;
}

static void intel_setup_outputs(struct drm_device *dev)
{
	struct drm_i915_private *dev_priv = dev->dev_private;
	struct intel_encoder *encoder;
	bool dpd_is_edp = false;
	bool has_lvds;

	has_lvds = intel_lvds_init(dev);
	if (!has_lvds && !HAS_PCH_SPLIT(dev)) {
		/* disable the panel fitter on everything but LVDS */
		I915_WRITE(PFIT_CONTROL, 0);
	}

	if (!(HAS_DDI(dev) && (I915_READ(DDI_BUF_CTL(PORT_A)) & DDI_A_4_LANES)))
		intel_crt_init(dev);

	if (HAS_DDI(dev)) {
		int found;

		/* Haswell uses DDI functions to detect digital outputs */
		found = I915_READ(DDI_BUF_CTL_A) & DDI_INIT_DISPLAY_DETECTED;
		/* DDI A only supports eDP */
		if (found)
			intel_ddi_init(dev, PORT_A);

		/* DDI B, C and D detection is indicated by the SFUSE_STRAP
		 * register */
		found = I915_READ(SFUSE_STRAP);

		if (found & SFUSE_STRAP_DDIB_DETECTED)
			intel_ddi_init(dev, PORT_B);
		if (found & SFUSE_STRAP_DDIC_DETECTED)
			intel_ddi_init(dev, PORT_C);
		if (found & SFUSE_STRAP_DDID_DETECTED)
			intel_ddi_init(dev, PORT_D);
	} else if (HAS_PCH_SPLIT(dev)) {
		int found;
		dpd_is_edp = intel_dpd_is_edp(dev);

		if (has_edp_a(dev))
			intel_dp_init(dev, DP_A, PORT_A);

		if (I915_READ(HDMIB) & PORT_DETECTED) {
			/* PCH SDVOB multiplex with HDMIB */
			found = intel_sdvo_init(dev, PCH_SDVOB, true);
			if (!found)
				intel_hdmi_init(dev, HDMIB, PORT_B);
			if (!found && (I915_READ(PCH_DP_B) & DP_DETECTED))
				intel_dp_init(dev, PCH_DP_B, PORT_B);
		}

		if (I915_READ(HDMIC) & PORT_DETECTED)
			intel_hdmi_init(dev, HDMIC, PORT_C);

		if (!dpd_is_edp && I915_READ(HDMID) & PORT_DETECTED)
			intel_hdmi_init(dev, HDMID, PORT_D);

		if (I915_READ(PCH_DP_C) & DP_DETECTED)
			intel_dp_init(dev, PCH_DP_C, PORT_C);

		if (I915_READ(PCH_DP_D) & DP_DETECTED)
			intel_dp_init(dev, PCH_DP_D, PORT_D);
	} else if (IS_VALLEYVIEW(dev)) {
		/* Check for built-in panel first. Shares lanes with HDMI on SDVOC */
		if (I915_READ(VLV_DISPLAY_BASE + DP_C) & DP_DETECTED)
			intel_dp_init(dev, VLV_DISPLAY_BASE + DP_C, PORT_C);

		if (I915_READ(VLV_DISPLAY_BASE + SDVOB) & PORT_DETECTED) {
			intel_hdmi_init(dev, VLV_DISPLAY_BASE + SDVOB, PORT_B);
			if (I915_READ(VLV_DISPLAY_BASE + DP_B) & DP_DETECTED)
				intel_dp_init(dev, VLV_DISPLAY_BASE + DP_B, PORT_B);
		}

		if (I915_READ(VLV_DISPLAY_BASE + SDVOC) & PORT_DETECTED)
			intel_hdmi_init(dev, VLV_DISPLAY_BASE + SDVOC, PORT_C);

	} else if (SUPPORTS_DIGITAL_OUTPUTS(dev)) {
		bool found = false;

		if (I915_READ(SDVOB) & SDVO_DETECTED) {
			DRM_DEBUG_KMS("probing SDVOB\n");
			found = intel_sdvo_init(dev, SDVOB, true);
			if (!found && SUPPORTS_INTEGRATED_HDMI(dev)) {
				DRM_DEBUG_KMS("probing HDMI on SDVOB\n");
				intel_hdmi_init(dev, SDVOB, PORT_B);
			}

			if (!found && SUPPORTS_INTEGRATED_DP(dev)) {
				DRM_DEBUG_KMS("probing DP_B\n");
				intel_dp_init(dev, DP_B, PORT_B);
			}
		}

		/* Before G4X SDVOC doesn't have its own detect register */

		if (I915_READ(SDVOB) & SDVO_DETECTED) {
			DRM_DEBUG_KMS("probing SDVOC\n");
			found = intel_sdvo_init(dev, SDVOC, false);
		}

		if (!found && (I915_READ(SDVOC) & SDVO_DETECTED)) {

			if (SUPPORTS_INTEGRATED_HDMI(dev)) {
				DRM_DEBUG_KMS("probing HDMI on SDVOC\n");
				intel_hdmi_init(dev, SDVOC, PORT_C);
			}
			if (SUPPORTS_INTEGRATED_DP(dev)) {
				DRM_DEBUG_KMS("probing DP_C\n");
				intel_dp_init(dev, DP_C, PORT_C);
			}
		}

		if (SUPPORTS_INTEGRATED_DP(dev) &&
		    (I915_READ(DP_D) & DP_DETECTED)) {
			DRM_DEBUG_KMS("probing DP_D\n");
			intel_dp_init(dev, DP_D, PORT_D);
		}
	} else if (IS_GEN2(dev))
		intel_dvo_init(dev);

	if (SUPPORTS_TV(dev))
		intel_tv_init(dev);

	list_for_each_entry(encoder, &dev->mode_config.encoder_list, base.head) {
		encoder->base.possible_crtcs = encoder->crtc_mask;
		encoder->base.possible_clones =
			intel_encoder_clones(encoder);
	}

	intel_init_pch_refclk(dev);

	drm_helper_move_panel_connectors_to_head(dev);
}

static void intel_user_framebuffer_destroy(struct drm_framebuffer *fb)
{
	struct intel_framebuffer *intel_fb = to_intel_framebuffer(fb);

	drm_framebuffer_cleanup(fb);
	drm_gem_object_unreference_unlocked(&intel_fb->obj->base);

	kfree(intel_fb);
}

static int intel_user_framebuffer_create_handle(struct drm_framebuffer *fb,
						struct drm_file *file,
						unsigned int *handle)
{
	struct intel_framebuffer *intel_fb = to_intel_framebuffer(fb);
	struct drm_i915_gem_object *obj = intel_fb->obj;

	return drm_gem_handle_create(file, &obj->base, handle);
}

static const struct drm_framebuffer_funcs intel_fb_funcs = {
	.destroy = intel_user_framebuffer_destroy,
	.create_handle = intel_user_framebuffer_create_handle,
};

int intel_framebuffer_init(struct drm_device *dev,
			   struct intel_framebuffer *intel_fb,
			   struct drm_mode_fb_cmd2 *mode_cmd,
			   struct drm_i915_gem_object *obj)
{
	int ret;

	if (obj->tiling_mode == I915_TILING_Y) {
		DRM_DEBUG("hardware does not support tiling Y\n");
		return -EINVAL;
	}

	if (mode_cmd->pitches[0] & 63) {
		DRM_DEBUG("pitch (%d) must be at least 64 byte aligned\n",
			  mode_cmd->pitches[0]);
		return -EINVAL;
	}

	/* FIXME <= Gen4 stride limits are bit unclear */
	if (mode_cmd->pitches[0] > 32768) {
		DRM_DEBUG("pitch (%d) must be at less than 32768\n",
			  mode_cmd->pitches[0]);
		return -EINVAL;
	}

	if (obj->tiling_mode != I915_TILING_NONE &&
	    mode_cmd->pitches[0] != obj->stride) {
		DRM_DEBUG("pitch (%d) must match tiling stride (%d)\n",
			  mode_cmd->pitches[0], obj->stride);
		return -EINVAL;
	}

	/* Reject formats not supported by any plane early. */
	switch (mode_cmd->pixel_format) {
	case DRM_FORMAT_C8:
	case DRM_FORMAT_RGB565:
	case DRM_FORMAT_XRGB8888:
	case DRM_FORMAT_ARGB8888:
		break;
	case DRM_FORMAT_XRGB1555:
	case DRM_FORMAT_ARGB1555:
		if (INTEL_INFO(dev)->gen > 3) {
			DRM_DEBUG("invalid format: 0x%08x\n", mode_cmd->pixel_format);
			return -EINVAL;
		}
		break;
	case DRM_FORMAT_XBGR8888:
	case DRM_FORMAT_ABGR8888:
	case DRM_FORMAT_XRGB2101010:
	case DRM_FORMAT_ARGB2101010:
	case DRM_FORMAT_XBGR2101010:
	case DRM_FORMAT_ABGR2101010:
		if (INTEL_INFO(dev)->gen < 4) {
			DRM_DEBUG("invalid format: 0x%08x\n", mode_cmd->pixel_format);
			return -EINVAL;
		}
		break;
	case DRM_FORMAT_YUYV:
	case DRM_FORMAT_UYVY:
	case DRM_FORMAT_YVYU:
	case DRM_FORMAT_VYUY:
		if (INTEL_INFO(dev)->gen < 5) {
			DRM_DEBUG("invalid format: 0x%08x\n", mode_cmd->pixel_format);
			return -EINVAL;
		}
		break;
	default:
		DRM_DEBUG("unsupported pixel format 0x%08x\n", mode_cmd->pixel_format);
		return -EINVAL;
	}

	/* FIXME need to adjust LINOFF/TILEOFF accordingly. */
	if (mode_cmd->offsets[0] != 0)
		return -EINVAL;

	drm_helper_mode_fill_fb_struct(&intel_fb->base, mode_cmd);
	intel_fb->obj = obj;

	ret = drm_framebuffer_init(dev, &intel_fb->base, &intel_fb_funcs);
	if (ret) {
		DRM_ERROR("framebuffer init failed %d\n", ret);
		return ret;
	}

	return 0;
}

static struct drm_framebuffer *
intel_user_framebuffer_create(struct drm_device *dev,
			      struct drm_file *filp,
			      struct drm_mode_fb_cmd2 *mode_cmd)
{
	struct drm_i915_gem_object *obj;

	obj = to_intel_bo(drm_gem_object_lookup(dev, filp,
						mode_cmd->handles[0]));
	if (&obj->base == NULL)
		return ERR_PTR(-ENOENT);

	return intel_framebuffer_create(dev, mode_cmd, obj);
}

static const struct drm_mode_config_funcs intel_mode_funcs = {
	.fb_create = intel_user_framebuffer_create,
	.output_poll_changed = intel_fb_output_poll_changed,
};

/* Set up chip specific display functions */
static void intel_init_display(struct drm_device *dev)
{
	struct drm_i915_private *dev_priv = dev->dev_private;

	/* We always want a DPMS function */
	if (HAS_DDI(dev)) {
		dev_priv->display.crtc_mode_set = haswell_crtc_mode_set;
		dev_priv->display.crtc_enable = haswell_crtc_enable;
		dev_priv->display.crtc_disable = haswell_crtc_disable;
		dev_priv->display.off = haswell_crtc_off;
		dev_priv->display.update_plane = ironlake_update_plane;
	} else if (HAS_PCH_SPLIT(dev)) {
		dev_priv->display.crtc_mode_set = ironlake_crtc_mode_set;
		dev_priv->display.crtc_enable = ironlake_crtc_enable;
		dev_priv->display.crtc_disable = ironlake_crtc_disable;
		dev_priv->display.off = ironlake_crtc_off;
		dev_priv->display.update_plane = ironlake_update_plane;
	} else {
		dev_priv->display.crtc_mode_set = i9xx_crtc_mode_set;
		dev_priv->display.crtc_enable = i9xx_crtc_enable;
		dev_priv->display.crtc_disable = i9xx_crtc_disable;
		dev_priv->display.off = i9xx_crtc_off;
		dev_priv->display.update_plane = i9xx_update_plane;
	}

	/* Returns the core display clock speed */
	if (IS_VALLEYVIEW(dev))
		dev_priv->display.get_display_clock_speed =
			valleyview_get_display_clock_speed;
	else if (IS_I945G(dev) || (IS_G33(dev) && !IS_PINEVIEW_M(dev)))
		dev_priv->display.get_display_clock_speed =
			i945_get_display_clock_speed;
	else if (IS_I915G(dev))
		dev_priv->display.get_display_clock_speed =
			i915_get_display_clock_speed;
	else if (IS_I945GM(dev) || IS_845G(dev) || IS_PINEVIEW_M(dev))
		dev_priv->display.get_display_clock_speed =
			i9xx_misc_get_display_clock_speed;
	else if (IS_I915GM(dev))
		dev_priv->display.get_display_clock_speed =
			i915gm_get_display_clock_speed;
	else if (IS_I865G(dev))
		dev_priv->display.get_display_clock_speed =
			i865_get_display_clock_speed;
	else if (IS_I85X(dev))
		dev_priv->display.get_display_clock_speed =
			i855_get_display_clock_speed;
	else /* 852, 830 */
		dev_priv->display.get_display_clock_speed =
			i830_get_display_clock_speed;

	if (HAS_PCH_SPLIT(dev)) {
		if (IS_GEN5(dev)) {
			dev_priv->display.fdi_link_train = ironlake_fdi_link_train;
			dev_priv->display.write_eld = ironlake_write_eld;
		} else if (IS_GEN6(dev)) {
			dev_priv->display.fdi_link_train = gen6_fdi_link_train;
			dev_priv->display.write_eld = ironlake_write_eld;
		} else if (IS_IVYBRIDGE(dev)) {
			/* FIXME: detect B0+ stepping and use auto training */
			dev_priv->display.fdi_link_train = ivb_manual_fdi_link_train;
			dev_priv->display.write_eld = ironlake_write_eld;
			dev_priv->display.modeset_global_resources =
				ivb_modeset_global_resources;
		} else if (IS_HASWELL(dev)) {
			dev_priv->display.fdi_link_train = hsw_fdi_link_train;
			dev_priv->display.write_eld = haswell_write_eld;
			dev_priv->display.modeset_global_resources =
				haswell_modeset_global_resources;
		}
	} else if (IS_G4X(dev)) {
		dev_priv->display.write_eld = g4x_write_eld;
	}

	/* Default just returns -ENODEV to indicate unsupported */
	dev_priv->display.queue_flip = intel_default_queue_flip;

	switch (INTEL_INFO(dev)->gen) {
	case 2:
		dev_priv->display.queue_flip = intel_gen2_queue_flip;
		break;

	case 3:
		dev_priv->display.queue_flip = intel_gen3_queue_flip;
		break;

	case 4:
	case 5:
		dev_priv->display.queue_flip = intel_gen4_queue_flip;
		break;

	case 6:
		dev_priv->display.queue_flip = intel_gen6_queue_flip;
		break;
	case 7:
		dev_priv->display.queue_flip = intel_gen7_queue_flip;
		break;
	}
}

/*
 * Some BIOSes insist on assuming the GPU's pipe A is enabled at suspend,
 * resume, or other times.  This quirk makes sure that's the case for
 * affected systems.
 */
static void quirk_pipea_force(struct drm_device *dev)
{
	struct drm_i915_private *dev_priv = dev->dev_private;

	dev_priv->quirks |= QUIRK_PIPEA_FORCE;
	DRM_INFO("applying pipe a force quirk\n");
}

/*
 * Some machines (Lenovo U160) do not work with SSC on LVDS for some reason
 */
static void quirk_ssc_force_disable(struct drm_device *dev)
{
	struct drm_i915_private *dev_priv = dev->dev_private;
	dev_priv->quirks |= QUIRK_LVDS_SSC_DISABLE;
	DRM_INFO("applying lvds SSC disable quirk\n");
}

/*
 * A machine (e.g. Acer Aspire 5734Z) may need to invert the panel backlight
 * brightness value
 */
static void quirk_invert_brightness(struct drm_device *dev)
{
	struct drm_i915_private *dev_priv = dev->dev_private;
	dev_priv->quirks |= QUIRK_INVERT_BRIGHTNESS;
	DRM_INFO("applying inverted panel brightness quirk\n");
}

struct intel_quirk {
	int device;
	int subsystem_vendor;
	int subsystem_device;
	void (*hook)(struct drm_device *dev);
};

/* For systems that don't have a meaningful PCI subdevice/subvendor ID */
struct intel_dmi_quirk {
	void (*hook)(struct drm_device *dev);
	const struct dmi_system_id (*dmi_id_list)[];
};

static int intel_dmi_reverse_brightness(const struct dmi_system_id *id)
{
	DRM_INFO("Backlight polarity reversed on %s\n", id->ident);
	return 1;
}

static const struct intel_dmi_quirk intel_dmi_quirks[] = {
	{
		.dmi_id_list = &(const struct dmi_system_id[]) {
			{
				.callback = intel_dmi_reverse_brightness,
				.ident = "NCR Corporation",
				.matches = {DMI_MATCH(DMI_SYS_VENDOR, "NCR Corporation"),
					    DMI_MATCH(DMI_PRODUCT_NAME, ""),
				},
			},
			{ }  /* terminating entry */
		},
		.hook = quirk_invert_brightness,
	},
};

static struct intel_quirk intel_quirks[] = {
	/* HP Mini needs pipe A force quirk (LP: #322104) */
	{ 0x27ae, 0x103c, 0x361a, quirk_pipea_force },

	/* Toshiba Protege R-205, S-209 needs pipe A force quirk */
	{ 0x2592, 0x1179, 0x0001, quirk_pipea_force },

	/* ThinkPad T60 needs pipe A force quirk (bug #16494) */
	{ 0x2782, 0x17aa, 0x201a, quirk_pipea_force },

	/* 830/845 need to leave pipe A & dpll A up */
	{ 0x2562, PCI_ANY_ID, PCI_ANY_ID, quirk_pipea_force },
	{ 0x3577, PCI_ANY_ID, PCI_ANY_ID, quirk_pipea_force },

	/* Lenovo U160 cannot use SSC on LVDS */
	{ 0x0046, 0x17aa, 0x3920, quirk_ssc_force_disable },

	/* Sony Vaio Y cannot use SSC on LVDS */
	{ 0x0046, 0x104d, 0x9076, quirk_ssc_force_disable },

	/* Acer Aspire 5734Z must invert backlight brightness */
	{ 0x2a42, 0x1025, 0x0459, quirk_invert_brightness },

	/* Acer/eMachines G725 */
	{ 0x2a42, 0x1025, 0x0210, quirk_invert_brightness },

	/* Acer/eMachines e725 */
	{ 0x2a42, 0x1025, 0x0212, quirk_invert_brightness },

	/* Acer/Packard Bell NCL20 */
	{ 0x2a42, 0x1025, 0x034b, quirk_invert_brightness },

	/* Acer Aspire 4736Z */
	{ 0x2a42, 0x1025, 0x0260, quirk_invert_brightness },
};

static void intel_init_quirks(struct drm_device *dev)
{
	struct pci_dev *d = dev->pdev;
	int i;

	for (i = 0; i < ARRAY_SIZE(intel_quirks); i++) {
		struct intel_quirk *q = &intel_quirks[i];

		if (d->device == q->device &&
		    (d->subsystem_vendor == q->subsystem_vendor ||
		     q->subsystem_vendor == PCI_ANY_ID) &&
		    (d->subsystem_device == q->subsystem_device ||
		     q->subsystem_device == PCI_ANY_ID))
			q->hook(dev);
	}
	for (i = 0; i < ARRAY_SIZE(intel_dmi_quirks); i++) {
		if (dmi_check_system(*intel_dmi_quirks[i].dmi_id_list) != 0)
			intel_dmi_quirks[i].hook(dev);
	}
}

/* Disable the VGA plane that we never use */
static void i915_disable_vga(struct drm_device *dev)
{
	struct drm_i915_private *dev_priv = dev->dev_private;
	u8 sr1;
	u32 vga_reg = i915_vgacntrl_reg(dev);

	vga_get_uninterruptible(dev->pdev, VGA_RSRC_LEGACY_IO);
	outb(SR01, VGA_SR_INDEX);
	sr1 = inb(VGA_SR_DATA);
	outb(sr1 | 1<<5, VGA_SR_DATA);
	vga_put(dev->pdev, VGA_RSRC_LEGACY_IO);
	udelay(300);

	I915_WRITE(vga_reg, VGA_DISP_DISABLE);
	POSTING_READ(vga_reg);
}

void intel_modeset_init_hw(struct drm_device *dev)
{
	intel_init_power_well(dev);

	intel_prepare_ddi(dev);

	intel_init_clock_gating(dev);

	mutex_lock(&dev->struct_mutex);
	intel_enable_gt_powersave(dev);
	mutex_unlock(&dev->struct_mutex);
}

void intel_modeset_init(struct drm_device *dev)
{
	struct drm_i915_private *dev_priv = dev->dev_private;
	int i, ret;

	drm_mode_config_init(dev);

	dev->mode_config.min_width = 0;
	dev->mode_config.min_height = 0;

	dev->mode_config.preferred_depth = 24;
	dev->mode_config.prefer_shadow = 1;

	dev->mode_config.funcs = &intel_mode_funcs;

	intel_init_quirks(dev);

	intel_init_pm(dev);

	intel_init_display(dev);

	if (IS_GEN2(dev)) {
		dev->mode_config.max_width = 2048;
		dev->mode_config.max_height = 2048;
	} else if (IS_GEN3(dev)) {
		dev->mode_config.max_width = 4096;
		dev->mode_config.max_height = 4096;
	} else {
		dev->mode_config.max_width = 8192;
		dev->mode_config.max_height = 8192;
	}
	dev->mode_config.fb_base = dev_priv->gtt.mappable_base;

	DRM_DEBUG_KMS("%d display pipe%s available.\n",
		      dev_priv->num_pipe, dev_priv->num_pipe > 1 ? "s" : "");

	for (i = 0; i < dev_priv->num_pipe; i++) {
		intel_crtc_init(dev, i);
		ret = intel_plane_init(dev, i);
		if (ret)
			DRM_DEBUG_KMS("plane %d init failed: %d\n", i, ret);
	}

	intel_cpu_pll_init(dev);
	intel_pch_pll_init(dev);

	/* Just disable it once at startup */
	i915_disable_vga(dev);
	intel_setup_outputs(dev);

	/* Just in case the BIOS is doing something questionable. */
	intel_disable_fbc(dev);
}

static void
intel_connector_break_all_links(struct intel_connector *connector)
{
	connector->base.dpms = DRM_MODE_DPMS_OFF;
	connector->base.encoder = NULL;
	connector->encoder->connectors_active = false;
	connector->encoder->base.crtc = NULL;
}

static void intel_enable_pipe_a(struct drm_device *dev)
{
	struct intel_connector *connector;
	struct drm_connector *crt = NULL;
	struct intel_load_detect_pipe load_detect_temp;

	/* We can't just switch on the pipe A, we need to set things up with a
	 * proper mode and output configuration. As a gross hack, enable pipe A
	 * by enabling the load detect pipe once. */
	list_for_each_entry(connector,
			    &dev->mode_config.connector_list,
			    base.head) {
		if (connector->encoder->type == INTEL_OUTPUT_ANALOG) {
			crt = &connector->base;
			break;
		}
	}

	if (!crt)
		return;

	if (intel_get_load_detect_pipe(crt, NULL, &load_detect_temp))
		intel_release_load_detect_pipe(crt, &load_detect_temp);


}

static bool
intel_check_plane_mapping(struct intel_crtc *crtc)
{
	struct drm_i915_private *dev_priv = crtc->base.dev->dev_private;
	u32 reg, val;

	if (dev_priv->num_pipe == 1)
		return true;

	reg = DSPCNTR(!crtc->plane);
	val = I915_READ(reg);

	if ((val & DISPLAY_PLANE_ENABLE) &&
	    (!!(val & DISPPLANE_SEL_PIPE_MASK) == crtc->pipe))
		return false;

	return true;
}

static void intel_sanitize_crtc(struct intel_crtc *crtc)
{
	struct drm_device *dev = crtc->base.dev;
	struct drm_i915_private *dev_priv = dev->dev_private;
	u32 reg;

	/* Clear any frame start delays used for debugging left by the BIOS */
	reg = PIPECONF(crtc->cpu_transcoder);
	I915_WRITE(reg, I915_READ(reg) & ~PIPECONF_FRAME_START_DELAY_MASK);

	/* We need to sanitize the plane -> pipe mapping first because this will
	 * disable the crtc (and hence change the state) if it is wrong. Note
	 * that gen4+ has a fixed plane -> pipe mapping.  */
	if (INTEL_INFO(dev)->gen < 4 && !intel_check_plane_mapping(crtc)) {
		struct intel_connector *connector;
		bool plane;

		DRM_DEBUG_KMS("[CRTC:%d] wrong plane connection detected!\n",
			      crtc->base.base.id);

		/* Pipe has the wrong plane attached and the plane is active.
		 * Temporarily change the plane mapping and disable everything
		 * ...  */
		plane = crtc->plane;
		crtc->plane = !plane;
		dev_priv->display.crtc_disable(&crtc->base);
		crtc->plane = plane;

		/* ... and break all links. */
		list_for_each_entry(connector, &dev->mode_config.connector_list,
				    base.head) {
			if (connector->encoder->base.crtc != &crtc->base)
				continue;

			intel_connector_break_all_links(connector);
		}

		WARN_ON(crtc->active);
		crtc->base.enabled = false;
	}

	if (dev_priv->quirks & QUIRK_PIPEA_FORCE &&
	    crtc->pipe == PIPE_A && !crtc->active) {
		/* BIOS forgot to enable pipe A, this mostly happens after
		 * resume. Force-enable the pipe to fix this, the update_dpms
		 * call below we restore the pipe to the right state, but leave
		 * the required bits on. */
		intel_enable_pipe_a(dev);
	}

	/* Adjust the state of the output pipe according to whether we
	 * have active connectors/encoders. */
	intel_crtc_update_dpms(&crtc->base);

	if (crtc->active != crtc->base.enabled) {
		struct intel_encoder *encoder;

		/* This can happen either due to bugs in the get_hw_state
		 * functions or because the pipe is force-enabled due to the
		 * pipe A quirk. */
		DRM_DEBUG_KMS("[CRTC:%d] hw state adjusted, was %s, now %s\n",
			      crtc->base.base.id,
			      crtc->base.enabled ? "enabled" : "disabled",
			      crtc->active ? "enabled" : "disabled");

		crtc->base.enabled = crtc->active;

		/* Because we only establish the connector -> encoder ->
		 * crtc links if something is active, this means the
		 * crtc is now deactivated. Break the links. connector
		 * -> encoder links are only establish when things are
		 *  actually up, hence no need to break them. */
		WARN_ON(crtc->active);

		for_each_encoder_on_crtc(dev, &crtc->base, encoder) {
			WARN_ON(encoder->connectors_active);
			encoder->base.crtc = NULL;
		}
	}
}

static void intel_sanitize_encoder(struct intel_encoder *encoder)
{
	struct intel_connector *connector;
	struct drm_device *dev = encoder->base.dev;

	/* We need to check both for a crtc link (meaning that the
	 * encoder is active and trying to read from a pipe) and the
	 * pipe itself being active. */
	bool has_active_crtc = encoder->base.crtc &&
		to_intel_crtc(encoder->base.crtc)->active;

	if (encoder->connectors_active && !has_active_crtc) {
		DRM_DEBUG_KMS("[ENCODER:%d:%s] has active connectors but no active pipe!\n",
			      encoder->base.base.id,
			      drm_get_encoder_name(&encoder->base));

		/* Connector is active, but has no active pipe. This is
		 * fallout from our resume register restoring. Disable
		 * the encoder manually again. */
		if (encoder->base.crtc) {
			DRM_DEBUG_KMS("[ENCODER:%d:%s] manually disabled\n",
				      encoder->base.base.id,
				      drm_get_encoder_name(&encoder->base));
			encoder->disable(encoder);
		}

		/* Inconsistent output/port/pipe state happens presumably due to
		 * a bug in one of the get_hw_state functions. Or someplace else
		 * in our code, like the register restore mess on resume. Clamp
		 * things to off as a safer default. */
		list_for_each_entry(connector,
				    &dev->mode_config.connector_list,
				    base.head) {
			if (connector->encoder != encoder)
				continue;

			intel_connector_break_all_links(connector);
		}
	}
	/* Enabled encoders without active connectors will be fixed in
	 * the crtc fixup. */
}

void i915_redisable_vga(struct drm_device *dev)
{
	struct drm_i915_private *dev_priv = dev->dev_private;
	u32 vga_reg = i915_vgacntrl_reg(dev);

	if (I915_READ(vga_reg) != VGA_DISP_DISABLE) {
		DRM_DEBUG_KMS("Something enabled VGA plane, disabling it\n");
		i915_disable_vga(dev);
	}
}

/* Scan out the current hw modeset state, sanitizes it and maps it into the drm
 * and i915 state tracking structures. */
void intel_modeset_setup_hw_state(struct drm_device *dev,
				  bool force_restore)
{
	struct drm_i915_private *dev_priv = dev->dev_private;
	enum pipe pipe;
	u32 tmp;
	struct intel_crtc *crtc;
	struct intel_encoder *encoder;
	struct intel_connector *connector;

	if (HAS_DDI(dev)) {
		tmp = I915_READ(TRANS_DDI_FUNC_CTL(TRANSCODER_EDP));

		if (tmp & TRANS_DDI_FUNC_ENABLE) {
			switch (tmp & TRANS_DDI_EDP_INPUT_MASK) {
			case TRANS_DDI_EDP_INPUT_A_ON:
			case TRANS_DDI_EDP_INPUT_A_ONOFF:
				pipe = PIPE_A;
				break;
			case TRANS_DDI_EDP_INPUT_B_ONOFF:
				pipe = PIPE_B;
				break;
			case TRANS_DDI_EDP_INPUT_C_ONOFF:
				pipe = PIPE_C;
				break;
			}

			crtc = to_intel_crtc(dev_priv->pipe_to_crtc_mapping[pipe]);
			crtc->cpu_transcoder = TRANSCODER_EDP;

			DRM_DEBUG_KMS("Pipe %c using transcoder EDP\n",
				      pipe_name(pipe));
		}
	}

	for_each_pipe(pipe) {
		crtc = to_intel_crtc(dev_priv->pipe_to_crtc_mapping[pipe]);

		tmp = I915_READ(PIPECONF(crtc->cpu_transcoder));
		if (tmp & PIPECONF_ENABLE)
			crtc->active = true;
		else
			crtc->active = false;

		crtc->base.enabled = crtc->active;

		DRM_DEBUG_KMS("[CRTC:%d] hw state readout: %s\n",
			      crtc->base.base.id,
			      crtc->active ? "enabled" : "disabled");
	}

	if (HAS_DDI(dev))
		intel_ddi_setup_hw_pll_state(dev);

	list_for_each_entry(encoder, &dev->mode_config.encoder_list,
			    base.head) {
		pipe = 0;

		if (encoder->get_hw_state(encoder, &pipe)) {
			encoder->base.crtc =
				dev_priv->pipe_to_crtc_mapping[pipe];
		} else {
			encoder->base.crtc = NULL;
		}

		encoder->connectors_active = false;
		DRM_DEBUG_KMS("[ENCODER:%d:%s] hw state readout: %s, pipe=%i\n",
			      encoder->base.base.id,
			      drm_get_encoder_name(&encoder->base),
			      encoder->base.crtc ? "enabled" : "disabled",
			      pipe);
	}

	list_for_each_entry(connector, &dev->mode_config.connector_list,
			    base.head) {
		if (connector->get_hw_state(connector)) {
			connector->base.dpms = DRM_MODE_DPMS_ON;
			connector->encoder->connectors_active = true;
			connector->base.encoder = &connector->encoder->base;
		} else {
			connector->base.dpms = DRM_MODE_DPMS_OFF;
			connector->base.encoder = NULL;
		}
		DRM_DEBUG_KMS("[CONNECTOR:%d:%s] hw state readout: %s\n",
			      connector->base.base.id,
			      drm_get_connector_name(&connector->base),
			      connector->base.encoder ? "enabled" : "disabled");
	}

	/* HW state is read out, now we need to sanitize this mess. */
	list_for_each_entry(encoder, &dev->mode_config.encoder_list,
			    base.head) {
		intel_sanitize_encoder(encoder);
	}

	for_each_pipe(pipe) {
		crtc = to_intel_crtc(dev_priv->pipe_to_crtc_mapping[pipe]);
		intel_sanitize_crtc(crtc);
	}

	if (force_restore) {
		for_each_pipe(pipe) {
			intel_crtc_restore_mode(dev_priv->pipe_to_crtc_mapping[pipe]);
		}

		i915_redisable_vga(dev);
	} else {
		intel_modeset_update_staged_output_state(dev);
	}

	intel_modeset_check_state(dev);

	drm_mode_config_reset(dev);
}

void intel_modeset_gem_init(struct drm_device *dev)
{
	intel_modeset_init_hw(dev);

	intel_setup_overlay(dev);

	intel_modeset_setup_hw_state(dev, false);
}

void intel_modeset_cleanup(struct drm_device *dev)
{
	struct drm_i915_private *dev_priv = dev->dev_private;
	struct drm_crtc *crtc;
	struct intel_crtc *intel_crtc;

	drm_kms_helper_poll_fini(dev);
	mutex_lock(&dev->struct_mutex);

	intel_unregister_dsm_handler();


	list_for_each_entry(crtc, &dev->mode_config.crtc_list, head) {
		/* Skip inactive CRTCs */
		if (!crtc->fb)
			continue;

		intel_crtc = to_intel_crtc(crtc);
		intel_increase_pllclock(crtc);
	}

	intel_disable_fbc(dev);

	intel_disable_gt_powersave(dev);

	ironlake_teardown_rc6(dev);

	if (IS_VALLEYVIEW(dev))
		vlv_init_dpio(dev);

	mutex_unlock(&dev->struct_mutex);

	/* Disable the irq before mode object teardown, for the irq might
	 * enqueue unpin/hotplug work. */
	drm_irq_uninstall(dev);
	cancel_work_sync(&dev_priv->hotplug_work);
	cancel_work_sync(&dev_priv->rps.work);

	/* flush any delayed tasks or pending work */
	flush_scheduled_work();

	drm_mode_config_cleanup(dev);

	intel_cleanup_overlay(dev);
}

/*
 * Return which encoder is currently attached for connector.
 */
struct drm_encoder *intel_best_encoder(struct drm_connector *connector)
{
	return &intel_attached_encoder(connector)->base;
}

void intel_connector_attach_encoder(struct intel_connector *connector,
				    struct intel_encoder *encoder)
{
	connector->encoder = encoder;
	drm_mode_connector_attach_encoder(&connector->base,
					  &encoder->base);
}

/*
 * set vga decode state - true == enable VGA decode
 */
int intel_modeset_vga_set_state(struct drm_device *dev, bool state)
{
	struct drm_i915_private *dev_priv = dev->dev_private;
	u16 gmch_ctrl;

	pci_read_config_word(dev_priv->bridge_dev, INTEL_GMCH_CTRL, &gmch_ctrl);
	if (state)
		gmch_ctrl &= ~INTEL_GMCH_VGA_DISABLE;
	else
		gmch_ctrl |= INTEL_GMCH_VGA_DISABLE;
	pci_write_config_word(dev_priv->bridge_dev, INTEL_GMCH_CTRL, gmch_ctrl);
	return 0;
}

#ifdef CONFIG_DEBUG_FS
#include <linux/seq_file.h>

struct intel_display_error_state {
	struct intel_cursor_error_state {
		u32 control;
		u32 position;
		u32 base;
		u32 size;
	} cursor[I915_MAX_PIPES];

	struct intel_pipe_error_state {
		u32 conf;
		u32 source;

		u32 htotal;
		u32 hblank;
		u32 hsync;
		u32 vtotal;
		u32 vblank;
		u32 vsync;
	} pipe[I915_MAX_PIPES];

	struct intel_plane_error_state {
		u32 control;
		u32 stride;
		u32 size;
		u32 pos;
		u32 addr;
		u32 surface;
		u32 tile_offset;
	} plane[I915_MAX_PIPES];
};

struct intel_display_error_state *
intel_display_capture_error_state(struct drm_device *dev)
{
	drm_i915_private_t *dev_priv = dev->dev_private;
	struct intel_display_error_state *error;
	enum transcoder cpu_transcoder;
	int i;

	error = kmalloc(sizeof(*error), GFP_ATOMIC);
	if (error == NULL)
		return NULL;

	for_each_pipe(i) {
		cpu_transcoder = intel_pipe_to_cpu_transcoder(dev_priv, i);

		error->cursor[i].control = I915_READ(CURCNTR(i));
		error->cursor[i].position = I915_READ(CURPOS(i));
		error->cursor[i].base = I915_READ(CURBASE(i));

		error->plane[i].control = I915_READ(DSPCNTR(i));
		error->plane[i].stride = I915_READ(DSPSTRIDE(i));
		error->plane[i].size = I915_READ(DSPSIZE(i));
		error->plane[i].pos = I915_READ(DSPPOS(i));
		error->plane[i].addr = I915_READ(DSPADDR(i));
		if (INTEL_INFO(dev)->gen >= 4) {
			error->plane[i].surface = I915_READ(DSPSURF(i));
			error->plane[i].tile_offset = I915_READ(DSPTILEOFF(i));
		}

		error->pipe[i].conf = I915_READ(PIPECONF(cpu_transcoder));
		error->pipe[i].source = I915_READ(PIPESRC(i));
		error->pipe[i].htotal = I915_READ(HTOTAL(cpu_transcoder));
		error->pipe[i].hblank = I915_READ(HBLANK(cpu_transcoder));
		error->pipe[i].hsync = I915_READ(HSYNC(cpu_transcoder));
		error->pipe[i].vtotal = I915_READ(VTOTAL(cpu_transcoder));
		error->pipe[i].vblank = I915_READ(VBLANK(cpu_transcoder));
		error->pipe[i].vsync = I915_READ(VSYNC(cpu_transcoder));
	}

	return error;
}

void
intel_display_print_error_state(struct seq_file *m,
				struct drm_device *dev,
				struct intel_display_error_state *error)
{
	drm_i915_private_t *dev_priv = dev->dev_private;
	int i;

	seq_printf(m, "Num Pipes: %d\n", dev_priv->num_pipe);
	for_each_pipe(i) {
		seq_printf(m, "Pipe [%d]:\n", i);
		seq_printf(m, "  CONF: %08x\n", error->pipe[i].conf);
		seq_printf(m, "  SRC: %08x\n", error->pipe[i].source);
		seq_printf(m, "  HTOTAL: %08x\n", error->pipe[i].htotal);
		seq_printf(m, "  HBLANK: %08x\n", error->pipe[i].hblank);
		seq_printf(m, "  HSYNC: %08x\n", error->pipe[i].hsync);
		seq_printf(m, "  VTOTAL: %08x\n", error->pipe[i].vtotal);
		seq_printf(m, "  VBLANK: %08x\n", error->pipe[i].vblank);
		seq_printf(m, "  VSYNC: %08x\n", error->pipe[i].vsync);

		seq_printf(m, "Plane [%d]:\n", i);
		seq_printf(m, "  CNTR: %08x\n", error->plane[i].control);
		seq_printf(m, "  STRIDE: %08x\n", error->plane[i].stride);
		seq_printf(m, "  SIZE: %08x\n", error->plane[i].size);
		seq_printf(m, "  POS: %08x\n", error->plane[i].pos);
		seq_printf(m, "  ADDR: %08x\n", error->plane[i].addr);
		if (INTEL_INFO(dev)->gen >= 4) {
			seq_printf(m, "  SURF: %08x\n", error->plane[i].surface);
			seq_printf(m, "  TILEOFF: %08x\n", error->plane[i].tile_offset);
		}

		seq_printf(m, "Cursor [%d]:\n", i);
		seq_printf(m, "  CNTR: %08x\n", error->cursor[i].control);
		seq_printf(m, "  POS: %08x\n", error->cursor[i].position);
		seq_printf(m, "  BASE: %08x\n", error->cursor[i].base);
	}
}
#endif<|MERGE_RESOLUTION|>--- conflicted
+++ resolved
@@ -2008,7 +2008,6 @@
 {
 	if (tiling_mode != I915_TILING_NONE) {
 		unsigned int tile_rows, tiles;
-<<<<<<< HEAD
 
 		tile_rows = *y / 8;
 		*y %= 8;
@@ -2020,19 +2019,6 @@
 	} else {
 		unsigned int offset;
 
-=======
-
-		tile_rows = *y / 8;
-		*y %= 8;
-
-		tiles = *x / (512/cpp);
-		*x %= 512/cpp;
-
-		return tile_rows * pitch * 8 + tiles * 4096;
-	} else {
-		unsigned int offset;
-
->>>>>>> 3da889b6
 		offset = *y * pitch + *x * cpp;
 		*y = 0;
 		*x = (offset & 4095) / cpp;
@@ -7376,10 +7362,7 @@
 
 cleanup_pending:
 	atomic_dec(&intel_crtc->unpin_work_count);
-<<<<<<< HEAD
-=======
 	crtc->fb = old_fb;
->>>>>>> 3da889b6
 	drm_gem_object_unreference(&work->old_fb_obj->base);
 	drm_gem_object_unreference(&obj->base);
 	mutex_unlock(&dev->struct_mutex);
