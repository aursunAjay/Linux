--- conflicted
+++ resolved
@@ -9263,18 +9263,10 @@
 #define HSW_AUD_CHICKENBIT			_MMIO(0x65f10)
 #define   SKL_AUD_CODEC_WAKE_SIGNAL		(1 << 15)
 
-<<<<<<< HEAD
-#define AUD_PIN_BUF_CTL		_MMIO(0x48414)
-#define   AUD_PIN_BUF_ENABLE		REG_BIT(31)
-
-#define AUD_FREQ_CNTRL			_MMIO(0x65900)
-
-=======
 #define AUD_FREQ_CNTRL			_MMIO(0x65900)
 #define AUD_PIN_BUF_CTL		_MMIO(0x48414)
 #define   AUD_PIN_BUF_ENABLE		REG_BIT(31)
 
->>>>>>> ac94c2b6
 /*
  * HSW - ICL power wells
  *
