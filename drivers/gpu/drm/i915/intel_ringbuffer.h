--- conflicted
+++ resolved
@@ -4,10 +4,7 @@
 #include <linux/hashtable.h>
 #include "i915_gem_batch_pool.h"
 #include "i915_gem_request.h"
-<<<<<<< HEAD
-=======
 #include "i915_gem_timeline.h"
->>>>>>> 405182c2
 
 #define I915_CMD_HASH_ORDER 9
 
@@ -77,8 +74,6 @@
 
 #define HANGCHECK_SCORE_RING_HUNG 31
 
-<<<<<<< HEAD
-=======
 #define I915_MAX_SLICES	3
 #define I915_MAX_SUBSLICES 3
 
@@ -106,7 +101,6 @@
 	u32 row[I915_MAX_SLICES][I915_MAX_SUBSLICES];
 };
 
->>>>>>> 405182c2
 struct intel_engine_hangcheck {
 	u64 acthd;
 	u32 seqno;
@@ -186,19 +180,12 @@
 		VCS2_HW
 	} hw_id;
 	enum intel_engine_hw_id guc_id; /* XXX same as hw_id? */
-<<<<<<< HEAD
-	u64 fence_context;
-	u32		mmio_base;
-	unsigned int irq_shift;
-	struct intel_ring *buffer;
-=======
 	u32		mmio_base;
 	unsigned int irq_shift;
 	struct intel_ring *buffer;
 	struct intel_timeline *timeline;
 
 	struct intel_render_state *render_state;
->>>>>>> 405182c2
 
 	/* Rather than have every client wait upon all user interrupts,
 	 * with the herd waking after every interrupt and each doing the
@@ -268,13 +255,9 @@
 #define I915_DISPATCH_SECURE BIT(0)
 #define I915_DISPATCH_PINNED BIT(1)
 #define I915_DISPATCH_RS     BIT(2)
-<<<<<<< HEAD
-	int		(*emit_request)(struct drm_i915_gem_request *req);
-=======
 	void		(*emit_breadcrumb)(struct drm_i915_gem_request *req,
 					   u32 *out);
 	int		emit_breadcrumb_sz;
->>>>>>> 405182c2
 
 	/* Pass the request to the hardware queue (e.g. directly into
 	 * the legacy ringbuffer or to the end of an execlist).
@@ -284,8 +267,6 @@
 	 */
 	void		(*submit_request)(struct drm_i915_gem_request *req);
 
-<<<<<<< HEAD
-=======
 	/* Call when the priority on a request has changed and it and its
 	 * dependencies may need rescheduling. Note the request itself may
 	 * not be ready to run!
@@ -295,7 +276,6 @@
 	void		(*schedule)(struct drm_i915_gem_request *request,
 				    int priority);
 
->>>>>>> 405182c2
 	/* Some chipsets are not quite as coherent as advertised and need
 	 * an expensive kick to force a true read of the up-to-date seqno.
 	 * However, the up-to-date seqno is not always required and the last
@@ -359,57 +339,21 @@
 		/* AKA wait() */
 		int	(*sync_to)(struct drm_i915_gem_request *req,
 				   struct drm_i915_gem_request *signal);
-<<<<<<< HEAD
-		int	(*signal)(struct drm_i915_gem_request *req);
-=======
 		u32	*(*signal)(struct drm_i915_gem_request *req, u32 *out);
->>>>>>> 405182c2
 	} semaphore;
 
 	/* Execlists */
 	struct tasklet_struct irq_tasklet;
-<<<<<<< HEAD
-	spinlock_t execlist_lock; /* used inside tasklet, use spin_lock_bh */
-=======
->>>>>>> 405182c2
 	struct execlist_port {
 		struct drm_i915_gem_request *request;
 		unsigned int count;
 	} execlist_port[2];
-<<<<<<< HEAD
-	struct list_head execlist_queue;
-=======
 	struct rb_root execlist_queue;
 	struct rb_node *execlist_first;
->>>>>>> 405182c2
 	unsigned int fw_domains;
 	bool disable_lite_restore_wa;
 	bool preempt_wa;
 	u32 ctx_desc_template;
-<<<<<<< HEAD
-
-	/**
-	 * List of breadcrumbs associated with GPU requests currently
-	 * outstanding.
-	 */
-	struct list_head request_list;
-
-	/**
-	 * Seqno of request most recently submitted to request_list.
-	 * Used exclusively by hang checker to avoid grabbing lock while
-	 * inspecting request list.
-	 */
-	u32 last_submitted_seqno;
-	u32 last_pending_seqno;
-
-	/* An RCU guarded pointer to the last request. No reference is
-	 * held to the request, users must carefully acquire a reference to
-	 * the request using i915_gem_active_get_rcu(), or hold the
-	 * struct_mutex.
-	 */
-	struct i915_gem_active last_request;
-=======
->>>>>>> 405182c2
 
 	struct i915_gem_context *last_context;
 
@@ -448,30 +392,6 @@
 	return 1 << engine->id;
 }
 
-<<<<<<< HEAD
-static inline u32
-intel_engine_sync_index(struct intel_engine_cs *engine,
-			struct intel_engine_cs *other)
-{
-	int idx;
-
-	/*
-	 * rcs -> 0 = vcs, 1 = bcs, 2 = vecs, 3 = vcs2;
-	 * vcs -> 0 = bcs, 1 = vecs, 2 = vcs2, 3 = rcs;
-	 * bcs -> 0 = vecs, 1 = vcs2. 2 = rcs, 3 = vcs;
-	 * vecs -> 0 = vcs2, 1 = rcs, 2 = vcs, 3 = bcs;
-	 * vcs2 -> 0 = rcs, 1 = vcs, 2 = bcs, 3 = vecs;
-	 */
-
-	idx = (other - engine) - 1;
-	if (idx < 0)
-		idx += I915_NUM_ENGINES;
-
-	return idx;
-}
-
-=======
->>>>>>> 405182c2
 static inline void
 intel_flush_status_page(struct intel_engine_cs *engine, int reg)
 {
@@ -520,17 +440,10 @@
 int intel_ring_pin(struct intel_ring *ring);
 void intel_ring_unpin(struct intel_ring *ring);
 void intel_ring_free(struct intel_ring *ring);
-<<<<<<< HEAD
 
 void intel_engine_stop(struct intel_engine_cs *engine);
 void intel_engine_cleanup(struct intel_engine_cs *engine);
 
-=======
-
-void intel_engine_stop(struct intel_engine_cs *engine);
-void intel_engine_cleanup(struct intel_engine_cs *engine);
-
->>>>>>> 405182c2
 void intel_legacy_submission_resume(struct drm_i915_private *dev_priv);
 
 int intel_ring_alloc_request_extras(struct drm_i915_gem_request *request);
@@ -539,7 +452,6 @@
 int __must_check intel_ring_cacheline_align(struct drm_i915_gem_request *req);
 
 static inline void intel_ring_emit(struct intel_ring *ring, u32 data)
-<<<<<<< HEAD
 {
 	*(uint32_t *)(ring->vaddr + ring->tail) = data;
 	ring->tail += 4;
@@ -562,59 +474,22 @@
 	 */
 }
 
-static inline u32 intel_ring_offset(struct intel_ring *ring, u32 value)
-{
-	/* Don't write ring->size (equivalent to 0) as that hangs some GPUs. */
-	return value & (ring->size - 1);
-=======
-{
-	*(uint32_t *)(ring->vaddr + ring->tail) = data;
-	ring->tail += 4;
-}
-
-static inline void intel_ring_emit_reg(struct intel_ring *ring, i915_reg_t reg)
-{
-	intel_ring_emit(ring, i915_mmio_reg_offset(reg));
-}
-
-static inline void intel_ring_advance(struct intel_ring *ring)
-{
-	/* Dummy function.
-	 *
-	 * This serves as a placeholder in the code so that the reader
-	 * can compare against the preceding intel_ring_begin() and
-	 * check that the number of dwords emitted matches the space
-	 * reserved for the command packet (i.e. the value passed to
-	 * intel_ring_begin()).
-	 */
-}
-
 static inline u32 intel_ring_offset(struct intel_ring *ring, void *addr)
 {
 	/* Don't write ring->size (equivalent to 0) as that hangs some GPUs. */
 	u32 offset = addr - ring->vaddr;
 	return offset & (ring->size - 1);
->>>>>>> 405182c2
 }
 
 int __intel_ring_space(int head, int tail, int size);
 void intel_ring_update_space(struct intel_ring *ring);
-<<<<<<< HEAD
-
-void intel_engine_init_seqno(struct intel_engine_cs *engine, u32 seqno);
+
+void intel_engine_init_global_seqno(struct intel_engine_cs *engine, u32 seqno);
 
 void intel_engine_setup_common(struct intel_engine_cs *engine);
 int intel_engine_init_common(struct intel_engine_cs *engine);
 int intel_engine_create_scratch(struct intel_engine_cs *engine, int size);
 void intel_engine_cleanup_common(struct intel_engine_cs *engine);
-
-static inline int intel_engine_idle(struct intel_engine_cs *engine,
-				    unsigned int flags)
-{
-	/* Wait upon the last request to be completed */
-	return i915_gem_active_wait_unlocked(&engine->last_request,
-					     flags, NULL, NULL);
-}
 
 int intel_init_render_ring_buffer(struct intel_engine_cs *engine);
 int intel_init_bsd_ring_buffer(struct intel_engine_cs *engine);
@@ -623,34 +498,13 @@
 int intel_init_vebox_ring_buffer(struct intel_engine_cs *engine);
 
 u64 intel_engine_get_active_head(struct intel_engine_cs *engine);
-=======
-
-void intel_engine_init_global_seqno(struct intel_engine_cs *engine, u32 seqno);
-
-void intel_engine_setup_common(struct intel_engine_cs *engine);
-int intel_engine_init_common(struct intel_engine_cs *engine);
-int intel_engine_create_scratch(struct intel_engine_cs *engine, int size);
-void intel_engine_cleanup_common(struct intel_engine_cs *engine);
-
-int intel_init_render_ring_buffer(struct intel_engine_cs *engine);
-int intel_init_bsd_ring_buffer(struct intel_engine_cs *engine);
-int intel_init_bsd2_ring_buffer(struct intel_engine_cs *engine);
-int intel_init_blt_ring_buffer(struct intel_engine_cs *engine);
-int intel_init_vebox_ring_buffer(struct intel_engine_cs *engine);
-
-u64 intel_engine_get_active_head(struct intel_engine_cs *engine);
 u64 intel_engine_get_last_batch_head(struct intel_engine_cs *engine);
 
->>>>>>> 405182c2
 static inline u32 intel_engine_get_seqno(struct intel_engine_cs *engine)
 {
 	return intel_read_status_page(engine, I915_GEM_HWS_INDEX);
 }
 
-<<<<<<< HEAD
-int init_workarounds_ring(struct intel_engine_cs *engine);
-
-=======
 static inline u32 intel_engine_last_submit(struct intel_engine_cs *engine)
 {
 	/* We are only peeking at the tail of the submit queue (and not the
@@ -668,7 +522,6 @@
 void intel_engine_get_instdone(struct intel_engine_cs *engine,
 			       struct intel_instdone *instdone);
 
->>>>>>> 405182c2
 /*
  * Arbitrary size for largest possible 'add request' sequence. The code paths
  * are complex and variable. Empirical measurement shows that the worst case
@@ -736,9 +589,4 @@
 void intel_engine_fini_breadcrumbs(struct intel_engine_cs *engine);
 unsigned int intel_breadcrumbs_busy(struct drm_i915_private *i915);
 
-static inline bool intel_engine_is_active(struct intel_engine_cs *engine)
-{
-	return i915_gem_active_isset(&engine->last_request);
-}
-
 #endif /* _INTEL_RINGBUFFER_H_ */