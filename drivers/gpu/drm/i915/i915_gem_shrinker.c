/*
 * Copyright © 2008-2015 Intel Corporation
 *
 * Permission is hereby granted, free of charge, to any person obtaining a
 * copy of this software and associated documentation files (the "Software"),
 * to deal in the Software without restriction, including without limitation
 * the rights to use, copy, modify, merge, publish, distribute, sublicense,
 * and/or sell copies of the Software, and to permit persons to whom the
 * Software is furnished to do so, subject to the following conditions:
 *
 * The above copyright notice and this permission notice (including the next
 * paragraph) shall be included in all copies or substantial portions of the
 * Software.
 *
 * THE SOFTWARE IS PROVIDED "AS IS", WITHOUT WARRANTY OF ANY KIND, EXPRESS OR
 * IMPLIED, INCLUDING BUT NOT LIMITED TO THE WARRANTIES OF MERCHANTABILITY,
 * FITNESS FOR A PARTICULAR PURPOSE AND NONINFRINGEMENT.  IN NO EVENT SHALL
 * THE AUTHORS OR COPYRIGHT HOLDERS BE LIABLE FOR ANY CLAIM, DAMAGES OR OTHER
 * LIABILITY, WHETHER IN AN ACTION OF CONTRACT, TORT OR OTHERWISE, ARISING
 * FROM, OUT OF OR IN CONNECTION WITH THE SOFTWARE OR THE USE OR OTHER DEALINGS
 * IN THE SOFTWARE.
 *
 */

#include <linux/oom.h>
#include <linux/shmem_fs.h>
#include <linux/slab.h>
#include <linux/swap.h>
#include <linux/pci.h>
#include <linux/dma-buf.h>
#include <linux/vmalloc.h>
#include <drm/drmP.h>
#include <drm/i915_drm.h>

#include "i915_drv.h"
#include "i915_trace.h"

static bool i915_gem_shrinker_lock(struct drm_device *dev, bool *unlock)
{
	switch (mutex_trylock_recursive(&dev->struct_mutex)) {
	case MUTEX_TRYLOCK_FAILED:
		return false;

	case MUTEX_TRYLOCK_SUCCESS:
		*unlock = true;
		return true;

	case MUTEX_TRYLOCK_RECURSIVE:
		*unlock = false;
		return true;
	}

	BUG();
}

static bool any_vma_pinned(struct drm_i915_gem_object *obj)
{
	struct i915_vma *vma;

	list_for_each_entry(vma, &obj->vma_list, obj_link)
		if (i915_vma_is_pinned(vma))
			return true;

	return false;
}

static bool swap_available(void)
{
	return get_nr_swap_pages() > 0;
}

static bool can_release_pages(struct drm_i915_gem_object *obj)
{
	if (!obj->mm.pages)
		return false;

	/* Consider only shrinkable ojects. */
	if (!i915_gem_object_is_shrinkable(obj))
		return false;

	/* Only report true if by unbinding the object and putting its pages
	 * we can actually make forward progress towards freeing physical
	 * pages.
	 *
	 * If the pages are pinned for any other reason than being bound
	 * to the GPU, simply unbinding from the GPU is not going to succeed
	 * in releasing our pin count on the pages themselves.
	 */
<<<<<<< HEAD
	if (obj->pages_pin_count > obj->bind_count)
=======
	if (atomic_read(&obj->mm.pages_pin_count) > obj->bind_count)
>>>>>>> 405182c2
		return false;

	if (any_vma_pinned(obj))
		return false;

	/* We can only return physical pages to the system if we can either
	 * discard the contents (because the user has marked them as being
	 * purgeable) or if we can move their contents out to swap.
	 */
	return swap_available() || obj->mm.madv == I915_MADV_DONTNEED;
}

static bool unsafe_drop_pages(struct drm_i915_gem_object *obj)
{
	if (i915_gem_object_unbind(obj) == 0)
		__i915_gem_object_put_pages(obj, I915_MM_SHRINKER);
	return !READ_ONCE(obj->mm.pages);
}

/**
 * i915_gem_shrink - Shrink buffer object caches
 * @dev_priv: i915 device
 * @target: amount of memory to make available, in pages
 * @flags: control flags for selecting cache types
 *
 * This function is the main interface to the shrinker. It will try to release
 * up to @target pages of main memory backing storage from buffer objects.
 * Selection of the specific caches can be done with @flags. This is e.g. useful
 * when purgeable objects should be removed from caches preferentially.
 *
 * Note that it's not guaranteed that released amount is actually available as
 * free system memory - the pages might still be in-used to due to other reasons
 * (like cpu mmaps) or the mm core has reused them before we could grab them.
 * Therefore code that needs to explicitly shrink buffer objects caches (e.g. to
 * avoid deadlocks in memory reclaim) must fall back to i915_gem_shrink_all().
 *
 * Also note that any kind of pinning (both per-vma address space pins and
 * backing storage pins at the buffer object level) result in the shrinker code
 * having to skip the object.
 *
 * Returns:
 * The number of pages of backing storage actually released.
 */
unsigned long
i915_gem_shrink(struct drm_i915_private *dev_priv,
		unsigned long target, unsigned flags)
{
	const struct {
		struct list_head *list;
		unsigned int bit;
	} phases[] = {
		{ &dev_priv->mm.unbound_list, I915_SHRINK_UNBOUND },
		{ &dev_priv->mm.bound_list, I915_SHRINK_BOUND },
		{ NULL, 0 },
	}, *phase;
	unsigned long count = 0;
	bool unlock;

	if (!i915_gem_shrinker_lock(&dev_priv->drm, &unlock))
		return 0;

	trace_i915_gem_shrink(dev_priv, target, flags);
	i915_gem_retire_requests(dev_priv);

	/*
	 * Unbinding of objects will require HW access; Let us not wake the
	 * device just to recover a little memory. If absolutely necessary,
	 * we will force the wake during oom-notifier.
	 */
	if ((flags & I915_SHRINK_BOUND) &&
	    !intel_runtime_pm_get_if_in_use(dev_priv))
		flags &= ~I915_SHRINK_BOUND;

	/*
	 * As we may completely rewrite the (un)bound list whilst unbinding
	 * (due to retiring requests) we have to strictly process only
	 * one element of the list at the time, and recheck the list
	 * on every iteration.
	 *
	 * In particular, we must hold a reference whilst removing the
	 * object as we may end up waiting for and/or retiring the objects.
	 * This might release the final reference (held by the active list)
	 * and result in the object being freed from under us. This is
	 * similar to the precautions the eviction code must take whilst
	 * removing objects.
	 *
	 * Also note that although these lists do not hold a reference to
	 * the object we can safely grab one here: The final object
	 * unreferencing and the bound_list are both protected by the
	 * dev->struct_mutex and so we won't ever be able to observe an
	 * object on the bound_list with a reference count equals 0.
	 */
	for (phase = phases; phase->list; phase++) {
		struct list_head still_in_list;
		struct drm_i915_gem_object *obj;

		if ((flags & phase->bit) == 0)
			continue;

		INIT_LIST_HEAD(&still_in_list);
		while (count < target &&
		       (obj = list_first_entry_or_null(phase->list,
						       typeof(*obj),
<<<<<<< HEAD
						       global_list))) {
			list_move_tail(&obj->global_list, &still_in_list);
=======
						       global_link))) {
			list_move_tail(&obj->global_link, &still_in_list);
			if (!obj->mm.pages) {
				list_del_init(&obj->global_link);
				continue;
			}
>>>>>>> 405182c2

			if (flags & I915_SHRINK_PURGEABLE &&
			    obj->mm.madv != I915_MADV_DONTNEED)
				continue;

			if (flags & I915_SHRINK_VMAPS &&
			    !is_vmalloc_addr(obj->mm.mapping))
				continue;

<<<<<<< HEAD
			if ((flags & I915_SHRINK_ACTIVE) == 0 &&
			    i915_gem_object_is_active(obj))
=======
			if (!(flags & I915_SHRINK_ACTIVE) &&
			    (i915_gem_object_is_active(obj) ||
			     obj->framebuffer_references))
>>>>>>> 405182c2
				continue;

			if (!can_release_pages(obj))
				continue;

<<<<<<< HEAD
			i915_gem_object_get(obj);

			/* For the unbound phase, this should be a no-op! */
			i915_gem_object_unbind(obj);
			if (i915_gem_object_put_pages(obj) == 0)
				count += obj->base.size >> PAGE_SHIFT;

			i915_gem_object_put(obj);
=======
			if (unsafe_drop_pages(obj)) {
				/* May arrive from get_pages on another bo */
				mutex_lock_nested(&obj->mm.lock,
						  I915_MM_SHRINKER);
				if (!obj->mm.pages) {
					__i915_gem_object_invalidate(obj);
					list_del_init(&obj->global_link);
					count += obj->base.size >> PAGE_SHIFT;
				}
				mutex_unlock(&obj->mm.lock);
			}
>>>>>>> 405182c2
		}
		list_splice_tail(&still_in_list, phase->list);
	}

	if (flags & I915_SHRINK_BOUND)
		intel_runtime_pm_put(dev_priv);

	i915_gem_retire_requests(dev_priv);
<<<<<<< HEAD
=======
	if (unlock)
		mutex_unlock(&dev_priv->drm.struct_mutex);

>>>>>>> 405182c2
	/* expedite the RCU grace period to free some request slabs */
	synchronize_rcu_expedited();

	return count;
}

/**
 * i915_gem_shrink_all - Shrink buffer object caches completely
 * @dev_priv: i915 device
 *
 * This is a simple wraper around i915_gem_shrink() to aggressively shrink all
 * caches completely. It also first waits for and retires all outstanding
 * requests to also be able to release backing storage for active objects.
 *
 * This should only be used in code to intentionally quiescent the gpu or as a
 * last-ditch effort when memory seems to have run out.
 *
 * Returns:
 * The number of pages of backing storage actually released.
 */
unsigned long i915_gem_shrink_all(struct drm_i915_private *dev_priv)
{
	unsigned long freed;

	freed = i915_gem_shrink(dev_priv, -1UL,
				I915_SHRINK_BOUND |
				I915_SHRINK_UNBOUND |
				I915_SHRINK_ACTIVE);
	rcu_barrier(); /* wait until our RCU delayed slab frees are completed */
<<<<<<< HEAD

	return freed;
}

static bool i915_gem_shrinker_lock(struct drm_device *dev, bool *unlock)
{
	if (!mutex_trylock(&dev->struct_mutex)) {
		if (!mutex_is_locked_by(&dev->struct_mutex, current))
			return false;

		*unlock = false;
	} else
		*unlock = true;
=======
>>>>>>> 405182c2

	return freed;
}

static unsigned long
i915_gem_shrinker_count(struct shrinker *shrinker, struct shrink_control *sc)
{
	struct drm_i915_private *dev_priv =
		container_of(shrinker, struct drm_i915_private, mm.shrinker);
	struct drm_device *dev = &dev_priv->drm;
	struct drm_i915_gem_object *obj;
	unsigned long count;
	bool unlock;

	if (!i915_gem_shrinker_lock(dev, &unlock))
		return 0;

	i915_gem_retire_requests(dev_priv);

	count = 0;
	list_for_each_entry(obj, &dev_priv->mm.unbound_list, global_link)
		if (can_release_pages(obj))
			count += obj->base.size >> PAGE_SHIFT;

<<<<<<< HEAD
	list_for_each_entry(obj, &dev_priv->mm.bound_list, global_list) {
=======
	list_for_each_entry(obj, &dev_priv->mm.bound_list, global_link) {
>>>>>>> 405182c2
		if (!i915_gem_object_is_active(obj) && can_release_pages(obj))
			count += obj->base.size >> PAGE_SHIFT;
	}

	if (unlock)
		mutex_unlock(&dev->struct_mutex);

	return count;
}

static unsigned long
i915_gem_shrinker_scan(struct shrinker *shrinker, struct shrink_control *sc)
{
	struct drm_i915_private *dev_priv =
		container_of(shrinker, struct drm_i915_private, mm.shrinker);
	struct drm_device *dev = &dev_priv->drm;
	unsigned long freed;
	bool unlock;

	if (!i915_gem_shrinker_lock(dev, &unlock))
		return SHRINK_STOP;

	freed = i915_gem_shrink(dev_priv,
				sc->nr_to_scan,
				I915_SHRINK_BOUND |
				I915_SHRINK_UNBOUND |
				I915_SHRINK_PURGEABLE);
	if (freed < sc->nr_to_scan)
		freed += i915_gem_shrink(dev_priv,
					 sc->nr_to_scan - freed,
					 I915_SHRINK_BOUND |
					 I915_SHRINK_UNBOUND);
	if (unlock)
		mutex_unlock(&dev->struct_mutex);

	return freed;
}

struct shrinker_lock_uninterruptible {
	bool was_interruptible;
	bool unlock;
};

static bool
i915_gem_shrinker_lock_uninterruptible(struct drm_i915_private *dev_priv,
				       struct shrinker_lock_uninterruptible *slu,
				       int timeout_ms)
{
	unsigned long timeout = jiffies + msecs_to_jiffies_timeout(timeout_ms);

	do {
		if (i915_gem_wait_for_idle(dev_priv, 0) == 0 &&
		    i915_gem_shrinker_lock(&dev_priv->drm, &slu->unlock))
			break;

		schedule_timeout_killable(1);
		if (fatal_signal_pending(current))
			return false;

		if (time_after(jiffies, timeout)) {
			pr_err("Unable to lock GPU to purge memory.\n");
			return false;
		}
	} while (1);

	slu->was_interruptible = dev_priv->mm.interruptible;
	dev_priv->mm.interruptible = false;
	return true;
}

static void
i915_gem_shrinker_unlock_uninterruptible(struct drm_i915_private *dev_priv,
					 struct shrinker_lock_uninterruptible *slu)
{
	dev_priv->mm.interruptible = slu->was_interruptible;
	if (slu->unlock)
		mutex_unlock(&dev_priv->drm.struct_mutex);
}

static int
i915_gem_shrinker_oom(struct notifier_block *nb, unsigned long event, void *ptr)
{
	struct drm_i915_private *dev_priv =
		container_of(nb, struct drm_i915_private, mm.oom_notifier);
	struct shrinker_lock_uninterruptible slu;
	struct drm_i915_gem_object *obj;
	unsigned long unevictable, bound, unbound, freed_pages;

	if (!i915_gem_shrinker_lock_uninterruptible(dev_priv, &slu, 5000))
		return NOTIFY_DONE;

	intel_runtime_pm_get(dev_priv);
	freed_pages = i915_gem_shrink_all(dev_priv);
	intel_runtime_pm_put(dev_priv);

	/* Because we may be allocating inside our own driver, we cannot
	 * assert that there are no objects with pinned pages that are not
	 * being pointed to by hardware.
	 */
	unbound = bound = unevictable = 0;
	list_for_each_entry(obj, &dev_priv->mm.unbound_list, global_link) {
		if (!obj->mm.pages)
			continue;

		if (!can_release_pages(obj))
			unevictable += obj->base.size >> PAGE_SHIFT;
		else
			unbound += obj->base.size >> PAGE_SHIFT;
	}
	list_for_each_entry(obj, &dev_priv->mm.bound_list, global_link) {
		if (!obj->mm.pages)
			continue;

		if (!can_release_pages(obj))
			unevictable += obj->base.size >> PAGE_SHIFT;
		else
			bound += obj->base.size >> PAGE_SHIFT;
	}

	i915_gem_shrinker_unlock_uninterruptible(dev_priv, &slu);

	if (freed_pages || unbound || bound)
		pr_info("Purging GPU memory, %lu pages freed, "
			"%lu pages still pinned.\n",
			freed_pages, unevictable);
	if (unbound || bound)
		pr_err("%lu and %lu pages still available in the "
		       "bound and unbound GPU page lists.\n",
		       bound, unbound);

	*(unsigned long *)ptr += freed_pages;
	return NOTIFY_DONE;
}

static int
i915_gem_shrinker_vmap(struct notifier_block *nb, unsigned long event, void *ptr)
{
	struct drm_i915_private *dev_priv =
		container_of(nb, struct drm_i915_private, mm.vmap_notifier);
	struct shrinker_lock_uninterruptible slu;
	struct i915_vma *vma, *next;
	unsigned long freed_pages = 0;
	int ret;

	if (!i915_gem_shrinker_lock_uninterruptible(dev_priv, &slu, 5000))
		return NOTIFY_DONE;

	/* Force everything onto the inactive lists */
	ret = i915_gem_wait_for_idle(dev_priv, I915_WAIT_LOCKED);
	if (ret)
		goto out;

	intel_runtime_pm_get(dev_priv);
	freed_pages += i915_gem_shrink(dev_priv, -1UL,
				       I915_SHRINK_BOUND |
				       I915_SHRINK_UNBOUND |
				       I915_SHRINK_ACTIVE |
				       I915_SHRINK_VMAPS);
	intel_runtime_pm_put(dev_priv);

	/* We also want to clear any cached iomaps as they wrap vmap */
	list_for_each_entry_safe(vma, next,
				 &dev_priv->ggtt.base.inactive_list, vm_link) {
		unsigned long count = vma->node.size >> PAGE_SHIFT;
		if (vma->iomap && i915_vma_unbind(vma) == 0)
			freed_pages += count;
	}

out:
	i915_gem_shrinker_unlock_uninterruptible(dev_priv, &slu);

	*(unsigned long *)ptr += freed_pages;
	return NOTIFY_DONE;
}

/**
 * i915_gem_shrinker_init - Initialize i915 shrinker
 * @dev_priv: i915 device
 *
 * This function registers and sets up the i915 shrinker and OOM handler.
 */
void i915_gem_shrinker_init(struct drm_i915_private *dev_priv)
{
	dev_priv->mm.shrinker.scan_objects = i915_gem_shrinker_scan;
	dev_priv->mm.shrinker.count_objects = i915_gem_shrinker_count;
	dev_priv->mm.shrinker.seeks = DEFAULT_SEEKS;
	WARN_ON(register_shrinker(&dev_priv->mm.shrinker));

	dev_priv->mm.oom_notifier.notifier_call = i915_gem_shrinker_oom;
	WARN_ON(register_oom_notifier(&dev_priv->mm.oom_notifier));

	dev_priv->mm.vmap_notifier.notifier_call = i915_gem_shrinker_vmap;
	WARN_ON(register_vmap_purge_notifier(&dev_priv->mm.vmap_notifier));
}

/**
 * i915_gem_shrinker_cleanup - Clean up i915 shrinker
 * @dev_priv: i915 device
 *
 * This function unregisters the i915 shrinker and OOM handler.
 */
void i915_gem_shrinker_cleanup(struct drm_i915_private *dev_priv)
{
	WARN_ON(unregister_vmap_purge_notifier(&dev_priv->mm.vmap_notifier));
	WARN_ON(unregister_oom_notifier(&dev_priv->mm.oom_notifier));
	unregister_shrinker(&dev_priv->mm.shrinker);
}<|MERGE_RESOLUTION|>--- conflicted
+++ resolved
@@ -86,11 +86,7 @@
 	 * to the GPU, simply unbinding from the GPU is not going to succeed
 	 * in releasing our pin count on the pages themselves.
 	 */
-<<<<<<< HEAD
-	if (obj->pages_pin_count > obj->bind_count)
-=======
 	if (atomic_read(&obj->mm.pages_pin_count) > obj->bind_count)
->>>>>>> 405182c2
 		return false;
 
 	if (any_vma_pinned(obj))
@@ -194,17 +190,12 @@
 		while (count < target &&
 		       (obj = list_first_entry_or_null(phase->list,
 						       typeof(*obj),
-<<<<<<< HEAD
-						       global_list))) {
-			list_move_tail(&obj->global_list, &still_in_list);
-=======
 						       global_link))) {
 			list_move_tail(&obj->global_link, &still_in_list);
 			if (!obj->mm.pages) {
 				list_del_init(&obj->global_link);
 				continue;
 			}
->>>>>>> 405182c2
 
 			if (flags & I915_SHRINK_PURGEABLE &&
 			    obj->mm.madv != I915_MADV_DONTNEED)
@@ -214,29 +205,14 @@
 			    !is_vmalloc_addr(obj->mm.mapping))
 				continue;
 
-<<<<<<< HEAD
-			if ((flags & I915_SHRINK_ACTIVE) == 0 &&
-			    i915_gem_object_is_active(obj))
-=======
 			if (!(flags & I915_SHRINK_ACTIVE) &&
 			    (i915_gem_object_is_active(obj) ||
 			     obj->framebuffer_references))
->>>>>>> 405182c2
 				continue;
 
 			if (!can_release_pages(obj))
 				continue;
 
-<<<<<<< HEAD
-			i915_gem_object_get(obj);
-
-			/* For the unbound phase, this should be a no-op! */
-			i915_gem_object_unbind(obj);
-			if (i915_gem_object_put_pages(obj) == 0)
-				count += obj->base.size >> PAGE_SHIFT;
-
-			i915_gem_object_put(obj);
-=======
 			if (unsafe_drop_pages(obj)) {
 				/* May arrive from get_pages on another bo */
 				mutex_lock_nested(&obj->mm.lock,
@@ -248,7 +224,6 @@
 				}
 				mutex_unlock(&obj->mm.lock);
 			}
->>>>>>> 405182c2
 		}
 		list_splice_tail(&still_in_list, phase->list);
 	}
@@ -257,12 +232,9 @@
 		intel_runtime_pm_put(dev_priv);
 
 	i915_gem_retire_requests(dev_priv);
-<<<<<<< HEAD
-=======
 	if (unlock)
 		mutex_unlock(&dev_priv->drm.struct_mutex);
 
->>>>>>> 405182c2
 	/* expedite the RCU grace period to free some request slabs */
 	synchronize_rcu_expedited();
 
@@ -292,22 +264,6 @@
 				I915_SHRINK_UNBOUND |
 				I915_SHRINK_ACTIVE);
 	rcu_barrier(); /* wait until our RCU delayed slab frees are completed */
-<<<<<<< HEAD
-
-	return freed;
-}
-
-static bool i915_gem_shrinker_lock(struct drm_device *dev, bool *unlock)
-{
-	if (!mutex_trylock(&dev->struct_mutex)) {
-		if (!mutex_is_locked_by(&dev->struct_mutex, current))
-			return false;
-
-		*unlock = false;
-	} else
-		*unlock = true;
-=======
->>>>>>> 405182c2
 
 	return freed;
 }
@@ -332,11 +288,7 @@
 		if (can_release_pages(obj))
 			count += obj->base.size >> PAGE_SHIFT;
 
-<<<<<<< HEAD
-	list_for_each_entry(obj, &dev_priv->mm.bound_list, global_list) {
-=======
 	list_for_each_entry(obj, &dev_priv->mm.bound_list, global_link) {
->>>>>>> 405182c2
 		if (!i915_gem_object_is_active(obj) && can_release_pages(obj))
 			count += obj->base.size >> PAGE_SHIFT;
 	}
