/*
 * Copyright © 2014 Intel Corporation
 *
 * Permission is hereby granted, free of charge, to any person obtaining a
 * copy of this software and associated documentation files (the "Software"),
 * to deal in the Software without restriction, including without limitation
 * the rights to use, copy, modify, merge, publish, distribute, sublicense,
 * and/or sell copies of the Software, and to permit persons to whom the
 * Software is furnished to do so, subject to the following conditions:
 *
 * The above copyright notice and this permission notice (including the next
 * paragraph) shall be included in all copies or substantial portions of the
 * Software.
 *
 * THE SOFTWARE IS PROVIDED "AS IS", WITHOUT WARRANTY OF ANY KIND, EXPRESS OR
 * IMPLIED, INCLUDING BUT NOT LIMITED TO THE WARRANTIES OF MERCHANTABILITY,
 * FITNESS FOR A PARTICULAR PURPOSE AND NONINFRINGEMENT.  IN NO EVENT SHALL
 * THE AUTHORS OR COPYRIGHT HOLDERS BE LIABLE FOR ANY CLAIM, DAMAGES OR OTHER
 * LIABILITY, WHETHER IN AN ACTION OF CONTRACT, TORT OR OTHERWISE, ARISING
 * FROM, OUT OF OR IN CONNECTION WITH THE SOFTWARE OR THE USE OR OTHER DEALINGS
 * IN THE SOFTWARE.
 *
 */
#include <linux/firmware.h>
#include "i915_drv.h"
#include "i915_reg.h"

/**
 * DOC: csr support for dmc
 *
 * Display Context Save and Restore (CSR) firmware support added from gen9
 * onwards to drive newly added DMC (Display microcontroller) in display
 * engine to save and restore the state of display engine when it enter into
 * low-power state and comes back to normal.
 *
 * Firmware loading status will be one of the below states: FW_UNINITIALIZED,
 * FW_LOADED, FW_FAILED.
 *
 * Once the firmware is written into the registers status will be moved from
 * FW_UNINITIALIZED to FW_LOADED and for any erroneous condition status will
 * be moved to FW_FAILED.
 */

#define I915_CSR_SKL "i915/skl_dmc_ver1.bin"
#define I915_CSR_BXT "i915/bxt_dmc_ver1.bin"

#define FIRMWARE_URL  "https://01.org/linuxgraphics/intel-linux-graphics-firmwares"

MODULE_FIRMWARE(I915_CSR_SKL);
MODULE_FIRMWARE(I915_CSR_BXT);

#define SKL_CSR_VERSION_REQUIRED	CSR_VERSION(1, 23)

#define CSR_MAX_FW_SIZE			0x2FFF
#define CSR_DEFAULT_FW_OFFSET		0xFFFFFFFF

struct intel_css_header {
	/* 0x09 for DMC */
	uint32_t module_type;

	/* Includes the DMC specific header in dwords */
	uint32_t header_len;

	/* always value would be 0x10000 */
	uint32_t header_ver;

	/* Not used */
	uint32_t module_id;

	/* Not used */
	uint32_t module_vendor;

	/* in YYYYMMDD format */
	uint32_t date;

	/* Size in dwords (CSS_Headerlen + PackageHeaderLen + dmc FWsLen)/4 */
	uint32_t size;

	/* Not used */
	uint32_t key_size;

	/* Not used */
	uint32_t modulus_size;

	/* Not used */
	uint32_t exponent_size;

	/* Not used */
	uint32_t reserved1[12];

	/* Major Minor */
	uint32_t version;

	/* Not used */
	uint32_t reserved2[8];

	/* Not used */
	uint32_t kernel_header_info;
} __packed;

struct intel_fw_info {
	uint16_t reserved1;

	/* Stepping (A, B, C, ..., *). * is a wildcard */
	char stepping;

	/* Sub-stepping (0, 1, ..., *). * is a wildcard */
	char substepping;

	uint32_t offset;
	uint32_t reserved2;
} __packed;

struct intel_package_header {
	/* DMC container header length in dwords */
	unsigned char header_len;

	/* always value would be 0x01 */
	unsigned char header_ver;

	unsigned char reserved[10];

	/* Number of valid entries in the FWInfo array below */
	uint32_t num_entries;

	struct intel_fw_info fw_info[20];
} __packed;

struct intel_dmc_header {
	/* always value would be 0x40403E3E */
	uint32_t signature;

	/* DMC binary header length */
	unsigned char header_len;

	/* 0x01 */
	unsigned char header_ver;

	/* Reserved */
	uint16_t dmcc_ver;

	/* Major, Minor */
	uint32_t	project;

	/* Firmware program size (excluding header) in dwords */
	uint32_t	fw_size;

	/* Major Minor version */
	uint32_t fw_version;

	/* Number of valid MMIO cycles present. */
	uint32_t mmio_count;

	/* MMIO address */
	uint32_t mmioaddr[8];

	/* MMIO data */
	uint32_t mmiodata[8];

	/* FW filename  */
	unsigned char dfile[32];

	uint32_t reserved1[2];
} __packed;

struct stepping_info {
	char stepping;
	char substepping;
};

/*
 * Kabylake derivated from Skylake H0, so SKL H0
 * is the right firmware for KBL A0 (revid 0).
 */
static const struct stepping_info kbl_stepping_info[] = {
	{'H', '0'}, {'I', '0'}
};

static const struct stepping_info skl_stepping_info[] = {
	{'A', '0'}, {'B', '0'}, {'C', '0'},
	{'D', '0'}, {'E', '0'}, {'F', '0'},
	{'G', '0'}, {'H', '0'}, {'I', '0'},
	{'J', '0'}, {'K', '0'}
};

static const struct stepping_info bxt_stepping_info[] = {
	{'A', '0'}, {'A', '1'}, {'A', '2'},
	{'B', '0'}, {'B', '1'}, {'B', '2'}
};

static const struct stepping_info *intel_get_stepping_info(struct drm_device *dev)
{
	const struct stepping_info *si;
	unsigned int size;

	if (IS_KABYLAKE(dev)) {
		size = ARRAY_SIZE(kbl_stepping_info);
		si = kbl_stepping_info;
	} else if (IS_SKYLAKE(dev)) {
		size = ARRAY_SIZE(skl_stepping_info);
		si = skl_stepping_info;
	} else if (IS_BROXTON(dev)) {
		size = ARRAY_SIZE(bxt_stepping_info);
		si = bxt_stepping_info;
	} else {
		return NULL;
	}

	if (INTEL_REVID(dev) < size)
		return si + INTEL_REVID(dev);

	return NULL;
}

static void gen9_set_dc_state_debugmask(struct drm_i915_private *dev_priv)
{
	uint32_t val, mask;

	mask = DC_STATE_DEBUG_MASK_MEMORY_UP;

	if (IS_BROXTON(dev_priv))
		mask |= DC_STATE_DEBUG_MASK_CORES;

	/* The below bit doesn't need to be cleared ever afterwards */
	val = I915_READ(DC_STATE_DEBUG);
	if ((val & mask) != mask) {
		val |= mask;
		I915_WRITE(DC_STATE_DEBUG, val);
		POSTING_READ(DC_STATE_DEBUG);
	}
}

/**
 * intel_csr_load_program() - write the firmware from memory to register.
 * @dev_priv: i915 drm device.
 *
 * CSR firmware is read from a .bin file and kept in internal memory one time.
 * Everytime display comes back from low power state this function is called to
 * copy the firmware from internal memory to registers.
 */
void intel_csr_load_program(struct drm_i915_private *dev_priv)
{
	u32 *payload = dev_priv->csr.dmc_payload;
	uint32_t i, fw_size;

	if (!IS_GEN9(dev_priv)) {
		DRM_ERROR("No CSR support available for this platform\n");
		return;
	}

	if (!dev_priv->csr.dmc_payload) {
		DRM_ERROR("Tried to program CSR with empty payload\n");
		return;
	}

	fw_size = dev_priv->csr.dmc_fw_size;
	for (i = 0; i < fw_size; i++)
		I915_WRITE(CSR_PROGRAM(i), payload[i]);

	for (i = 0; i < dev_priv->csr.mmio_count; i++) {
		I915_WRITE(dev_priv->csr.mmioaddr[i],
			   dev_priv->csr.mmiodata[i]);
	}

	dev_priv->csr.dc_state = 0;
<<<<<<< HEAD
=======

	gen9_set_dc_state_debugmask(dev_priv);
>>>>>>> 2abc525b
}

static uint32_t *parse_csr_fw(struct drm_i915_private *dev_priv,
			      const struct firmware *fw)
{
	struct drm_device *dev = dev_priv->dev;
	struct intel_css_header *css_header;
	struct intel_package_header *package_header;
	struct intel_dmc_header *dmc_header;
	struct intel_csr *csr = &dev_priv->csr;
	const struct stepping_info *stepping_info = intel_get_stepping_info(dev);
	char stepping, substepping;
	uint32_t dmc_offset = CSR_DEFAULT_FW_OFFSET, readcount = 0, nbytes;
	uint32_t i;
	uint32_t *dmc_payload;

	if (!fw)
		return NULL;

	if (!stepping_info) {
		DRM_ERROR("Unknown stepping info, firmware loading failed\n");
		return NULL;
	}

	stepping = stepping_info->stepping;
	substepping = stepping_info->substepping;

	/* Extract CSS Header information*/
	css_header = (struct intel_css_header *)fw->data;
	if (sizeof(struct intel_css_header) !=
	    (css_header->header_len * 4)) {
		DRM_ERROR("Firmware has wrong CSS header length %u bytes\n",
			  (css_header->header_len * 4));
		return NULL;
	}

	csr->version = css_header->version;

	if ((IS_SKYLAKE(dev) || IS_KABYLAKE(dev)) &&
	    csr->version < SKL_CSR_VERSION_REQUIRED) {
		DRM_INFO("Refusing to load old Skylake DMC firmware v%u.%u,"
			 " please upgrade to v%u.%u or later"
			   " [" FIRMWARE_URL "].\n",
			 CSR_VERSION_MAJOR(csr->version),
			 CSR_VERSION_MINOR(csr->version),
			 CSR_VERSION_MAJOR(SKL_CSR_VERSION_REQUIRED),
			 CSR_VERSION_MINOR(SKL_CSR_VERSION_REQUIRED));
		return NULL;
	}

	readcount += sizeof(struct intel_css_header);

	/* Extract Package Header information*/
	package_header = (struct intel_package_header *)
		&fw->data[readcount];
	if (sizeof(struct intel_package_header) !=
	    (package_header->header_len * 4)) {
		DRM_ERROR("Firmware has wrong package header length %u bytes\n",
			  (package_header->header_len * 4));
		return NULL;
	}
	readcount += sizeof(struct intel_package_header);

	/* Search for dmc_offset to find firware binary. */
	for (i = 0; i < package_header->num_entries; i++) {
		if (package_header->fw_info[i].substepping == '*' &&
		    stepping == package_header->fw_info[i].stepping) {
			dmc_offset = package_header->fw_info[i].offset;
			break;
		} else if (stepping == package_header->fw_info[i].stepping &&
			substepping == package_header->fw_info[i].substepping) {
			dmc_offset = package_header->fw_info[i].offset;
			break;
		} else if (package_header->fw_info[i].stepping == '*' &&
			   package_header->fw_info[i].substepping == '*')
			dmc_offset = package_header->fw_info[i].offset;
	}
	if (dmc_offset == CSR_DEFAULT_FW_OFFSET) {
		DRM_ERROR("Firmware not supported for %c stepping\n", stepping);
		return NULL;
	}
	readcount += dmc_offset;

	/* Extract dmc_header information. */
	dmc_header = (struct intel_dmc_header *)&fw->data[readcount];
	if (sizeof(struct intel_dmc_header) != (dmc_header->header_len)) {
		DRM_ERROR("Firmware has wrong dmc header length %u bytes\n",
			  (dmc_header->header_len));
		return NULL;
	}
	readcount += sizeof(struct intel_dmc_header);

	/* Cache the dmc header info. */
	if (dmc_header->mmio_count > ARRAY_SIZE(csr->mmioaddr)) {
		DRM_ERROR("Firmware has wrong mmio count %u\n",
			  dmc_header->mmio_count);
		return NULL;
	}
	csr->mmio_count = dmc_header->mmio_count;
	for (i = 0; i < dmc_header->mmio_count; i++) {
		if (dmc_header->mmioaddr[i] < CSR_MMIO_START_RANGE ||
		    dmc_header->mmioaddr[i] > CSR_MMIO_END_RANGE) {
			DRM_ERROR(" Firmware has wrong mmio address 0x%x\n",
				  dmc_header->mmioaddr[i]);
			return NULL;
		}
		csr->mmioaddr[i] = _MMIO(dmc_header->mmioaddr[i]);
		csr->mmiodata[i] = dmc_header->mmiodata[i];
	}

	/* fw_size is in dwords, so multiplied by 4 to convert into bytes. */
	nbytes = dmc_header->fw_size * 4;
	if (nbytes > CSR_MAX_FW_SIZE) {
		DRM_ERROR("CSR firmware too big (%u) bytes\n", nbytes);
		return NULL;
	}
	csr->dmc_fw_size = dmc_header->fw_size;

	dmc_payload = kmalloc(nbytes, GFP_KERNEL);
	if (!dmc_payload) {
		DRM_ERROR("Memory allocation failed for dmc payload\n");
		return NULL;
	}

	memcpy(dmc_payload, &fw->data[readcount], nbytes);

	return dmc_payload;
}

static void csr_load_work_fn(struct work_struct *work)
{
	struct drm_i915_private *dev_priv;
	struct intel_csr *csr;
	const struct firmware *fw;
	int ret;

	dev_priv = container_of(work, typeof(*dev_priv), csr.work);
	csr = &dev_priv->csr;

	ret = request_firmware(&fw, dev_priv->csr.fw_path,
			       &dev_priv->dev->pdev->dev);
	if (fw)
		dev_priv->csr.dmc_payload = parse_csr_fw(dev_priv, fw);

	if (dev_priv->csr.dmc_payload) {
		intel_csr_load_program(dev_priv);

		intel_display_power_put(dev_priv, POWER_DOMAIN_INIT);

		DRM_INFO("Finished loading %s (v%u.%u)\n",
			 dev_priv->csr.fw_path,
			 CSR_VERSION_MAJOR(csr->version),
			 CSR_VERSION_MINOR(csr->version));
	} else {
		dev_notice(dev_priv->dev->dev,
			   "Failed to load DMC firmware"
			   " [" FIRMWARE_URL "],"
			   " disabling runtime power management.\n");
	}

	release_firmware(fw);
}

/**
 * intel_csr_ucode_init() - initialize the firmware loading.
 * @dev_priv: i915 drm device.
 *
 * This function is called at the time of loading the display driver to read
 * firmware from a .bin file and copied into a internal memory.
 */
void intel_csr_ucode_init(struct drm_i915_private *dev_priv)
{
	struct intel_csr *csr = &dev_priv->csr;

	INIT_WORK(&dev_priv->csr.work, csr_load_work_fn);

	if (!HAS_CSR(dev_priv))
		return;

	if (IS_SKYLAKE(dev_priv) || IS_KABYLAKE(dev_priv))
		csr->fw_path = I915_CSR_SKL;
	else if (IS_BROXTON(dev_priv))
		csr->fw_path = I915_CSR_BXT;
	else {
		DRM_ERROR("Unexpected: no known CSR firmware for platform\n");
		return;
	}

	DRM_DEBUG_KMS("Loading %s\n", csr->fw_path);

	/*
	 * Obtain a runtime pm reference, until CSR is loaded,
	 * to avoid entering runtime-suspend.
	 */
	intel_display_power_get(dev_priv, POWER_DOMAIN_INIT);

	schedule_work(&dev_priv->csr.work);
}

/**
 * intel_csr_ucode_fini() - unload the CSR firmware.
 * @dev_priv: i915 drm device.
 *
 * Firmmware unloading includes freeing the internal momory and reset the
 * firmware loading status.
 */
void intel_csr_ucode_fini(struct drm_i915_private *dev_priv)
{
	if (!HAS_CSR(dev_priv))
		return;

	flush_work(&dev_priv->csr.work);

	kfree(dev_priv->csr.dmc_payload);
}<|MERGE_RESOLUTION|>--- conflicted
+++ resolved
@@ -263,11 +263,8 @@
 	}
 
 	dev_priv->csr.dc_state = 0;
-<<<<<<< HEAD
-=======
 
 	gen9_set_dc_state_debugmask(dev_priv);
->>>>>>> 2abc525b
 }
 
 static uint32_t *parse_csr_fw(struct drm_i915_private *dev_priv,
