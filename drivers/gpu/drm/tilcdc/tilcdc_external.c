--- conflicted
+++ resolved
@@ -61,29 +61,15 @@
 	return MODE_OK;
 }
 
-<<<<<<< HEAD
-static int tilcdc_add_external_encoder(struct drm_device *dev,
-				       struct drm_connector *connector)
-=======
 static int tilcdc_add_external_connector(struct drm_device *dev,
 					 struct drm_connector *connector)
->>>>>>> 405182c2
 {
 	struct tilcdc_drm_private *priv = dev->dev_private;
 	struct drm_connector_helper_funcs *connector_funcs;
 
-<<<<<<< HEAD
-	priv->connectors[priv->num_connectors] = connector;
-	priv->encoders[priv->num_encoders++] = connector->encoder;
-
-	/* Only tda998x is supported at the moment. */
-	tilcdc_crtc_set_simulate_vesa_sync(priv->crtc, true);
-	tilcdc_crtc_set_panel_info(priv->crtc, &panel_info_tda998x);
-=======
 	/* There should never be more than one connector */
 	if (WARN_ON(priv->external_connector))
 		return -EINVAL;
->>>>>>> 405182c2
 
 	priv->external_connector = connector;
 	connector_funcs = devm_kzalloc(dev->dev, sizeof(*connector_funcs),
@@ -112,31 +98,11 @@
 	return 0;
 }
 
-<<<<<<< HEAD
-int tilcdc_add_external_encoders(struct drm_device *dev)
-=======
 static
 struct drm_connector *tilcdc_encoder_find_connector(struct drm_device *ddev,
 						    struct drm_encoder *encoder)
->>>>>>> 405182c2
 {
 	struct drm_connector *connector;
-<<<<<<< HEAD
-	int num_internal_connectors = priv->num_connectors;
-
-	list_for_each_entry(connector, &dev->mode_config.connector_list, head) {
-		bool found = false;
-		int i, ret;
-
-		for (i = 0; i < num_internal_connectors; i++)
-			if (connector == priv->connectors[i])
-				found = true;
-		if (!found) {
-			ret = tilcdc_add_external_encoder(dev, connector);
-			if (ret)
-				return ret;
-		}
-=======
 	int i;
 
 	list_for_each_entry(connector, &ddev->mode_config.connector_list, head)
@@ -163,7 +129,6 @@
 	if (!encoder) {
 		dev_err(ddev->dev, "%s: No suitable encoder found\n", __func__);
 		return -ENODEV;
->>>>>>> 405182c2
 	}
 
 	connector = tilcdc_encoder_find_connector(ddev, encoder);
@@ -305,20 +270,8 @@
 	int count = 0;
 	int ret = 0;
 
-<<<<<<< HEAD
-	/* Avoid error print by of_graph_get_next_endpoint() if there
-	 * is no ports present.
-	 */
-	node = of_get_child_by_name(dev->of_node, "ports");
-	if (!node)
-		node = of_get_child_by_name(dev->of_node, "port");
-	if (!node)
-		return 0;
-	of_node_put(node);
-=======
 	if (!tilcdc_node_has_port(dev->of_node))
 		return 0;
->>>>>>> 405182c2
 
 	while ((ep = of_graph_get_next_endpoint(dev->of_node, ep))) {
 		node = of_graph_get_remote_port_parent(ep);
