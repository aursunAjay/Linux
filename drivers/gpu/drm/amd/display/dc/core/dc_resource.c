--- conflicted
+++ resolved
@@ -1724,8 +1724,6 @@
 			res_ctx->is_hpo_dp_stream_enc_acquired[i] = acquired;
 	}
 }
-<<<<<<< HEAD
-=======
 
 static inline int find_acquired_hpo_dp_link_enc_for_link(
 		const struct resource_context *res_ctx,
@@ -1814,7 +1812,6 @@
 		pipe_ctx->link_res.hpo_dp_link_enc = NULL;
 	}
 }
->>>>>>> 754e0b0e
 #endif
 
 /* TODO: release audio object */
@@ -1977,10 +1974,7 @@
 			&new_ctx->res_ctx, dc->res_pool,
 			del_pipe->stream_res.hpo_dp_stream_enc,
 			false);
-<<<<<<< HEAD
-=======
 		remove_hpo_dp_link_enc_from_ctx(&new_ctx->res_ctx, del_pipe, del_pipe->stream);
->>>>>>> 754e0b0e
 	}
 #endif
 
@@ -2256,11 +2250,8 @@
 					&context->res_ctx, pool,
 					pipe_ctx->stream_res.hpo_dp_stream_enc,
 					true);
-<<<<<<< HEAD
-=======
 			if (!add_hpo_dp_link_enc_to_ctx(&context->res_ctx, pool, pipe_ctx, stream))
 				return DC_NO_LINK_ENC_RESOURCE;
->>>>>>> 754e0b0e
 		}
 	}
 #endif
@@ -2935,11 +2926,8 @@
 
 #if defined(CONFIG_DRM_AMD_DC_DCN)
 	if (pipe_ctx_old->stream_res.hpo_dp_stream_enc != pipe_ctx->stream_res.hpo_dp_stream_enc)
-<<<<<<< HEAD
-=======
 		return true;
 	if (pipe_ctx_old->link_res.hpo_dp_link_enc != pipe_ctx->link_res.hpo_dp_link_enc)
->>>>>>> 754e0b0e
 		return true;
 #endif
 
@@ -3209,26 +3197,6 @@
 }
 
 #if defined(CONFIG_DRM_AMD_DC_DCN)
-<<<<<<< HEAD
-struct hpo_dp_link_encoder *resource_get_unused_hpo_dp_link_encoder(
-		const struct resource_pool *pool)
-{
-	uint8_t i;
-	struct hpo_dp_link_encoder *enc = NULL;
-
-	ASSERT(pool->hpo_dp_link_enc_count <= MAX_HPO_DP2_LINK_ENCODERS);
-
-	for (i = 0; i < pool->hpo_dp_link_enc_count; i++) {
-		if (pool->hpo_dp_link_enc[i]->transmitter == TRANSMITTER_UNKNOWN) {
-			enc = pool->hpo_dp_link_enc[i];
-			break;
-		}
-	}
-
-	return enc;
-}
-#endif
-=======
 struct hpo_dp_link_encoder *resource_get_hpo_dp_link_enc_for_det_lt(
 		const struct resource_context *res_ctx,
 		const struct resource_pool *pool,
@@ -3334,5 +3302,4 @@
 	}
 #endif
 	return phy_idx;
-}
->>>>>>> 754e0b0e
+}