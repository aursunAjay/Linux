--- conflicted
+++ resolved
@@ -140,13 +140,9 @@
 		return 0;
 
 	ret = dev_pm_opp_of_add_table(&pfdev->pdev->dev);
-<<<<<<< HEAD
-	if (ret)
-=======
 	if (ret == -ENODEV) /* Optional, continue without devfreq */
 		return 0;
 	else if (ret)
->>>>>>> 7f6a3e21
 		return ret;
 
 	panfrost_devfreq_reset(pfdev);
@@ -176,6 +172,9 @@
 {
 	int i;
 
+	if (!pfdev->devfreq.devfreq)
+		return;
+
 	panfrost_devfreq_reset(pfdev);
 	for (i = 0; i < NUM_JOB_SLOTS; i++)
 		pfdev->devfreq.slot[i].busy = false;
@@ -185,6 +184,9 @@
 
 void panfrost_devfreq_suspend(struct panfrost_device *pfdev)
 {
+	if (!pfdev->devfreq.devfreq)
+		return;
+
 	devfreq_suspend_device(pfdev->devfreq.devfreq);
 }
 
@@ -193,6 +195,9 @@
 	struct panfrost_devfreq_slot *devfreq_slot = &pfdev->devfreq.slot[slot];
 	ktime_t now;
 	ktime_t last;
+
+	if (!pfdev->devfreq.devfreq)
+		return;
 
 	now = ktime_get();
 	last = pfdev->devfreq.slot[slot].time_last_update;
