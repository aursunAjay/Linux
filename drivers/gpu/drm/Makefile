# SPDX-License-Identifier: GPL-2.0

# Makefile for the drm device driver.  This driver provides support for the
# Direct Rendering Infrastructure (DRI) in XFree86 4.1.0 and higher.

CFLAGS-$(CONFIG_DRM_USE_DYNAMIC_DEBUG)	+= -DDYNAMIC_DEBUG_MODULE

# Unconditionally enable W=1 warnings locally
# --- begin copy-paste W=1 warnings from scripts/Makefile.extrawarn
subdir-ccflags-y += -Wextra -Wunused -Wno-unused-parameter
subdir-ccflags-y += $(call cc-option, -Wrestrict)
subdir-ccflags-y += -Wmissing-format-attribute
subdir-ccflags-y += -Wold-style-definition
subdir-ccflags-y += -Wmissing-include-dirs
subdir-ccflags-y += $(call cc-option, -Wunused-but-set-variable)
subdir-ccflags-y += $(call cc-option, -Wunused-const-variable)
subdir-ccflags-y += $(call cc-option, -Wpacked-not-aligned)
subdir-ccflags-y += $(call cc-option, -Wformat-overflow)
# FIXME: fix -Wformat-truncation warnings and uncomment
#subdir-ccflags-y += $(call cc-option, -Wformat-truncation)
subdir-ccflags-y += $(call cc-option, -Wstringop-truncation)
# The following turn off the warnings enabled by -Wextra
ifeq ($(findstring 2, $(KBUILD_EXTRA_WARN)),)
subdir-ccflags-y += -Wno-missing-field-initializers
subdir-ccflags-y += -Wno-type-limits
subdir-ccflags-y += -Wno-shift-negative-value
endif
ifeq ($(findstring 3, $(KBUILD_EXTRA_WARN)),)
subdir-ccflags-y += -Wno-sign-compare
endif
# --- end copy-paste

# Enable -Werror in CI and development
subdir-ccflags-$(CONFIG_DRM_WERROR) += -Werror

drm-y := \
	drm_atomic.o \
	drm_atomic_uapi.o \
	drm_auth.o \
	drm_blend.o \
	drm_bridge.o \
	drm_cache.o \
	drm_color_mgmt.o \
	drm_connector.o \
	drm_crtc.o \
	drm_displayid.o \
	drm_drv.o \
	drm_dumb_buffers.o \
	drm_edid.o \
	drm_eld.o \
	drm_encoder.o \
	drm_file.o \
	drm_fourcc.o \
	drm_framebuffer.o \
	drm_gem.o \
	drm_ioctl.o \
	drm_lease.o \
	drm_managed.o \
	drm_mm.o \
	drm_mode_config.o \
	drm_mode_object.o \
	drm_modes.o \
	drm_modeset_lock.o \
	drm_plane.o \
	drm_prime.o \
	drm_print.o \
	drm_property.o \
	drm_rect.o \
	drm_syncobj.o \
	drm_sysfs.o \
	drm_trace_points.o \
	drm_vblank.o \
	drm_vblank_work.o \
	drm_vma_manager.o \
<<<<<<< HEAD
	drm_writeback.o \
	drm_notifier.o
=======
	drm_writeback.o
drm-$(CONFIG_DRM_CLIENT) += \
	drm_client.o \
	drm_client_event.o \
	drm_client_modeset.o
>>>>>>> 2ba9f676
drm-$(CONFIG_DRM_LIB_RANDOM) += lib/drm_random.o
drm-$(CONFIG_COMPAT) += drm_ioc32.o
drm-$(CONFIG_DRM_PANEL) += drm_panel.o
drm-$(CONFIG_OF) += drm_of.o
drm-$(CONFIG_PCI) += drm_pci.o
drm-$(CONFIG_DEBUG_FS) += \
	drm_debugfs.o \
	drm_debugfs_crc.o
drm-$(CONFIG_DRM_LOAD_EDID_FIRMWARE) += drm_edid_load.o
drm-$(CONFIG_DRM_PRIVACY_SCREEN) += \
	drm_privacy_screen.o \
	drm_privacy_screen_x86.o
drm-$(CONFIG_DRM_ACCEL) += ../../accel/drm_accel.o
drm-$(CONFIG_DRM_PANIC) += drm_panic.o
drm-$(CONFIG_DRM_PANIC_SCREEN_QR_CODE) += drm_panic_qr.o
obj-$(CONFIG_DRM)	+= drm.o

obj-$(CONFIG_DRM_PANEL_ORIENTATION_QUIRKS) += drm_panel_orientation_quirks.o

#
# Memory-management helpers
#
#
obj-$(CONFIG_DRM_EXEC) += drm_exec.o
obj-$(CONFIG_DRM_GPUVM) += drm_gpuvm.o

obj-$(CONFIG_DRM_BUDDY) += drm_buddy.o

drm_dma_helper-y := drm_gem_dma_helper.o
drm_dma_helper-$(CONFIG_DRM_FBDEV_EMULATION) += drm_fbdev_dma.o
drm_dma_helper-$(CONFIG_DRM_KMS_HELPER) += drm_fb_dma_helper.o
obj-$(CONFIG_DRM_GEM_DMA_HELPER) += drm_dma_helper.o

drm_shmem_helper-y := drm_gem_shmem_helper.o
drm_shmem_helper-$(CONFIG_DRM_FBDEV_EMULATION) += drm_fbdev_shmem.o
obj-$(CONFIG_DRM_GEM_SHMEM_HELPER) += drm_shmem_helper.o

drm_suballoc_helper-y := drm_suballoc.o
obj-$(CONFIG_DRM_SUBALLOC_HELPER) += drm_suballoc_helper.o

drm_vram_helper-y := drm_gem_vram_helper.o
obj-$(CONFIG_DRM_VRAM_HELPER) += drm_vram_helper.o

drm_ttm_helper-y := drm_gem_ttm_helper.o
drm_ttm_helper-$(CONFIG_DRM_FBDEV_EMULATION) += drm_fbdev_ttm.o
obj-$(CONFIG_DRM_TTM_HELPER) += drm_ttm_helper.o

#
# Modesetting helpers
#

drm_kms_helper-y := \
	drm_atomic_helper.o \
	drm_atomic_state_helper.o \
	drm_crtc_helper.o \
	drm_damage_helper.o \
	drm_encoder_slave.o \
	drm_flip_work.o \
	drm_format_helper.o \
	drm_gem_atomic_helper.o \
	drm_gem_framebuffer_helper.o \
	drm_kms_helper_common.o \
	drm_modeset_helper.o \
	drm_plane_helper.o \
	drm_probe_helper.o \
	drm_self_refresh_helper.o \
	drm_simple_kms_helper.o
drm_kms_helper-$(CONFIG_DRM_PANEL_BRIDGE) += bridge/panel.o
drm_kms_helper-$(CONFIG_DRM_FBDEV_EMULATION) += drm_fb_helper.o
obj-$(CONFIG_DRM_KMS_HELPER) += drm_kms_helper.o

#
# DRM clients
#

drm_client_lib-y := drm_client_setup.o
drm_client_lib-$(CONFIG_DRM_FBDEV_EMULATION) += drm_fbdev_client.o
obj-$(CONFIG_DRM_CLIENT_LIB) += drm_client_lib.o

#
# Drivers and the rest
#

obj-y			+= tests/

obj-$(CONFIG_DRM_MIPI_DBI) += drm_mipi_dbi.o
obj-$(CONFIG_DRM_MIPI_DSI) += drm_mipi_dsi.o
obj-y			+= arm/
obj-y			+= display/
obj-$(CONFIG_DRM_TTM)	+= ttm/
obj-$(CONFIG_DRM_SCHED)	+= scheduler/
obj-$(CONFIG_DRM_RADEON)+= radeon/
obj-$(CONFIG_DRM_AMDGPU)+= amd/amdgpu/
obj-$(CONFIG_DRM_AMDGPU)+= amd/amdxcp/
obj-$(CONFIG_DRM_I915)	+= i915/
obj-$(CONFIG_DRM_XE)	+= xe/
obj-$(CONFIG_DRM_KMB_DISPLAY)  += kmb/
obj-$(CONFIG_DRM_MGAG200) += mgag200/
obj-$(CONFIG_DRM_V3D)  += v3d/
obj-$(CONFIG_DRM_VC4)  += vc4/
obj-$(CONFIG_DRM_VMWGFX)+= vmwgfx/
obj-$(CONFIG_DRM_VGEM)	+= vgem/
obj-$(CONFIG_DRM_VKMS)	+= vkms/
obj-$(CONFIG_DRM_NOUVEAU) +=nouveau/
obj-$(CONFIG_DRM_EXYNOS) +=exynos/
obj-$(CONFIG_DRM_ROCKCHIP) +=rockchip/
obj-$(CONFIG_DRM_GMA500) += gma500/
obj-$(CONFIG_DRM_UDL) += udl/
obj-$(CONFIG_DRM_AST) += ast/
obj-$(CONFIG_DRM_ARMADA) += armada/
obj-$(CONFIG_DRM_ATMEL_HLCDC)	+= atmel-hlcdc/
obj-y			+= renesas/
obj-y			+= omapdrm/
obj-$(CONFIG_DRM_SUN4I) += sun4i/
obj-y			+= tilcdc/
obj-$(CONFIG_DRM_QXL) += qxl/
obj-$(CONFIG_DRM_VIRTIO_GPU) += virtio/
obj-$(CONFIG_DRM_MSM) += msm/
obj-$(CONFIG_DRM_TEGRA) += tegra/
obj-$(CONFIG_DRM_STM) += stm/
obj-$(CONFIG_DRM_STI) += sti/
obj-y 			+= imx/
obj-$(CONFIG_DRM_INGENIC) += ingenic/
obj-$(CONFIG_DRM_LOGICVC) += logicvc/
obj-$(CONFIG_DRM_MEDIATEK) += mediatek/
obj-$(CONFIG_DRM_MESON)	+= meson/
obj-y			+= i2c/
obj-y			+= panel/
obj-y			+= bridge/
obj-$(CONFIG_DRM_FSL_DCU) += fsl-dcu/
obj-$(CONFIG_DRM_ETNAVIV) += etnaviv/
obj-y			+= hisilicon/
obj-y			+= mxsfb/
obj-y			+= tiny/
obj-$(CONFIG_DRM_PL111) += pl111/
obj-$(CONFIG_DRM_TVE200) += tve200/
obj-$(CONFIG_DRM_XEN) += xen/
obj-$(CONFIG_DRM_VBOXVIDEO) += vboxvideo/
obj-$(CONFIG_DRM_LIMA)  += lima/
obj-$(CONFIG_DRM_PANFROST) += panfrost/
obj-$(CONFIG_DRM_PANTHOR) += panthor/
obj-$(CONFIG_DRM_ASPEED_GFX) += aspeed/
obj-$(CONFIG_DRM_MCDE) += mcde/
obj-$(CONFIG_DRM_TIDSS) += tidss/
obj-y			+= xlnx/
obj-y			+= gud/
obj-$(CONFIG_DRM_HYPERV) += hyperv/
obj-y			+= solomon/
obj-$(CONFIG_DRM_SPRD) += sprd/
obj-$(CONFIG_DRM_LOONGSON) += loongson/
obj-$(CONFIG_DRM_POWERVR) += imagination/<|MERGE_RESOLUTION|>--- conflicted
+++ resolved
@@ -72,16 +72,12 @@
 	drm_vblank.o \
 	drm_vblank_work.o \
 	drm_vma_manager.o \
-<<<<<<< HEAD
-	drm_writeback.o \
-	drm_notifier.o
-=======
+	drm_notifier.o \
 	drm_writeback.o
 drm-$(CONFIG_DRM_CLIENT) += \
 	drm_client.o \
 	drm_client_event.o \
 	drm_client_modeset.o
->>>>>>> 2ba9f676
 drm-$(CONFIG_DRM_LIB_RANDOM) += lib/drm_random.o
 drm-$(CONFIG_COMPAT) += drm_ioc32.o
 drm-$(CONFIG_DRM_PANEL) += drm_panel.o
