--- conflicted
+++ resolved
@@ -241,13 +241,8 @@
 	return 0;
 }
 
-<<<<<<< HEAD
-/*
- * dpu_format_populate_addrs - populate non-address part of the layout based on
-=======
 /**
  * dpu_format_populate_plane_sizes - populate non-address part of the layout based on
->>>>>>> 86313a9c
  *                     fb, and format found in the fb
  * @fb:                framebuffer pointer
  * @layout:              format layout structure to populate
@@ -371,8 +366,6 @@
 		layout->plane_addr[i] = msm_framebuffer_iova(fb, aspace, i);
 }
 
-<<<<<<< HEAD
-=======
 /**
  * dpu_format_populate_addrs - populate buffer addresses based on
  *                     mmu, fb, and format found in the fb
@@ -380,7 +373,6 @@
  * @fb:                framebuffer pointer
  * @layout:            format layout structure to populate
  */
->>>>>>> 86313a9c
 void dpu_format_populate_addrs(struct msm_gem_address_space *aspace,
 			       struct drm_framebuffer *fb,
 			       struct dpu_hw_fmt_layout *layout)
