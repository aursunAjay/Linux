--- conflicted
+++ resolved
@@ -123,11 +123,7 @@
 			  unsigned int bpc)
 {
 	writel(w << 16 | h, comp->regs + DISP_OD_SIZE);
-<<<<<<< HEAD
-	writel(OD_RELAYMODE, comp->regs + OD_RELAYMODE);
-=======
 	writel(OD_RELAYMODE, comp->regs + DISP_OD_CFG);
->>>>>>> 405182c2
 	mtk_dither_set(comp, bpc, DISP_OD_CFG);
 }
 
