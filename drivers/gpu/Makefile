--- conflicted
+++ resolved
@@ -2,11 +2,6 @@
 # taken to initialize them in the correct order. Link order is the only way
 # to ensure this currently.
 obj-$(CONFIG_TEGRA_HOST1X)	+= host1x/
-<<<<<<< HEAD
 obj-y			+= drm/ vga/ arm/
 obj-$(CONFIG_IMX_IPUV3_CORE)	+= ipu-v3/
-=======
-obj-y			+= drm/ vga/
-obj-$(CONFIG_IMX_IPUV3_CORE)	+= ipu-v3/
-obj-$(CONFIG_TRACE_GPU_MEM)		+= trace/
->>>>>>> a13ec5ea
+obj-$(CONFIG_TRACE_GPU_MEM)		+= trace/