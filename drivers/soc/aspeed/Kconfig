--- conflicted
+++ resolved
@@ -98,7 +98,6 @@
 	  SoCs. The XDMA engine can perform PCIe DMA operations between the BMC
 	  and a host processor.
 
-<<<<<<< HEAD
 config ASPEED_ESPI
 	bool "ASPEED eSPI slave driver"
 	select REGMAP
@@ -137,14 +136,13 @@
 	depends on MACH_ASPEED_G6
 
 source "drivers/soc/aspeed/rvas/Kconfig"
-=======
+
 config ASPEED_SBC
 	bool "ASPEED Secure Boot Controller driver"
 	default MACH_ASPEED_G6
 	help
 	  Say yes to provide information about the secure boot controller in
 	  debugfs.
->>>>>>> 8ddab47f
 
 endmenu
 
