--- conflicted
+++ resolved
@@ -119,10 +119,7 @@
 	  Use the CPUfreq governor 'sched' as default. This scales
 	  cpu frequency using CPU utilization estimates from the
 	  scheduler.
-<<<<<<< HEAD
-=======
-
->>>>>>> 79df8fa7
+
 endchoice
 
 config CPU_FREQ_GOV_PERFORMANCE
@@ -221,10 +218,7 @@
 config CPU_FREQ_GOV_SCHED
 	bool "'sched' cpufreq governor"
 	depends on CPU_FREQ
-<<<<<<< HEAD
-=======
 	depends on SMP
->>>>>>> 79df8fa7
 	select CPU_FREQ_GOV_COMMON
 	help
 	  'sched' - this governor scales cpu frequency from the
