/* 
        pd.c    (c) 1997-8  Grant R. Guenther <grant@torque.net>
                            Under the terms of the GNU General Public License.

        This is the high-level driver for parallel port IDE hard
        drives based on chips supported by the paride module.

	By default, the driver will autoprobe for a single parallel
	port IDE drive, but if their individual parameters are
        specified, the driver can handle up to 4 drives.

        The behaviour of the pd driver can be altered by setting
        some parameters from the insmod command line.  The following
        parameters are adjustable:
 
	    drive0  	These four arguments can be arrays of	    
	    drive1	1-8 integers as follows:
	    drive2
	    drive3	<prt>,<pro>,<uni>,<mod>,<geo>,<sby>,<dly>,<slv>

			Where,

		<prt>	is the base of the parallel port address for
			the corresponding drive.  (required)

		<pro>   is the protocol number for the adapter that
			supports this drive.  These numbers are
                        logged by 'paride' when the protocol modules
			are initialised.  (0 if not given)

		<uni>   for those adapters that support chained
			devices, this is the unit selector for the
		        chain of devices on the given port.  It should
			be zero for devices that don't support chaining.
			(0 if not given)

		<mod>   this can be -1 to choose the best mode, or one
		        of the mode numbers supported by the adapter.
			(-1 if not given)

		<geo>   this defaults to 0 to indicate that the driver
			should use the CHS geometry provided by the drive
			itself.  If set to 1, the driver will provide
			a logical geometry with 64 heads and 32 sectors
			per track, to be consistent with most SCSI
		        drivers.  (0 if not given)

		<sby>   set this to zero to disable the power saving
			standby mode, if needed.  (1 if not given)

		<dly>   some parallel ports require the driver to 
			go more slowly.  -1 sets a default value that
			should work with the chosen protocol.  Otherwise,
			set this to a small integer, the larger it is
			the slower the port i/o.  In some cases, setting
			this to zero will speed up the device. (default -1)

		<slv>   IDE disks can be jumpered to master or slave.
                        Set this to 0 to choose the master drive, 1 to
                        choose the slave, -1 (the default) to choose the
                        first drive found.
			

            major       You may use this parameter to override the
                        default major number (45) that this driver
                        will use.  Be sure to change the device
                        name as well.

            name        This parameter is a character string that
                        contains the name the kernel will use for this
                        device (in /proc output, for instance).
			(default "pd")

	    cluster	The driver will attempt to aggregate requests
			for adjacent blocks into larger multi-block
			clusters.  The maximum cluster size (in 512
			byte sectors) is set with this parameter.
			(default 64)

	    verbose	This parameter controls the amount of logging
			that the driver will do.  Set it to 0 for 
			normal operation, 1 to see autoprobe progress
			messages, or 2 to see additional debugging
			output.  (default 0)

            nice        This parameter controls the driver's use of
                        idle CPU time, at the expense of some speed.

        If this driver is built into the kernel, you can use kernel
        the following command line parameters, with the same values
        as the corresponding module parameters listed above:

            pd.drive0
            pd.drive1
            pd.drive2
            pd.drive3
            pd.cluster
            pd.nice

        In addition, you can use the parameter pd.disable to disable
        the driver entirely.
 
*/

/* Changes:

	1.01	GRG 1997.01.24	Restored pd_reset()
				Added eject ioctl
	1.02    GRG 1998.05.06  SMP spinlock changes, 
				Added slave support
	1.03    GRG 1998.06.16  Eliminate an Ugh.
	1.04	GRG 1998.08.15  Extra debugging, use HZ in loop timing
	1.05    GRG 1998.09.24  Added jumbo support

*/

#define PD_VERSION      "1.05"
#define PD_MAJOR	45
#define PD_NAME		"pd"
#define PD_UNITS	4

/* Here are things one can override from the insmod command.
   Most are autoprobed by paride unless set here.  Verbose is off
   by default.

*/
#include <linux/types.h>

static int verbose = 0;
static int major = PD_MAJOR;
static char *name = PD_NAME;
static int cluster = 64;
static int nice = 0;
static int disable = 0;

static int drive0[8] = { 0, 0, 0, -1, 0, 1, -1, -1 };
static int drive1[8] = { 0, 0, 0, -1, 0, 1, -1, -1 };
static int drive2[8] = { 0, 0, 0, -1, 0, 1, -1, -1 };
static int drive3[8] = { 0, 0, 0, -1, 0, 1, -1, -1 };

static int (*drives[4])[8] = {&drive0, &drive1, &drive2, &drive3};

enum {D_PRT, D_PRO, D_UNI, D_MOD, D_GEO, D_SBY, D_DLY, D_SLV};

/* end of parameters */

#include <linux/init.h>
#include <linux/module.h>
#include <linux/gfp.h>
#include <linux/fs.h>
#include <linux/delay.h>
#include <linux/hdreg.h>
#include <linux/cdrom.h>	/* for the eject ioctl */
#include <linux/blk-mq.h>
#include <linux/blkpg.h>
#include <linux/kernel.h>
#include <linux/mutex.h>
#include <linux/uaccess.h>
#include <linux/workqueue.h>

static DEFINE_MUTEX(pd_mutex);
static DEFINE_SPINLOCK(pd_lock);

module_param(verbose, int, 0);
module_param(major, int, 0);
module_param(name, charp, 0);
module_param(cluster, int, 0);
module_param(nice, int, 0);
module_param_array(drive0, int, NULL, 0);
module_param_array(drive1, int, NULL, 0);
module_param_array(drive2, int, NULL, 0);
module_param_array(drive3, int, NULL, 0);

#include "paride.h"

#define PD_BITS    4

/* numbers for "SCSI" geometry */

#define PD_LOG_HEADS    64
#define PD_LOG_SECTS    32

#define PD_ID_OFF       54
#define PD_ID_LEN       14

#define PD_MAX_RETRIES  5
#define PD_TMO          800	/* interrupt timeout in jiffies */
#define PD_SPIN_DEL     50	/* spin delay in micro-seconds  */

#define PD_SPIN         (1000000*PD_TMO)/(HZ*PD_SPIN_DEL)

#define STAT_ERR        0x00001
#define STAT_INDEX      0x00002
#define STAT_ECC        0x00004
#define STAT_DRQ        0x00008
#define STAT_SEEK       0x00010
#define STAT_WRERR      0x00020
#define STAT_READY      0x00040
#define STAT_BUSY       0x00080

#define ERR_AMNF        0x00100
#define ERR_TK0NF       0x00200
#define ERR_ABRT        0x00400
#define ERR_MCR         0x00800
#define ERR_IDNF        0x01000
#define ERR_MC          0x02000
#define ERR_UNC         0x04000
#define ERR_TMO         0x10000

#define IDE_READ        	0x20
#define IDE_WRITE       	0x30
#define IDE_READ_VRFY		0x40
#define IDE_INIT_DEV_PARMS	0x91
#define IDE_STANDBY     	0x96
#define IDE_ACKCHANGE   	0xdb
#define IDE_DOORLOCK    	0xde
#define IDE_DOORUNLOCK  	0xdf
#define IDE_IDENTIFY    	0xec
#define IDE_EJECT		0xed

#define PD_NAMELEN	8

struct pd_unit {
	struct pi_adapter pia;	/* interface to paride layer */
	struct pi_adapter *pi;
	int access;		/* count of active opens ... */
	int capacity;		/* Size of this volume in sectors */
	int heads;		/* physical geometry */
	int sectors;
	int cylinders;
	int can_lba;
	int drive;		/* master=0 slave=1 */
	int changed;		/* Have we seen a disk change ? */
	int removable;		/* removable media device  ?  */
	int standby;
	int alt_geom;
	char name[PD_NAMELEN];	/* pda, pdb, etc ... */
	struct gendisk *gd;
	struct blk_mq_tag_set tag_set;
	struct list_head rq_list;
};

static struct pd_unit pd[PD_UNITS];

struct pd_req {
	/* for REQ_OP_DRV_IN: */
	enum action (*func)(struct pd_unit *disk);
};

static char pd_scratch[512];	/* scratch block buffer */

static char *pd_errs[17] = { "ERR", "INDEX", "ECC", "DRQ", "SEEK", "WRERR",
	"READY", "BUSY", "AMNF", "TK0NF", "ABRT", "MCR",
	"IDNF", "MC", "UNC", "???", "TMO"
};

static void *par_drv;		/* reference of parport driver */

static inline int status_reg(struct pd_unit *disk)
{
	return pi_read_regr(disk->pi, 1, 6);
}

static inline int read_reg(struct pd_unit *disk, int reg)
{
	return pi_read_regr(disk->pi, 0, reg);
}

static inline void write_status(struct pd_unit *disk, int val)
{
	pi_write_regr(disk->pi, 1, 6, val);
}

static inline void write_reg(struct pd_unit *disk, int reg, int val)
{
	pi_write_regr(disk->pi, 0, reg, val);
}

static inline u8 DRIVE(struct pd_unit *disk)
{
	return 0xa0+0x10*disk->drive;
}

/*  ide command interface */

static void pd_print_error(struct pd_unit *disk, char *msg, int status)
{
	int i;

	printk("%s: %s: status = 0x%x =", disk->name, msg, status);
	for (i = 0; i < ARRAY_SIZE(pd_errs); i++)
		if (status & (1 << i))
			printk(" %s", pd_errs[i]);
	printk("\n");
}

static void pd_reset(struct pd_unit *disk)
{				/* called only for MASTER drive */
	write_status(disk, 4);
	udelay(50);
	write_status(disk, 0);
	udelay(250);
}

#define DBMSG(msg)	((verbose>1)?(msg):NULL)

static int pd_wait_for(struct pd_unit *disk, int w, char *msg)
{				/* polled wait */
	int k, r, e;

	k = 0;
	while (k < PD_SPIN) {
		r = status_reg(disk);
		k++;
		if (((r & w) == w) && !(r & STAT_BUSY))
			break;
		udelay(PD_SPIN_DEL);
	}
	e = (read_reg(disk, 1) << 8) + read_reg(disk, 7);
	if (k >= PD_SPIN)
		e |= ERR_TMO;
	if ((e & (STAT_ERR | ERR_TMO)) && (msg != NULL))
		pd_print_error(disk, msg, e);
	return e;
}

static void pd_send_command(struct pd_unit *disk, int n, int s, int h, int c0, int c1, int func)
{
	write_reg(disk, 6, DRIVE(disk) + h);
	write_reg(disk, 1, 0);		/* the IDE task file */
	write_reg(disk, 2, n);
	write_reg(disk, 3, s);
	write_reg(disk, 4, c0);
	write_reg(disk, 5, c1);
	write_reg(disk, 7, func);

	udelay(1);
}

static void pd_ide_command(struct pd_unit *disk, int func, int block, int count)
{
	int c1, c0, h, s;

	if (disk->can_lba) {
		s = block & 255;
		c0 = (block >>= 8) & 255;
		c1 = (block >>= 8) & 255;
		h = ((block >>= 8) & 15) + 0x40;
	} else {
		s = (block % disk->sectors) + 1;
		h = (block /= disk->sectors) % disk->heads;
		c0 = (block /= disk->heads) % 256;
		c1 = (block >>= 8);
	}
	pd_send_command(disk, count, s, h, c0, c1, func);
}

/* The i/o request engine */

enum action {Fail = 0, Ok = 1, Hold, Wait};

static struct request *pd_req;	/* current request */
static enum action (*phase)(void);

static void run_fsm(void);

static void ps_tq_int(struct work_struct *work);

static DECLARE_DELAYED_WORK(fsm_tq, ps_tq_int);

static void schedule_fsm(void)
{
	if (!nice)
		schedule_delayed_work(&fsm_tq, 0);
	else
		schedule_delayed_work(&fsm_tq, nice-1);
}

static void ps_tq_int(struct work_struct *work)
{
	run_fsm();
}

static enum action do_pd_io_start(void);
static enum action pd_special(void);
static enum action do_pd_read_start(void);
static enum action do_pd_write_start(void);
static enum action do_pd_read_drq(void);
static enum action do_pd_write_done(void);

static int pd_queue;
static int pd_claimed;

static struct pd_unit *pd_current; /* current request's drive */
static PIA *pi_current; /* current request's PIA */

static int set_next_request(void)
{
	struct gendisk *disk;
	struct request_queue *q;
	int old_pos = pd_queue;

	do {
		disk = pd[pd_queue].gd;
		q = disk ? disk->queue : NULL;
		if (++pd_queue == PD_UNITS)
			pd_queue = 0;
		if (q) {
			struct pd_unit *disk = q->queuedata;

			if (list_empty(&disk->rq_list))
				continue;

			pd_req = list_first_entry(&disk->rq_list,
							struct request,
							queuelist);
			list_del_init(&pd_req->queuelist);
			blk_mq_start_request(pd_req);
			break;
		}
	} while (pd_queue != old_pos);

	return pd_req != NULL;
}

static void run_fsm(void)
{
	while (1) {
		enum action res;
		int stop = 0;

		if (!phase) {
			pd_current = pd_req->rq_disk->private_data;
			pi_current = pd_current->pi;
			phase = do_pd_io_start;
		}

		switch (pd_claimed) {
			case 0:
				pd_claimed = 1;
				if (!pi_schedule_claimed(pi_current, run_fsm))
					return;
				fallthrough;
			case 1:
				pd_claimed = 2;
				pi_current->proto->connect(pi_current);
		}

		switch(res = phase()) {
			case Ok: case Fail: {
				blk_status_t err;

				err = res == Ok ? 0 : BLK_STS_IOERR;
				pi_disconnect(pi_current);
				pd_claimed = 0;
				phase = NULL;
				spin_lock_irq(&pd_lock);
				if (!blk_update_request(pd_req, err,
						blk_rq_cur_bytes(pd_req))) {
					__blk_mq_end_request(pd_req, err);
					pd_req = NULL;
					stop = !set_next_request();
				}
				spin_unlock_irq(&pd_lock);
				if (stop)
					return;
				}
				fallthrough;
			case Hold:
				schedule_fsm();
				return;
			case Wait:
				pi_disconnect(pi_current);
				pd_claimed = 0;
		}
	}
}

static int pd_retries = 0;	/* i/o error retry count */
static int pd_block;		/* address of next requested block */
static int pd_count;		/* number of blocks still to do */
static int pd_run;		/* sectors in current cluster */
static char *pd_buf;		/* buffer for request in progress */

static enum action do_pd_io_start(void)
{
	switch (req_op(pd_req)) {
	case REQ_OP_DRV_IN:
		phase = pd_special;
		return pd_special();
	case REQ_OP_READ:
	case REQ_OP_WRITE:
		pd_block = blk_rq_pos(pd_req);
		pd_count = blk_rq_cur_sectors(pd_req);
		if (pd_block + pd_count > get_capacity(pd_req->rq_disk))
			return Fail;
		pd_run = blk_rq_sectors(pd_req);
		pd_buf = bio_data(pd_req->bio);
		pd_retries = 0;
		if (req_op(pd_req) == REQ_OP_READ)
			return do_pd_read_start();
		else
			return do_pd_write_start();
	}
	return Fail;
}

static enum action pd_special(void)
{
	struct pd_req *req = blk_mq_rq_to_pdu(pd_req);

	return req->func(pd_current);
}

static int pd_next_buf(void)
{
	unsigned long saved_flags;

	pd_count--;
	pd_run--;
	pd_buf += 512;
	pd_block++;
	if (!pd_run)
		return 1;
	if (pd_count)
		return 0;
	spin_lock_irqsave(&pd_lock, saved_flags);
	if (!blk_update_request(pd_req, 0, blk_rq_cur_bytes(pd_req))) {
		__blk_mq_end_request(pd_req, 0);
		pd_req = NULL;
		pd_count = 0;
		pd_buf = NULL;
	} else {
		pd_count = blk_rq_cur_sectors(pd_req);
		pd_buf = bio_data(pd_req->bio);
	}
	spin_unlock_irqrestore(&pd_lock, saved_flags);
	return !pd_count;
}

static unsigned long pd_timeout;

static enum action do_pd_read_start(void)
{
	if (pd_wait_for(pd_current, STAT_READY, "do_pd_read") & STAT_ERR) {
		if (pd_retries < PD_MAX_RETRIES) {
			pd_retries++;
			return Wait;
		}
		return Fail;
	}
	pd_ide_command(pd_current, IDE_READ, pd_block, pd_run);
	phase = do_pd_read_drq;
	pd_timeout = jiffies + PD_TMO;
	return Hold;
}

static enum action do_pd_write_start(void)
{
	if (pd_wait_for(pd_current, STAT_READY, "do_pd_write") & STAT_ERR) {
		if (pd_retries < PD_MAX_RETRIES) {
			pd_retries++;
			return Wait;
		}
		return Fail;
	}
	pd_ide_command(pd_current, IDE_WRITE, pd_block, pd_run);
	while (1) {
		if (pd_wait_for(pd_current, STAT_DRQ, "do_pd_write_drq") & STAT_ERR) {
			if (pd_retries < PD_MAX_RETRIES) {
				pd_retries++;
				return Wait;
			}
			return Fail;
		}
		pi_write_block(pd_current->pi, pd_buf, 512);
		if (pd_next_buf())
			break;
	}
	phase = do_pd_write_done;
	pd_timeout = jiffies + PD_TMO;
	return Hold;
}

static inline int pd_ready(void)
{
	return !(status_reg(pd_current) & STAT_BUSY);
}

static enum action do_pd_read_drq(void)
{
	if (!pd_ready() && !time_after_eq(jiffies, pd_timeout))
		return Hold;

	while (1) {
		if (pd_wait_for(pd_current, STAT_DRQ, "do_pd_read_drq") & STAT_ERR) {
			if (pd_retries < PD_MAX_RETRIES) {
				pd_retries++;
				phase = do_pd_read_start;
				return Wait;
			}
			return Fail;
		}
		pi_read_block(pd_current->pi, pd_buf, 512);
		if (pd_next_buf())
			break;
	}
	return Ok;
}

static enum action do_pd_write_done(void)
{
	if (!pd_ready() && !time_after_eq(jiffies, pd_timeout))
		return Hold;

	if (pd_wait_for(pd_current, STAT_READY, "do_pd_write_done") & STAT_ERR) {
		if (pd_retries < PD_MAX_RETRIES) {
			pd_retries++;
			phase = do_pd_write_start;
			return Wait;
		}
		return Fail;
	}
	return Ok;
}

/* special io requests */

/* According to the ATA standard, the default CHS geometry should be
   available following a reset.  Some Western Digital drives come up
   in a mode where only LBA addresses are accepted until the device
   parameters are initialised.
*/

static void pd_init_dev_parms(struct pd_unit *disk)
{
	pd_wait_for(disk, 0, DBMSG("before init_dev_parms"));
	pd_send_command(disk, disk->sectors, 0, disk->heads - 1, 0, 0,
			IDE_INIT_DEV_PARMS);
	udelay(300);
	pd_wait_for(disk, 0, "Initialise device parameters");
}

static enum action pd_door_lock(struct pd_unit *disk)
{
	if (!(pd_wait_for(disk, STAT_READY, "Lock") & STAT_ERR)) {
		pd_send_command(disk, 1, 0, 0, 0, 0, IDE_DOORLOCK);
		pd_wait_for(disk, STAT_READY, "Lock done");
	}
	return Ok;
}

static enum action pd_door_unlock(struct pd_unit *disk)
{
	if (!(pd_wait_for(disk, STAT_READY, "Lock") & STAT_ERR)) {
		pd_send_command(disk, 1, 0, 0, 0, 0, IDE_DOORUNLOCK);
		pd_wait_for(disk, STAT_READY, "Lock done");
	}
	return Ok;
}

static enum action pd_eject(struct pd_unit *disk)
{
	pd_wait_for(disk, 0, DBMSG("before unlock on eject"));
	pd_send_command(disk, 1, 0, 0, 0, 0, IDE_DOORUNLOCK);
	pd_wait_for(disk, 0, DBMSG("after unlock on eject"));
	pd_wait_for(disk, 0, DBMSG("before eject"));
	pd_send_command(disk, 0, 0, 0, 0, 0, IDE_EJECT);
	pd_wait_for(disk, 0, DBMSG("after eject"));
	return Ok;
}

static enum action pd_media_check(struct pd_unit *disk)
{
	int r = pd_wait_for(disk, STAT_READY, DBMSG("before media_check"));
	if (!(r & STAT_ERR)) {
		pd_send_command(disk, 1, 1, 0, 0, 0, IDE_READ_VRFY);
		r = pd_wait_for(disk, STAT_READY, DBMSG("RDY after READ_VRFY"));
	} else
		disk->changed = 1;	/* say changed if other error */
	if (r & ERR_MC) {
		disk->changed = 1;
		pd_send_command(disk, 1, 0, 0, 0, 0, IDE_ACKCHANGE);
		pd_wait_for(disk, STAT_READY, DBMSG("RDY after ACKCHANGE"));
		pd_send_command(disk, 1, 1, 0, 0, 0, IDE_READ_VRFY);
		r = pd_wait_for(disk, STAT_READY, DBMSG("RDY after VRFY"));
	}
	return Ok;
}

static void pd_standby_off(struct pd_unit *disk)
{
	pd_wait_for(disk, 0, DBMSG("before STANDBY"));
	pd_send_command(disk, 0, 0, 0, 0, 0, IDE_STANDBY);
	pd_wait_for(disk, 0, DBMSG("after STANDBY"));
}

static enum action pd_identify(struct pd_unit *disk)
{
	int j;
	char id[PD_ID_LEN + 1];

/* WARNING:  here there may be dragons.  reset() applies to both drives,
   but we call it only on probing the MASTER. This should allow most
   common configurations to work, but be warned that a reset can clear
   settings on the SLAVE drive.
*/

	if (disk->drive == 0)
		pd_reset(disk);

	write_reg(disk, 6, DRIVE(disk));
	pd_wait_for(disk, 0, DBMSG("before IDENT"));
	pd_send_command(disk, 1, 0, 0, 0, 0, IDE_IDENTIFY);

	if (pd_wait_for(disk, STAT_DRQ, DBMSG("IDENT DRQ")) & STAT_ERR)
		return Fail;
	pi_read_block(disk->pi, pd_scratch, 512);
	disk->can_lba = pd_scratch[99] & 2;
	disk->sectors = le16_to_cpu(*(__le16 *) (pd_scratch + 12));
	disk->heads = le16_to_cpu(*(__le16 *) (pd_scratch + 6));
	disk->cylinders = le16_to_cpu(*(__le16 *) (pd_scratch + 2));
	if (disk->can_lba)
		disk->capacity = le32_to_cpu(*(__le32 *) (pd_scratch + 120));
	else
		disk->capacity = disk->sectors * disk->heads * disk->cylinders;

	for (j = 0; j < PD_ID_LEN; j++)
		id[j ^ 1] = pd_scratch[j + PD_ID_OFF];
	j = PD_ID_LEN - 1;
	while ((j >= 0) && (id[j] <= 0x20))
		j--;
	j++;
	id[j] = 0;

	disk->removable = pd_scratch[0] & 0x80;

	printk("%s: %s, %s, %d blocks [%dM], (%d/%d/%d), %s media\n",
	       disk->name, id,
	       disk->drive ? "slave" : "master",
	       disk->capacity, disk->capacity / 2048,
	       disk->cylinders, disk->heads, disk->sectors,
	       disk->removable ? "removable" : "fixed");

	if (disk->capacity)
		pd_init_dev_parms(disk);
	if (!disk->standby)
		pd_standby_off(disk);

	return Ok;
}

/* end of io request engine */

static blk_status_t pd_queue_rq(struct blk_mq_hw_ctx *hctx,
				const struct blk_mq_queue_data *bd)
{
	struct pd_unit *disk = hctx->queue->queuedata;

	spin_lock_irq(&pd_lock);
	if (!pd_req) {
		pd_req = bd->rq;
		blk_mq_start_request(pd_req);
	} else
		list_add_tail(&bd->rq->queuelist, &disk->rq_list);
	spin_unlock_irq(&pd_lock);

	run_fsm();
	return BLK_STS_OK;
}

static int pd_special_command(struct pd_unit *disk,
		      enum action (*func)(struct pd_unit *disk))
{
	struct request *rq;
	struct pd_req *req;

	rq = blk_mq_alloc_request(disk->gd->queue, REQ_OP_DRV_IN, 0);
	if (IS_ERR(rq))
		return PTR_ERR(rq);
	req = blk_mq_rq_to_pdu(rq);

	req->func = func;
	blk_execute_rq(disk->gd, rq, 0);
	blk_mq_free_request(rq);
	return 0;
}

/* kernel glue structures */

static int pd_open(struct block_device *bdev, fmode_t mode)
{
	struct pd_unit *disk = bdev->bd_disk->private_data;

	mutex_lock(&pd_mutex);
	disk->access++;

	if (disk->removable) {
		pd_special_command(disk, pd_media_check);
		pd_special_command(disk, pd_door_lock);
	}
	mutex_unlock(&pd_mutex);
	return 0;
}

static int pd_getgeo(struct block_device *bdev, struct hd_geometry *geo)
{
	struct pd_unit *disk = bdev->bd_disk->private_data;

	if (disk->alt_geom) {
		geo->heads = PD_LOG_HEADS;
		geo->sectors = PD_LOG_SECTS;
		geo->cylinders = disk->capacity / (geo->heads * geo->sectors);
	} else {
		geo->heads = disk->heads;
		geo->sectors = disk->sectors;
		geo->cylinders = disk->cylinders;
	}

	return 0;
}

static int pd_ioctl(struct block_device *bdev, fmode_t mode,
	 unsigned int cmd, unsigned long arg)
{
	struct pd_unit *disk = bdev->bd_disk->private_data;

	switch (cmd) {
	case CDROMEJECT:
		mutex_lock(&pd_mutex);
		if (disk->access == 1)
			pd_special_command(disk, pd_eject);
		mutex_unlock(&pd_mutex);
		return 0;
	default:
		return -EINVAL;
	}
}

static void pd_release(struct gendisk *p, fmode_t mode)
{
	struct pd_unit *disk = p->private_data;

	mutex_lock(&pd_mutex);
	if (!--disk->access && disk->removable)
		pd_special_command(disk, pd_door_unlock);
	mutex_unlock(&pd_mutex);
}

static unsigned int pd_check_events(struct gendisk *p, unsigned int clearing)
{
	struct pd_unit *disk = p->private_data;
	int r;
	if (!disk->removable)
		return 0;
	pd_special_command(disk, pd_media_check);
	r = disk->changed;
	disk->changed = 0;
	return r ? DISK_EVENT_MEDIA_CHANGE : 0;
}

static const struct block_device_operations pd_fops = {
	.owner		= THIS_MODULE,
	.open		= pd_open,
	.release	= pd_release,
	.ioctl		= pd_ioctl,
	.compat_ioctl	= pd_ioctl,
	.getgeo		= pd_getgeo,
	.check_events	= pd_check_events,
};

/* probing */

static const struct blk_mq_ops pd_mq_ops = {
	.queue_rq	= pd_queue_rq,
};

static int pd_probe_drive(struct pd_unit *disk, int autoprobe, int port,
		int mode, int unit, int protocol, int delay)
{
	int index = disk - pd;
	int *parm = *drives[index];
	struct gendisk *p;
<<<<<<< HEAD
=======
	int ret;

	disk->pi = &disk->pia;
	disk->access = 0;
	disk->changed = 1;
	disk->capacity = 0;
	disk->drive = parm[D_SLV];
	snprintf(disk->name, PD_NAMELEN, "%s%c", name, 'a' + index);
	disk->alt_geom = parm[D_GEO];
	disk->standby = parm[D_SBY];
	INIT_LIST_HEAD(&disk->rq_list);

	if (!pi_init(disk->pi, autoprobe, port, mode, unit, protocol, delay,
			pd_scratch, PI_PD, verbose, disk->name))
		return -ENXIO;
>>>>>>> df0cc57e

	memset(&disk->tag_set, 0, sizeof(disk->tag_set));
	disk->tag_set.ops = &pd_mq_ops;
	disk->tag_set.cmd_size = sizeof(struct pd_req);
	disk->tag_set.nr_hw_queues = 1;
	disk->tag_set.nr_maps = 1;
	disk->tag_set.queue_depth = 2;
	disk->tag_set.numa_node = NUMA_NO_NODE;
	disk->tag_set.flags = BLK_MQ_F_SHOULD_MERGE | BLK_MQ_F_BLOCKING;
<<<<<<< HEAD

	if (blk_mq_alloc_tag_set(&disk->tag_set))
		return;

	p = blk_mq_alloc_disk(&disk->tag_set, disk);
	if (IS_ERR(p)) {
		blk_mq_free_tag_set(&disk->tag_set);
		return;
	}
	disk->gd = p;

	strcpy(p->disk_name, disk->name);
	p->fops = &pd_fops;
	p->major = major;
	p->first_minor = (disk - pd) << PD_BITS;
	p->minors = 1 << PD_BITS;
	p->events = DISK_EVENT_MEDIA_CHANGE;
	p->private_data = disk;

=======
	ret = blk_mq_alloc_tag_set(&disk->tag_set);
	if (ret)
		goto pi_release;

	p = blk_mq_alloc_disk(&disk->tag_set, disk);
	if (IS_ERR(p)) {
		ret = PTR_ERR(p);
		goto free_tag_set;
	}
	disk->gd = p;

	strcpy(p->disk_name, disk->name);
	p->fops = &pd_fops;
	p->major = major;
	p->first_minor = (disk - pd) << PD_BITS;
	p->minors = 1 << PD_BITS;
	p->events = DISK_EVENT_MEDIA_CHANGE;
	p->private_data = disk;
>>>>>>> df0cc57e
	blk_queue_max_hw_sectors(p->queue, cluster);
	blk_queue_bounce_limit(p->queue, BLK_BOUNCE_HIGH);

	if (disk->drive == -1) {
		for (disk->drive = 0; disk->drive <= 1; disk->drive++) {
			ret = pd_special_command(disk, pd_identify);
			if (ret == 0)
				break;
		}
	} else {
		ret = pd_special_command(disk, pd_identify);
	}
	if (ret)
		goto put_disk;
	set_capacity(disk->gd, disk->capacity);
	ret = add_disk(disk->gd);
	if (ret)
		goto cleanup_disk;
	return 0;
cleanup_disk:
	blk_cleanup_disk(disk->gd);
put_disk:
	put_disk(p);
	disk->gd = NULL;
free_tag_set:
	blk_mq_free_tag_set(&disk->tag_set);
pi_release:
	pi_release(disk->pi);
	return ret;
}

static int __init pd_init(void)
{
	int found = 0, unit, pd_drive_count = 0;
	struct pd_unit *disk;

	if (disable)
		return -ENODEV;

	if (register_blkdev(major, name))
		return -ENODEV;

	printk("%s: %s version %s, major %d, cluster %d, nice %d\n",
	       name, name, PD_VERSION, major, cluster, nice);

	par_drv = pi_register_driver(name);
	if (!par_drv) {
		pr_err("failed to register %s driver\n", name);
		goto out_unregister_blkdev;
	}

	for (unit = 0; unit < PD_UNITS; unit++) {
		int *parm = *drives[unit];

		if (parm[D_PRT])
			pd_drive_count++;
	}

	if (pd_drive_count == 0) { /* nothing spec'd - so autoprobe for 1 */
		if (!pd_probe_drive(pd, 1, -1, -1, -1, -1, -1))
			found++;
	} else {
		for (unit = 0, disk = pd; unit < PD_UNITS; unit++, disk++) {
			int *parm = *drives[unit];
			if (!parm[D_PRT])
				continue;
			if (!pd_probe_drive(disk, 0, parm[D_PRT], parm[D_MOD],
					parm[D_UNI], parm[D_PRO], parm[D_DLY]))
				found++;
		}
	}
	if (!found) {
		printk("%s: no valid drive found\n", name);
		goto out_pi_unregister_driver;
	}

	return 0;

out_pi_unregister_driver:
	pi_unregister_driver(par_drv);
out_unregister_blkdev:
	unregister_blkdev(major, name);
	return -ENODEV;
}

static void __exit pd_exit(void)
{
	struct pd_unit *disk;
	int unit;
	unregister_blkdev(major, name);
	for (unit = 0, disk = pd; unit < PD_UNITS; unit++, disk++) {
		struct gendisk *p = disk->gd;
		if (p) {
			disk->gd = NULL;
			del_gendisk(p);
			blk_cleanup_disk(p);
			blk_mq_free_tag_set(&disk->tag_set);
			pi_release(disk->pi);
		}
	}
}

MODULE_LICENSE("GPL");
module_init(pd_init)
module_exit(pd_exit)<|MERGE_RESOLUTION|>--- conflicted
+++ resolved
@@ -881,8 +881,6 @@
 	int index = disk - pd;
 	int *parm = *drives[index];
 	struct gendisk *p;
-<<<<<<< HEAD
-=======
 	int ret;
 
 	disk->pi = &disk->pia;
@@ -898,7 +896,6 @@
 	if (!pi_init(disk->pi, autoprobe, port, mode, unit, protocol, delay,
 			pd_scratch, PI_PD, verbose, disk->name))
 		return -ENXIO;
->>>>>>> df0cc57e
 
 	memset(&disk->tag_set, 0, sizeof(disk->tag_set));
 	disk->tag_set.ops = &pd_mq_ops;
@@ -908,15 +905,14 @@
 	disk->tag_set.queue_depth = 2;
 	disk->tag_set.numa_node = NUMA_NO_NODE;
 	disk->tag_set.flags = BLK_MQ_F_SHOULD_MERGE | BLK_MQ_F_BLOCKING;
-<<<<<<< HEAD
-
-	if (blk_mq_alloc_tag_set(&disk->tag_set))
-		return;
+	ret = blk_mq_alloc_tag_set(&disk->tag_set);
+	if (ret)
+		goto pi_release;
 
 	p = blk_mq_alloc_disk(&disk->tag_set, disk);
 	if (IS_ERR(p)) {
-		blk_mq_free_tag_set(&disk->tag_set);
-		return;
+		ret = PTR_ERR(p);
+		goto free_tag_set;
 	}
 	disk->gd = p;
 
@@ -927,27 +923,6 @@
 	p->minors = 1 << PD_BITS;
 	p->events = DISK_EVENT_MEDIA_CHANGE;
 	p->private_data = disk;
-
-=======
-	ret = blk_mq_alloc_tag_set(&disk->tag_set);
-	if (ret)
-		goto pi_release;
-
-	p = blk_mq_alloc_disk(&disk->tag_set, disk);
-	if (IS_ERR(p)) {
-		ret = PTR_ERR(p);
-		goto free_tag_set;
-	}
-	disk->gd = p;
-
-	strcpy(p->disk_name, disk->name);
-	p->fops = &pd_fops;
-	p->major = major;
-	p->first_minor = (disk - pd) << PD_BITS;
-	p->minors = 1 << PD_BITS;
-	p->events = DISK_EVENT_MEDIA_CHANGE;
-	p->private_data = disk;
->>>>>>> df0cc57e
 	blk_queue_max_hw_sectors(p->queue, cluster);
 	blk_queue_bounce_limit(p->queue, BLK_BOUNCE_HIGH);
 
