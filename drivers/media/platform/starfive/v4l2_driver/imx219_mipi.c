// SPDX-License-Identifier: GPL-2.0
/*
 * A V4L2 driver for Sony IMX219 cameras.
 * Copyright (C) 2019, Raspberry Pi (Trading) Ltd
 *
 * Based on Sony imx258 camera driver
 * Copyright (C) 2018 Intel Corporation
 *
 * DT / fwnode changes, and regulator / GPIO control taken from imx214 driver
 * Copyright 2018 Qtechnology A/S
 *
 * Flip handling taken from the Sony IMX319 driver.
 * Copyright (C) 2018 Intel Corporation
 *
 */

#include <linux/clk.h>
#include <linux/delay.h>
#include <linux/gpio/consumer.h>
#include <linux/i2c.h>
#include <linux/module.h>
#include <linux/pm_runtime.h>
#include <linux/regulator/consumer.h>
#include <media/v4l2-ctrls.h>
#include <media/v4l2-device.h>
#include <media/v4l2-event.h>
#include <media/v4l2-fwnode.h>
#include <media/v4l2-mediabus.h>
#include <asm/unaligned.h>

#define IMX219_REG_VALUE_08BIT		1
#define IMX219_REG_VALUE_16BIT		2

#define IMX219_REG_MODE_SELECT		0x0100
#define IMX219_MODE_STANDBY		0x00
#define IMX219_MODE_STREAMING		0x01

/* Chip ID */
#define IMX219_REG_CHIP_ID		0x0000
#define IMX219_CHIP_ID			0x0219

/* External clock frequency is 24.0M */
#define IMX219_XCLK_FREQ		24000000

/* Pixel rate is fixed at 182.4M for all the modes */
#define IMX219_PIXEL_RATE		182400000

#define IMX219_DEFAULT_LINK_FREQ	456000000

/* V_TIMING internal */
#define IMX219_REG_VTS			0x0160
#define IMX219_VTS_15FPS		0x0dc6
#define IMX219_VTS_30FPS_1080P		0x06e3
#define IMX219_VTS_30FPS_BINNED		0x06e3
#define IMX219_VTS_30FPS_1280x720	0x06e3
#define IMX219_VTS_30FPS_640x480	0x06e3
#define IMX219_VTS_MAX			0xffff

#define IMX219_VBLANK_MIN		4

/*Frame Length Line*/
#define IMX219_FLL_MIN			0x08a6
#define IMX219_FLL_MAX			0xffff
#define IMX219_FLL_STEP			1
#define IMX219_FLL_DEFAULT		0x0c98

/* HBLANK control - read only */
#define IMX219_PPL_DEFAULT		3448

/* Exposure control */
#define IMX219_REG_EXPOSURE		0x015a
#define IMX219_EXPOSURE_MIN		4
#define IMX219_EXPOSURE_STEP		1
#define IMX219_EXPOSURE_DEFAULT		0x640
#define IMX219_EXPOSURE_MAX		65535

/* Analog gain control */
#define IMX219_REG_ANALOG_GAIN		0x0157
#define IMX219_ANA_GAIN_MIN		0
#define IMX219_ANA_GAIN_MAX		232
#define IMX219_ANA_GAIN_STEP		1
#define IMX219_ANA_GAIN_DEFAULT		0xd0

/* Digital gain control */
#define IMX219_REG_DIGITAL_GAIN		0x0158
#define IMX219_DGTL_GAIN_MIN		0x0100
#define IMX219_DGTL_GAIN_MAX		0x0fff
#define IMX219_DGTL_GAIN_DEFAULT	0x0100
#define IMX219_DGTL_GAIN_STEP		1

#define IMX219_REG_ORIENTATION		0x0172

/* Test Pattern Control */
#define IMX219_REG_TEST_PATTERN		0x0600
#define IMX219_TEST_PATTERN_DISABLE	0
#define IMX219_TEST_PATTERN_SOLID_COLOR	1
#define IMX219_TEST_PATTERN_COLOR_BARS	2
#define IMX219_TEST_PATTERN_GREY_COLOR	3
#define IMX219_TEST_PATTERN_PN9		4

/* Test pattern colour components */
#define IMX219_REG_TESTP_RED		0x0602
#define IMX219_REG_TESTP_GREENR		0x0604
#define IMX219_REG_TESTP_BLUE		0x0606
#define IMX219_REG_TESTP_GREENB		0x0608
#define IMX219_TESTP_COLOUR_MIN		0
#define IMX219_TESTP_COLOUR_MAX		0x03ff
#define IMX219_TESTP_COLOUR_STEP	1
#define IMX219_TESTP_RED_DEFAULT	IMX219_TESTP_COLOUR_MAX
#define IMX219_TESTP_GREENR_DEFAULT	0
#define IMX219_TESTP_BLUE_DEFAULT	0
#define IMX219_TESTP_GREENB_DEFAULT	0

/* IMX219 native and active pixel array size. */
#define IMX219_NATIVE_WIDTH		3296U
#define IMX219_NATIVE_HEIGHT		2480U
#define IMX219_PIXEL_ARRAY_LEFT		8U
#define IMX219_PIXEL_ARRAY_TOP		8U
#define IMX219_PIXEL_ARRAY_WIDTH	3280U
#define IMX219_PIXEL_ARRAY_HEIGHT	2464U

struct imx219_reg {
	u16 address;
	u8 val;
};

struct imx219_reg_list {
	unsigned int num_of_regs;
	const struct imx219_reg *regs;
};

/* Mode : resolution and related config&values */
struct imx219_mode {
	/* Frame width */
	unsigned int width;
	/* Frame height */
	unsigned int height;

	unsigned int fps;

	/* Analog crop rectangle. */
	struct v4l2_rect crop;

	/* V-timing */
	unsigned int vts_def;

	/* Default register values */
	struct imx219_reg_list reg_list;
};

/*
 * Register sets lifted off the i2C interface from the Raspberry Pi firmware
 * driver.
 * 3280x2464 = mode 2, 1920x1080 = mode 1, 1640x1232 = mode 4, 640x480 = mode 7.
 */

static const struct imx219_reg mode_1920_1080_regs[] = {
	{0x0100, 0x00},
	{0x30eb, 0x05},
	{0x30eb, 0x0c},
	{0x300a, 0xff},
	{0x300b, 0xff},
	{0x30eb, 0x05},
	{0x30eb, 0x09},
	{0x0114, 0x01},
	{0x0128, 0x00},
	{0x012a, 0x18},
	{0x012b, 0x00},
	{0x0162, 0x0d},
	{0x0163, 0x78},
	{0x0164, 0x02},
	{0x0165, 0xa8},
	{0x0166, 0x0a},
	{0x0167, 0x27},
	{0x0168, 0x02},
	{0x0169, 0xb4},
	{0x016a, 0x06},
	{0x016b, 0xeb},
	{0x016c, 0x07},
	{0x016d, 0x80},
	{0x016e, 0x04},
	{0x016f, 0x38},
	{0x0170, 0x01},
	{0x0171, 0x01},
	{0x0174, 0x00},
	{0x0175, 0x00},
	{0x0301, 0x05},
	{0x0303, 0x01},
	{0x0304, 0x03},
	{0x0305, 0x03},
	{0x0306, 0x00},
	{0x0307, 0x39},
	{0x030b, 0x01},
	{0x030c, 0x00},
	{0x030d, 0x72},
	{0x0624, 0x07},
	{0x0625, 0x80},
	{0x0626, 0x04},
	{0x0627, 0x38},
	{0x455e, 0x00},
	{0x471e, 0x4b},
	{0x4767, 0x0f},
	{0x4750, 0x14},
	{0x4540, 0x00},
	{0x47b4, 0x14},
	{0x4713, 0x30},
	{0x478b, 0x10},
	{0x478f, 0x10},
	{0x4793, 0x10},
	{0x4797, 0x0e},
	{0x479b, 0x0e},
};

static const struct imx219_reg mode_1280_720_regs[] = {
	{0x0100, 0x00},
	{0x30eb, 0x05},
	{0x30eb, 0x0c},
	{0x300a, 0xff},
	{0x300b, 0xff},
	{0x30eb, 0x05},
	{0x30eb, 0x09},
	{0x0114, 0x01},
	{0x0128, 0x00},
	{0x012a, 0x18},
	{0x012b, 0x00},
	{0x0162, 0x0d},
	{0x0163, 0x78},
	{0x0164, 0x01},
	{0x0165, 0x68},
	{0x0166, 0x0b},
	{0x0167, 0x67},
	{0x0168, 0x02},
	{0x0169, 0x00},
	{0x016a, 0x07},
	{0x016b, 0x9f},
	{0x016c, 0x05},
	{0x016d, 0x00},
	{0x016e, 0x02},
	{0x016f, 0xd0},
	{0x0170, 0x01},
	{0x0171, 0x01},
	{0x0174, 0x01},
	{0x0175, 0x01},
	{0x0301, 0x05},
	{0x0303, 0x01},
	{0x0304, 0x03},
	{0x0305, 0x03},
	{0x0306, 0x00},
	{0x0307, 0x39},
	{0x030b, 0x01},
	{0x030c, 0x00},
	{0x030d, 0x72},
	{0x0624, 0x06},
	{0x0625, 0x68},
	{0x0626, 0x04},
	{0x0627, 0xd0},
	{0x455e, 0x00},
	{0x471e, 0x4b},
	{0x4767, 0x0f},
	{0x4750, 0x14},
	{0x4540, 0x00},
	{0x47b4, 0x14},
	{0x4713, 0x30},
	{0x478b, 0x10},
	{0x478f, 0x10},
	{0x4793, 0x10},
	{0x4797, 0x0e},
	{0x479b, 0x0e},
};

static const struct imx219_reg mode_640_480_regs[] = {
	{0x0100, 0x00},
	{0x30eb, 0x05},
	{0x30eb, 0x0c},
	{0x300a, 0xff},
	{0x300b, 0xff},
	{0x30eb, 0x05},
	{0x30eb, 0x09},
	{0x0114, 0x01},
	{0x0128, 0x00},
	{0x012a, 0x18},
	{0x012b, 0x00},
	{0x0162, 0x0d},
	{0x0163, 0x78},
	{0x0164, 0x03},
	{0x0165, 0xe8},
	{0x0166, 0x08},
	{0x0167, 0xe7},
	{0x0168, 0x02},
	{0x0169, 0xf0},
	{0x016a, 0x06},
	{0x016b, 0xaf},
	{0x016c, 0x02},
	{0x016d, 0x80},
	{0x016e, 0x01},
	{0x016f, 0xe0},
	{0x0170, 0x01},
	{0x0171, 0x01},
	{0x0174, 0x03},
	{0x0175, 0x03},
	{0x0301, 0x05},
	{0x0303, 0x01},
	{0x0304, 0x03},
	{0x0305, 0x03},
	{0x0306, 0x00},
	{0x0307, 0x39},
	{0x030b, 0x01},
	{0x030c, 0x00},
	{0x030d, 0x72},
	{0x0624, 0x06},
	{0x0625, 0x68},
	{0x0626, 0x04},
	{0x0627, 0xd0},
	{0x455e, 0x00},
	{0x471e, 0x4b},
	{0x4767, 0x0f},
	{0x4750, 0x14},
	{0x4540, 0x00},
	{0x47b4, 0x14},
	{0x4713, 0x30},
	{0x478b, 0x10},
	{0x478f, 0x10},
	{0x4793, 0x10},
	{0x4797, 0x0e},
	{0x479b, 0x0e},
};

static const struct imx219_reg raw8_framefmt_regs[] = {
	{0x018c, 0x08},
	{0x018d, 0x08},
	{0x0309, 0x08},
};

static const struct imx219_reg raw10_framefmt_regs[] = {
	{0x018c, 0x0a},
	{0x018d, 0x0a},
	{0x0309, 0x0a},
};

static const s64 imx219_link_freq_menu[] = {
	IMX219_DEFAULT_LINK_FREQ,
};

static const char * const imx219_test_pattern_menu[] = {
	"Disabled",
	"Color Bars",
	"Solid Color",
	"Grey Color Bars",
	"PN9"
};

static const int imx219_test_pattern_val[] = {
	IMX219_TEST_PATTERN_DISABLE,
	IMX219_TEST_PATTERN_COLOR_BARS,
	IMX219_TEST_PATTERN_SOLID_COLOR,
	IMX219_TEST_PATTERN_GREY_COLOR,
	IMX219_TEST_PATTERN_PN9,
};

/* regulator supplies */
static const char * const imx219_supply_name[] = {
	/* Supplies can be enabled in any order */
	"VANA",  /* Analog (2.8V) supply */
	"VDIG",  /* Digital Core (1.8V) supply */
	"VDDL",  /* IF (1.2V) supply */
};

#define IMX219_NUM_SUPPLIES ARRAY_SIZE(imx219_supply_name)

/*
 * The supported formats.
 * This table MUST contain 4 entries per format, to cover the various flip
 * combinations in the order
 * - no flip
 * - h flip
 * - v flip
 * - h&v flips
 */
static const u32 codes[] = {
	MEDIA_BUS_FMT_SRGGB10_1X10,
	MEDIA_BUS_FMT_SGRBG10_1X10,
	MEDIA_BUS_FMT_SGBRG10_1X10,
	MEDIA_BUS_FMT_SBGGR10_1X10,

	MEDIA_BUS_FMT_SRGGB8_1X8,
	MEDIA_BUS_FMT_SGRBG8_1X8,
	MEDIA_BUS_FMT_SGBRG8_1X8,
	MEDIA_BUS_FMT_SBGGR8_1X8,
};

/*
 * Initialisation delay between XCLR low->high and the moment when the sensor
 * can start capture (i.e. can leave software stanby) must be not less than:
 *   t4 + max(t5, t6 + <time to initialize the sensor register over I2C>)
 * where
 *   t4 is fixed, and is max 200uS,
 *   t5 is fixed, and is 6000uS,
 *   t6 depends on the sensor external clock, and is max 32000 clock periods.
 * As per sensor datasheet, the external clock must be from 6MHz to 27MHz.
 * So for any acceptable external clock t6 is always within the range of
 * 1185 to 5333 uS, and is always less than t5.
 * For this reason this is always safe to wait (t4 + t5) = 6200 uS, then
 * initialize the sensor over I2C, and then exit the software standby.
 *
 * This start-up time can be optimized a bit more, if we start the writes
 * over I2C after (t4+t6), but before (t4+t5) expires. But then sensor
 * initialization over I2C may complete before (t4+t5) expires, and we must
 * ensure that capture is not started before (t4+t5).
 *
 * This delay doesn't account for the power supply startup time. If needed,
 * this should be taken care of via the regulator framework. E.g. in the
 * case of DT for regulator-fixed one should define the startup-delay-us
 * property.
 */
#define IMX219_XCLR_MIN_DELAY_US	6200
#define IMX219_XCLR_DELAY_RANGE_US	1000

/* Mode configs */
static const struct imx219_mode supported_modes[] = {
	{
		/* 1080P 30fps cropped */
		.width = 1920,
		.height = 1080,
		.fps = 30,
		.crop = {
			.left = 688,
			.top = 700,
			.width = 1920,
			.height = 1080
		},
		.vts_def = IMX219_VTS_30FPS_1080P,
		.reg_list = {
			.num_of_regs = ARRAY_SIZE(mode_1920_1080_regs),
			.regs = mode_1920_1080_regs,
		},
	},
	{
		/* 1280x720 30fps mode */
		.width = 1280,
		.height = 720,
		.fps = 30,
		.crop = {
			.left = 360,
			.top = 512,
			.width = 2560,
			.height = 1440
		},
		.vts_def = IMX219_VTS_30FPS_1280x720,
		.reg_list = {
			.num_of_regs = ARRAY_SIZE(mode_1280_720_regs),
			.regs = mode_1280_720_regs,
		},
	},
	{
		/* 640x480 30fps mode */
		.width = 640,
		.height = 480,
		.fps = 30,
		.crop = {
			.left = 1008,
			.top = 760,
			.width = 1280,
			.height = 960
		},
		.vts_def = IMX219_VTS_30FPS_640x480,
		.reg_list = {
			.num_of_regs = ARRAY_SIZE(mode_640_480_regs),
			.regs = mode_640_480_regs,
		},
	},
};

struct imx219 {
	struct v4l2_subdev sd;
	struct media_pad pad;
	//struct v4l2_fwnode_endpoint ep; /* the parsed DT endpoint info */

	struct v4l2_mbus_framefmt fmt;

	struct clk *xclk; /* system clock to IMX219 */
	u32 xclk_freq;

	struct gpio_desc *reset_gpio;
	struct regulator_bulk_data supplies[IMX219_NUM_SUPPLIES];

	struct v4l2_ctrl_handler ctrl_handler;
	/* V4L2 Controls */
	struct v4l2_ctrl *pixel_rate;
	struct v4l2_ctrl *link_freq;
	struct v4l2_ctrl *exposure;
	struct v4l2_ctrl *vflip;
	struct v4l2_ctrl *hflip;
	struct v4l2_ctrl *vblank;
	struct v4l2_ctrl *hblank;

	/* Current mode */
	const struct imx219_mode *mode;
	struct v4l2_fract frame_interval;

	/*
	 * Mutex for serialized access:
	 * Protect sensor module set pad format and start/stop streaming safely.
	 */
	struct mutex mutex;

	/* Streaming on/off */
	int streaming;
};

static inline struct imx219 *to_imx219(struct v4l2_subdev *_sd)
{
	return container_of(_sd, struct imx219, sd);
}

/* Read registers up to 2 at a time */
static int imx219_read_reg(struct imx219 *imx219, u16 reg, u32 len, u32 *val)
{
	struct i2c_client *client = v4l2_get_subdevdata(&imx219->sd);
	struct i2c_msg msgs[2];
	u8 addr_buf[2] = { reg >> 8, reg & 0xff };
	u8 data_buf[4] = { 0, };
	int ret;

	if (len > 4)
		return -EINVAL;

	/* Write register address */
	msgs[0].addr = client->addr;
	msgs[0].flags = 0;
	msgs[0].len = ARRAY_SIZE(addr_buf);
	msgs[0].buf = addr_buf;

	/* Read data from register */
	msgs[1].addr = client->addr;
	msgs[1].flags = I2C_M_RD;
	msgs[1].len = len;
	msgs[1].buf = &data_buf[4 - len];

	ret = i2c_transfer(client->adapter, msgs, ARRAY_SIZE(msgs));
	if (ret != ARRAY_SIZE(msgs))
		return -EIO;

	*val = get_unaligned_be32(data_buf);

	return 0;
}

/* Write registers up to 2 at a time */
static int imx219_write_reg(struct imx219 *imx219, u16 reg, u32 len, u32 val)
{
	struct i2c_client *client = v4l2_get_subdevdata(&imx219->sd);
	u8 buf[6];

	if (len > 4)
		return -EINVAL;

	put_unaligned_be16(reg, buf);
	put_unaligned_be32(val << (8 * (4 - len)), buf + 2);
	if (i2c_master_send(client, buf, len + 2) != len + 2)
		return -EIO;

	return 0;
}

/* Write a list of registers */
static int imx219_write_regs(struct imx219 *imx219,
			     const struct imx219_reg *regs, u32 len)
{
	struct i2c_client *client = v4l2_get_subdevdata(&imx219->sd);
	unsigned int i;
	int ret;

	for (i = 0; i < len; i++) {
		ret = imx219_write_reg(imx219, regs[i].address, 1, regs[i].val);
		if (ret) {
			dev_err_ratelimited(&client->dev,
					    "Failed to write reg 0x%4.4x. error = %d\n",
					    regs[i].address, ret);

			return ret;
		}
	}

	return 0;
}

/* Get bayer order based on flip setting. */
static u32 imx219_get_format_code(struct imx219 *imx219, u32 code)
{
	unsigned int i;

	lockdep_assert_held(&imx219->mutex);

	for (i = 0; i < ARRAY_SIZE(codes); i++)
		if (codes[i] == code)
			break;

	if (i >= ARRAY_SIZE(codes))
		i = 0;

	i = (i & ~3) | (imx219->vflip->val ? 2 : 0) |
	    (imx219->hflip->val ? 1 : 0);

	return codes[i];
}

static void imx219_set_default_format(struct imx219 *imx219)
{
	struct v4l2_mbus_framefmt *fmt;

	fmt = &imx219->fmt;
	fmt->code = MEDIA_BUS_FMT_SRGGB10_1X10;
	fmt->colorspace = V4L2_COLORSPACE_SRGB;
	fmt->ycbcr_enc = V4L2_MAP_YCBCR_ENC_DEFAULT(fmt->colorspace);
	fmt->quantization = V4L2_MAP_QUANTIZATION_DEFAULT(true,
		fmt->colorspace, fmt->ycbcr_enc);
	fmt->xfer_func = V4L2_MAP_XFER_FUNC_DEFAULT(fmt->colorspace);
	fmt->width = supported_modes[0].width;
	fmt->height = supported_modes[0].height;
	fmt->field = V4L2_FIELD_NONE;
}

static int imx219_open(struct v4l2_subdev *sd, struct v4l2_subdev_fh *fh)
{
	struct imx219 *imx219 = to_imx219(sd);
	struct v4l2_mbus_framefmt *try_fmt =
		v4l2_subdev_get_try_format(sd, fh->state, 0);
	struct v4l2_rect *try_crop;

	mutex_lock(&imx219->mutex);

	/* Initialize try_fmt */
	try_fmt->width = supported_modes[0].width;
	try_fmt->height = supported_modes[0].height;
	try_fmt->code = imx219_get_format_code(imx219, MEDIA_BUS_FMT_SRGGB10_1X10);
	try_fmt->field = V4L2_FIELD_NONE;

	/* Initialize try_crop rectangle. */
	try_crop = v4l2_subdev_get_try_crop(sd, fh->state, 0);
	try_crop->top = IMX219_PIXEL_ARRAY_TOP;
	try_crop->left = IMX219_PIXEL_ARRAY_LEFT;
	try_crop->width = IMX219_PIXEL_ARRAY_WIDTH;
	try_crop->height = IMX219_PIXEL_ARRAY_HEIGHT;

	mutex_unlock(&imx219->mutex);

	return 0;
}

static int imx219_set_ctrl(struct v4l2_ctrl *ctrl)
{
	struct imx219 *imx219 =
		container_of(ctrl->handler, struct imx219, ctrl_handler);
	struct i2c_client *client = v4l2_get_subdevdata(&imx219->sd);
	int ret;

	if (ctrl->id == V4L2_CID_VBLANK) {
		int exposure_max, exposure_def;

		/* Update max exposure while meeting expected vblanking */
		exposure_max = imx219->mode->height + ctrl->val - 4;
		exposure_def = (exposure_max < IMX219_EXPOSURE_DEFAULT) ?
			exposure_max : IMX219_EXPOSURE_DEFAULT;
		__v4l2_ctrl_modify_range(imx219->exposure, imx219->exposure->minimum,
				exposure_max, imx219->exposure->step, exposure_def);
	}

	/*
	 * Applying V4L2 control value only happens
	 * when power is up for streaming
	 */
	if (pm_runtime_get_if_in_use(&client->dev) == 0)
		return 0;

	switch (ctrl->id) {
	case V4L2_CID_ANALOGUE_GAIN:
		ret = imx219_write_reg(imx219, IMX219_REG_ANALOG_GAIN,
				IMX219_REG_VALUE_08BIT, ctrl->val);
		break;
	case V4L2_CID_EXPOSURE:
		ret = imx219_write_reg(imx219, IMX219_REG_EXPOSURE,
				IMX219_REG_VALUE_16BIT, ctrl->val);
		break;
	case V4L2_CID_DIGITAL_GAIN:
		ret = imx219_write_reg(imx219, IMX219_REG_DIGITAL_GAIN,
				IMX219_REG_VALUE_16BIT, ctrl->val);
		break;
	case V4L2_CID_TEST_PATTERN:
		ret = imx219_write_reg(imx219, IMX219_REG_TEST_PATTERN,
				IMX219_REG_VALUE_16BIT, imx219_test_pattern_val[ctrl->val]);
		break;
	case V4L2_CID_HFLIP:
	case V4L2_CID_VFLIP:
		ret = imx219_write_reg(imx219, IMX219_REG_ORIENTATION, 1,
			imx219->hflip->val | imx219->vflip->val << 1);
		break;
	case V4L2_CID_VBLANK:
		ret = imx219_write_reg(imx219, IMX219_REG_VTS, IMX219_REG_VALUE_16BIT,
				imx219->mode->height + ctrl->val);
		break;
	case V4L2_CID_TEST_PATTERN_RED:
		ret = imx219_write_reg(imx219, IMX219_REG_TESTP_RED,
				IMX219_REG_VALUE_16BIT, ctrl->val);
		break;
	case V4L2_CID_TEST_PATTERN_GREENR:
		ret = imx219_write_reg(imx219, IMX219_REG_TESTP_GREENR,
				IMX219_REG_VALUE_16BIT, ctrl->val);
		break;
	case V4L2_CID_TEST_PATTERN_BLUE:
		ret = imx219_write_reg(imx219, IMX219_REG_TESTP_BLUE,
				IMX219_REG_VALUE_16BIT, ctrl->val);
		break;
	case V4L2_CID_TEST_PATTERN_GREENB:
		ret = imx219_write_reg(imx219, IMX219_REG_TESTP_GREENB,
				IMX219_REG_VALUE_16BIT, ctrl->val);
		break;
	default:
		dev_info(&client->dev,
			 "ctrl(id:0x%x,val:0x%x) is not handled\n", ctrl->id, ctrl->val);
		ret = -EINVAL;
		break;
	}

	pm_runtime_put(&client->dev);

	return ret;
}

static const struct v4l2_ctrl_ops imx219_ctrl_ops = {
	.s_ctrl = imx219_set_ctrl,
};

static int imx219_enum_mbus_code(struct v4l2_subdev *sd,
				 struct v4l2_subdev_state *state,
				 struct v4l2_subdev_mbus_code_enum *code)
{
	struct imx219 *imx219 = to_imx219(sd);

	if (code->index >= (ARRAY_SIZE(codes) / 4))
		return -EINVAL;

	mutex_lock(&imx219->mutex);
	code->code = imx219_get_format_code(imx219, codes[code->index * 4]);
	mutex_unlock(&imx219->mutex);

	return 0;
}

static int imx219_enum_frame_size(struct v4l2_subdev *sd,
				  struct v4l2_subdev_state *state,
				  struct v4l2_subdev_frame_size_enum *fse)
{
	struct imx219 *imx219 = to_imx219(sd);
	u32 code;

	if (fse->index >= ARRAY_SIZE(supported_modes))
		return -EINVAL;

	mutex_lock(&imx219->mutex);
	code = imx219_get_format_code(imx219, fse->code);
	mutex_unlock(&imx219->mutex);
	if (fse->code != code)
		return -EINVAL;

	fse->min_width = supported_modes[fse->index].width;
	fse->max_width = fse->min_width;
	fse->min_height = supported_modes[fse->index].height;
	fse->max_height = fse->min_height;

	return 0;
}

static int imx219_try_frame_interval(struct imx219 *imx219,
				     struct v4l2_fract *fi,
				     u32 w, u32 h)
{
	const struct imx219_mode *mode;

	mode = v4l2_find_nearest_size(supported_modes, ARRAY_SIZE(supported_modes),
			width, height, w, h);
	if (!mode || (mode->width != w || mode->height != h))
		return -EINVAL;

	fi->numerator = 1;
	fi->denominator = mode->fps;

	return mode->fps;
}

static int imx219_enum_frame_interval(struct v4l2_subdev *sd,
			struct v4l2_subdev_state *state,
			struct v4l2_subdev_frame_interval_enum *fie)
{
	struct imx219 *imx219 = to_imx219(sd);
	struct v4l2_fract tpf;
	u32 code;
	int ret;

	if (fie->index >= ARRAY_SIZE(supported_modes))
		return -EINVAL;

	mutex_lock(&imx219->mutex);
	code = imx219_get_format_code(imx219, fie->code);
	if (fie->code != code) {
		ret = -EINVAL;
		goto out;
	}

	ret = imx219_try_frame_interval(imx219, &tpf,
				fie->width, fie->height);
	if (ret < 0) {
		ret = -EINVAL;
		goto out;
	}

	mutex_unlock(&imx219->mutex);
	fie->interval = tpf;

	return 0;

out:
	mutex_unlock(&imx219->mutex);
	return ret;
}

static int imx219_g_frame_interval(struct v4l2_subdev *sd,
				   struct v4l2_subdev_frame_interval *fi)
{
	struct imx219 *imx219 = to_imx219(sd);

	mutex_lock(&imx219->mutex);
	fi->interval = imx219->frame_interval;
	mutex_unlock(&imx219->mutex);

	return 0;
}

static int imx219_s_frame_interval(struct v4l2_subdev *sd,
				   struct v4l2_subdev_frame_interval *fi)
{
	struct imx219 *imx219 = to_imx219(sd);
	const struct imx219_mode *mode = imx219->mode;
	int frame_rate, ret = 0;

	if (fi->pad != 0)
		return -EINVAL;

	mutex_lock(&imx219->mutex);

	if (imx219->streaming) {
		ret = -EBUSY;
		goto out;
	}

	frame_rate = imx219_try_frame_interval(imx219, &fi->interval,
					       mode->width, mode->height);
	if (frame_rate < 0) {
		ret = -EINVAL;
		goto out;
	}

	imx219->frame_interval = fi->interval;

out:
	mutex_unlock(&imx219->mutex);
	return ret;
}

static void imx219_reset_colorspace(struct v4l2_mbus_framefmt *fmt)
{
	fmt->colorspace = V4L2_COLORSPACE_SRGB;
	fmt->ycbcr_enc = V4L2_MAP_YCBCR_ENC_DEFAULT(fmt->colorspace);
	fmt->quantization = V4L2_MAP_QUANTIZATION_DEFAULT(true,
			fmt->colorspace, fmt->ycbcr_enc);
	fmt->xfer_func = V4L2_MAP_XFER_FUNC_DEFAULT(fmt->colorspace);
}

static void imx219_update_pad_format(struct imx219 *imx219,
				     const struct imx219_mode *mode,
				     struct v4l2_subdev_format *fmt)
{
	fmt->format.width = mode->width;
	fmt->format.height = mode->height;
	fmt->format.field = V4L2_FIELD_NONE;
	imx219_reset_colorspace(&fmt->format);
}

static int __imx219_get_pad_format(struct imx219 *imx219,
				   struct v4l2_subdev_state *state,
				   struct v4l2_subdev_format *fmt)
{
	if (fmt->which == V4L2_SUBDEV_FORMAT_TRY) {
		struct v4l2_mbus_framefmt *try_fmt =
			v4l2_subdev_get_try_format(&imx219->sd, state, fmt->pad);
		/* update the code which could change due to vflip or hflip: */
		try_fmt->code = imx219_get_format_code(imx219, try_fmt->code);
		fmt->format = *try_fmt;
	} else {
		imx219_update_pad_format(imx219, imx219->mode, fmt);
		fmt->format.code = imx219_get_format_code(imx219, imx219->fmt.code);
	}

	return 0;
}

static int imx219_get_pad_format(struct v4l2_subdev *sd,
				 struct v4l2_subdev_state *state,
				 struct v4l2_subdev_format *fmt)
{
	struct imx219 *imx219 = to_imx219(sd);
	int ret;

	mutex_lock(&imx219->mutex);
	ret = __imx219_get_pad_format(imx219, state, fmt);
	mutex_unlock(&imx219->mutex);

	return ret;
}

static int imx219_set_pad_format(struct v4l2_subdev *sd,
				struct v4l2_subdev_state *state,
				struct v4l2_subdev_format *fmt)
{
	struct imx219 *imx219 = to_imx219(sd);
	const struct imx219_mode *mode;
	struct v4l2_mbus_framefmt *framefmt;
	int exposure_max, exposure_def, hblank;
	unsigned int i;

	mutex_lock(&imx219->mutex);

	for (i = 0; i < ARRAY_SIZE(codes); i++)
		if (codes[i] == fmt->format.code)
			break;
	if (i >= ARRAY_SIZE(codes))
		i = 0;

	/* Bayer order varies with flips */
	fmt->format.code = imx219_get_format_code(imx219, codes[i]);

	mode = v4l2_find_nearest_size(supported_modes, ARRAY_SIZE(supported_modes),
			width, height, fmt->format.width, fmt->format.height);
	imx219_update_pad_format(imx219, mode, fmt);
	if (fmt->which == V4L2_SUBDEV_FORMAT_TRY) {
		framefmt = v4l2_subdev_get_try_format(sd, state, fmt->pad);
		*framefmt = fmt->format;
	} else if (imx219->mode != mode ||
		   imx219->fmt.code != fmt->format.code) {
		imx219->fmt = fmt->format;
		imx219->mode = mode;
		/* Update limits and set FPS to default */
		__v4l2_ctrl_modify_range(imx219->vblank, IMX219_VBLANK_MIN,
				IMX219_VTS_MAX - mode->height, 1,
				mode->vts_def - mode->height);
		__v4l2_ctrl_s_ctrl(imx219->vblank, mode->vts_def - mode->height);
		/* Update max exposure while meeting expected vblanking */
		exposure_max = mode->vts_def - 4;
		exposure_def = (exposure_max < IMX219_EXPOSURE_DEFAULT) ?
			exposure_max : IMX219_EXPOSURE_DEFAULT;
		__v4l2_ctrl_modify_range(imx219->exposure, imx219->exposure->minimum,
				exposure_max, imx219->exposure->step, exposure_def);
		/*
		 * Currently PPL is fixed to IMX219_PPL_DEFAULT, so hblank
		 * depends on mode->width only, and is not changeble in any
		 * way other than changing the mode.
		 */
		hblank = IMX219_PPL_DEFAULT - mode->width;
		__v4l2_ctrl_modify_range(imx219->hblank, hblank, hblank, 1, hblank);
	}

	mutex_unlock(&imx219->mutex);

	return 0;
}

static int imx219_set_framefmt(struct imx219 *imx219)
{
	switch (imx219->fmt.code) {
	case MEDIA_BUS_FMT_SRGGB8_1X8:
	case MEDIA_BUS_FMT_SGRBG8_1X8:
	case MEDIA_BUS_FMT_SGBRG8_1X8:
	case MEDIA_BUS_FMT_SBGGR8_1X8:
		return imx219_write_regs(imx219, raw8_framefmt_regs,
				ARRAY_SIZE(raw8_framefmt_regs));

	case MEDIA_BUS_FMT_SRGGB10_1X10:
	case MEDIA_BUS_FMT_SGRBG10_1X10:
	case MEDIA_BUS_FMT_SGBRG10_1X10:
	case MEDIA_BUS_FMT_SBGGR10_1X10:
		return imx219_write_regs(imx219, raw10_framefmt_regs,
				ARRAY_SIZE(raw10_framefmt_regs));
	}

	return -EINVAL;
}

static const struct v4l2_rect *
__imx219_get_pad_crop(struct imx219 *imx219, struct v4l2_subdev_state *state,
				unsigned int pad, enum v4l2_subdev_format_whence which)
{
	switch (which) {
	case V4L2_SUBDEV_FORMAT_TRY:
		return v4l2_subdev_get_try_crop(&imx219->sd, state, pad);
	case V4L2_SUBDEV_FORMAT_ACTIVE:
		return &imx219->mode->crop;
	}

	return NULL;
}

static int imx219_get_selection(struct v4l2_subdev *sd,
					struct v4l2_subdev_state *state,
					struct v4l2_subdev_selection *sel)
{
	switch (sel->target) {
	case V4L2_SEL_TGT_CROP: {
		struct imx219 *imx219 = to_imx219(sd);

		mutex_lock(&imx219->mutex);
		sel->r = *__imx219_get_pad_crop(imx219, state, sel->pad, sel->which);
		mutex_unlock(&imx219->mutex);
		return 0;
	}

	case V4L2_SEL_TGT_NATIVE_SIZE:
		sel->r.top = 0;
		sel->r.left = 0;
		sel->r.width = IMX219_NATIVE_WIDTH;
		sel->r.height = IMX219_NATIVE_HEIGHT;
		return 0;

	case V4L2_SEL_TGT_CROP_DEFAULT:
	case V4L2_SEL_TGT_CROP_BOUNDS:
		sel->r.top = IMX219_PIXEL_ARRAY_TOP;
		sel->r.left = IMX219_PIXEL_ARRAY_LEFT;
		sel->r.width = IMX219_PIXEL_ARRAY_WIDTH;
		sel->r.height = IMX219_PIXEL_ARRAY_HEIGHT;
		return 0;
	}

	return -EINVAL;
}

static int imx219_start_streaming(struct imx219 *imx219)
{
	struct i2c_client *client = v4l2_get_subdevdata(&imx219->sd);
	const struct imx219_reg_list *reg_list;
	int ret;

	/* Apply default values of current mode */
	reg_list = &imx219->mode->reg_list;
	ret = imx219_write_regs(imx219, reg_list->regs, reg_list->num_of_regs);
	if (ret) {
		dev_err(&client->dev, "%s failed to set mode\n", __func__);
		goto err;
	}

	ret = imx219_set_framefmt(imx219);
	if (ret) {
		dev_err(&client->dev, "%s failed to set frame format: %d\n",
			__func__, ret);
		goto err;
	}

	/* Apply customized values from user */
	ret =  __v4l2_ctrl_handler_setup(imx219->sd.ctrl_handler);
	if (ret)
		goto err;

	/* set stream on register */
	ret = imx219_write_reg(imx219, IMX219_REG_MODE_SELECT,
			       IMX219_REG_VALUE_08BIT, IMX219_MODE_STREAMING);
	if (ret)
		goto err;

	/* vflip and hflip cannot change during streaming */
	__v4l2_ctrl_grab(imx219->vflip, true);
	__v4l2_ctrl_grab(imx219->hflip, true);

	return 0;

err:
	return ret;
}

static void imx219_stop_streaming(struct imx219 *imx219)
{
	struct i2c_client *client = v4l2_get_subdevdata(&imx219->sd);
	int ret;

	/* set stream off register */
	ret = imx219_write_reg(imx219, IMX219_REG_MODE_SELECT,
			IMX219_REG_VALUE_08BIT, IMX219_MODE_STANDBY);
	if (ret)
		dev_err(&client->dev, "%s failed to set stream\n", __func__);

	__v4l2_ctrl_grab(imx219->vflip, false);
	__v4l2_ctrl_grab(imx219->hflip, false);
}

static int imx219_set_stream(struct v4l2_subdev *sd, int enable)
{
	struct imx219 *imx219 = to_imx219(sd);
	struct i2c_client *client = v4l2_get_subdevdata(sd);
	int ret = 0;

	mutex_lock(&imx219->mutex);

	if (enable) {
		ret = pm_runtime_get_sync(&client->dev);
		if (ret < 0) {
			pm_runtime_put_noidle(&client->dev);
			mutex_unlock(&imx219->mutex);
			return ret;
		}

		if (imx219->streaming)
			goto unlock;

		/*
		 * Apply default & customized values
		 * and then start streaming.
		 */
		ret = imx219_start_streaming(imx219);
		if (ret)
			goto err_unlock;
	} else {
		imx219_stop_streaming(imx219);
		pm_runtime_put(&client->dev);
	}

unlock:
	imx219->streaming += enable ? 1 : -1;
	WARN_ON(imx219->streaming < 0);

	mutex_unlock(&imx219->mutex);

	return ret;

err_unlock:
	pm_runtime_put(&client->dev);
	mutex_unlock(&imx219->mutex);

	return ret;
}

/* Power/clock management functions */
static int imx219_power_on(struct device *dev)
{
	struct v4l2_subdev *sd = dev_get_drvdata(dev);
	struct imx219 *imx219 = to_imx219(sd);
	int ret;

	ret = regulator_bulk_enable(IMX219_NUM_SUPPLIES, imx219->supplies);
	if (ret) {
		dev_err(dev, "%s: failed to enable regulators\n",
			__func__);
		return ret;
	}

	ret = clk_prepare_enable(imx219->xclk);
	if (ret) {
		dev_err(dev, "%s: failed to enable clock\n", __func__);
		goto reg_off;
	}

	gpiod_set_value_cansleep(imx219->reset_gpio, 1);
	usleep_range(IMX219_XCLR_MIN_DELAY_US,
			IMX219_XCLR_MIN_DELAY_US + IMX219_XCLR_DELAY_RANGE_US);

	return 0;

reg_off:
	regulator_bulk_disable(IMX219_NUM_SUPPLIES, imx219->supplies);

	return ret;
}

static int imx219_power_off(struct device *dev)
{
	struct v4l2_subdev *sd = dev_get_drvdata(dev);
	struct imx219 *imx219 = to_imx219(sd);

	gpiod_set_value_cansleep(imx219->reset_gpio, 0);
	regulator_bulk_disable(IMX219_NUM_SUPPLIES, imx219->supplies);
	clk_disable_unprepare(imx219->xclk);

	return 0;
}

static int imx219_get_regulators(struct imx219 *imx219)
{
	struct i2c_client *client = v4l2_get_subdevdata(&imx219->sd);
	unsigned int i;

	for (i = 0; i < IMX219_NUM_SUPPLIES; i++)
		imx219->supplies[i].supply = imx219_supply_name[i];

	return devm_regulator_bulk_get(&client->dev,
			IMX219_NUM_SUPPLIES, imx219->supplies);
}

/* Verify chip ID */
static int imx219_identify_module(struct imx219 *imx219)
{
	struct i2c_client *client = v4l2_get_subdevdata(&imx219->sd);
	int ret;
	u32 val;

	ret = imx219_read_reg(imx219, IMX219_REG_CHIP_ID,
			      IMX219_REG_VALUE_16BIT, &val);
	if (ret) {
		dev_err(&client->dev, "failed to read chip id %x\n",
			IMX219_CHIP_ID);
		return ret;
	}

	if (val != IMX219_CHIP_ID) {
		dev_err(&client->dev, "chip id mismatch: %x!=%x\n",
			IMX219_CHIP_ID, val);
		return -EIO;
	}

	dev_err(&client->dev, "%s: chip identifier, got 0x%x\n",
		__func__, IMX219_CHIP_ID);

	return 0;
}

static const struct v4l2_subdev_core_ops imx219_core_ops = {
	.subscribe_event = v4l2_ctrl_subdev_subscribe_event,
	.unsubscribe_event = v4l2_event_subdev_unsubscribe,
};

static const struct v4l2_subdev_video_ops imx219_video_ops = {
	.g_frame_interval = imx219_g_frame_interval,
	.s_frame_interval = imx219_s_frame_interval,
	.s_stream = imx219_set_stream,
};

static const struct v4l2_subdev_pad_ops imx219_pad_ops = {
	.enum_mbus_code = imx219_enum_mbus_code,
	.get_fmt = imx219_get_pad_format,
	.set_fmt = imx219_set_pad_format,
	.get_selection = imx219_get_selection,
	.enum_frame_size = imx219_enum_frame_size,
	.enum_frame_interval = imx219_enum_frame_interval,
};

static const struct v4l2_subdev_ops imx219_subdev_ops = {
	.core = &imx219_core_ops,
	.video = &imx219_video_ops,
	.pad = &imx219_pad_ops,
};

static const struct v4l2_subdev_internal_ops imx219_internal_ops = {
	.open = imx219_open,
};

/* Initialize control handlers */
static int imx219_init_controls(struct imx219 *imx219)
{
	struct i2c_client *client = v4l2_get_subdevdata(&imx219->sd);
	struct v4l2_ctrl_handler *ctrl_hdlr;
	unsigned int height = imx219->mode->height;
	struct v4l2_fwnode_device_properties props;
	int exposure_max, exposure_def, hblank;
	int i, ret;

	ctrl_hdlr = &imx219->ctrl_handler;
	ret = v4l2_ctrl_handler_init(ctrl_hdlr, 12);
	if (ret)
		return ret;

	mutex_init(&imx219->mutex);
	ctrl_hdlr->lock = &imx219->mutex;

	/* By default, PIXEL_RATE is read only */
	imx219->pixel_rate = v4l2_ctrl_new_std(ctrl_hdlr, &imx219_ctrl_ops,
			V4L2_CID_PIXEL_RATE, IMX219_PIXEL_RATE,
			IMX219_PIXEL_RATE, 1, IMX219_PIXEL_RATE);

	imx219->link_freq =
		v4l2_ctrl_new_int_menu(ctrl_hdlr, &imx219_ctrl_ops, V4L2_CID_LINK_FREQ,
			ARRAY_SIZE(imx219_link_freq_menu) - 1, 0, imx219_link_freq_menu);
	if (imx219->link_freq)
		imx219->link_freq->flags |= V4L2_CTRL_FLAG_READ_ONLY;

	/* Initial vblank/hblank/exposure parameters based on current mode */
	imx219->vblank = v4l2_ctrl_new_std(ctrl_hdlr, &imx219_ctrl_ops,
					V4L2_CID_VBLANK, IMX219_VBLANK_MIN,
					IMX219_VTS_MAX - height, 1,
					imx219->mode->vts_def - height);
	hblank = IMX219_PPL_DEFAULT - imx219->mode->width;
	imx219->hblank = v4l2_ctrl_new_std(ctrl_hdlr, &imx219_ctrl_ops,
					V4L2_CID_HBLANK, hblank, hblank, 1, hblank);
	if (imx219->hblank)
		imx219->hblank->flags |= V4L2_CTRL_FLAG_READ_ONLY;
	exposure_max = imx219->mode->vts_def - 4;
	exposure_def = (exposure_max < IMX219_EXPOSURE_DEFAULT) ?
		exposure_max : IMX219_EXPOSURE_DEFAULT;
	imx219->exposure = v4l2_ctrl_new_std(ctrl_hdlr, &imx219_ctrl_ops,
				V4L2_CID_EXPOSURE, IMX219_EXPOSURE_MIN, exposure_max,
				IMX219_EXPOSURE_STEP, exposure_def);

	v4l2_ctrl_new_std(ctrl_hdlr, &imx219_ctrl_ops, V4L2_CID_ANALOGUE_GAIN,
			IMX219_ANA_GAIN_MIN, IMX219_ANA_GAIN_MAX,
			IMX219_ANA_GAIN_STEP, IMX219_ANA_GAIN_DEFAULT);

	v4l2_ctrl_new_std(ctrl_hdlr, &imx219_ctrl_ops, V4L2_CID_DIGITAL_GAIN,
			IMX219_DGTL_GAIN_MIN, IMX219_DGTL_GAIN_MAX,
			IMX219_DGTL_GAIN_STEP, IMX219_DGTL_GAIN_DEFAULT);

	imx219->hflip = v4l2_ctrl_new_std(ctrl_hdlr, &imx219_ctrl_ops,
					  V4L2_CID_HFLIP, 0, 1, 1, 0);
	if (imx219->hflip)
		imx219->hflip->flags |= V4L2_CTRL_FLAG_MODIFY_LAYOUT;

	imx219->vflip = v4l2_ctrl_new_std(ctrl_hdlr, &imx219_ctrl_ops,
					  V4L2_CID_VFLIP, 0, 1, 1, 0);
	if (imx219->vflip)
		imx219->vflip->flags |= V4L2_CTRL_FLAG_MODIFY_LAYOUT;

	v4l2_ctrl_new_std_menu_items(ctrl_hdlr, &imx219_ctrl_ops, V4L2_CID_TEST_PATTERN,
			ARRAY_SIZE(imx219_test_pattern_menu) - 1,
			0, 0, imx219_test_pattern_menu);
	for (i = 0; i < 4; i++) {
		/*
		 * The assumption is that
		 * V4L2_CID_TEST_PATTERN_GREENR == V4L2_CID_TEST_PATTERN_RED + 1
		 * V4L2_CID_TEST_PATTERN_BLUE   == V4L2_CID_TEST_PATTERN_RED + 2
		 * V4L2_CID_TEST_PATTERN_GREENB == V4L2_CID_TEST_PATTERN_RED + 3
		 */
		v4l2_ctrl_new_std(ctrl_hdlr, &imx219_ctrl_ops,
				V4L2_CID_TEST_PATTERN_RED + i,
				IMX219_TESTP_COLOUR_MIN,
				IMX219_TESTP_COLOUR_MAX,
				IMX219_TESTP_COLOUR_STEP,
				IMX219_TESTP_COLOUR_MAX);
		/* The "Solid color" pattern is white by default */
	}

	if (ctrl_hdlr->error) {
		ret = ctrl_hdlr->error;
		dev_err(&client->dev, "%s control init failed (%d)\n",
			__func__, ret);
		goto error;
	}

	ret = v4l2_fwnode_device_parse(&client->dev, &props);
	if (ret)
		goto error;

	ret = v4l2_ctrl_new_fwnode_properties(ctrl_hdlr, &imx219_ctrl_ops, &props);
	if (ret)
		goto error;

	imx219->sd.ctrl_handler = ctrl_hdlr;

	return 0;

error:
	v4l2_ctrl_handler_free(ctrl_hdlr);
	mutex_destroy(&imx219->mutex);

	return ret;
}

static void imx219_free_controls(struct imx219 *imx219)
{
	v4l2_ctrl_handler_free(imx219->sd.ctrl_handler);
	mutex_destroy(&imx219->mutex);
}

static int imx219_check_hwcfg(struct device *dev)
{
	struct fwnode_handle *endpoint;
	struct v4l2_fwnode_endpoint ep_cfg = {
		.bus_type = V4L2_MBUS_CSI2_DPHY
	};
	int ret = -EINVAL;

	endpoint = fwnode_graph_get_next_endpoint(dev_fwnode(dev), NULL);
	if (!endpoint) {
		dev_err(dev, "endpoint node not found\n");
		return -EINVAL;
	}

	if (v4l2_fwnode_endpoint_alloc_parse(endpoint, &ep_cfg)) {
		dev_err(dev, "could not parse endpoint\n");
		goto error_out;
	}

	/* Check the number of MIPI CSI2 data lanes */
	if (ep_cfg.bus.mipi_csi2.num_data_lanes != 2) {
		dev_err(dev, "only 2 data lanes are currently supported\n");
		goto error_out;
	}

	/* Check the link frequency set in device tree */
	if (!ep_cfg.nr_of_link_frequencies) {
		dev_err(dev, "link-frequency property not found in DT\n");
		goto error_out;
	}

	if (ep_cfg.nr_of_link_frequencies != 1 ||
	    ep_cfg.link_frequencies[0] != IMX219_DEFAULT_LINK_FREQ) {
		dev_err(dev, "Link frequency not supported: %lld\n",
			ep_cfg.link_frequencies[0]);
		goto error_out;
	}

	ret = 0;

error_out:
	v4l2_fwnode_endpoint_free(&ep_cfg);
	fwnode_handle_put(endpoint);

	return ret;
}

static int imx219_probe(struct i2c_client *client)
{
	struct device *dev = &client->dev;
	struct imx219 *imx219;
	int ret;

	imx219 = devm_kzalloc(&client->dev, sizeof(*imx219), GFP_KERNEL);
	if (!imx219)
		return -ENOMEM;

	v4l2_i2c_subdev_init(&imx219->sd, client, &imx219_subdev_ops);

	/* Check the hardware configuration in device tree */
	if (imx219_check_hwcfg(dev))
		return -EINVAL;

	/* Get system clock (xclk) */
	imx219->xclk = devm_clk_get(dev, NULL);
	if (IS_ERR(imx219->xclk)) {
		dev_err(dev, "failed to get xclk\n");
		return PTR_ERR(imx219->xclk);
	}

	imx219->xclk_freq = clk_get_rate(imx219->xclk);
	if (imx219->xclk_freq != IMX219_XCLK_FREQ) {
		dev_err(dev, "xclk frequency not supported: %d Hz\n",
			imx219->xclk_freq);
		return -EINVAL;
	}

	ret = imx219_get_regulators(imx219);
	if (ret) {
		dev_err(dev, "failed to get regulators\n");
		return ret;
	}

	/* Request optional enable pin */
<<<<<<< HEAD
	imx219->reset_gpio = devm_gpiod_get_optional(dev, "reset", GPIOD_OUT_HIGH);
=======
	imx219->reset_gpio = devm_gpiod_get_optional(dev, "reset", GPIOD_OUT_LOW);
	usleep_range(IMX219_XCLR_MIN_DELAY_US,
			IMX219_XCLR_MIN_DELAY_US + IMX219_XCLR_DELAY_RANGE_US);
>>>>>>> 89576641

	/*
	 * The sensor must be powered for imx219_identify_module()
	 * to be able to read the CHIP_ID register
	 */
	ret = imx219_power_on(dev);
	if (ret)
		return ret;

	ret = imx219_identify_module(imx219);
	if (ret)
		goto error_power_off;

	/* Set default mode to max resolution */
	imx219->mode = &supported_modes[0];
	imx219->frame_interval.numerator = 1;
	imx219->frame_interval.denominator = supported_modes[0].fps;

	/* sensor doesn't enter LP-11 state upon power up until and unless
	 * streaming is started, so upon power up switch the modes to:
	 * streaming -> standby
	 */
	ret = imx219_write_reg(imx219, IMX219_REG_MODE_SELECT,
			IMX219_REG_VALUE_08BIT, IMX219_MODE_STREAMING);
	if (ret < 0)
		goto error_power_off;
	usleep_range(100, 110);

	/* put sensor back to standby mode */
	ret = imx219_write_reg(imx219, IMX219_REG_MODE_SELECT,
			IMX219_REG_VALUE_08BIT, IMX219_MODE_STANDBY);
	if (ret < 0)
		goto error_power_off;
	usleep_range(100, 110);

	ret = imx219_init_controls(imx219);
	if (ret)
		goto error_power_off;

	/* Initialize subdev */
	imx219->sd.internal_ops = &imx219_internal_ops;
	imx219->sd.flags |= V4L2_SUBDEV_FL_HAS_DEVNODE | V4L2_SUBDEV_FL_HAS_EVENTS;
	imx219->sd.entity.function = MEDIA_ENT_F_CAM_SENSOR;

	/* Initialize source pad */
	imx219->pad.flags = MEDIA_PAD_FL_SOURCE;

	/* Initialize default format */
	imx219_set_default_format(imx219);

	ret = media_entity_pads_init(&imx219->sd.entity, 1, &imx219->pad);
	if (ret) {
		dev_err(dev, "failed to init entity pads: %d\n", ret);
		goto error_handler_free;
	}

	ret = v4l2_async_register_subdev_sensor(&imx219->sd);
	if (ret < 0) {
		dev_err(dev, "failed to register sensor sub-device: %d\n", ret);
		goto error_media_entity;
	}

	/* Enable runtime PM and turn off the device */
	pm_runtime_set_active(dev);
	pm_runtime_enable(dev);
	pm_runtime_idle(dev);

	return 0;

error_media_entity:
	media_entity_cleanup(&imx219->sd.entity);

error_handler_free:
	imx219_free_controls(imx219);

error_power_off:
	imx219_power_off(dev);

	return ret;
}

static int imx219_remove(struct i2c_client *client)
{
	struct v4l2_subdev *sd = i2c_get_clientdata(client);
	struct imx219 *imx219 = to_imx219(sd);

	v4l2_async_unregister_subdev(sd);
	media_entity_cleanup(&sd->entity);
	imx219_free_controls(imx219);

	pm_runtime_disable(&client->dev);
	if (!pm_runtime_status_suspended(&client->dev))
		imx219_power_off(&client->dev);
	pm_runtime_set_suspended(&client->dev);

	return 0;
}

static const struct of_device_id imx219_dt_ids[] = {
	{ .compatible = "sony,imx219" },
	{ /* sentinel */ }
};
MODULE_DEVICE_TABLE(of, imx219_dt_ids);

static const struct dev_pm_ops imx219_pm_ops = {
	SET_RUNTIME_PM_OPS(imx219_power_off, imx219_power_on, NULL)
};

static struct i2c_driver imx219_i2c_driver = {
	.driver = {
		.name = "imx219",
		.of_match_table	= imx219_dt_ids,
		.pm = &imx219_pm_ops,
	},
	.probe_new = imx219_probe,
	.remove = imx219_remove,
};

module_i2c_driver(imx219_i2c_driver);

MODULE_AUTHOR("Dave Stevenson <dave.stevenson@raspberrypi.com");
MODULE_DESCRIPTION("Sony IMX219 sensor driver");
MODULE_LICENSE("GPL v2");<|MERGE_RESOLUTION|>--- conflicted
+++ resolved
@@ -1456,13 +1456,9 @@
 	}
 
 	/* Request optional enable pin */
-<<<<<<< HEAD
-	imx219->reset_gpio = devm_gpiod_get_optional(dev, "reset", GPIOD_OUT_HIGH);
-=======
 	imx219->reset_gpio = devm_gpiod_get_optional(dev, "reset", GPIOD_OUT_LOW);
 	usleep_range(IMX219_XCLR_MIN_DELAY_US,
 			IMX219_XCLR_MIN_DELAY_US + IMX219_XCLR_DELAY_RANGE_US);
->>>>>>> 89576641
 
 	/*
 	 * The sensor must be powered for imx219_identify_module()
