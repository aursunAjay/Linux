/*
 * Video capture interface for Linux version 2
 *
 *	A generic video device interface for the LINUX operating system
 *	using a set of device structures/vectors for low level operations.
 *
 *	This program is free software; you can redistribute it and/or
 *	modify it under the terms of the GNU General Public License
 *	as published by the Free Software Foundation; either version
 *	2 of the License, or (at your option) any later version.
 *
 * Authors:	Alan Cox, <alan@lxorguk.ukuu.org.uk> (version 1)
 *              Mauro Carvalho Chehab <mchehab@infradead.org> (version 2)
 *
 * Fixes:	20000516  Claudio Matsuoka <claudio@conectiva.com>
 *		- Added procfs support
 */

#include <linux/module.h>
#include <linux/types.h>
#include <linux/kernel.h>
#include <linux/mm.h>
#include <linux/string.h>
#include <linux/errno.h>
#include <linux/init.h>
#include <linux/kmod.h>
#include <linux/slab.h>
#include <asm/uaccess.h>
#include <asm/system.h>

#include <media/v4l2-common.h>
#include <media/v4l2-device.h>
#include <media/v4l2-ioctl.h>

#define VIDEO_NUM_DEVICES	256
#define VIDEO_NAME              "video4linux"

/*
 *	sysfs stuff
 */

static ssize_t show_index(struct device *cd,
			 struct device_attribute *attr, char *buf)
{
	struct video_device *vdev = to_video_device(cd);

	return sprintf(buf, "%i\n", vdev->index);
}

static ssize_t show_name(struct device *cd,
			 struct device_attribute *attr, char *buf)
{
	struct video_device *vdev = to_video_device(cd);

	return sprintf(buf, "%.*s\n", (int)sizeof(vdev->name), vdev->name);
}

static struct device_attribute video_device_attrs[] = {
	__ATTR(name, S_IRUGO, show_name, NULL),
	__ATTR(index, S_IRUGO, show_index, NULL),
	__ATTR_NULL
};

/*
 *	Active devices
 */
static struct video_device *video_device[VIDEO_NUM_DEVICES];
static DEFINE_MUTEX(videodev_lock);
static DECLARE_BITMAP(devnode_nums[VFL_TYPE_MAX], VIDEO_NUM_DEVICES);

/* Device node utility functions */

/* Note: these utility functions all assume that vfl_type is in the range
   [0, VFL_TYPE_MAX-1]. */

#ifdef CONFIG_VIDEO_FIXED_MINOR_RANGES
/* Return the bitmap corresponding to vfl_type. */
static inline unsigned long *devnode_bits(int vfl_type)
{
	/* Any types not assigned to fixed minor ranges must be mapped to
	   one single bitmap for the purposes of finding a free node number
	   since all those unassigned types use the same minor range. */
	int idx = (vfl_type > VFL_TYPE_RADIO) ? VFL_TYPE_MAX - 1 : vfl_type;

	return devnode_nums[idx];
}
#else
/* Return the bitmap corresponding to vfl_type. */
static inline unsigned long *devnode_bits(int vfl_type)
{
	return devnode_nums[vfl_type];
}
#endif

/* Mark device node number vdev->num as used */
static inline void devnode_set(struct video_device *vdev)
{
	set_bit(vdev->num, devnode_bits(vdev->vfl_type));
}

/* Mark device node number vdev->num as unused */
static inline void devnode_clear(struct video_device *vdev)
{
	clear_bit(vdev->num, devnode_bits(vdev->vfl_type));
}

/* Try to find a free device node number in the range [from, to> */
static inline int devnode_find(struct video_device *vdev, int from, int to)
{
	return find_next_zero_bit(devnode_bits(vdev->vfl_type), to, from);
}

struct video_device *video_device_alloc(void)
{
	return kzalloc(sizeof(struct video_device), GFP_KERNEL);
}
EXPORT_SYMBOL(video_device_alloc);

void video_device_release(struct video_device *vdev)
{
	kfree(vdev);
}
EXPORT_SYMBOL(video_device_release);

void video_device_release_empty(struct video_device *vdev)
{
	/* Do nothing */
	/* Only valid when the video_device struct is a static. */
}
EXPORT_SYMBOL(video_device_release_empty);

static inline void video_get(struct video_device *vdev)
{
	get_device(&vdev->dev);
}

static inline void video_put(struct video_device *vdev)
{
	put_device(&vdev->dev);
}

/* Called when the last user of the video device exits. */
static void v4l2_device_release(struct device *cd)
{
	struct video_device *vdev = to_video_device(cd);
	struct v4l2_device *v4l2_dev = vdev->v4l2_dev;

	mutex_lock(&videodev_lock);
	if (video_device[vdev->minor] != vdev) {
		mutex_unlock(&videodev_lock);
		/* should not happen */
		WARN_ON(1);
		return;
	}

	/* Free up this device for reuse */
	video_device[vdev->minor] = NULL;

	/* Delete the cdev on this minor as well */
	cdev_del(vdev->cdev);
	/* Just in case some driver tries to access this from
	   the release() callback. */
	vdev->cdev = NULL;

	/* Mark device node number as free */
	devnode_clear(vdev);

	mutex_unlock(&videodev_lock);

#if defined(CONFIG_MEDIA_CONTROLLER)
	if (vdev->v4l2_dev && vdev->v4l2_dev->mdev &&
	    vdev->vfl_type != VFL_TYPE_SUBDEV)
		media_device_unregister_entity(&vdev->entity);
#endif

	/* Do not call v4l2_device_put if there is no release callback set.
	 * Drivers that have no v4l2_device release callback might free the
	 * v4l2_dev instance in the video_device release callback below, so we
	 * must perform this check here.
	 *
	 * TODO: In the long run all drivers that use v4l2_device should use the
	 * v4l2_device release callback. This check will then be unnecessary.
	 */
<<<<<<< HEAD
	if (v4l2_dev->release == NULL)
=======
	if (v4l2_dev && v4l2_dev->release == NULL)
>>>>>>> ac15456e
		v4l2_dev = NULL;

	/* Release video_device and perform other
	   cleanups as needed. */
	vdev->release(vdev);

	/* Decrease v4l2_device refcount */
	if (v4l2_dev)
		v4l2_device_put(v4l2_dev);
}

static struct class video_class = {
	.name = VIDEO_NAME,
	.dev_attrs = video_device_attrs,
};

struct video_device *video_devdata(struct file *file)
{
	return video_device[iminor(file->f_path.dentry->d_inode)];
}
EXPORT_SYMBOL(video_devdata);


/* Priority handling */

static inline bool prio_is_valid(enum v4l2_priority prio)
{
	return prio == V4L2_PRIORITY_BACKGROUND ||
	       prio == V4L2_PRIORITY_INTERACTIVE ||
	       prio == V4L2_PRIORITY_RECORD;
}

void v4l2_prio_init(struct v4l2_prio_state *global)
{
	memset(global, 0, sizeof(*global));
}
EXPORT_SYMBOL(v4l2_prio_init);

int v4l2_prio_change(struct v4l2_prio_state *global, enum v4l2_priority *local,
		     enum v4l2_priority new)
{
	if (!prio_is_valid(new))
		return -EINVAL;
	if (*local == new)
		return 0;

	atomic_inc(&global->prios[new]);
	if (prio_is_valid(*local))
		atomic_dec(&global->prios[*local]);
	*local = new;
	return 0;
}
EXPORT_SYMBOL(v4l2_prio_change);

void v4l2_prio_open(struct v4l2_prio_state *global, enum v4l2_priority *local)
{
	v4l2_prio_change(global, local, V4L2_PRIORITY_DEFAULT);
}
EXPORT_SYMBOL(v4l2_prio_open);

void v4l2_prio_close(struct v4l2_prio_state *global, enum v4l2_priority local)
{
	if (prio_is_valid(local))
		atomic_dec(&global->prios[local]);
}
EXPORT_SYMBOL(v4l2_prio_close);

enum v4l2_priority v4l2_prio_max(struct v4l2_prio_state *global)
{
	if (atomic_read(&global->prios[V4L2_PRIORITY_RECORD]) > 0)
		return V4L2_PRIORITY_RECORD;
	if (atomic_read(&global->prios[V4L2_PRIORITY_INTERACTIVE]) > 0)
		return V4L2_PRIORITY_INTERACTIVE;
	if (atomic_read(&global->prios[V4L2_PRIORITY_BACKGROUND]) > 0)
		return V4L2_PRIORITY_BACKGROUND;
	return V4L2_PRIORITY_UNSET;
}
EXPORT_SYMBOL(v4l2_prio_max);

int v4l2_prio_check(struct v4l2_prio_state *global, enum v4l2_priority local)
{
	return (local < v4l2_prio_max(global)) ? -EBUSY : 0;
}
EXPORT_SYMBOL(v4l2_prio_check);


static ssize_t v4l2_read(struct file *filp, char __user *buf,
		size_t sz, loff_t *off)
{
	struct video_device *vdev = video_devdata(filp);
	int ret = -ENODEV;

	if (!vdev->fops->read)
		return -EINVAL;
	if (vdev->lock && mutex_lock_interruptible(vdev->lock))
		return -ERESTARTSYS;
	if (video_is_registered(vdev))
		ret = vdev->fops->read(filp, buf, sz, off);
	if (vdev->lock)
		mutex_unlock(vdev->lock);
	return ret;
}

static ssize_t v4l2_write(struct file *filp, const char __user *buf,
		size_t sz, loff_t *off)
{
	struct video_device *vdev = video_devdata(filp);
	int ret = -ENODEV;

	if (!vdev->fops->write)
		return -EINVAL;
	if (vdev->lock && mutex_lock_interruptible(vdev->lock))
		return -ERESTARTSYS;
	if (video_is_registered(vdev))
		ret = vdev->fops->write(filp, buf, sz, off);
	if (vdev->lock)
		mutex_unlock(vdev->lock);
	return ret;
}

static unsigned int v4l2_poll(struct file *filp, struct poll_table_struct *poll)
{
	struct video_device *vdev = video_devdata(filp);
	int ret = POLLERR | POLLHUP;

	if (!vdev->fops->poll)
		return DEFAULT_POLLMASK;
	if (vdev->lock)
		mutex_lock(vdev->lock);
	if (video_is_registered(vdev))
		ret = vdev->fops->poll(filp, poll);
	if (vdev->lock)
		mutex_unlock(vdev->lock);
	return ret;
}

static long v4l2_ioctl(struct file *filp, unsigned int cmd, unsigned long arg)
{
	struct video_device *vdev = video_devdata(filp);
	int ret = -ENODEV;

	if (vdev->fops->unlocked_ioctl) {
		if (vdev->lock && mutex_lock_interruptible(vdev->lock))
			return -ERESTARTSYS;
		if (video_is_registered(vdev))
			ret = vdev->fops->unlocked_ioctl(filp, cmd, arg);
		if (vdev->lock)
			mutex_unlock(vdev->lock);
	} else if (vdev->fops->ioctl) {
		/* This code path is a replacement for the BKL. It is a major
		 * hack but it will have to do for those drivers that are not
		 * yet converted to use unlocked_ioctl.
		 *
		 * There are two options: if the driver implements struct
		 * v4l2_device, then the lock defined there is used to
		 * serialize the ioctls. Otherwise the v4l2 core lock defined
		 * below is used. This lock is really bad since it serializes
		 * completely independent devices.
		 *
		 * Both variants suffer from the same problem: if the driver
		 * sleeps, then it blocks all ioctls since the lock is still
		 * held. This is very common for VIDIOC_DQBUF since that
		 * normally waits for a frame to arrive. As a result any other
		 * ioctl calls will proceed very, very slowly since each call
		 * will have to wait for the VIDIOC_QBUF to finish. Things that
		 * should take 0.01s may now take 10-20 seconds.
		 *
		 * The workaround is to *not* take the lock for VIDIOC_DQBUF.
		 * This actually works OK for videobuf-based drivers, since
		 * videobuf will take its own internal lock.
		 */
		static DEFINE_MUTEX(v4l2_ioctl_mutex);
		struct mutex *m = vdev->v4l2_dev ?
			&vdev->v4l2_dev->ioctl_lock : &v4l2_ioctl_mutex;

		if (cmd != VIDIOC_DQBUF && mutex_lock_interruptible(m))
			return -ERESTARTSYS;
		if (video_is_registered(vdev))
			ret = vdev->fops->ioctl(filp, cmd, arg);
		if (cmd != VIDIOC_DQBUF)
			mutex_unlock(m);
	} else
		ret = -ENOTTY;

	return ret;
}

#ifdef CONFIG_MMU
#define v4l2_get_unmapped_area NULL
#else
static unsigned long v4l2_get_unmapped_area(struct file *filp,
		unsigned long addr, unsigned long len, unsigned long pgoff,
		unsigned long flags)
{
	struct video_device *vdev = video_devdata(filp);

	if (!vdev->fops->get_unmapped_area)
		return -ENOSYS;
	if (!video_is_registered(vdev))
		return -ENODEV;
	return vdev->fops->get_unmapped_area(filp, addr, len, pgoff, flags);
}
#endif

static int v4l2_mmap(struct file *filp, struct vm_area_struct *vm)
{
	struct video_device *vdev = video_devdata(filp);
	int ret = -ENODEV;

	if (!vdev->fops->mmap)
		return ret;
	if (vdev->lock && mutex_lock_interruptible(vdev->lock))
		return -ERESTARTSYS;
	if (video_is_registered(vdev))
		ret = vdev->fops->mmap(filp, vm);
	if (vdev->lock)
		mutex_unlock(vdev->lock);
	return ret;
}

/* Override for the open function */
static int v4l2_open(struct inode *inode, struct file *filp)
{
	struct video_device *vdev;
	int ret = 0;

	/* Check if the video device is available */
	mutex_lock(&videodev_lock);
	vdev = video_devdata(filp);
	/* return ENODEV if the video device has already been removed. */
	if (vdev == NULL || !video_is_registered(vdev)) {
		mutex_unlock(&videodev_lock);
		return -ENODEV;
	}
	/* and increase the device refcount */
	video_get(vdev);
	mutex_unlock(&videodev_lock);
	if (vdev->fops->open) {
		if (vdev->lock && mutex_lock_interruptible(vdev->lock)) {
			ret = -ERESTARTSYS;
			goto err;
		}
		if (video_is_registered(vdev))
			ret = vdev->fops->open(filp);
		else
			ret = -ENODEV;
		if (vdev->lock)
			mutex_unlock(vdev->lock);
	}

err:
	/* decrease the refcount in case of an error */
	if (ret)
		video_put(vdev);
	return ret;
}

/* Override for the release function */
static int v4l2_release(struct inode *inode, struct file *filp)
{
	struct video_device *vdev = video_devdata(filp);
	int ret = 0;

	if (vdev->fops->release) {
		if (vdev->lock)
			mutex_lock(vdev->lock);
		vdev->fops->release(filp);
		if (vdev->lock)
			mutex_unlock(vdev->lock);
	}
	/* decrease the refcount unconditionally since the release()
	   return value is ignored. */
	video_put(vdev);
	return ret;
}

static const struct file_operations v4l2_fops = {
	.owner = THIS_MODULE,
	.read = v4l2_read,
	.write = v4l2_write,
	.open = v4l2_open,
	.get_unmapped_area = v4l2_get_unmapped_area,
	.mmap = v4l2_mmap,
	.unlocked_ioctl = v4l2_ioctl,
#ifdef CONFIG_COMPAT
	.compat_ioctl = v4l2_compat_ioctl32,
#endif
	.release = v4l2_release,
	.poll = v4l2_poll,
	.llseek = no_llseek,
};

/**
 * get_index - assign stream index number based on parent device
 * @vdev: video_device to assign index number to, vdev->parent should be assigned
 *
 * Note that when this is called the new device has not yet been registered
 * in the video_device array, but it was able to obtain a minor number.
 *
 * This means that we can always obtain a free stream index number since
 * the worst case scenario is that there are VIDEO_NUM_DEVICES - 1 slots in
 * use of the video_device array.
 *
 * Returns a free index number.
 */
static int get_index(struct video_device *vdev)
{
	/* This can be static since this function is called with the global
	   videodev_lock held. */
	static DECLARE_BITMAP(used, VIDEO_NUM_DEVICES);
	int i;

	/* Some drivers do not set the parent. In that case always return 0. */
	if (vdev->parent == NULL)
		return 0;

	bitmap_zero(used, VIDEO_NUM_DEVICES);

	for (i = 0; i < VIDEO_NUM_DEVICES; i++) {
		if (video_device[i] != NULL &&
		    video_device[i]->parent == vdev->parent) {
			set_bit(video_device[i]->index, used);
		}
	}

	return find_first_zero_bit(used, VIDEO_NUM_DEVICES);
}

/**
 *	__video_register_device - register video4linux devices
 *	@vdev: video device structure we want to register
 *	@type: type of device to register
 *	@nr:   which device node number (0 == /dev/video0, 1 == /dev/video1, ...
 *             -1 == first free)
 *	@warn_if_nr_in_use: warn if the desired device node number
 *	       was already in use and another number was chosen instead.
 *	@owner: module that owns the video device node
 *
 *	The registration code assigns minor numbers and device node numbers
 *	based on the requested type and registers the new device node with
 *	the kernel.
 *
 *	This function assumes that struct video_device was zeroed when it
 *	was allocated and does not contain any stale date.
 *
 *	An error is returned if no free minor or device node number could be
 *	found, or if the registration of the device node failed.
 *
 *	Zero is returned on success.
 *
 *	Valid types are
 *
 *	%VFL_TYPE_GRABBER - A frame grabber
 *
 *	%VFL_TYPE_VBI - Vertical blank data (undecoded)
 *
 *	%VFL_TYPE_RADIO - A radio card
 *
 *	%VFL_TYPE_SUBDEV - A subdevice
 */
int __video_register_device(struct video_device *vdev, int type, int nr,
		int warn_if_nr_in_use, struct module *owner)
{
	int i = 0;
	int ret;
	int minor_offset = 0;
	int minor_cnt = VIDEO_NUM_DEVICES;
	const char *name_base;

	/* A minor value of -1 marks this video device as never
	   having been registered */
	vdev->minor = -1;

	/* the release callback MUST be present */
	WARN_ON(!vdev->release);
	if (!vdev->release)
		return -EINVAL;

	/* v4l2_fh support */
	spin_lock_init(&vdev->fh_lock);
	INIT_LIST_HEAD(&vdev->fh_list);

	/* Part 1: check device type */
	switch (type) {
	case VFL_TYPE_GRABBER:
		name_base = "video";
		break;
	case VFL_TYPE_VBI:
		name_base = "vbi";
		break;
	case VFL_TYPE_RADIO:
		name_base = "radio";
		break;
	case VFL_TYPE_SUBDEV:
		name_base = "v4l-subdev";
		break;
	default:
		printk(KERN_ERR "%s called with unknown type: %d\n",
		       __func__, type);
		return -EINVAL;
	}

	vdev->vfl_type = type;
	vdev->cdev = NULL;
	if (vdev->v4l2_dev) {
		if (vdev->v4l2_dev->dev)
			vdev->parent = vdev->v4l2_dev->dev;
		if (vdev->ctrl_handler == NULL)
			vdev->ctrl_handler = vdev->v4l2_dev->ctrl_handler;
		/* If the prio state pointer is NULL, then use the v4l2_device
		   prio state. */
		if (vdev->prio == NULL)
			vdev->prio = &vdev->v4l2_dev->prio;
	}

	/* Part 2: find a free minor, device node number and device index. */
#ifdef CONFIG_VIDEO_FIXED_MINOR_RANGES
	/* Keep the ranges for the first four types for historical
	 * reasons.
	 * Newer devices (not yet in place) should use the range
	 * of 128-191 and just pick the first free minor there
	 * (new style). */
	switch (type) {
	case VFL_TYPE_GRABBER:
		minor_offset = 0;
		minor_cnt = 64;
		break;
	case VFL_TYPE_RADIO:
		minor_offset = 64;
		minor_cnt = 64;
		break;
	case VFL_TYPE_VBI:
		minor_offset = 224;
		minor_cnt = 32;
		break;
	default:
		minor_offset = 128;
		minor_cnt = 64;
		break;
	}
#endif

	/* Pick a device node number */
	mutex_lock(&videodev_lock);
	nr = devnode_find(vdev, nr == -1 ? 0 : nr, minor_cnt);
	if (nr == minor_cnt)
		nr = devnode_find(vdev, 0, minor_cnt);
	if (nr == minor_cnt) {
		printk(KERN_ERR "could not get a free device node number\n");
		mutex_unlock(&videodev_lock);
		return -ENFILE;
	}
#ifdef CONFIG_VIDEO_FIXED_MINOR_RANGES
	/* 1-on-1 mapping of device node number to minor number */
	i = nr;
#else
	/* The device node number and minor numbers are independent, so
	   we just find the first free minor number. */
	for (i = 0; i < VIDEO_NUM_DEVICES; i++)
		if (video_device[i] == NULL)
			break;
	if (i == VIDEO_NUM_DEVICES) {
		mutex_unlock(&videodev_lock);
		printk(KERN_ERR "could not get a free minor\n");
		return -ENFILE;
	}
#endif
	vdev->minor = i + minor_offset;
	vdev->num = nr;
	devnode_set(vdev);

	/* Should not happen since we thought this minor was free */
	WARN_ON(video_device[vdev->minor] != NULL);
	vdev->index = get_index(vdev);
	mutex_unlock(&videodev_lock);

	/* Part 3: Initialize the character device */
	vdev->cdev = cdev_alloc();
	if (vdev->cdev == NULL) {
		ret = -ENOMEM;
		goto cleanup;
	}
	vdev->cdev->ops = &v4l2_fops;
	vdev->cdev->owner = owner;
	ret = cdev_add(vdev->cdev, MKDEV(VIDEO_MAJOR, vdev->minor), 1);
	if (ret < 0) {
		printk(KERN_ERR "%s: cdev_add failed\n", __func__);
		kfree(vdev->cdev);
		vdev->cdev = NULL;
		goto cleanup;
	}

	/* Part 4: register the device with sysfs */
	vdev->dev.class = &video_class;
	vdev->dev.devt = MKDEV(VIDEO_MAJOR, vdev->minor);
	if (vdev->parent)
		vdev->dev.parent = vdev->parent;
	dev_set_name(&vdev->dev, "%s%d", name_base, vdev->num);
	ret = device_register(&vdev->dev);
	if (ret < 0) {
		printk(KERN_ERR "%s: device_register failed\n", __func__);
		goto cleanup;
	}
	/* Register the release callback that will be called when the last
	   reference to the device goes away. */
	vdev->dev.release = v4l2_device_release;

	if (nr != -1 && nr != vdev->num && warn_if_nr_in_use)
		printk(KERN_WARNING "%s: requested %s%d, got %s\n", __func__,
			name_base, nr, video_device_node_name(vdev));

	/* Increase v4l2_device refcount */
	if (vdev->v4l2_dev)
		v4l2_device_get(vdev->v4l2_dev);

#if defined(CONFIG_MEDIA_CONTROLLER)
	/* Part 5: Register the entity. */
	if (vdev->v4l2_dev && vdev->v4l2_dev->mdev &&
	    vdev->vfl_type != VFL_TYPE_SUBDEV) {
		vdev->entity.type = MEDIA_ENT_T_DEVNODE_V4L;
		vdev->entity.name = vdev->name;
		vdev->entity.v4l.major = VIDEO_MAJOR;
		vdev->entity.v4l.minor = vdev->minor;
		ret = media_device_register_entity(vdev->v4l2_dev->mdev,
			&vdev->entity);
		if (ret < 0)
			printk(KERN_WARNING
			       "%s: media_device_register_entity failed\n",
			       __func__);
	}
#endif
	/* Part 6: Activate this minor. The char device can now be used. */
	set_bit(V4L2_FL_REGISTERED, &vdev->flags);
	mutex_lock(&videodev_lock);
	video_device[vdev->minor] = vdev;
	mutex_unlock(&videodev_lock);

	return 0;

cleanup:
	mutex_lock(&videodev_lock);
	if (vdev->cdev)
		cdev_del(vdev->cdev);
	devnode_clear(vdev);
	mutex_unlock(&videodev_lock);
	/* Mark this video device as never having been registered. */
	vdev->minor = -1;
	return ret;
}
EXPORT_SYMBOL(__video_register_device);

/**
 *	video_unregister_device - unregister a video4linux device
 *	@vdev: the device to unregister
 *
 *	This unregisters the passed device. Future open calls will
 *	be met with errors.
 */
void video_unregister_device(struct video_device *vdev)
{
	/* Check if vdev was ever registered at all */
	if (!vdev || !video_is_registered(vdev))
		return;

	mutex_lock(&videodev_lock);
	/* This must be in a critical section to prevent a race with v4l2_open.
	 * Once this bit has been cleared video_get may never be called again.
	 */
	clear_bit(V4L2_FL_REGISTERED, &vdev->flags);
	mutex_unlock(&videodev_lock);
	device_unregister(&vdev->dev);
}
EXPORT_SYMBOL(video_unregister_device);

/*
 *	Initialise video for linux
 */
static int __init videodev_init(void)
{
	dev_t dev = MKDEV(VIDEO_MAJOR, 0);
	int ret;

	printk(KERN_INFO "Linux video capture interface: v2.00\n");
	ret = register_chrdev_region(dev, VIDEO_NUM_DEVICES, VIDEO_NAME);
	if (ret < 0) {
		printk(KERN_WARNING "videodev: unable to get major %d\n",
				VIDEO_MAJOR);
		return ret;
	}

	ret = class_register(&video_class);
	if (ret < 0) {
		unregister_chrdev_region(dev, VIDEO_NUM_DEVICES);
		printk(KERN_WARNING "video_dev: class_register failed\n");
		return -EIO;
	}

	return 0;
}

static void __exit videodev_exit(void)
{
	dev_t dev = MKDEV(VIDEO_MAJOR, 0);

	class_unregister(&video_class);
	unregister_chrdev_region(dev, VIDEO_NUM_DEVICES);
}

module_init(videodev_init)
module_exit(videodev_exit)

MODULE_AUTHOR("Alan Cox, Mauro Carvalho Chehab <mchehab@infradead.org>");
MODULE_DESCRIPTION("Device registrar for Video4Linux drivers v2");
MODULE_LICENSE("GPL");
MODULE_ALIAS_CHARDEV_MAJOR(VIDEO_MAJOR);


/*
 * Local variables:
 * c-basic-offset: 8
 * End:
 */<|MERGE_RESOLUTION|>--- conflicted
+++ resolved
@@ -181,11 +181,7 @@
 	 * TODO: In the long run all drivers that use v4l2_device should use the
 	 * v4l2_device release callback. This check will then be unnecessary.
 	 */
-<<<<<<< HEAD
-	if (v4l2_dev->release == NULL)
-=======
 	if (v4l2_dev && v4l2_dev->release == NULL)
->>>>>>> ac15456e
 		v4l2_dev = NULL;
 
 	/* Release video_device and perform other
