/*
 * cec-adap.c - HDMI Consumer Electronics Control framework - CEC adapter
 *
 * Copyright 2016 Cisco Systems, Inc. and/or its affiliates. All rights reserved.
 *
 * This program is free software; you may redistribute it and/or modify
 * it under the terms of the GNU General Public License as published by
 * the Free Software Foundation; version 2 of the License.
 *
 * THE SOFTWARE IS PROVIDED "AS IS", WITHOUT WARRANTY OF ANY KIND,
 * EXPRESS OR IMPLIED, INCLUDING BUT NOT LIMITED TO THE WARRANTIES OF
 * MERCHANTABILITY, FITNESS FOR A PARTICULAR PURPOSE AND
 * NONINFRINGEMENT. IN NO EVENT SHALL THE AUTHORS OR COPYRIGHT HOLDERS
 * BE LIABLE FOR ANY CLAIM, DAMAGES OR OTHER LIABILITY, WHETHER IN AN
 * ACTION OF CONTRACT, TORT OR OTHERWISE, ARISING FROM, OUT OF OR IN
 * CONNECTION WITH THE SOFTWARE OR THE USE OR OTHER DEALINGS IN THE
 * SOFTWARE.
 */

#include <linux/errno.h>
#include <linux/init.h>
#include <linux/module.h>
#include <linux/kernel.h>
#include <linux/kmod.h>
#include <linux/ktime.h>
#include <linux/slab.h>
#include <linux/mm.h>
#include <linux/string.h>
#include <linux/types.h>

#include <drm/drm_edid.h>

#include "cec-priv.h"

static void cec_fill_msg_report_features(struct cec_adapter *adap,
					 struct cec_msg *msg,
					 unsigned int la_idx);

/*
 * 400 ms is the time it takes for one 16 byte message to be
 * transferred and 5 is the maximum number of retries. Add
 * another 100 ms as a margin. So if the transmit doesn't
 * finish before that time something is really wrong and we
 * have to time out.
 *
 * This is a sign that something it really wrong and a warning
 * will be issued.
 */
#define CEC_XFER_TIMEOUT_MS (5 * 400 + 100)

#define call_op(adap, op, arg...) \
	(adap->ops->op ? adap->ops->op(adap, ## arg) : 0)

#define call_void_op(adap, op, arg...)			\
	do {						\
		if (adap->ops->op)			\
			adap->ops->op(adap, ## arg);	\
	} while (0)

static int cec_log_addr2idx(const struct cec_adapter *adap, u8 log_addr)
{
	int i;

	for (i = 0; i < adap->log_addrs.num_log_addrs; i++)
		if (adap->log_addrs.log_addr[i] == log_addr)
			return i;
	return -1;
}

static unsigned int cec_log_addr2dev(const struct cec_adapter *adap, u8 log_addr)
{
	int i = cec_log_addr2idx(adap, log_addr);

	return adap->log_addrs.primary_device_type[i < 0 ? 0 : i];
}

/*
 * Queue a new event for this filehandle. If ts == 0, then set it
 * to the current time.
 *
 * We keep a queue of at most max_event events where max_event differs
 * per event. If the queue becomes full, then drop the oldest event and
 * keep track of how many events we've dropped.
 */
void cec_queue_event_fh(struct cec_fh *fh,
			const struct cec_event *new_ev, u64 ts)
{
	static const u8 max_events[CEC_NUM_EVENTS] = {
		1, 1, 64, 64,
	};
	struct cec_event_entry *entry;
	unsigned int ev_idx = new_ev->event - 1;

	if (WARN_ON(ev_idx >= ARRAY_SIZE(fh->events)))
		return;

	if (ts == 0)
		ts = ktime_get_ns();

	mutex_lock(&fh->lock);
	if (ev_idx < CEC_NUM_CORE_EVENTS)
		entry = &fh->core_events[ev_idx];
	else
		entry = kmalloc(sizeof(*entry), GFP_KERNEL);
	if (entry) {
		if (new_ev->event == CEC_EVENT_LOST_MSGS &&
		    fh->queued_events[ev_idx]) {
			entry->ev.lost_msgs.lost_msgs +=
				new_ev->lost_msgs.lost_msgs;
			goto unlock;
		}
		entry->ev = *new_ev;
		entry->ev.ts = ts;

		if (fh->queued_events[ev_idx] < max_events[ev_idx]) {
			/* Add new msg at the end of the queue */
			list_add_tail(&entry->list, &fh->events[ev_idx]);
			fh->queued_events[ev_idx]++;
			fh->total_queued_events++;
			goto unlock;
		}

		if (ev_idx >= CEC_NUM_CORE_EVENTS) {
			list_add_tail(&entry->list, &fh->events[ev_idx]);
			/* drop the oldest event */
			entry = list_first_entry(&fh->events[ev_idx],
						 struct cec_event_entry, list);
			list_del(&entry->list);
			kfree(entry);
		}
	}
	/* Mark that events were lost */
	entry = list_first_entry_or_null(&fh->events[ev_idx],
					 struct cec_event_entry, list);
	if (entry)
		entry->ev.flags |= CEC_EVENT_FL_DROPPED_EVENTS;

unlock:
	mutex_unlock(&fh->lock);
	wake_up_interruptible(&fh->wait);
}

/* Queue a new event for all open filehandles. */
static void cec_queue_event(struct cec_adapter *adap,
			    const struct cec_event *ev)
{
	u64 ts = ktime_get_ns();
	struct cec_fh *fh;

	mutex_lock(&adap->devnode.lock);
	list_for_each_entry(fh, &adap->devnode.fhs, list)
		cec_queue_event_fh(fh, ev, ts);
	mutex_unlock(&adap->devnode.lock);
}

/* Notify userspace that the CEC pin changed state at the given time. */
void cec_queue_pin_cec_event(struct cec_adapter *adap, bool is_high, ktime_t ts)
{
	struct cec_event ev = {
		.event = is_high ? CEC_EVENT_PIN_CEC_HIGH :
				   CEC_EVENT_PIN_CEC_LOW,
	};
	struct cec_fh *fh;

	mutex_lock(&adap->devnode.lock);
	list_for_each_entry(fh, &adap->devnode.fhs, list)
		if (fh->mode_follower == CEC_MODE_MONITOR_PIN)
			cec_queue_event_fh(fh, &ev, ktime_to_ns(ts));
	mutex_unlock(&adap->devnode.lock);
}
EXPORT_SYMBOL_GPL(cec_queue_pin_cec_event);

/*
 * Queue a new message for this filehandle.
 *
 * We keep a queue of at most CEC_MAX_MSG_RX_QUEUE_SZ messages. If the
 * queue becomes full, then drop the oldest message and keep track
 * of how many messages we've dropped.
 */
static void cec_queue_msg_fh(struct cec_fh *fh, const struct cec_msg *msg)
{
	static const struct cec_event ev_lost_msgs = {
		.event = CEC_EVENT_LOST_MSGS,
		.flags = 0,
		{
			.lost_msgs = { 1 },
		},
	};
	struct cec_msg_entry *entry;

	mutex_lock(&fh->lock);
	entry = kmalloc(sizeof(*entry), GFP_KERNEL);
	if (entry) {
		entry->msg = *msg;
		/* Add new msg at the end of the queue */
		list_add_tail(&entry->list, &fh->msgs);

		if (fh->queued_msgs < CEC_MAX_MSG_RX_QUEUE_SZ) {
			/* All is fine if there is enough room */
			fh->queued_msgs++;
			mutex_unlock(&fh->lock);
			wake_up_interruptible(&fh->wait);
			return;
		}

		/*
		 * if the message queue is full, then drop the oldest one and
		 * send a lost message event.
		 */
		entry = list_first_entry(&fh->msgs, struct cec_msg_entry, list);
		list_del(&entry->list);
		kfree(entry);
	}
	mutex_unlock(&fh->lock);

	/*
	 * We lost a message, either because kmalloc failed or the queue
	 * was full.
	 */
	cec_queue_event_fh(fh, &ev_lost_msgs, ktime_get_ns());
}

/*
 * Queue the message for those filehandles that are in monitor mode.
 * If valid_la is true (this message is for us or was sent by us),
 * then pass it on to any monitoring filehandle. If this message
 * isn't for us or from us, then only give it to filehandles that
 * are in MONITOR_ALL mode.
 *
 * This can only happen if the CEC_CAP_MONITOR_ALL capability is
 * set and the CEC adapter was placed in 'monitor all' mode.
 */
static void cec_queue_msg_monitor(struct cec_adapter *adap,
				  const struct cec_msg *msg,
				  bool valid_la)
{
	struct cec_fh *fh;
	u32 monitor_mode = valid_la ? CEC_MODE_MONITOR :
				      CEC_MODE_MONITOR_ALL;

	mutex_lock(&adap->devnode.lock);
	list_for_each_entry(fh, &adap->devnode.fhs, list) {
		if (fh->mode_follower >= monitor_mode)
			cec_queue_msg_fh(fh, msg);
	}
	mutex_unlock(&adap->devnode.lock);
}

/*
 * Queue the message for follower filehandles.
 */
static void cec_queue_msg_followers(struct cec_adapter *adap,
				    const struct cec_msg *msg)
{
	struct cec_fh *fh;

	mutex_lock(&adap->devnode.lock);
	list_for_each_entry(fh, &adap->devnode.fhs, list) {
		if (fh->mode_follower == CEC_MODE_FOLLOWER)
			cec_queue_msg_fh(fh, msg);
	}
	mutex_unlock(&adap->devnode.lock);
}

/* Notify userspace of an adapter state change. */
static void cec_post_state_event(struct cec_adapter *adap)
{
	struct cec_event ev = {
		.event = CEC_EVENT_STATE_CHANGE,
	};

	ev.state_change.phys_addr = adap->phys_addr;
	ev.state_change.log_addr_mask = adap->log_addrs.log_addr_mask;
	cec_queue_event(adap, &ev);
}

/*
 * A CEC transmit (and a possible wait for reply) completed.
 * If this was in blocking mode, then complete it, otherwise
 * queue the message for userspace to dequeue later.
 *
 * This function is called with adap->lock held.
 */
static void cec_data_completed(struct cec_data *data)
{
	/*
	 * Delete this transmit from the filehandle's xfer_list since
	 * we're done with it.
	 *
	 * Note that if the filehandle is closed before this transmit
	 * finished, then the release() function will set data->fh to NULL.
	 * Without that we would be referring to a closed filehandle.
	 */
	if (data->fh)
		list_del(&data->xfer_list);

	if (data->blocking) {
		/*
		 * Someone is blocking so mark the message as completed
		 * and call complete.
		 */
		data->completed = true;
		complete(&data->c);
	} else {
		/*
		 * No blocking, so just queue the message if needed and
		 * free the memory.
		 */
		if (data->fh)
			cec_queue_msg_fh(data->fh, &data->msg);
		kfree(data);
	}
}

/*
 * A pending CEC transmit needs to be cancelled, either because the CEC
 * adapter is disabled or the transmit takes an impossibly long time to
 * finish.
 *
 * This function is called with adap->lock held.
 */
static void cec_data_cancel(struct cec_data *data)
{
	/*
	 * It's either the current transmit, or it is a pending
	 * transmit. Take the appropriate action to clear it.
	 */
	if (data->adap->transmitting == data) {
		data->adap->transmitting = NULL;
	} else {
		list_del_init(&data->list);
		if (!(data->msg.tx_status & CEC_TX_STATUS_OK))
			data->adap->transmit_queue_sz--;
	}

	/* Mark it as an error */
	data->msg.tx_ts = ktime_get_ns();
	data->msg.tx_status |= CEC_TX_STATUS_ERROR |
			       CEC_TX_STATUS_MAX_RETRIES;
	data->msg.tx_error_cnt++;
	data->attempts = 0;
	/* Queue transmitted message for monitoring purposes */
	cec_queue_msg_monitor(data->adap, &data->msg, 1);

	cec_data_completed(data);
}

/*
 * Flush all pending transmits and cancel any pending timeout work.
 *
 * This function is called with adap->lock held.
 */
static void cec_flush(struct cec_adapter *adap)
{
	struct cec_data *data, *n;

	/*
	 * If the adapter is disabled, or we're asked to stop,
	 * then cancel any pending transmits.
	 */
	while (!list_empty(&adap->transmit_queue)) {
		data = list_first_entry(&adap->transmit_queue,
					struct cec_data, list);
		cec_data_cancel(data);
	}
	if (adap->transmitting)
		cec_data_cancel(adap->transmitting);

	/* Cancel the pending timeout work. */
	list_for_each_entry_safe(data, n, &adap->wait_queue, list) {
		if (cancel_delayed_work(&data->work))
			cec_data_cancel(data);
		/*
		 * If cancel_delayed_work returned false, then
		 * the cec_wait_timeout function is running,
		 * which will call cec_data_completed. So no
		 * need to do anything special in that case.
		 */
	}
}

/*
 * Main CEC state machine
 *
 * Wait until the thread should be stopped, or we are not transmitting and
 * a new transmit message is queued up, in which case we start transmitting
 * that message. When the adapter finished transmitting the message it will
 * call cec_transmit_done().
 *
 * If the adapter is disabled, then remove all queued messages instead.
 *
 * If the current transmit times out, then cancel that transmit.
 */
int cec_thread_func(void *_adap)
{
	struct cec_adapter *adap = _adap;

	for (;;) {
		unsigned int signal_free_time;
		struct cec_data *data;
		bool timeout = false;
		u8 attempts;

		if (adap->transmitting) {
			int err;

			/*
			 * We are transmitting a message, so add a timeout
			 * to prevent the state machine to get stuck waiting
			 * for this message to finalize and add a check to
			 * see if the adapter is disabled in which case the
			 * transmit should be canceled.
			 */
			err = wait_event_interruptible_timeout(adap->kthread_waitq,
				(adap->needs_hpd &&
				 (!adap->is_configured && !adap->is_configuring)) ||
				kthread_should_stop() ||
				(!adap->transmitting &&
				 !list_empty(&adap->transmit_queue)),
				msecs_to_jiffies(CEC_XFER_TIMEOUT_MS));
			timeout = err == 0;
		} else {
			/* Otherwise we just wait for something to happen. */
			wait_event_interruptible(adap->kthread_waitq,
				kthread_should_stop() ||
				(!adap->transmitting &&
				 !list_empty(&adap->transmit_queue)));
		}

		mutex_lock(&adap->lock);

		if ((adap->needs_hpd &&
		     (!adap->is_configured && !adap->is_configuring)) ||
		    kthread_should_stop()) {
			cec_flush(adap);
			goto unlock;
		}

		if (adap->transmitting && timeout) {
			/*
			 * If we timeout, then log that. Normally this does
			 * not happen and it is an indication of a faulty CEC
			 * adapter driver, or the CEC bus is in some weird
			 * state. On rare occasions it can happen if there is
			 * so much traffic on the bus that the adapter was
			 * unable to transmit for CEC_XFER_TIMEOUT_MS (2.1s).
			 */
<<<<<<< HEAD
			dprintk(0, "%s: message %*ph timed out!\n", __func__,
=======
			dprintk(1, "%s: message %*ph timed out\n", __func__,
>>>>>>> bb176f67
				adap->transmitting->msg.len,
				adap->transmitting->msg.msg);
			adap->tx_timeouts++;
			/* Just give up on this. */
			cec_data_cancel(adap->transmitting);
			goto unlock;
		}

		/*
		 * If we are still transmitting, or there is nothing new to
		 * transmit, then just continue waiting.
		 */
		if (adap->transmitting || list_empty(&adap->transmit_queue))
			goto unlock;

		/* Get a new message to transmit */
		data = list_first_entry(&adap->transmit_queue,
					struct cec_data, list);
		list_del_init(&data->list);
		adap->transmit_queue_sz--;

		/* Make this the current transmitting message */
		adap->transmitting = data;

		/*
		 * Suggested number of attempts as per the CEC 2.0 spec:
		 * 4 attempts is the default, except for 'secondary poll
		 * messages', i.e. poll messages not sent during the adapter
		 * configuration phase when it allocates logical addresses.
		 */
		if (data->msg.len == 1 && adap->is_configured)
			attempts = 2;
		else
			attempts = 4;

		/* Set the suggested signal free time */
		if (data->attempts) {
			/* should be >= 3 data bit periods for a retry */
			signal_free_time = CEC_SIGNAL_FREE_TIME_RETRY;
		} else if (data->new_initiator) {
			/* should be >= 5 data bit periods for new initiator */
			signal_free_time = CEC_SIGNAL_FREE_TIME_NEW_INITIATOR;
		} else {
			/*
			 * should be >= 7 data bit periods for sending another
			 * frame immediately after another.
			 */
			signal_free_time = CEC_SIGNAL_FREE_TIME_NEXT_XFER;
		}
		if (data->attempts == 0)
			data->attempts = attempts;

		/* Tell the adapter to transmit, cancel on error */
		if (adap->ops->adap_transmit(adap, data->attempts,
					     signal_free_time, &data->msg))
			cec_data_cancel(data);

unlock:
		mutex_unlock(&adap->lock);

		if (kthread_should_stop())
			break;
	}
	return 0;
}

/*
 * Called by the CEC adapter if a transmit finished.
 */
void cec_transmit_done_ts(struct cec_adapter *adap, u8 status,
			  u8 arb_lost_cnt, u8 nack_cnt, u8 low_drive_cnt,
			  u8 error_cnt, ktime_t ts)
{
	struct cec_data *data;
	struct cec_msg *msg;
	unsigned int attempts_made = arb_lost_cnt + nack_cnt +
				     low_drive_cnt + error_cnt;

	dprintk(2, "%s: status %02x\n", __func__, status);
	if (attempts_made < 1)
		attempts_made = 1;

<<<<<<< HEAD
	dprintk(2, "%s: status %02x\n", __func__, status);
=======
>>>>>>> bb176f67
	mutex_lock(&adap->lock);
	data = adap->transmitting;
	if (!data) {
		/*
		 * This can happen if a transmit was issued and the cable is
		 * unplugged while the transmit is ongoing. Ignore this
		 * transmit in that case.
		 */
		dprintk(1, "%s was called without an ongoing transmit!\n",
			__func__);
		goto unlock;
	}

	msg = &data->msg;

	/* Drivers must fill in the status! */
	WARN_ON(status == 0);
	msg->tx_ts = ktime_to_ns(ts);
	msg->tx_status |= status;
	msg->tx_arb_lost_cnt += arb_lost_cnt;
	msg->tx_nack_cnt += nack_cnt;
	msg->tx_low_drive_cnt += low_drive_cnt;
	msg->tx_error_cnt += error_cnt;

	/* Mark that we're done with this transmit */
	adap->transmitting = NULL;

	/*
	 * If there are still retry attempts left and there was an error and
	 * the hardware didn't signal that it retried itself (by setting
	 * CEC_TX_STATUS_MAX_RETRIES), then we will retry ourselves.
	 */
	if (data->attempts > attempts_made &&
	    !(status & (CEC_TX_STATUS_MAX_RETRIES | CEC_TX_STATUS_OK))) {
		/* Retry this message */
<<<<<<< HEAD
		data->attempts--;
=======
		data->attempts -= attempts_made;
>>>>>>> bb176f67
		if (msg->timeout)
			dprintk(2, "retransmit: %*ph (attempts: %d, wait for 0x%02x)\n",
				msg->len, msg->msg, data->attempts, msg->reply);
		else
			dprintk(2, "retransmit: %*ph (attempts: %d)\n",
				msg->len, msg->msg, data->attempts);
		/* Add the message in front of the transmit queue */
		list_add(&data->list, &adap->transmit_queue);
		adap->transmit_queue_sz++;
		goto wake_thread;
	}

	data->attempts = 0;

	/* Always set CEC_TX_STATUS_MAX_RETRIES on error */
	if (!(status & CEC_TX_STATUS_OK))
		msg->tx_status |= CEC_TX_STATUS_MAX_RETRIES;

	/* Queue transmitted message for monitoring purposes */
	cec_queue_msg_monitor(adap, msg, 1);

	if ((status & CEC_TX_STATUS_OK) && adap->is_configured &&
	    msg->timeout) {
		/*
		 * Queue the message into the wait queue if we want to wait
		 * for a reply.
		 */
		list_add_tail(&data->list, &adap->wait_queue);
		schedule_delayed_work(&data->work,
				      msecs_to_jiffies(msg->timeout));
	} else {
		/* Otherwise we're done */
		cec_data_completed(data);
	}

wake_thread:
	/*
	 * Wake up the main thread to see if another message is ready
	 * for transmitting or to retry the current message.
	 */
	wake_up_interruptible(&adap->kthread_waitq);
unlock:
	mutex_unlock(&adap->lock);
}
EXPORT_SYMBOL_GPL(cec_transmit_done_ts);

void cec_transmit_attempt_done_ts(struct cec_adapter *adap,
				  u8 status, ktime_t ts)
{
	switch (status & ~CEC_TX_STATUS_MAX_RETRIES) {
	case CEC_TX_STATUS_OK:
		cec_transmit_done_ts(adap, status, 0, 0, 0, 0, ts);
		return;
	case CEC_TX_STATUS_ARB_LOST:
		cec_transmit_done_ts(adap, status, 1, 0, 0, 0, ts);
		return;
	case CEC_TX_STATUS_NACK:
		cec_transmit_done_ts(adap, status, 0, 1, 0, 0, ts);
		return;
	case CEC_TX_STATUS_LOW_DRIVE:
		cec_transmit_done_ts(adap, status, 0, 0, 1, 0, ts);
		return;
	case CEC_TX_STATUS_ERROR:
		cec_transmit_done_ts(adap, status, 0, 0, 0, 1, ts);
		return;
	default:
		/* Should never happen */
		WARN(1, "cec-%s: invalid status 0x%02x\n", adap->name, status);
		return;
	}
}
EXPORT_SYMBOL_GPL(cec_transmit_attempt_done_ts);

void cec_transmit_attempt_done(struct cec_adapter *adap, u8 status)
{
	switch (status & ~CEC_TX_STATUS_MAX_RETRIES) {
	case CEC_TX_STATUS_OK:
		cec_transmit_done(adap, status, 0, 0, 0, 0);
		return;
	case CEC_TX_STATUS_ARB_LOST:
		cec_transmit_done(adap, status, 1, 0, 0, 0);
		return;
	case CEC_TX_STATUS_NACK:
		cec_transmit_done(adap, status, 0, 1, 0, 0);
		return;
	case CEC_TX_STATUS_LOW_DRIVE:
		cec_transmit_done(adap, status, 0, 0, 1, 0);
		return;
	case CEC_TX_STATUS_ERROR:
		cec_transmit_done(adap, status, 0, 0, 0, 1);
		return;
	default:
		/* Should never happen */
		WARN(1, "cec-%s: invalid status 0x%02x\n", adap->name, status);
		return;
	}
}
EXPORT_SYMBOL_GPL(cec_transmit_attempt_done);

/*
 * Called when waiting for a reply times out.
 */
static void cec_wait_timeout(struct work_struct *work)
{
	struct cec_data *data = container_of(work, struct cec_data, work.work);
	struct cec_adapter *adap = data->adap;

	mutex_lock(&adap->lock);
	/*
	 * Sanity check in case the timeout and the arrival of the message
	 * happened at the same time.
	 */
	if (list_empty(&data->list))
		goto unlock;

	/* Mark the message as timed out */
	list_del_init(&data->list);
	data->msg.rx_ts = ktime_get_ns();
	data->msg.rx_status = CEC_RX_STATUS_TIMEOUT;
	cec_data_completed(data);
unlock:
	mutex_unlock(&adap->lock);
}

/*
 * Transmit a message. The fh argument may be NULL if the transmit is not
 * associated with a specific filehandle.
 *
 * This function is called with adap->lock held.
 */
int cec_transmit_msg_fh(struct cec_adapter *adap, struct cec_msg *msg,
			struct cec_fh *fh, bool block)
{
	struct cec_data *data;
	u8 last_initiator = 0xff;
	unsigned int timeout;
	int res = 0;

	msg->rx_ts = 0;
	msg->tx_ts = 0;
	msg->rx_status = 0;
	msg->tx_status = 0;
	msg->tx_arb_lost_cnt = 0;
	msg->tx_nack_cnt = 0;
	msg->tx_low_drive_cnt = 0;
	msg->tx_error_cnt = 0;
	msg->sequence = 0;

	if (msg->reply && msg->timeout == 0) {
		/* Make sure the timeout isn't 0. */
		msg->timeout = 1000;
	}
	if (msg->timeout)
		msg->flags &= CEC_MSG_FL_REPLY_TO_FOLLOWERS;
	else
		msg->flags = 0;

	/* Sanity checks */
	if (msg->len == 0 || msg->len > CEC_MAX_MSG_SIZE) {
		dprintk(1, "%s: invalid length %d\n", __func__, msg->len);
		return -EINVAL;
	}
	if (msg->timeout && msg->len == 1) {
		dprintk(1, "%s: can't reply for poll msg\n", __func__);
		return -EINVAL;
	}
	memset(msg->msg + msg->len, 0, sizeof(msg->msg) - msg->len);
	if (msg->len == 1) {
		if (cec_msg_destination(msg) == 0xf) {
			dprintk(1, "%s: invalid poll message\n", __func__);
			return -EINVAL;
		}
		if (cec_has_log_addr(adap, cec_msg_destination(msg))) {
			/*
			 * If the destination is a logical address our adapter
			 * has already claimed, then just NACK this.
			 * It depends on the hardware what it will do with a
			 * POLL to itself (some OK this), so it is just as
			 * easy to handle it here so the behavior will be
			 * consistent.
			 */
			msg->tx_ts = ktime_get_ns();
			msg->tx_status = CEC_TX_STATUS_NACK |
					 CEC_TX_STATUS_MAX_RETRIES;
			msg->tx_nack_cnt = 1;
			msg->sequence = ++adap->sequence;
			if (!msg->sequence)
				msg->sequence = ++adap->sequence;
			return 0;
		}
	}
	if (msg->len > 1 && !cec_msg_is_broadcast(msg) &&
	    cec_has_log_addr(adap, cec_msg_destination(msg))) {
		dprintk(1, "%s: destination is the adapter itself\n", __func__);
		return -EINVAL;
	}
	if (msg->len > 1 && adap->is_configured &&
	    !cec_has_log_addr(adap, cec_msg_initiator(msg))) {
		dprintk(1, "%s: initiator has unknown logical address %d\n",
			__func__, cec_msg_initiator(msg));
		return -EINVAL;
	}
	if (!adap->is_configured && !adap->is_configuring) {
		if (adap->needs_hpd || msg->msg[0] != 0xf0) {
			dprintk(1, "%s: adapter is unconfigured\n", __func__);
			return -ENONET;
		}
		if (msg->reply) {
			dprintk(1, "%s: invalid msg->reply\n", __func__);
			return -EINVAL;
		}
	}

	if (adap->transmit_queue_sz >= CEC_MAX_MSG_TX_QUEUE_SZ) {
		dprintk(1, "%s: transmit queue full\n", __func__);
		return -EBUSY;
	}

	data = kzalloc(sizeof(*data), GFP_KERNEL);
	if (!data)
		return -ENOMEM;

	msg->sequence = ++adap->sequence;
	if (!msg->sequence)
		msg->sequence = ++adap->sequence;

	if (msg->len > 1 && msg->msg[1] == CEC_MSG_CDC_MESSAGE) {
		msg->msg[2] = adap->phys_addr >> 8;
		msg->msg[3] = adap->phys_addr & 0xff;
	}

	if (msg->timeout)
		dprintk(2, "%s: %*ph (wait for 0x%02x%s)\n",
			__func__, msg->len, msg->msg, msg->reply,
			!block ? ", nb" : "");
	else
		dprintk(2, "%s: %*ph%s\n",
			__func__, msg->len, msg->msg, !block ? " (nb)" : "");

	data->msg = *msg;
	data->fh = fh;
	data->adap = adap;
	data->blocking = block;

	/*
	 * Determine if this message follows a message from the same
	 * initiator. Needed to determine the free signal time later on.
	 */
	if (msg->len > 1) {
		if (!(list_empty(&adap->transmit_queue))) {
			const struct cec_data *last;

			last = list_last_entry(&adap->transmit_queue,
					       const struct cec_data, list);
			last_initiator = cec_msg_initiator(&last->msg);
		} else if (adap->transmitting) {
			last_initiator =
				cec_msg_initiator(&adap->transmitting->msg);
		}
	}
	data->new_initiator = last_initiator != cec_msg_initiator(msg);
	init_completion(&data->c);
	INIT_DELAYED_WORK(&data->work, cec_wait_timeout);

	if (fh)
		list_add_tail(&data->xfer_list, &fh->xfer_list);

	list_add_tail(&data->list, &adap->transmit_queue);
	adap->transmit_queue_sz++;
	if (!adap->transmitting)
		wake_up_interruptible(&adap->kthread_waitq);

	/* All done if we don't need to block waiting for completion */
	if (!block)
		return 0;

	/*
	 * If we don't get a completion before this time something is really
	 * wrong and we time out.
	 */
	timeout = CEC_XFER_TIMEOUT_MS;
	/* Add the requested timeout if we have to wait for a reply as well */
	if (msg->timeout)
		timeout += msg->timeout;

	/*
	 * Release the lock and wait, retake the lock afterwards.
	 */
	mutex_unlock(&adap->lock);
	res = wait_for_completion_killable_timeout(&data->c,
						   msecs_to_jiffies(timeout));
	mutex_lock(&adap->lock);

	if (data->completed) {
		/* The transmit completed (possibly with an error) */
		*msg = data->msg;
		kfree(data);
		return 0;
	}
	/*
	 * The wait for completion timed out or was interrupted, so mark this
	 * as non-blocking and disconnect from the filehandle since it is
	 * still 'in flight'. When it finally completes it will just drop the
	 * result silently.
	 */
	data->blocking = false;
	if (data->fh)
		list_del(&data->xfer_list);
	data->fh = NULL;

	if (res == 0) { /* timed out */
		/* Check if the reply or the transmit failed */
		if (msg->timeout && (msg->tx_status & CEC_TX_STATUS_OK))
			msg->rx_status = CEC_RX_STATUS_TIMEOUT;
		else
			msg->tx_status = CEC_TX_STATUS_MAX_RETRIES;
	}
	return res > 0 ? 0 : res;
}

/* Helper function to be used by drivers and this framework. */
int cec_transmit_msg(struct cec_adapter *adap, struct cec_msg *msg,
		     bool block)
{
	int ret;

	mutex_lock(&adap->lock);
	ret = cec_transmit_msg_fh(adap, msg, NULL, block);
	mutex_unlock(&adap->lock);
	return ret;
}
EXPORT_SYMBOL_GPL(cec_transmit_msg);

/*
 * I don't like forward references but without this the low-level
 * cec_received_msg() function would come after a bunch of high-level
 * CEC protocol handling functions. That was very confusing.
 */
static int cec_receive_notify(struct cec_adapter *adap, struct cec_msg *msg,
			      bool is_reply);

#define DIRECTED	0x80
#define BCAST1_4	0x40
#define BCAST2_0	0x20	/* broadcast only allowed for >= 2.0 */
#define BCAST		(BCAST1_4 | BCAST2_0)
#define BOTH		(BCAST | DIRECTED)

/*
 * Specify minimum length and whether the message is directed, broadcast
 * or both. Messages that do not match the criteria are ignored as per
 * the CEC specification.
 */
static const u8 cec_msg_size[256] = {
	[CEC_MSG_ACTIVE_SOURCE] = 4 | BCAST,
	[CEC_MSG_IMAGE_VIEW_ON] = 2 | DIRECTED,
	[CEC_MSG_TEXT_VIEW_ON] = 2 | DIRECTED,
	[CEC_MSG_INACTIVE_SOURCE] = 4 | DIRECTED,
	[CEC_MSG_REQUEST_ACTIVE_SOURCE] = 2 | BCAST,
	[CEC_MSG_ROUTING_CHANGE] = 6 | BCAST,
	[CEC_MSG_ROUTING_INFORMATION] = 4 | BCAST,
	[CEC_MSG_SET_STREAM_PATH] = 4 | BCAST,
	[CEC_MSG_STANDBY] = 2 | BOTH,
	[CEC_MSG_RECORD_OFF] = 2 | DIRECTED,
	[CEC_MSG_RECORD_ON] = 3 | DIRECTED,
	[CEC_MSG_RECORD_STATUS] = 3 | DIRECTED,
	[CEC_MSG_RECORD_TV_SCREEN] = 2 | DIRECTED,
	[CEC_MSG_CLEAR_ANALOGUE_TIMER] = 13 | DIRECTED,
	[CEC_MSG_CLEAR_DIGITAL_TIMER] = 16 | DIRECTED,
	[CEC_MSG_CLEAR_EXT_TIMER] = 13 | DIRECTED,
	[CEC_MSG_SET_ANALOGUE_TIMER] = 13 | DIRECTED,
	[CEC_MSG_SET_DIGITAL_TIMER] = 16 | DIRECTED,
	[CEC_MSG_SET_EXT_TIMER] = 13 | DIRECTED,
	[CEC_MSG_SET_TIMER_PROGRAM_TITLE] = 2 | DIRECTED,
	[CEC_MSG_TIMER_CLEARED_STATUS] = 3 | DIRECTED,
	[CEC_MSG_TIMER_STATUS] = 3 | DIRECTED,
	[CEC_MSG_CEC_VERSION] = 3 | DIRECTED,
	[CEC_MSG_GET_CEC_VERSION] = 2 | DIRECTED,
	[CEC_MSG_GIVE_PHYSICAL_ADDR] = 2 | DIRECTED,
	[CEC_MSG_GET_MENU_LANGUAGE] = 2 | DIRECTED,
	[CEC_MSG_REPORT_PHYSICAL_ADDR] = 5 | BCAST,
	[CEC_MSG_SET_MENU_LANGUAGE] = 5 | BCAST,
	[CEC_MSG_REPORT_FEATURES] = 6 | BCAST,
	[CEC_MSG_GIVE_FEATURES] = 2 | DIRECTED,
	[CEC_MSG_DECK_CONTROL] = 3 | DIRECTED,
	[CEC_MSG_DECK_STATUS] = 3 | DIRECTED,
	[CEC_MSG_GIVE_DECK_STATUS] = 3 | DIRECTED,
	[CEC_MSG_PLAY] = 3 | DIRECTED,
	[CEC_MSG_GIVE_TUNER_DEVICE_STATUS] = 3 | DIRECTED,
	[CEC_MSG_SELECT_ANALOGUE_SERVICE] = 6 | DIRECTED,
	[CEC_MSG_SELECT_DIGITAL_SERVICE] = 9 | DIRECTED,
	[CEC_MSG_TUNER_DEVICE_STATUS] = 7 | DIRECTED,
	[CEC_MSG_TUNER_STEP_DECREMENT] = 2 | DIRECTED,
	[CEC_MSG_TUNER_STEP_INCREMENT] = 2 | DIRECTED,
	[CEC_MSG_DEVICE_VENDOR_ID] = 5 | BCAST,
	[CEC_MSG_GIVE_DEVICE_VENDOR_ID] = 2 | DIRECTED,
	[CEC_MSG_VENDOR_COMMAND] = 2 | DIRECTED,
	[CEC_MSG_VENDOR_COMMAND_WITH_ID] = 5 | BOTH,
	[CEC_MSG_VENDOR_REMOTE_BUTTON_DOWN] = 2 | BOTH,
	[CEC_MSG_VENDOR_REMOTE_BUTTON_UP] = 2 | BOTH,
	[CEC_MSG_SET_OSD_STRING] = 3 | DIRECTED,
	[CEC_MSG_GIVE_OSD_NAME] = 2 | DIRECTED,
	[CEC_MSG_SET_OSD_NAME] = 2 | DIRECTED,
	[CEC_MSG_MENU_REQUEST] = 3 | DIRECTED,
	[CEC_MSG_MENU_STATUS] = 3 | DIRECTED,
	[CEC_MSG_USER_CONTROL_PRESSED] = 3 | DIRECTED,
	[CEC_MSG_USER_CONTROL_RELEASED] = 2 | DIRECTED,
	[CEC_MSG_GIVE_DEVICE_POWER_STATUS] = 2 | DIRECTED,
	[CEC_MSG_REPORT_POWER_STATUS] = 3 | DIRECTED | BCAST2_0,
	[CEC_MSG_FEATURE_ABORT] = 4 | DIRECTED,
	[CEC_MSG_ABORT] = 2 | DIRECTED,
	[CEC_MSG_GIVE_AUDIO_STATUS] = 2 | DIRECTED,
	[CEC_MSG_GIVE_SYSTEM_AUDIO_MODE_STATUS] = 2 | DIRECTED,
	[CEC_MSG_REPORT_AUDIO_STATUS] = 3 | DIRECTED,
	[CEC_MSG_REPORT_SHORT_AUDIO_DESCRIPTOR] = 2 | DIRECTED,
	[CEC_MSG_REQUEST_SHORT_AUDIO_DESCRIPTOR] = 2 | DIRECTED,
	[CEC_MSG_SET_SYSTEM_AUDIO_MODE] = 3 | BOTH,
	[CEC_MSG_SYSTEM_AUDIO_MODE_REQUEST] = 2 | DIRECTED,
	[CEC_MSG_SYSTEM_AUDIO_MODE_STATUS] = 3 | DIRECTED,
	[CEC_MSG_SET_AUDIO_RATE] = 3 | DIRECTED,
	[CEC_MSG_INITIATE_ARC] = 2 | DIRECTED,
	[CEC_MSG_REPORT_ARC_INITIATED] = 2 | DIRECTED,
	[CEC_MSG_REPORT_ARC_TERMINATED] = 2 | DIRECTED,
	[CEC_MSG_REQUEST_ARC_INITIATION] = 2 | DIRECTED,
	[CEC_MSG_REQUEST_ARC_TERMINATION] = 2 | DIRECTED,
	[CEC_MSG_TERMINATE_ARC] = 2 | DIRECTED,
	[CEC_MSG_REQUEST_CURRENT_LATENCY] = 4 | BCAST,
	[CEC_MSG_REPORT_CURRENT_LATENCY] = 6 | BCAST,
	[CEC_MSG_CDC_MESSAGE] = 2 | BCAST,
};

/* Called by the CEC adapter if a message is received */
void cec_received_msg_ts(struct cec_adapter *adap,
			 struct cec_msg *msg, ktime_t ts)
{
	struct cec_data *data;
	u8 msg_init = cec_msg_initiator(msg);
	u8 msg_dest = cec_msg_destination(msg);
	u8 cmd = msg->msg[1];
	bool is_reply = false;
	bool valid_la = true;
	u8 min_len = 0;

	if (WARN_ON(!msg->len || msg->len > CEC_MAX_MSG_SIZE))
		return;

	/*
	 * Some CEC adapters will receive the messages that they transmitted.
	 * This test filters out those messages by checking if we are the
	 * initiator, and just returning in that case.
	 *
	 * Note that this won't work if this is an Unregistered device.
	 *
	 * It is bad practice if the hardware receives the message that it
	 * transmitted and luckily most CEC adapters behave correctly in this
	 * respect.
	 */
	if (msg_init != CEC_LOG_ADDR_UNREGISTERED &&
	    cec_has_log_addr(adap, msg_init))
		return;

	msg->rx_ts = ktime_to_ns(ts);
	msg->rx_status = CEC_RX_STATUS_OK;
	msg->sequence = msg->reply = msg->timeout = 0;
	msg->tx_status = 0;
	msg->tx_ts = 0;
	msg->tx_arb_lost_cnt = 0;
	msg->tx_nack_cnt = 0;
	msg->tx_low_drive_cnt = 0;
	msg->tx_error_cnt = 0;
	msg->flags = 0;
	memset(msg->msg + msg->len, 0, sizeof(msg->msg) - msg->len);

	mutex_lock(&adap->lock);
	dprintk(2, "%s: %*ph\n", __func__, msg->len, msg->msg);

	/* Check if this message was for us (directed or broadcast). */
	if (!cec_msg_is_broadcast(msg))
		valid_la = cec_has_log_addr(adap, msg_dest);

	/*
	 * Check if the length is not too short or if the message is a
	 * broadcast message where a directed message was expected or
	 * vice versa. If so, then the message has to be ignored (according
	 * to section CEC 7.3 and CEC 12.2).
	 */
	if (valid_la && msg->len > 1 && cec_msg_size[cmd]) {
		u8 dir_fl = cec_msg_size[cmd] & BOTH;

		min_len = cec_msg_size[cmd] & 0x1f;
		if (msg->len < min_len)
			valid_la = false;
		else if (!cec_msg_is_broadcast(msg) && !(dir_fl & DIRECTED))
			valid_la = false;
		else if (cec_msg_is_broadcast(msg) && !(dir_fl & BCAST1_4))
			valid_la = false;
		else if (cec_msg_is_broadcast(msg) &&
			 adap->log_addrs.cec_version >= CEC_OP_CEC_VERSION_2_0 &&
			 !(dir_fl & BCAST2_0))
			valid_la = false;
	}
	if (valid_la && min_len) {
		/* These messages have special length requirements */
		switch (cmd) {
		case CEC_MSG_TIMER_STATUS:
			if (msg->msg[2] & 0x10) {
				switch (msg->msg[2] & 0xf) {
				case CEC_OP_PROG_INFO_NOT_ENOUGH_SPACE:
				case CEC_OP_PROG_INFO_MIGHT_NOT_BE_ENOUGH_SPACE:
					if (msg->len < 5)
						valid_la = false;
					break;
				}
			} else if ((msg->msg[2] & 0xf) == CEC_OP_PROG_ERROR_DUPLICATE) {
				if (msg->len < 5)
					valid_la = false;
			}
			break;
		case CEC_MSG_RECORD_ON:
			switch (msg->msg[2]) {
			case CEC_OP_RECORD_SRC_OWN:
				break;
			case CEC_OP_RECORD_SRC_DIGITAL:
				if (msg->len < 10)
					valid_la = false;
				break;
			case CEC_OP_RECORD_SRC_ANALOG:
				if (msg->len < 7)
					valid_la = false;
				break;
			case CEC_OP_RECORD_SRC_EXT_PLUG:
				if (msg->len < 4)
					valid_la = false;
				break;
			case CEC_OP_RECORD_SRC_EXT_PHYS_ADDR:
				if (msg->len < 5)
					valid_la = false;
				break;
			}
			break;
		}
	}

	/* It's a valid message and not a poll or CDC message */
	if (valid_la && msg->len > 1 && cmd != CEC_MSG_CDC_MESSAGE) {
		bool abort = cmd == CEC_MSG_FEATURE_ABORT;

		/* The aborted command is in msg[2] */
		if (abort)
			cmd = msg->msg[2];

		/*
		 * Walk over all transmitted messages that are waiting for a
		 * reply.
		 */
		list_for_each_entry(data, &adap->wait_queue, list) {
			struct cec_msg *dst = &data->msg;

			/*
			 * The *only* CEC message that has two possible replies
			 * is CEC_MSG_INITIATE_ARC.
			 * In this case allow either of the two replies.
			 */
			if (!abort && dst->msg[1] == CEC_MSG_INITIATE_ARC &&
			    (cmd == CEC_MSG_REPORT_ARC_INITIATED ||
			     cmd == CEC_MSG_REPORT_ARC_TERMINATED) &&
			    (dst->reply == CEC_MSG_REPORT_ARC_INITIATED ||
			     dst->reply == CEC_MSG_REPORT_ARC_TERMINATED))
				dst->reply = cmd;

			/* Does the command match? */
			if ((abort && cmd != dst->msg[1]) ||
			    (!abort && cmd != dst->reply))
				continue;

			/* Does the addressing match? */
			if (msg_init != cec_msg_destination(dst) &&
			    !cec_msg_is_broadcast(dst))
				continue;

			/* We got a reply */
			memcpy(dst->msg, msg->msg, msg->len);
			dst->len = msg->len;
			dst->rx_ts = msg->rx_ts;
			dst->rx_status = msg->rx_status;
			if (abort)
				dst->rx_status |= CEC_RX_STATUS_FEATURE_ABORT;
			msg->flags = dst->flags;
			/* Remove it from the wait_queue */
			list_del_init(&data->list);

			/* Cancel the pending timeout work */
			if (!cancel_delayed_work(&data->work)) {
				mutex_unlock(&adap->lock);
				flush_scheduled_work();
				mutex_lock(&adap->lock);
			}
			/*
			 * Mark this as a reply, provided someone is still
			 * waiting for the answer.
			 */
			if (data->fh)
				is_reply = true;
			cec_data_completed(data);
			break;
		}
	}
	mutex_unlock(&adap->lock);

	/* Pass the message on to any monitoring filehandles */
	cec_queue_msg_monitor(adap, msg, valid_la);

	/* We're done if it is not for us or a poll message */
	if (!valid_la || msg->len <= 1)
		return;

	if (adap->log_addrs.log_addr_mask == 0)
		return;

	/*
	 * Process the message on the protocol level. If is_reply is true,
	 * then cec_receive_notify() won't pass on the reply to the listener(s)
	 * since that was already done by cec_data_completed() above.
	 */
	cec_receive_notify(adap, msg, is_reply);
}
EXPORT_SYMBOL_GPL(cec_received_msg_ts);

/* Logical Address Handling */

/*
 * Attempt to claim a specific logical address.
 *
 * This function is called with adap->lock held.
 */
static int cec_config_log_addr(struct cec_adapter *adap,
			       unsigned int idx,
			       unsigned int log_addr)
{
	struct cec_log_addrs *las = &adap->log_addrs;
	struct cec_msg msg = { };
	int err;

	if (cec_has_log_addr(adap, log_addr))
		return 0;

	/* Send poll message */
	msg.len = 1;
	msg.msg[0] = (log_addr << 4) | log_addr;
	err = cec_transmit_msg_fh(adap, &msg, NULL, true);

	/*
	 * While trying to poll the physical address was reset
	 * and the adapter was unconfigured, so bail out.
	 */
	if (!adap->is_configuring)
		return -EINTR;

	if (err)
		return err;

	if (msg.tx_status & CEC_TX_STATUS_OK)
		return 0;

	/*
	 * Message not acknowledged, so this logical
	 * address is free to use.
	 */
	err = adap->ops->adap_log_addr(adap, log_addr);
	if (err)
		return err;

	las->log_addr[idx] = log_addr;
	las->log_addr_mask |= 1 << log_addr;
	adap->phys_addrs[log_addr] = adap->phys_addr;
	return 1;
}

/*
 * Unconfigure the adapter: clear all logical addresses and send
 * the state changed event.
 *
 * This function is called with adap->lock held.
 */
static void cec_adap_unconfigure(struct cec_adapter *adap)
{
	if (!adap->needs_hpd ||
	    adap->phys_addr != CEC_PHYS_ADDR_INVALID)
		WARN_ON(adap->ops->adap_log_addr(adap, CEC_LOG_ADDR_INVALID));
	adap->log_addrs.log_addr_mask = 0;
	adap->is_configuring = false;
	adap->is_configured = false;
	memset(adap->phys_addrs, 0xff, sizeof(adap->phys_addrs));
	cec_flush(adap);
	wake_up_interruptible(&adap->kthread_waitq);
	cec_post_state_event(adap);
}

/*
 * Attempt to claim the required logical addresses.
 */
static int cec_config_thread_func(void *arg)
{
	/* The various LAs for each type of device */
	static const u8 tv_log_addrs[] = {
		CEC_LOG_ADDR_TV, CEC_LOG_ADDR_SPECIFIC,
		CEC_LOG_ADDR_INVALID
	};
	static const u8 record_log_addrs[] = {
		CEC_LOG_ADDR_RECORD_1, CEC_LOG_ADDR_RECORD_2,
		CEC_LOG_ADDR_RECORD_3,
		CEC_LOG_ADDR_BACKUP_1, CEC_LOG_ADDR_BACKUP_2,
		CEC_LOG_ADDR_INVALID
	};
	static const u8 tuner_log_addrs[] = {
		CEC_LOG_ADDR_TUNER_1, CEC_LOG_ADDR_TUNER_2,
		CEC_LOG_ADDR_TUNER_3, CEC_LOG_ADDR_TUNER_4,
		CEC_LOG_ADDR_BACKUP_1, CEC_LOG_ADDR_BACKUP_2,
		CEC_LOG_ADDR_INVALID
	};
	static const u8 playback_log_addrs[] = {
		CEC_LOG_ADDR_PLAYBACK_1, CEC_LOG_ADDR_PLAYBACK_2,
		CEC_LOG_ADDR_PLAYBACK_3,
		CEC_LOG_ADDR_BACKUP_1, CEC_LOG_ADDR_BACKUP_2,
		CEC_LOG_ADDR_INVALID
	};
	static const u8 audiosystem_log_addrs[] = {
		CEC_LOG_ADDR_AUDIOSYSTEM,
		CEC_LOG_ADDR_INVALID
	};
	static const u8 specific_use_log_addrs[] = {
		CEC_LOG_ADDR_SPECIFIC,
		CEC_LOG_ADDR_BACKUP_1, CEC_LOG_ADDR_BACKUP_2,
		CEC_LOG_ADDR_INVALID
	};
	static const u8 *type2addrs[6] = {
		[CEC_LOG_ADDR_TYPE_TV] = tv_log_addrs,
		[CEC_LOG_ADDR_TYPE_RECORD] = record_log_addrs,
		[CEC_LOG_ADDR_TYPE_TUNER] = tuner_log_addrs,
		[CEC_LOG_ADDR_TYPE_PLAYBACK] = playback_log_addrs,
		[CEC_LOG_ADDR_TYPE_AUDIOSYSTEM] = audiosystem_log_addrs,
		[CEC_LOG_ADDR_TYPE_SPECIFIC] = specific_use_log_addrs,
	};
	static const u16 type2mask[] = {
		[CEC_LOG_ADDR_TYPE_TV] = CEC_LOG_ADDR_MASK_TV,
		[CEC_LOG_ADDR_TYPE_RECORD] = CEC_LOG_ADDR_MASK_RECORD,
		[CEC_LOG_ADDR_TYPE_TUNER] = CEC_LOG_ADDR_MASK_TUNER,
		[CEC_LOG_ADDR_TYPE_PLAYBACK] = CEC_LOG_ADDR_MASK_PLAYBACK,
		[CEC_LOG_ADDR_TYPE_AUDIOSYSTEM] = CEC_LOG_ADDR_MASK_AUDIOSYSTEM,
		[CEC_LOG_ADDR_TYPE_SPECIFIC] = CEC_LOG_ADDR_MASK_SPECIFIC,
	};
	struct cec_adapter *adap = arg;
	struct cec_log_addrs *las = &adap->log_addrs;
	int err;
	int i, j;

	mutex_lock(&adap->lock);
	dprintk(1, "physical address: %x.%x.%x.%x, claim %d logical addresses\n",
		cec_phys_addr_exp(adap->phys_addr), las->num_log_addrs);
	las->log_addr_mask = 0;

	if (las->log_addr_type[0] == CEC_LOG_ADDR_TYPE_UNREGISTERED)
		goto configured;

	for (i = 0; i < las->num_log_addrs; i++) {
		unsigned int type = las->log_addr_type[i];
		const u8 *la_list;
		u8 last_la;

		/*
		 * The TV functionality can only map to physical address 0.
		 * For any other address, try the Specific functionality
		 * instead as per the spec.
		 */
		if (adap->phys_addr && type == CEC_LOG_ADDR_TYPE_TV)
			type = CEC_LOG_ADDR_TYPE_SPECIFIC;

		la_list = type2addrs[type];
		last_la = las->log_addr[i];
		las->log_addr[i] = CEC_LOG_ADDR_INVALID;
		if (last_la == CEC_LOG_ADDR_INVALID ||
		    last_la == CEC_LOG_ADDR_UNREGISTERED ||
		    !((1 << last_la) & type2mask[type]))
			last_la = la_list[0];

		err = cec_config_log_addr(adap, i, last_la);
		if (err > 0) /* Reused last LA */
			continue;

		if (err < 0)
			goto unconfigure;

		for (j = 0; la_list[j] != CEC_LOG_ADDR_INVALID; j++) {
			/* Tried this one already, skip it */
			if (la_list[j] == last_la)
				continue;
			/* The backup addresses are CEC 2.0 specific */
			if ((la_list[j] == CEC_LOG_ADDR_BACKUP_1 ||
			     la_list[j] == CEC_LOG_ADDR_BACKUP_2) &&
			    las->cec_version < CEC_OP_CEC_VERSION_2_0)
				continue;

			err = cec_config_log_addr(adap, i, la_list[j]);
			if (err == 0) /* LA is in use */
				continue;
			if (err < 0)
				goto unconfigure;
			/* Done, claimed an LA */
			break;
		}

		if (la_list[j] == CEC_LOG_ADDR_INVALID)
			dprintk(1, "could not claim LA %d\n", i);
	}

	if (adap->log_addrs.log_addr_mask == 0 &&
	    !(las->flags & CEC_LOG_ADDRS_FL_ALLOW_UNREG_FALLBACK))
		goto unconfigure;

configured:
	if (adap->log_addrs.log_addr_mask == 0) {
		/* Fall back to unregistered */
		las->log_addr[0] = CEC_LOG_ADDR_UNREGISTERED;
		las->log_addr_mask = 1 << las->log_addr[0];
		for (i = 1; i < las->num_log_addrs; i++)
			las->log_addr[i] = CEC_LOG_ADDR_INVALID;
	}
	for (i = las->num_log_addrs; i < CEC_MAX_LOG_ADDRS; i++)
		las->log_addr[i] = CEC_LOG_ADDR_INVALID;
	adap->is_configured = true;
	adap->is_configuring = false;
	cec_post_state_event(adap);

	/*
	 * Now post the Report Features and Report Physical Address broadcast
	 * messages. Note that these are non-blocking transmits, meaning that
	 * they are just queued up and once adap->lock is unlocked the main
	 * thread will kick in and start transmitting these.
	 *
	 * If after this function is done (but before one or more of these
	 * messages are actually transmitted) the CEC adapter is unconfigured,
	 * then any remaining messages will be dropped by the main thread.
	 */
	for (i = 0; i < las->num_log_addrs; i++) {
		struct cec_msg msg = {};

		if (las->log_addr[i] == CEC_LOG_ADDR_INVALID ||
		    (las->flags & CEC_LOG_ADDRS_FL_CDC_ONLY))
			continue;

		msg.msg[0] = (las->log_addr[i] << 4) | 0x0f;

		/* Report Features must come first according to CEC 2.0 */
		if (las->log_addr[i] != CEC_LOG_ADDR_UNREGISTERED &&
		    adap->log_addrs.cec_version >= CEC_OP_CEC_VERSION_2_0) {
			cec_fill_msg_report_features(adap, &msg, i);
			cec_transmit_msg_fh(adap, &msg, NULL, false);
		}

		/* Report Physical Address */
		cec_msg_report_physical_addr(&msg, adap->phys_addr,
					     las->primary_device_type[i]);
		dprintk(1, "config: la %d pa %x.%x.%x.%x\n",
			las->log_addr[i],
			cec_phys_addr_exp(adap->phys_addr));
		cec_transmit_msg_fh(adap, &msg, NULL, false);
	}
	adap->kthread_config = NULL;
	complete(&adap->config_completion);
	mutex_unlock(&adap->lock);
	return 0;

unconfigure:
	for (i = 0; i < las->num_log_addrs; i++)
		las->log_addr[i] = CEC_LOG_ADDR_INVALID;
	cec_adap_unconfigure(adap);
	adap->kthread_config = NULL;
	mutex_unlock(&adap->lock);
	complete(&adap->config_completion);
	return 0;
}

/*
 * Called from either __cec_s_phys_addr or __cec_s_log_addrs to claim the
 * logical addresses.
 *
 * This function is called with adap->lock held.
 */
static void cec_claim_log_addrs(struct cec_adapter *adap, bool block)
{
	if (WARN_ON(adap->is_configuring || adap->is_configured))
		return;

	init_completion(&adap->config_completion);

	/* Ready to kick off the thread */
	adap->is_configuring = true;
	adap->kthread_config = kthread_run(cec_config_thread_func, adap,
					   "ceccfg-%s", adap->name);
	if (IS_ERR(adap->kthread_config)) {
		adap->kthread_config = NULL;
	} else if (block) {
		mutex_unlock(&adap->lock);
		wait_for_completion(&adap->config_completion);
		mutex_lock(&adap->lock);
	}
}

/* Set a new physical address and send an event notifying userspace of this.
 *
 * This function is called with adap->lock held.
 */
void __cec_s_phys_addr(struct cec_adapter *adap, u16 phys_addr, bool block)
{
	if (phys_addr == adap->phys_addr)
		return;
	if (phys_addr != CEC_PHYS_ADDR_INVALID && adap->devnode.unregistered)
		return;

	dprintk(1, "new physical address %x.%x.%x.%x\n",
		cec_phys_addr_exp(phys_addr));
	if (phys_addr == CEC_PHYS_ADDR_INVALID ||
	    adap->phys_addr != CEC_PHYS_ADDR_INVALID) {
		adap->phys_addr = CEC_PHYS_ADDR_INVALID;
		cec_post_state_event(adap);
		cec_adap_unconfigure(adap);
		/* Disabling monitor all mode should always succeed */
		if (adap->monitor_all_cnt)
			WARN_ON(call_op(adap, adap_monitor_all_enable, false));
		mutex_lock(&adap->devnode.lock);
		if (adap->needs_hpd || list_empty(&adap->devnode.fhs))
			WARN_ON(adap->ops->adap_enable(adap, false));
		mutex_unlock(&adap->devnode.lock);
		if (phys_addr == CEC_PHYS_ADDR_INVALID)
			return;
	}

	mutex_lock(&adap->devnode.lock);
	if ((adap->needs_hpd || list_empty(&adap->devnode.fhs)) &&
	    adap->ops->adap_enable(adap, true)) {
		mutex_unlock(&adap->devnode.lock);
		return;
	}

	if (adap->monitor_all_cnt &&
	    call_op(adap, adap_monitor_all_enable, true)) {
		if (adap->needs_hpd || list_empty(&adap->devnode.fhs))
			WARN_ON(adap->ops->adap_enable(adap, false));
		mutex_unlock(&adap->devnode.lock);
		return;
	}
	mutex_unlock(&adap->devnode.lock);

	adap->phys_addr = phys_addr;
	cec_post_state_event(adap);
	if (adap->log_addrs.num_log_addrs)
		cec_claim_log_addrs(adap, block);
}

void cec_s_phys_addr(struct cec_adapter *adap, u16 phys_addr, bool block)
{
	if (IS_ERR_OR_NULL(adap))
		return;

	mutex_lock(&adap->lock);
	__cec_s_phys_addr(adap, phys_addr, block);
	mutex_unlock(&adap->lock);
}
EXPORT_SYMBOL_GPL(cec_s_phys_addr);

void cec_s_phys_addr_from_edid(struct cec_adapter *adap,
			       const struct edid *edid)
{
	u16 pa = CEC_PHYS_ADDR_INVALID;

	if (edid && edid->extensions)
		pa = cec_get_edid_phys_addr((const u8 *)edid,
				EDID_LENGTH * (edid->extensions + 1), NULL);
	cec_s_phys_addr(adap, pa, false);
}
EXPORT_SYMBOL_GPL(cec_s_phys_addr_from_edid);

/*
 * Called from either the ioctl or a driver to set the logical addresses.
 *
 * This function is called with adap->lock held.
 */
int __cec_s_log_addrs(struct cec_adapter *adap,
		      struct cec_log_addrs *log_addrs, bool block)
{
	u16 type_mask = 0;
	int i;

	if (adap->devnode.unregistered)
		return -ENODEV;

	if (!log_addrs || log_addrs->num_log_addrs == 0) {
		cec_adap_unconfigure(adap);
		adap->log_addrs.num_log_addrs = 0;
		for (i = 0; i < CEC_MAX_LOG_ADDRS; i++)
			adap->log_addrs.log_addr[i] = CEC_LOG_ADDR_INVALID;
		adap->log_addrs.osd_name[0] = '\0';
		adap->log_addrs.vendor_id = CEC_VENDOR_ID_NONE;
		adap->log_addrs.cec_version = CEC_OP_CEC_VERSION_2_0;
		return 0;
	}

	if (log_addrs->flags & CEC_LOG_ADDRS_FL_CDC_ONLY) {
		/*
		 * Sanitize log_addrs fields if a CDC-Only device is
		 * requested.
		 */
		log_addrs->num_log_addrs = 1;
		log_addrs->osd_name[0] = '\0';
		log_addrs->vendor_id = CEC_VENDOR_ID_NONE;
		log_addrs->log_addr_type[0] = CEC_LOG_ADDR_TYPE_UNREGISTERED;
		/*
		 * This is just an internal convention since a CDC-Only device
		 * doesn't have to be a switch. But switches already use
		 * unregistered, so it makes some kind of sense to pick this
		 * as the primary device. Since a CDC-Only device never sends
		 * any 'normal' CEC messages this primary device type is never
		 * sent over the CEC bus.
		 */
		log_addrs->primary_device_type[0] = CEC_OP_PRIM_DEVTYPE_SWITCH;
		log_addrs->all_device_types[0] = 0;
		log_addrs->features[0][0] = 0;
		log_addrs->features[0][1] = 0;
	}

	/* Ensure the osd name is 0-terminated */
	log_addrs->osd_name[sizeof(log_addrs->osd_name) - 1] = '\0';

	/* Sanity checks */
	if (log_addrs->num_log_addrs > adap->available_log_addrs) {
		dprintk(1, "num_log_addrs > %d\n", adap->available_log_addrs);
		return -EINVAL;
	}

	/*
	 * Vendor ID is a 24 bit number, so check if the value is
	 * within the correct range.
	 */
	if (log_addrs->vendor_id != CEC_VENDOR_ID_NONE &&
	    (log_addrs->vendor_id & 0xff000000) != 0) {
		dprintk(1, "invalid vendor ID\n");
		return -EINVAL;
	}

	if (log_addrs->cec_version != CEC_OP_CEC_VERSION_1_4 &&
	    log_addrs->cec_version != CEC_OP_CEC_VERSION_2_0) {
		dprintk(1, "invalid CEC version\n");
		return -EINVAL;
	}

	if (log_addrs->num_log_addrs > 1)
		for (i = 0; i < log_addrs->num_log_addrs; i++)
			if (log_addrs->log_addr_type[i] ==
					CEC_LOG_ADDR_TYPE_UNREGISTERED) {
				dprintk(1, "num_log_addrs > 1 can't be combined with unregistered LA\n");
				return -EINVAL;
			}

	for (i = 0; i < log_addrs->num_log_addrs; i++) {
		const u8 feature_sz = ARRAY_SIZE(log_addrs->features[0]);
		u8 *features = log_addrs->features[i];
		bool op_is_dev_features = false;
		unsigned j;

		log_addrs->log_addr[i] = CEC_LOG_ADDR_INVALID;
		if (type_mask & (1 << log_addrs->log_addr_type[i])) {
			dprintk(1, "duplicate logical address type\n");
			return -EINVAL;
		}
		type_mask |= 1 << log_addrs->log_addr_type[i];
		if ((type_mask & (1 << CEC_LOG_ADDR_TYPE_RECORD)) &&
		    (type_mask & (1 << CEC_LOG_ADDR_TYPE_PLAYBACK))) {
			/* Record already contains the playback functionality */
			dprintk(1, "invalid record + playback combination\n");
			return -EINVAL;
		}
		if (log_addrs->primary_device_type[i] >
					CEC_OP_PRIM_DEVTYPE_PROCESSOR) {
			dprintk(1, "unknown primary device type\n");
			return -EINVAL;
		}
		if (log_addrs->primary_device_type[i] == 2) {
			dprintk(1, "invalid primary device type\n");
			return -EINVAL;
		}
		if (log_addrs->log_addr_type[i] > CEC_LOG_ADDR_TYPE_UNREGISTERED) {
			dprintk(1, "unknown logical address type\n");
			return -EINVAL;
		}
		for (j = 0; j < feature_sz; j++) {
			if ((features[j] & 0x80) == 0) {
				if (op_is_dev_features)
					break;
				op_is_dev_features = true;
			}
		}
		if (!op_is_dev_features || j == feature_sz) {
			dprintk(1, "malformed features\n");
			return -EINVAL;
		}
		/* Zero unused part of the feature array */
		memset(features + j + 1, 0, feature_sz - j - 1);
	}

	if (log_addrs->cec_version >= CEC_OP_CEC_VERSION_2_0) {
		if (log_addrs->num_log_addrs > 2) {
			dprintk(1, "CEC 2.0 allows no more than 2 logical addresses\n");
			return -EINVAL;
		}
		if (log_addrs->num_log_addrs == 2) {
			if (!(type_mask & ((1 << CEC_LOG_ADDR_TYPE_AUDIOSYSTEM) |
					   (1 << CEC_LOG_ADDR_TYPE_TV)))) {
				dprintk(1, "two LAs is only allowed for audiosystem and TV\n");
				return -EINVAL;
			}
			if (!(type_mask & ((1 << CEC_LOG_ADDR_TYPE_PLAYBACK) |
					   (1 << CEC_LOG_ADDR_TYPE_RECORD)))) {
				dprintk(1, "an audiosystem/TV can only be combined with record or playback\n");
				return -EINVAL;
			}
		}
	}

	/* Zero unused LAs */
	for (i = log_addrs->num_log_addrs; i < CEC_MAX_LOG_ADDRS; i++) {
		log_addrs->primary_device_type[i] = 0;
		log_addrs->log_addr_type[i] = 0;
		log_addrs->all_device_types[i] = 0;
		memset(log_addrs->features[i], 0,
		       sizeof(log_addrs->features[i]));
	}

	log_addrs->log_addr_mask = adap->log_addrs.log_addr_mask;
	adap->log_addrs = *log_addrs;
	if (adap->phys_addr != CEC_PHYS_ADDR_INVALID)
		cec_claim_log_addrs(adap, block);
	return 0;
}

int cec_s_log_addrs(struct cec_adapter *adap,
		    struct cec_log_addrs *log_addrs, bool block)
{
	int err;

	mutex_lock(&adap->lock);
	err = __cec_s_log_addrs(adap, log_addrs, block);
	mutex_unlock(&adap->lock);
	return err;
}
EXPORT_SYMBOL_GPL(cec_s_log_addrs);

/* High-level core CEC message handling */

/* Fill in the Report Features message */
static void cec_fill_msg_report_features(struct cec_adapter *adap,
					 struct cec_msg *msg,
					 unsigned int la_idx)
{
	const struct cec_log_addrs *las = &adap->log_addrs;
	const u8 *features = las->features[la_idx];
	bool op_is_dev_features = false;
	unsigned int idx;

	/* Report Features */
	msg->msg[0] = (las->log_addr[la_idx] << 4) | 0x0f;
	msg->len = 4;
	msg->msg[1] = CEC_MSG_REPORT_FEATURES;
	msg->msg[2] = adap->log_addrs.cec_version;
	msg->msg[3] = las->all_device_types[la_idx];

	/* Write RC Profiles first, then Device Features */
	for (idx = 0; idx < ARRAY_SIZE(las->features[0]); idx++) {
		msg->msg[msg->len++] = features[idx];
		if ((features[idx] & CEC_OP_FEAT_EXT) == 0) {
			if (op_is_dev_features)
				break;
			op_is_dev_features = true;
		}
	}
}

/* Transmit the Feature Abort message */
static int cec_feature_abort_reason(struct cec_adapter *adap,
				    struct cec_msg *msg, u8 reason)
{
	struct cec_msg tx_msg = { };

	/*
	 * Don't reply with CEC_MSG_FEATURE_ABORT to a CEC_MSG_FEATURE_ABORT
	 * message!
	 */
	if (msg->msg[1] == CEC_MSG_FEATURE_ABORT)
		return 0;
	/* Don't Feature Abort messages from 'Unregistered' */
	if (cec_msg_initiator(msg) == CEC_LOG_ADDR_UNREGISTERED)
		return 0;
	cec_msg_set_reply_to(&tx_msg, msg);
	cec_msg_feature_abort(&tx_msg, msg->msg[1], reason);
	return cec_transmit_msg(adap, &tx_msg, false);
}

static int cec_feature_abort(struct cec_adapter *adap, struct cec_msg *msg)
{
	return cec_feature_abort_reason(adap, msg,
					CEC_OP_ABORT_UNRECOGNIZED_OP);
}

static int cec_feature_refused(struct cec_adapter *adap, struct cec_msg *msg)
{
	return cec_feature_abort_reason(adap, msg,
					CEC_OP_ABORT_REFUSED);
}

/*
 * Called when a CEC message is received. This function will do any
 * necessary core processing. The is_reply bool is true if this message
 * is a reply to an earlier transmit.
 *
 * The message is either a broadcast message or a valid directed message.
 */
static int cec_receive_notify(struct cec_adapter *adap, struct cec_msg *msg,
			      bool is_reply)
{
	bool is_broadcast = cec_msg_is_broadcast(msg);
	u8 dest_laddr = cec_msg_destination(msg);
	u8 init_laddr = cec_msg_initiator(msg);
	u8 devtype = cec_log_addr2dev(adap, dest_laddr);
	int la_idx = cec_log_addr2idx(adap, dest_laddr);
	bool from_unregistered = init_laddr == 0xf;
	struct cec_msg tx_cec_msg = { };
#ifdef CONFIG_MEDIA_CEC_RC
	int scancode;
#endif

	dprintk(2, "%s: %*ph\n", __func__, msg->len, msg->msg);

	/* If this is a CDC-Only device, then ignore any non-CDC messages */
	if (cec_is_cdc_only(&adap->log_addrs) &&
	    msg->msg[1] != CEC_MSG_CDC_MESSAGE)
		return 0;

	if (adap->ops->received) {
		/* Allow drivers to process the message first */
		if (adap->ops->received(adap, msg) != -ENOMSG)
			return 0;
	}

	/*
	 * REPORT_PHYSICAL_ADDR, CEC_MSG_USER_CONTROL_PRESSED and
	 * CEC_MSG_USER_CONTROL_RELEASED messages always have to be
	 * handled by the CEC core, even if the passthrough mode is on.
	 * The others are just ignored if passthrough mode is on.
	 */
	switch (msg->msg[1]) {
	case CEC_MSG_GET_CEC_VERSION:
	case CEC_MSG_ABORT:
	case CEC_MSG_GIVE_DEVICE_POWER_STATUS:
	case CEC_MSG_GIVE_OSD_NAME:
		/*
		 * These messages reply with a directed message, so ignore if
		 * the initiator is Unregistered.
		 */
		if (!adap->passthrough && from_unregistered)
			return 0;
		/* Fall through */
	case CEC_MSG_GIVE_DEVICE_VENDOR_ID:
	case CEC_MSG_GIVE_FEATURES:
	case CEC_MSG_GIVE_PHYSICAL_ADDR:
		/*
		 * Skip processing these messages if the passthrough mode
		 * is on.
		 */
		if (adap->passthrough)
			goto skip_processing;
		/* Ignore if addressing is wrong */
		if (is_broadcast)
			return 0;
		break;

	case CEC_MSG_USER_CONTROL_PRESSED:
	case CEC_MSG_USER_CONTROL_RELEASED:
		/* Wrong addressing mode: don't process */
		if (is_broadcast || from_unregistered)
			goto skip_processing;
		break;

	case CEC_MSG_REPORT_PHYSICAL_ADDR:
		/*
		 * This message is always processed, regardless of the
		 * passthrough setting.
		 *
		 * Exception: don't process if wrong addressing mode.
		 */
		if (!is_broadcast)
			goto skip_processing;
		break;

	default:
		break;
	}

	cec_msg_set_reply_to(&tx_cec_msg, msg);

	switch (msg->msg[1]) {
	/* The following messages are processed but still passed through */
	case CEC_MSG_REPORT_PHYSICAL_ADDR: {
		u16 pa = (msg->msg[2] << 8) | msg->msg[3];

		if (!from_unregistered)
			adap->phys_addrs[init_laddr] = pa;
		dprintk(1, "reported physical address %x.%x.%x.%x for logical address %d\n",
			cec_phys_addr_exp(pa), init_laddr);
		break;
	}

	case CEC_MSG_USER_CONTROL_PRESSED:
		if (!(adap->capabilities & CEC_CAP_RC) ||
		    !(adap->log_addrs.flags & CEC_LOG_ADDRS_FL_ALLOW_RC_PASSTHRU))
			break;

#ifdef CONFIG_MEDIA_CEC_RC
		switch (msg->msg[2]) {
		/*
		 * Play function, this message can have variable length
		 * depending on the specific play function that is used.
		 */
		case 0x60:
			if (msg->len == 2)
				scancode = msg->msg[2];
			else
				scancode = msg->msg[2] << 8 | msg->msg[3];
			break;
		/*
		 * Other function messages that are not handled.
		 * Currently the RC framework does not allow to supply an
		 * additional parameter to a keypress. These "keys" contain
		 * other information such as channel number, an input number
		 * etc.
		 * For the time being these messages are not processed by the
		 * framework and are simply forwarded to the user space.
		 */
		case 0x56: case 0x57:
		case 0x67: case 0x68: case 0x69: case 0x6a:
			scancode = -1;
			break;
		default:
			scancode = msg->msg[2];
			break;
		}

		/* Was repeating, but keypress timed out */
		if (adap->rc_repeating && !adap->rc->keypressed) {
			adap->rc_repeating = false;
			adap->rc_last_scancode = -1;
		}
		/* Different keypress from last time, ends repeat mode */
		if (adap->rc_last_scancode != scancode) {
			rc_keyup(adap->rc);
			adap->rc_repeating = false;
		}
		/* We can't handle this scancode */
		if (scancode < 0) {
			adap->rc_last_scancode = scancode;
			break;
		}

		/* Send key press */
		rc_keydown(adap->rc, RC_PROTO_CEC, scancode, 0);

		/* When in repeating mode, we're done */
		if (adap->rc_repeating)
			break;

		/*
		 * We are not repeating, but the new scancode is
		 * the same as the last one, and this second key press is
		 * within 550 ms (the 'Follower Safety Timeout') from the
		 * previous key press, so we now enable the repeating mode.
		 */
		if (adap->rc_last_scancode == scancode &&
		    msg->rx_ts - adap->rc_last_keypress < 550 * NSEC_PER_MSEC) {
			adap->rc_repeating = true;
			break;
		}
		/*
		 * Not in repeating mode, so avoid triggering repeat mode
		 * by calling keyup.
		 */
		rc_keyup(adap->rc);
		adap->rc_last_scancode = scancode;
		adap->rc_last_keypress = msg->rx_ts;
#endif
		break;

	case CEC_MSG_USER_CONTROL_RELEASED:
		if (!(adap->capabilities & CEC_CAP_RC) ||
		    !(adap->log_addrs.flags & CEC_LOG_ADDRS_FL_ALLOW_RC_PASSTHRU))
			break;
#ifdef CONFIG_MEDIA_CEC_RC
		rc_keyup(adap->rc);
		adap->rc_repeating = false;
		adap->rc_last_scancode = -1;
#endif
		break;

	/*
	 * The remaining messages are only processed if the passthrough mode
	 * is off.
	 */
	case CEC_MSG_GET_CEC_VERSION:
		cec_msg_cec_version(&tx_cec_msg, adap->log_addrs.cec_version);
		return cec_transmit_msg(adap, &tx_cec_msg, false);

	case CEC_MSG_GIVE_PHYSICAL_ADDR:
		/* Do nothing for CEC switches using addr 15 */
		if (devtype == CEC_OP_PRIM_DEVTYPE_SWITCH && dest_laddr == 15)
			return 0;
		cec_msg_report_physical_addr(&tx_cec_msg, adap->phys_addr, devtype);
		return cec_transmit_msg(adap, &tx_cec_msg, false);

	case CEC_MSG_GIVE_DEVICE_VENDOR_ID:
		if (adap->log_addrs.vendor_id == CEC_VENDOR_ID_NONE)
			return cec_feature_abort(adap, msg);
		cec_msg_device_vendor_id(&tx_cec_msg, adap->log_addrs.vendor_id);
		return cec_transmit_msg(adap, &tx_cec_msg, false);

	case CEC_MSG_ABORT:
		/* Do nothing for CEC switches */
		if (devtype == CEC_OP_PRIM_DEVTYPE_SWITCH)
			return 0;
		return cec_feature_refused(adap, msg);

	case CEC_MSG_GIVE_OSD_NAME: {
		if (adap->log_addrs.osd_name[0] == 0)
			return cec_feature_abort(adap, msg);
		cec_msg_set_osd_name(&tx_cec_msg, adap->log_addrs.osd_name);
		return cec_transmit_msg(adap, &tx_cec_msg, false);
	}

	case CEC_MSG_GIVE_FEATURES:
		if (adap->log_addrs.cec_version < CEC_OP_CEC_VERSION_2_0)
			return cec_feature_abort(adap, msg);
		cec_fill_msg_report_features(adap, &tx_cec_msg, la_idx);
		return cec_transmit_msg(adap, &tx_cec_msg, false);

	default:
		/*
		 * Unprocessed messages are aborted if userspace isn't doing
		 * any processing either.
		 */
		if (!is_broadcast && !is_reply && !adap->follower_cnt &&
		    !adap->cec_follower && msg->msg[1] != CEC_MSG_FEATURE_ABORT)
			return cec_feature_abort(adap, msg);
		break;
	}

skip_processing:
	/* If this was a reply, then we're done, unless otherwise specified */
	if (is_reply && !(msg->flags & CEC_MSG_FL_REPLY_TO_FOLLOWERS))
		return 0;

	/*
	 * Send to the exclusive follower if there is one, otherwise send
	 * to all followers.
	 */
	if (adap->cec_follower)
		cec_queue_msg_fh(adap->cec_follower, msg);
	else
		cec_queue_msg_followers(adap, msg);
	return 0;
}

/*
 * Helper functions to keep track of the 'monitor all' use count.
 *
 * These functions are called with adap->lock held.
 */
int cec_monitor_all_cnt_inc(struct cec_adapter *adap)
{
	int ret = 0;

	if (adap->monitor_all_cnt == 0)
		ret = call_op(adap, adap_monitor_all_enable, 1);
	if (ret == 0)
		adap->monitor_all_cnt++;
	return ret;
}

void cec_monitor_all_cnt_dec(struct cec_adapter *adap)
{
	adap->monitor_all_cnt--;
	if (adap->monitor_all_cnt == 0)
		WARN_ON(call_op(adap, adap_monitor_all_enable, 0));
}

#ifdef CONFIG_DEBUG_FS
/*
 * Log the current state of the CEC adapter.
 * Very useful for debugging.
 */
int cec_adap_status(struct seq_file *file, void *priv)
{
	struct cec_adapter *adap = dev_get_drvdata(file->private);
	struct cec_data *data;

	mutex_lock(&adap->lock);
	seq_printf(file, "configured: %d\n", adap->is_configured);
	seq_printf(file, "configuring: %d\n", adap->is_configuring);
	seq_printf(file, "phys_addr: %x.%x.%x.%x\n",
		   cec_phys_addr_exp(adap->phys_addr));
	seq_printf(file, "number of LAs: %d\n", adap->log_addrs.num_log_addrs);
	seq_printf(file, "LA mask: 0x%04x\n", adap->log_addrs.log_addr_mask);
	if (adap->cec_follower)
		seq_printf(file, "has CEC follower%s\n",
			   adap->passthrough ? " (in passthrough mode)" : "");
	if (adap->cec_initiator)
		seq_puts(file, "has CEC initiator\n");
	if (adap->monitor_all_cnt)
		seq_printf(file, "file handles in Monitor All mode: %u\n",
			   adap->monitor_all_cnt);
	if (adap->tx_timeouts) {
		seq_printf(file, "transmit timeouts: %u\n",
			   adap->tx_timeouts);
		adap->tx_timeouts = 0;
	}
	data = adap->transmitting;
	if (data)
		seq_printf(file, "transmitting message: %*ph (reply: %02x, timeout: %ums)\n",
			   data->msg.len, data->msg.msg, data->msg.reply,
			   data->msg.timeout);
	seq_printf(file, "pending transmits: %u\n", adap->transmit_queue_sz);
	list_for_each_entry(data, &adap->transmit_queue, list) {
		seq_printf(file, "queued tx message: %*ph (reply: %02x, timeout: %ums)\n",
			   data->msg.len, data->msg.msg, data->msg.reply,
			   data->msg.timeout);
	}
	list_for_each_entry(data, &adap->wait_queue, list) {
		seq_printf(file, "message waiting for reply: %*ph (reply: %02x, timeout: %ums)\n",
			   data->msg.len, data->msg.msg, data->msg.reply,
			   data->msg.timeout);
	}

	call_void_op(adap, adap_status, file);
	mutex_unlock(&adap->lock);
	return 0;
}
#endif<|MERGE_RESOLUTION|>--- conflicted
+++ resolved
@@ -445,11 +445,7 @@
 			 * so much traffic on the bus that the adapter was
 			 * unable to transmit for CEC_XFER_TIMEOUT_MS (2.1s).
 			 */
-<<<<<<< HEAD
-			dprintk(0, "%s: message %*ph timed out!\n", __func__,
-=======
 			dprintk(1, "%s: message %*ph timed out\n", __func__,
->>>>>>> bb176f67
 				adap->transmitting->msg.len,
 				adap->transmitting->msg.msg);
 			adap->tx_timeouts++;
@@ -532,10 +528,6 @@
 	if (attempts_made < 1)
 		attempts_made = 1;
 
-<<<<<<< HEAD
-	dprintk(2, "%s: status %02x\n", __func__, status);
-=======
->>>>>>> bb176f67
 	mutex_lock(&adap->lock);
 	data = adap->transmitting;
 	if (!data) {
@@ -571,11 +563,7 @@
 	if (data->attempts > attempts_made &&
 	    !(status & (CEC_TX_STATUS_MAX_RETRIES | CEC_TX_STATUS_OK))) {
 		/* Retry this message */
-<<<<<<< HEAD
-		data->attempts--;
-=======
 		data->attempts -= attempts_made;
->>>>>>> bb176f67
 		if (msg->timeout)
 			dprintk(2, "retransmit: %*ph (attempts: %d, wait for 0x%02x)\n",
 				msg->len, msg->msg, data->attempts, msg->reply);
@@ -648,32 +636,6 @@
 	}
 }
 EXPORT_SYMBOL_GPL(cec_transmit_attempt_done_ts);
-
-void cec_transmit_attempt_done(struct cec_adapter *adap, u8 status)
-{
-	switch (status & ~CEC_TX_STATUS_MAX_RETRIES) {
-	case CEC_TX_STATUS_OK:
-		cec_transmit_done(adap, status, 0, 0, 0, 0);
-		return;
-	case CEC_TX_STATUS_ARB_LOST:
-		cec_transmit_done(adap, status, 1, 0, 0, 0);
-		return;
-	case CEC_TX_STATUS_NACK:
-		cec_transmit_done(adap, status, 0, 1, 0, 0);
-		return;
-	case CEC_TX_STATUS_LOW_DRIVE:
-		cec_transmit_done(adap, status, 0, 0, 1, 0);
-		return;
-	case CEC_TX_STATUS_ERROR:
-		cec_transmit_done(adap, status, 0, 0, 0, 1);
-		return;
-	default:
-		/* Should never happen */
-		WARN(1, "cec-%s: invalid status 0x%02x\n", adap->name, status);
-		return;
-	}
-}
-EXPORT_SYMBOL_GPL(cec_transmit_attempt_done);
 
 /*
  * Called when waiting for a reply times out.
