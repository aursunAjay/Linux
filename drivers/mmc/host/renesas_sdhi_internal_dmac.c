/*
 * DMA support for Internal DMAC with SDHI SD/SDIO controller
 *
 * Copyright (C) 2016-17 Renesas Electronics Corporation
 * Copyright (C) 2016-17 Horms Solutions, Simon Horman
 *
 * This program is free software; you can redistribute it and/or modify
 * it under the terms of the GNU General Public License version 2 as
 * published by the Free Software Foundation.
 */

#include <linux/bitops.h>
#include <linux/device.h>
#include <linux/dma-mapping.h>
#include <linux/io-64-nonatomic-hi-lo.h>
#include <linux/mfd/tmio.h>
#include <linux/mmc/host.h>
#include <linux/mod_devicetable.h>
#include <linux/module.h>
#include <linux/pagemap.h>
#include <linux/scatterlist.h>
#include <linux/sys_soc.h>

#include "renesas_sdhi.h"
#include "tmio_mmc.h"

#define DM_CM_DTRAN_MODE	0x820
#define DM_CM_DTRAN_CTRL	0x828
#define DM_CM_RST		0x830
#define DM_CM_INFO1		0x840
#define DM_CM_INFO1_MASK	0x848
#define DM_CM_INFO2		0x850
#define DM_CM_INFO2_MASK	0x858
#define DM_DTRAN_ADDR		0x880

/* DM_CM_DTRAN_MODE */
#define DTRAN_MODE_CH_NUM_CH0	0	/* "downstream" = for write commands */
#define DTRAN_MODE_CH_NUM_CH1	BIT(16)	/* "uptream" = for read commands */
#define DTRAN_MODE_BUS_WID_TH	(BIT(5) | BIT(4))
#define DTRAN_MODE_ADDR_MODE	BIT(0)	/* 1 = Increment address */

/* DM_CM_DTRAN_CTRL */
#define DTRAN_CTRL_DM_START	BIT(0)

/* DM_CM_RST */
#define RST_DTRANRST1		BIT(9)
#define RST_DTRANRST0		BIT(8)
#define RST_RESERVED_BITS	GENMASK_ULL(32, 0)

/* DM_CM_INFO1 and DM_CM_INFO1_MASK */
#define INFO1_CLEAR		0
#define INFO1_DTRANEND1		BIT(17)
#define INFO1_DTRANEND0		BIT(16)

/* DM_CM_INFO2 and DM_CM_INFO2_MASK */
#define INFO2_DTRANERR1		BIT(17)
#define INFO2_DTRANERR0		BIT(16)

/*
 * Specification of this driver:
 * - host->chan_{rx,tx} will be used as a flag of enabling/disabling the dma
 * - Since this SDHI DMAC register set has 16 but 32-bit width, we
 *   need a custom accessor.
 */

static unsigned long global_flags;
/*
 * Workaround for avoiding to use RX DMAC by multiple channels.
 * On R-Car H3 ES1.* and M3-W ES1.0, when multiple SDHI channels use
 * RX DMAC simultaneously, sometimes hundreds of bytes data are not
 * stored into the system memory even if the DMAC interrupt happened.
 * So, this driver then uses one RX DMAC channel only.
 */
#define SDHI_INTERNAL_DMAC_ONE_RX_ONLY	0
#define SDHI_INTERNAL_DMAC_RX_IN_USE	1

/* Definitions for sampling clocks */
static struct renesas_sdhi_scc rcar_gen3_scc_taps[] = {
	{
		.clk_rate = 0,
		.tap = 0x00000300,
	},
};

static const struct renesas_sdhi_of_data of_rcar_gen3_compatible = {
	.tmio_flags	= TMIO_MMC_HAS_IDLE_WAIT | TMIO_MMC_CLK_ACTUAL |
			  TMIO_MMC_HAVE_CBSY | TMIO_MMC_MIN_RCAR2,
	.capabilities	= MMC_CAP_SD_HIGHSPEED | MMC_CAP_SDIO_IRQ |
			  MMC_CAP_CMD23,
	.bus_shift	= 2,
	.scc_offset	= 0x1000,
	.taps		= rcar_gen3_scc_taps,
	.taps_num	= ARRAY_SIZE(rcar_gen3_scc_taps),
	/* Gen3 SDHI DMAC can handle 0xffffffff blk count, but seg = 1 */
	.max_blk_count	= 0xffffffff,
	.max_segs	= 1,
};

static const struct of_device_id renesas_sdhi_internal_dmac_of_match[] = {
	{ .compatible = "renesas,sdhi-r8a7795", .data = &of_rcar_gen3_compatible, },
	{ .compatible = "renesas,sdhi-r8a7796", .data = &of_rcar_gen3_compatible, },
	{ .compatible = "renesas,rcar-gen3-sdhi", .data = &of_rcar_gen3_compatible, },
	{},
};
MODULE_DEVICE_TABLE(of, renesas_sdhi_internal_dmac_of_match);

static void
renesas_sdhi_internal_dmac_dm_write(struct tmio_mmc_host *host,
				    int addr, u64 val)
{
	writeq(val, host->ctl + addr);
}

static void
renesas_sdhi_internal_dmac_enable_dma(struct tmio_mmc_host *host, bool enable)
{
	struct renesas_sdhi *priv = host_to_priv(host);

	if (!host->chan_tx || !host->chan_rx)
		return;

	if (!enable)
		renesas_sdhi_internal_dmac_dm_write(host, DM_CM_INFO1,
						    INFO1_CLEAR);

	if (priv->dma_priv.enable)
		priv->dma_priv.enable(host, enable);
}

static void
renesas_sdhi_internal_dmac_abort_dma(struct tmio_mmc_host *host) {
	u64 val = RST_DTRANRST1 | RST_DTRANRST0;

	renesas_sdhi_internal_dmac_enable_dma(host, false);

	renesas_sdhi_internal_dmac_dm_write(host, DM_CM_RST,
					    RST_RESERVED_BITS & ~val);
	renesas_sdhi_internal_dmac_dm_write(host, DM_CM_RST,
					    RST_RESERVED_BITS | val);

	if (host->data && host->data->flags & MMC_DATA_READ)
		clear_bit(SDHI_INTERNAL_DMAC_RX_IN_USE, &global_flags);

	renesas_sdhi_internal_dmac_enable_dma(host, true);
}

static void
renesas_sdhi_internal_dmac_dataend_dma(struct tmio_mmc_host *host) {
	struct renesas_sdhi *priv = host_to_priv(host);

	tasklet_schedule(&priv->dma_priv.dma_complete);
}

static void
renesas_sdhi_internal_dmac_start_dma(struct tmio_mmc_host *host,
				     struct mmc_data *data)
{
	struct scatterlist *sg = host->sg_ptr;
	u32 dtran_mode = DTRAN_MODE_BUS_WID_TH | DTRAN_MODE_ADDR_MODE;
	enum dma_data_direction dir;
	int ret;

	/* This DMAC cannot handle if sg_len is not 1 */
	WARN_ON(host->sg_len > 1);

	/* This DMAC cannot handle if buffer is not 8-bytes alignment */
	if (!IS_ALIGNED(sg->offset, 8))
		goto force_pio;

	if (data->flags & MMC_DATA_READ) {
		dtran_mode |= DTRAN_MODE_CH_NUM_CH1;
		dir = DMA_FROM_DEVICE;
<<<<<<< HEAD
=======
		if (test_bit(SDHI_INTERNAL_DMAC_ONE_RX_ONLY, &global_flags) &&
		    test_and_set_bit(SDHI_INTERNAL_DMAC_RX_IN_USE, &global_flags))
			goto force_pio;
>>>>>>> f853dcaa
	} else {
		dtran_mode |= DTRAN_MODE_CH_NUM_CH0;
		dir = DMA_TO_DEVICE;
	}

	ret = dma_map_sg(&host->pdev->dev, sg, host->sg_len, dir);
	if (ret == 0)
		goto force_pio;

	renesas_sdhi_internal_dmac_enable_dma(host, true);

	/* set dma parameters */
	renesas_sdhi_internal_dmac_dm_write(host, DM_CM_DTRAN_MODE,
					    dtran_mode);
	renesas_sdhi_internal_dmac_dm_write(host, DM_DTRAN_ADDR,
					    sg->dma_address);

	return;

force_pio:
	host->force_pio = true;
	renesas_sdhi_internal_dmac_enable_dma(host, false);
}

static void renesas_sdhi_internal_dmac_issue_tasklet_fn(unsigned long arg)
{
	struct tmio_mmc_host *host = (struct tmio_mmc_host *)arg;

	tmio_mmc_enable_mmc_irqs(host, TMIO_STAT_DATAEND);

	/* start the DMAC */
	renesas_sdhi_internal_dmac_dm_write(host, DM_CM_DTRAN_CTRL,
					    DTRAN_CTRL_DM_START);
}

static void renesas_sdhi_internal_dmac_complete_tasklet_fn(unsigned long arg)
{
	struct tmio_mmc_host *host = (struct tmio_mmc_host *)arg;
	enum dma_data_direction dir;

	spin_lock_irq(&host->lock);

	if (!host->data)
		goto out;

	if (host->data->flags & MMC_DATA_READ)
		dir = DMA_FROM_DEVICE;
	else
		dir = DMA_TO_DEVICE;

	renesas_sdhi_internal_dmac_enable_dma(host, false);
	dma_unmap_sg(&host->pdev->dev, host->sg_ptr, host->sg_len, dir);

	if (dir == DMA_FROM_DEVICE)
		clear_bit(SDHI_INTERNAL_DMAC_RX_IN_USE, &global_flags);

	tmio_mmc_do_data_irq(host);
out:
	spin_unlock_irq(&host->lock);
}

static void
renesas_sdhi_internal_dmac_request_dma(struct tmio_mmc_host *host,
				       struct tmio_mmc_data *pdata)
{
	struct renesas_sdhi *priv = host_to_priv(host);

	/* Each value is set to non-zero to assume "enabling" each DMA */
	host->chan_rx = host->chan_tx = (void *)0xdeadbeaf;

	tasklet_init(&priv->dma_priv.dma_complete,
		     renesas_sdhi_internal_dmac_complete_tasklet_fn,
		     (unsigned long)host);
	tasklet_init(&host->dma_issue,
		     renesas_sdhi_internal_dmac_issue_tasklet_fn,
		     (unsigned long)host);
}

static void
renesas_sdhi_internal_dmac_release_dma(struct tmio_mmc_host *host)
{
	/* Each value is set to zero to assume "disabling" each DMA */
	host->chan_rx = host->chan_tx = NULL;
}

static const struct tmio_mmc_dma_ops renesas_sdhi_internal_dmac_dma_ops = {
	.start = renesas_sdhi_internal_dmac_start_dma,
	.enable = renesas_sdhi_internal_dmac_enable_dma,
	.request = renesas_sdhi_internal_dmac_request_dma,
	.release = renesas_sdhi_internal_dmac_release_dma,
	.abort = renesas_sdhi_internal_dmac_abort_dma,
	.dataend = renesas_sdhi_internal_dmac_dataend_dma,
};

/*
 * Whitelist of specific R-Car Gen3 SoC ES versions to use this DMAC
 * implementation as others may use a different implementation.
 */
static const struct soc_device_attribute gen3_soc_whitelist[] = {
	{ .soc_id = "r8a7795", .revision = "ES1.*",
	  .data = (void *)BIT(SDHI_INTERNAL_DMAC_ONE_RX_ONLY) },
	{ .soc_id = "r8a7795", .revision = "ES2.0" },
	{ .soc_id = "r8a7796", .revision = "ES1.0",
	  .data = (void *)BIT(SDHI_INTERNAL_DMAC_ONE_RX_ONLY) },
	{ .soc_id = "r8a77995", .revision = "ES1.0" },
	{ /* sentinel */ }
};

static int renesas_sdhi_internal_dmac_probe(struct platform_device *pdev)
{
	const struct soc_device_attribute *soc = soc_device_match(gen3_soc_whitelist);

	if (!soc)
		return -ENODEV;

	global_flags |= (unsigned long)soc->data;

	return renesas_sdhi_probe(pdev, &renesas_sdhi_internal_dmac_dma_ops);
}

static const struct dev_pm_ops renesas_sdhi_internal_dmac_dev_pm_ops = {
	SET_SYSTEM_SLEEP_PM_OPS(pm_runtime_force_suspend,
				pm_runtime_force_resume)
	SET_RUNTIME_PM_OPS(tmio_mmc_host_runtime_suspend,
			   tmio_mmc_host_runtime_resume,
			   NULL)
};

static struct platform_driver renesas_internal_dmac_sdhi_driver = {
	.driver		= {
		.name	= "renesas_sdhi_internal_dmac",
		.pm	= &renesas_sdhi_internal_dmac_dev_pm_ops,
		.of_match_table = renesas_sdhi_internal_dmac_of_match,
	},
	.probe		= renesas_sdhi_internal_dmac_probe,
	.remove		= renesas_sdhi_remove,
};

module_platform_driver(renesas_internal_dmac_sdhi_driver);

MODULE_DESCRIPTION("Renesas SDHI driver for internal DMAC");
MODULE_AUTHOR("Yoshihiro Shimoda");
MODULE_LICENSE("GPL v2");<|MERGE_RESOLUTION|>--- conflicted
+++ resolved
@@ -170,12 +170,9 @@
 	if (data->flags & MMC_DATA_READ) {
 		dtran_mode |= DTRAN_MODE_CH_NUM_CH1;
 		dir = DMA_FROM_DEVICE;
-<<<<<<< HEAD
-=======
 		if (test_bit(SDHI_INTERNAL_DMAC_ONE_RX_ONLY, &global_flags) &&
 		    test_and_set_bit(SDHI_INTERNAL_DMAC_RX_IN_USE, &global_flags))
 			goto force_pio;
->>>>>>> f853dcaa
 	} else {
 		dtran_mode |= DTRAN_MODE_CH_NUM_CH0;
 		dir = DMA_TO_DEVICE;
