--- conflicted
+++ resolved
@@ -104,11 +104,7 @@
 			    SECT_4K | SPI_NOR_QUAD_READ | SPI_NOR_DUAL_READ) },
 	{ "w25q512jvq", INFO(0xef4020, 0, 64 * 1024, 1024,
 			     SECT_4K | SPI_NOR_DUAL_READ | SPI_NOR_QUAD_READ) },
-<<<<<<< HEAD
 	{ "w25q512jvfm", INFO(0xef7020, 0, 64 * 1024, 1024,
-			     SECT_4K | SPI_NOR_DUAL_READ | SPI_NOR_QUAD_READ |
-			     SPI_NOR_HAS_LOCK | SPI_NOR_HAS_TB) },
-	{ "w25q01jv", INFO(0xef4021, 0, 64 * 1024, 2048,
 			     SECT_4K | SPI_NOR_DUAL_READ | SPI_NOR_QUAD_READ |
 			     SPI_NOR_HAS_LOCK | SPI_NOR_HAS_TB) },
 	{ "w25q01jvfim", INFO(0xef7021, 0, 64 * 1024, 2048, SECT_4K |
@@ -117,10 +113,8 @@
 	{ "w25q02jv", INFO(0xef7022, 0, 64 * 1024, 4096, SECT_4K |
 			     SPI_NOR_DUAL_READ | SPI_NOR_QUAD_READ |
 			     SPI_NOR_HAS_LOCK | SPI_NOR_HAS_TB) },
-=======
 	{ "w25q01jviq", INFO(0xef4021, 0, 64 * 1024, 2048,
 			     SECT_4K | SPI_NOR_DUAL_READ | SPI_NOR_QUAD_READ) },
->>>>>>> 8ddab47f
 };
 
 /**
