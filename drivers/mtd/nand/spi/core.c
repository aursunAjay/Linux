// SPDX-License-Identifier: GPL-2.0
/*
 * Copyright (C) 2016-2017 Micron Technology, Inc.
 *
 * Authors:
 *	Peter Pan <peterpandong@micron.com>
 *	Boris Brezillon <boris.brezillon@bootlin.com>
 */

#define pr_fmt(fmt)	"spi-nand: " fmt

#include <linux/device.h>
#include <linux/jiffies.h>
#include <linux/kernel.h>
#include <linux/module.h>
#include <linux/mtd/bbt_store.h>
#include <linux/mtd/spinand.h>
#include <linux/of.h>
#include <linux/slab.h>
#include <linux/string.h>
#include <linux/spi/spi.h>
#include <linux/spi/spi-mem.h>

static int spinand_read_reg_op(struct spinand_device *spinand, u8 reg, u8 *val)
{
	struct spi_mem_op op = SPINAND_GET_FEATURE_OP(reg,
						      spinand->scratchbuf);
	int ret;

	ret = spi_mem_exec_op(spinand->spimem, &op);
	if (ret)
		return ret;

	*val = *spinand->scratchbuf;
	return 0;
}

static int spinand_write_reg_op(struct spinand_device *spinand, u8 reg, u8 val)
{
	struct spi_mem_op op = SPINAND_SET_FEATURE_OP(reg,
						      spinand->scratchbuf);

	*spinand->scratchbuf = val;
	return spi_mem_exec_op(spinand->spimem, &op);
}

static int spinand_read_status(struct spinand_device *spinand, u8 *status)
{
	return spinand_read_reg_op(spinand, REG_STATUS, status);
}

static int spinand_get_cfg(struct spinand_device *spinand, u8 *cfg)
{
	struct nand_device *nand = spinand_to_nand(spinand);

	if (WARN_ON(spinand->cur_target < 0 ||
		    spinand->cur_target >= nand->memorg.ntargets))
		return -EINVAL;

	*cfg = spinand->cfg_cache[spinand->cur_target];
	return 0;
}

static int spinand_set_cfg(struct spinand_device *spinand, u8 cfg)
{
	struct nand_device *nand = spinand_to_nand(spinand);
	int ret;

	if (WARN_ON(spinand->cur_target < 0 ||
		    spinand->cur_target >= nand->memorg.ntargets))
		return -EINVAL;

	if (spinand->cfg_cache[spinand->cur_target] == cfg)
		return 0;

	ret = spinand_write_reg_op(spinand, REG_CFG, cfg);
	if (ret)
		return ret;

	spinand->cfg_cache[spinand->cur_target] = cfg;
	return 0;
}

/**
 * spinand_upd_cfg() - Update the configuration register
 * @spinand: the spinand device
 * @mask: the mask encoding the bits to update in the config reg
 * @val: the new value to apply
 *
 * Update the configuration register.
 *
 * Return: 0 on success, a negative error code otherwise.
 */
int spinand_upd_cfg(struct spinand_device *spinand, u8 mask, u8 val)
{
	int ret;
	u8 cfg;

	ret = spinand_get_cfg(spinand, &cfg);
	if (ret)
		return ret;

	cfg &= ~mask;
	cfg |= val;

	return spinand_set_cfg(spinand, cfg);
}

/**
 * spinand_select_target() - Select a specific NAND target/die
 * @spinand: the spinand device
 * @target: the target/die to select
 *
 * Select a new target/die. If chip only has one die, this function is a NOOP.
 *
 * Return: 0 on success, a negative error code otherwise.
 */
int spinand_select_target(struct spinand_device *spinand, unsigned int target)
{
	struct nand_device *nand = spinand_to_nand(spinand);
	int ret;

	if (WARN_ON(target >= nand->memorg.ntargets))
		return -EINVAL;

	if (spinand->cur_target == target)
		return 0;

	if (nand->memorg.ntargets == 1) {
		spinand->cur_target = target;
		return 0;
	}

	ret = spinand->select_target(spinand, target);
	if (ret)
		return ret;

	spinand->cur_target = target;
	return 0;
}

static int spinand_init_cfg_cache(struct spinand_device *spinand)
{
	struct nand_device *nand = spinand_to_nand(spinand);
	struct device *dev = &spinand->spimem->spi->dev;
	unsigned int target;
	int ret;

	spinand->cfg_cache = devm_kcalloc(dev,
					  nand->memorg.ntargets,
					  sizeof(*spinand->cfg_cache),
					  GFP_KERNEL);
	if (!spinand->cfg_cache)
		return -ENOMEM;

	for (target = 0; target < nand->memorg.ntargets; target++) {
		ret = spinand_select_target(spinand, target);
		if (ret)
			return ret;

		/*
		 * We use spinand_read_reg_op() instead of spinand_get_cfg()
		 * here to bypass the config cache.
		 */
		ret = spinand_read_reg_op(spinand, REG_CFG,
					  &spinand->cfg_cache[target]);
		if (ret)
			return ret;
	}

	return 0;
}

static int spinand_init_quad_enable(struct spinand_device *spinand)
{
	bool enable = false;

	if (!(spinand->flags & SPINAND_HAS_QE_BIT))
		return 0;

	if (spinand->op_templates.read_cache->data.buswidth == 4 ||
	    spinand->op_templates.write_cache->data.buswidth == 4 ||
	    spinand->op_templates.update_cache->data.buswidth == 4)
		enable = true;

	return spinand_upd_cfg(spinand, CFG_QUAD_ENABLE,
			       enable ? CFG_QUAD_ENABLE : 0);
}

static int spinand_ecc_enable(struct spinand_device *spinand,
			      bool enable)
{
	return spinand_upd_cfg(spinand, CFG_ECC_ENABLE,
			       enable ? CFG_ECC_ENABLE : 0);
}

static int spinand_check_ecc_status(struct spinand_device *spinand, u8 status)
{
	struct nand_device *nand = spinand_to_nand(spinand);

	if (spinand->eccinfo.get_status)
		return spinand->eccinfo.get_status(spinand, status);

	switch (status & STATUS_ECC_MASK) {
	case STATUS_ECC_NO_BITFLIPS:
		return 0;

	case STATUS_ECC_HAS_BITFLIPS:
		/*
		 * We have no way to know exactly how many bitflips have been
		 * fixed, so let's return the maximum possible value so that
		 * wear-leveling layers move the data immediately.
		 */
		return nanddev_get_ecc_conf(nand)->strength;

	case STATUS_ECC_UNCOR_ERROR:
		return -EBADMSG;

	default:
		break;
	}

	return -EINVAL;
}

static int spinand_noecc_ooblayout_ecc(struct mtd_info *mtd, int section,
				       struct mtd_oob_region *region)
{
	return -ERANGE;
}

static int spinand_noecc_ooblayout_free(struct mtd_info *mtd, int section,
					struct mtd_oob_region *region)
{
	if (section)
		return -ERANGE;

	/* Reserve 2 bytes for the BBM. */
	region->offset = 2;
	region->length = 62;

	return 0;
}

static const struct mtd_ooblayout_ops spinand_noecc_ooblayout = {
	.ecc = spinand_noecc_ooblayout_ecc,
	.free = spinand_noecc_ooblayout_free,
};

static int spinand_ondie_ecc_init_ctx(struct nand_device *nand)
{
	struct spinand_device *spinand = nand_to_spinand(nand);
	struct mtd_info *mtd = nanddev_to_mtd(nand);
	struct spinand_ondie_ecc_conf *engine_conf;

	nand->ecc.ctx.conf.engine_type = NAND_ECC_ENGINE_TYPE_ON_DIE;
	nand->ecc.ctx.conf.step_size = nand->ecc.requirements.step_size;
	nand->ecc.ctx.conf.strength = nand->ecc.requirements.strength;

	engine_conf = kzalloc(sizeof(*engine_conf), GFP_KERNEL);
	if (!engine_conf)
		return -ENOMEM;

	nand->ecc.ctx.priv = engine_conf;

	if (spinand->eccinfo.ooblayout)
		mtd_set_ooblayout(mtd, spinand->eccinfo.ooblayout);
	else
		mtd_set_ooblayout(mtd, &spinand_noecc_ooblayout);

	return 0;
}

static void spinand_ondie_ecc_cleanup_ctx(struct nand_device *nand)
{
	kfree(nand->ecc.ctx.priv);
}

static int spinand_ondie_ecc_prepare_io_req(struct nand_device *nand,
					    struct nand_page_io_req *req)
{
	struct spinand_device *spinand = nand_to_spinand(nand);
	bool enable = (req->mode != MTD_OPS_RAW);

	/* Only enable or disable the engine */
	return spinand_ecc_enable(spinand, enable);
}

static int spinand_ondie_ecc_finish_io_req(struct nand_device *nand,
					   struct nand_page_io_req *req)
{
	struct spinand_ondie_ecc_conf *engine_conf = nand->ecc.ctx.priv;
	struct spinand_device *spinand = nand_to_spinand(nand);

	if (req->mode == MTD_OPS_RAW)
		return 0;

	/* Nothing to do when finishing a page write */
	if (req->type == NAND_PAGE_WRITE)
		return 0;

	/* Finish a page write: check the status, report errors/bitflips */
	return spinand_check_ecc_status(spinand, engine_conf->status);
}

static struct nand_ecc_engine_ops spinand_ondie_ecc_engine_ops = {
	.init_ctx = spinand_ondie_ecc_init_ctx,
	.cleanup_ctx = spinand_ondie_ecc_cleanup_ctx,
	.prepare_io_req = spinand_ondie_ecc_prepare_io_req,
	.finish_io_req = spinand_ondie_ecc_finish_io_req,
};

static struct nand_ecc_engine spinand_ondie_ecc_engine = {
	.ops = &spinand_ondie_ecc_engine_ops,
};

static int spinand_write_enable_op(struct spinand_device *spinand)
{
	struct spi_mem_op op = SPINAND_WR_EN_DIS_OP(true);

	return spi_mem_exec_op(spinand->spimem, &op);
}

static int spinand_load_page_op(struct spinand_device *spinand,
				const struct nand_page_io_req *req)
{
	struct nand_device *nand = spinand_to_nand(spinand);
	unsigned int row = nanddev_pos_to_row(nand, &req->pos);
	struct spi_mem_op op = SPINAND_PAGE_READ_OP(row);

	return spi_mem_exec_op(spinand->spimem, &op);
}

static int spinand_read_from_cache_op(struct spinand_device *spinand,
				      const struct nand_page_io_req *req)
{
	struct nand_device *nand = spinand_to_nand(spinand);
	struct mtd_info *mtd = nanddev_to_mtd(nand);
	struct spi_mem_dirmap_desc *rdesc;
	unsigned int nbytes = 0;
	void *buf = NULL;
	u16 column = 0;
	ssize_t ret;

	if (req->datalen) {
		buf = spinand->databuf;
		nbytes = nanddev_page_size(nand);
		column = 0;
	}

	if (req->ooblen) {
		nbytes += nanddev_per_page_oobsize(nand);
		if (!buf) {
			buf = spinand->oobbuf;
			column = nanddev_page_size(nand);
		}
	}

	rdesc = spinand->dirmaps[req->pos.plane].rdesc;

	while (nbytes) {
		ret = spi_mem_dirmap_read(rdesc, column, nbytes, buf);
		if (ret < 0)
			return ret;

		if (!ret || ret > nbytes)
			return -EIO;

		nbytes -= ret;
		column += ret;
		buf += ret;
	}

	if (req->datalen)
		memcpy(req->databuf.in, spinand->databuf + req->dataoffs,
		       req->datalen);

	if (req->ooblen) {
		if (req->mode == MTD_OPS_AUTO_OOB)
			mtd_ooblayout_get_databytes(mtd, req->oobbuf.in,
						    spinand->oobbuf,
						    req->ooboffs,
						    req->ooblen);
		else
			memcpy(req->oobbuf.in, spinand->oobbuf + req->ooboffs,
			       req->ooblen);
	}

	return 0;
}

static int spinand_write_to_cache_op(struct spinand_device *spinand,
				     const struct nand_page_io_req *req)
{
	struct nand_device *nand = spinand_to_nand(spinand);
	struct mtd_info *mtd = nanddev_to_mtd(nand);
	struct spi_mem_dirmap_desc *wdesc;
	unsigned int nbytes, column = 0;
	void *buf = spinand->databuf;
	ssize_t ret;

	/*
	 * Looks like PROGRAM LOAD (AKA write cache) does not necessarily reset
	 * the cache content to 0xFF (depends on vendor implementation), so we
	 * must fill the page cache entirely even if we only want to program
	 * the data portion of the page, otherwise we might corrupt the BBM or
	 * user data previously programmed in OOB area.
	 */
	nbytes = nanddev_page_size(nand) + nanddev_per_page_oobsize(nand);
	memset(spinand->databuf, 0xff, nbytes);

	if (req->datalen)
		memcpy(spinand->databuf + req->dataoffs, req->databuf.out,
		       req->datalen);

	if (req->ooblen) {
		if (req->mode == MTD_OPS_AUTO_OOB)
			mtd_ooblayout_set_databytes(mtd, req->oobbuf.out,
						    spinand->oobbuf,
						    req->ooboffs,
						    req->ooblen);
		else
			memcpy(spinand->oobbuf + req->ooboffs, req->oobbuf.out,
			       req->ooblen);
	}

	wdesc = spinand->dirmaps[req->pos.plane].wdesc;

	while (nbytes) {
		ret = spi_mem_dirmap_write(wdesc, column, nbytes, buf);
		if (ret < 0)
			return ret;

		if (!ret || ret > nbytes)
			return -EIO;

		nbytes -= ret;
		column += ret;
		buf += ret;
	}

	return 0;
}

static int spinand_program_op(struct spinand_device *spinand,
			      const struct nand_page_io_req *req)
{
	struct nand_device *nand = spinand_to_nand(spinand);
	unsigned int row = nanddev_pos_to_row(nand, &req->pos);
	struct spi_mem_op op = SPINAND_PROG_EXEC_OP(row);

	return spi_mem_exec_op(spinand->spimem, &op);
}

static int spinand_erase_op(struct spinand_device *spinand,
			    const struct nand_pos *pos)
{
	struct nand_device *nand = spinand_to_nand(spinand);
	unsigned int row = nanddev_pos_to_row(nand, pos);
	struct spi_mem_op op = SPINAND_BLK_ERASE_OP(row);

	return spi_mem_exec_op(spinand->spimem, &op);
}

static int spinand_wait(struct spinand_device *spinand, u8 *s)
{
	unsigned long timeo =  jiffies + msecs_to_jiffies(400);
	u8 status;
	int ret;

	do {
		ret = spinand_read_status(spinand, &status);
		if (ret)
			return ret;

		if (!(status & STATUS_BUSY))
			goto out;
	} while (time_before(jiffies, timeo));

	/*
	 * Extra read, just in case the STATUS_READY bit has changed
	 * since our last check
	 */
	ret = spinand_read_status(spinand, &status);
	if (ret)
		return ret;

out:
	if (s)
		*s = status;

	return status & STATUS_BUSY ? -ETIMEDOUT : 0;
}

static int spinand_read_id_op(struct spinand_device *spinand, u8 naddr,
			      u8 ndummy, u8 *buf)
{
	struct spi_mem_op op = SPINAND_READID_OP(
		naddr, ndummy, spinand->scratchbuf, SPINAND_MAX_ID_LEN);
	int ret;

	ret = spi_mem_exec_op(spinand->spimem, &op);
	if (!ret)
		memcpy(buf, spinand->scratchbuf, SPINAND_MAX_ID_LEN);

	return ret;
}

static int spinand_reset_op(struct spinand_device *spinand)
{
	struct spi_mem_op op = SPINAND_RESET_OP;
	int ret;

	ret = spi_mem_exec_op(spinand->spimem, &op);
	if (ret)
		return ret;

	return spinand_wait(spinand, NULL);
}

static int spinand_lock_block(struct spinand_device *spinand, u8 lock)
{
	return spinand_write_reg_op(spinand, REG_BLOCK_LOCK, lock);
}

<<<<<<< HEAD
=======
static int spinand_check_ecc_status(struct spinand_device *spinand, u8 status)
{
	struct nand_device *nand = spinand_to_nand(spinand);

	if (spinand->eccinfo.get_status)
		return spinand->eccinfo.get_status(spinand, status);

	switch (status & STATUS_ECC_MASK) {
	case STATUS_ECC_NO_BITFLIPS:
		return 0;

	case STATUS_ECC_HAS_BITFLIPS:
		/*
		 * We have no way to know exactly how many bitflips have been
		 * fixed, so let's return the maximum possible value so that
		 * wear-leveling layers move the data immediately.
		 */
		return nanddev_get_ecc_requirements(nand)->strength;

	case STATUS_ECC_UNCOR_ERROR:
		return -EBADMSG;

	default:
		break;
	}

	return -EINVAL;
}

>>>>>>> 28de7418
static int spinand_read_page(struct spinand_device *spinand,
			     const struct nand_page_io_req *req,
			     bool ecc_enabled)
{
	u8 status;
	int ret;

	ret = spinand_load_page_op(spinand, req);
	if (ret)
		return ret;

	ret = spinand_wait(spinand, &status);
	if (ret < 0)
		return ret;

	ret = spinand_read_from_cache_op(spinand, req);
	if (ret)
		return ret;

	if (!ecc_enabled)
		return 0;

	return spinand_check_ecc_status(spinand, status);
}

static int spinand_write_page(struct spinand_device *spinand,
			      const struct nand_page_io_req *req)
{
	u8 status;
	int ret;

	ret = spinand_write_enable_op(spinand);
	if (ret)
		return ret;

	ret = spinand_write_to_cache_op(spinand, req);
	if (ret)
		return ret;

	ret = spinand_program_op(spinand, req);
	if (ret)
		return ret;

	ret = spinand_wait(spinand, &status);
	if (!ret && (status & STATUS_PROG_FAILED))
		ret = -EIO;

	return ret;
}

static int spinand_mtd_read(struct mtd_info *mtd, loff_t from,
			    struct mtd_oob_ops *ops)
{
	struct spinand_device *spinand = mtd_to_spinand(mtd);
	struct nand_device *nand = mtd_to_nanddev(mtd);
	unsigned int max_bitflips = 0;
	struct nand_io_iter iter;
	bool enable_ecc = false;
	bool ecc_failed = false;
	int ret = 0;

	if (ops->mode != MTD_OPS_RAW && spinand->eccinfo.ooblayout)
		enable_ecc = true;

	mutex_lock(&spinand->lock);

	nanddev_io_for_each_page(nand, NAND_PAGE_READ, from, ops, &iter) {
		ret = spinand_select_target(spinand, iter.req.pos.target);
		if (ret)
			break;

		ret = spinand_ecc_enable(spinand, enable_ecc);
		if (ret)
			break;

		ret = spinand_read_page(spinand, &iter.req, enable_ecc);
		if (ret < 0 && ret != -EBADMSG)
			break;

		if (ret == -EBADMSG) {
			ecc_failed = true;
			mtd->ecc_stats.failed++;
		} else {
			mtd->ecc_stats.corrected += ret;
			max_bitflips = max_t(unsigned int, max_bitflips, ret);
		}

		ret = 0;
		ops->retlen += iter.req.datalen;
		ops->oobretlen += iter.req.ooblen;
	}

	mutex_unlock(&spinand->lock);

	if (ecc_failed && !ret)
		ret = -EBADMSG;

	return ret ? ret : max_bitflips;
}

static int spinand_mtd_write(struct mtd_info *mtd, loff_t to,
			     struct mtd_oob_ops *ops)
{
	struct spinand_device *spinand = mtd_to_spinand(mtd);
	struct nand_device *nand = mtd_to_nanddev(mtd);
	struct nand_io_iter iter;
	bool enable_ecc = false;
	int ret = 0;

	if (ops->mode != MTD_OPS_RAW && mtd->ooblayout)
		enable_ecc = true;

	mutex_lock(&spinand->lock);

	nanddev_io_for_each_page(nand, NAND_PAGE_WRITE, to, ops, &iter) {
		ret = spinand_select_target(spinand, iter.req.pos.target);
		if (ret)
			break;

		ret = spinand_ecc_enable(spinand, enable_ecc);
		if (ret)
			break;

		ret = spinand_write_page(spinand, &iter.req);
		if (ret)
			break;

		ops->retlen += iter.req.datalen;
		ops->oobretlen += iter.req.ooblen;
	}

	mutex_unlock(&spinand->lock);

	return ret;
}

static bool spinand_isbad(struct nand_device *nand, const struct nand_pos *pos)
{
	struct spinand_device *spinand = nand_to_spinand(nand);
	u8 marker[2] = { };
	struct nand_page_io_req req = {
		.pos = *pos,
		.ooblen = sizeof(marker),
		.ooboffs = 0,
		.oobbuf.in = marker,
		.mode = MTD_OPS_RAW,
	};

	spinand_select_target(spinand, pos->target);
	spinand_read_page(spinand, &req, false);
	if (marker[0] != 0xff || marker[1] != 0xff)
		return true;

	return false;
}

static int spinand_mtd_block_isbad(struct mtd_info *mtd, loff_t offs)
{
	struct nand_device *nand = mtd_to_nanddev(mtd);
	struct spinand_device *spinand = nand_to_spinand(nand);
	struct nand_pos pos;
	int ret;

	nanddev_offs_to_pos(nand, offs, &pos);
	mutex_lock(&spinand->lock);
	ret = nanddev_isbad(nand, &pos);
	mutex_unlock(&spinand->lock);

	return ret;
}

static int spinand_markbad(struct nand_device *nand, const struct nand_pos *pos)
{
	struct spinand_device *spinand = nand_to_spinand(nand);
	u8 marker[2] = { };
	struct nand_page_io_req req = {
		.pos = *pos,
		.ooboffs = 0,
		.ooblen = sizeof(marker),
		.oobbuf.out = marker,
		.mode = MTD_OPS_RAW,
	};
	int ret;

	ret = spinand_select_target(spinand, pos->target);
	if (ret)
		return ret;

	ret = spinand_write_enable_op(spinand);
	if (ret)
		return ret;

	return spinand_write_page(spinand, &req);
}

static int spinand_mtd_block_markbad(struct mtd_info *mtd, loff_t offs)
{
	struct nand_device *nand = mtd_to_nanddev(mtd);
	struct spinand_device *spinand = nand_to_spinand(nand);
	struct nand_pos pos;
	int ret;

	nanddev_offs_to_pos(nand, offs, &pos);
	mutex_lock(&spinand->lock);
	ret = nanddev_markbad(nand, &pos);
	mutex_unlock(&spinand->lock);

	if (IS_ENABLED(CONFIG_MTD_NAND_BBT_USING_FLASH))
		nanddev_bbt_in_flash_update(nand);

	return ret;
}

static int spinand_erase(struct nand_device *nand, const struct nand_pos *pos)
{
	struct spinand_device *spinand = nand_to_spinand(nand);
	u8 status;
	int ret;

	ret = spinand_select_target(spinand, pos->target);
	if (ret)
		return ret;

	ret = spinand_write_enable_op(spinand);
	if (ret)
		return ret;

	ret = spinand_erase_op(spinand, pos);
	if (ret)
		return ret;

	ret = spinand_wait(spinand, &status);
	if (!ret && (status & STATUS_ERASE_FAILED))
		ret = -EIO;

	return ret;
}

static int spinand_mtd_erase(struct mtd_info *mtd,
			     struct erase_info *einfo)
{
	struct spinand_device *spinand = mtd_to_spinand(mtd);
	int ret;

	mutex_lock(&spinand->lock);
	ret = nanddev_mtd_erase(mtd, einfo);
	mutex_unlock(&spinand->lock);

	return ret;
}

static int spinand_mtd_block_isreserved(struct mtd_info *mtd, loff_t offs)
{
	struct spinand_device *spinand = mtd_to_spinand(mtd);
	struct nand_device *nand = mtd_to_nanddev(mtd);
	struct nand_pos pos;
	int ret;

	nanddev_offs_to_pos(nand, offs, &pos);
	mutex_lock(&spinand->lock);
	ret = nanddev_isreserved(nand, &pos);
	mutex_unlock(&spinand->lock);

	return ret;
}

static int spinand_create_dirmap(struct spinand_device *spinand,
				 unsigned int plane)
{
	struct nand_device *nand = spinand_to_nand(spinand);
	struct spi_mem_dirmap_info info = {
		.length = nanddev_page_size(nand) +
			  nanddev_per_page_oobsize(nand),
	};
	struct spi_mem_dirmap_desc *desc;

	/* The plane number is passed in MSB just above the column address */
	info.offset = plane << fls(nand->memorg.pagesize);

	info.op_tmpl = *spinand->op_templates.update_cache;
	desc = devm_spi_mem_dirmap_create(&spinand->spimem->spi->dev,
					  spinand->spimem, &info);
	if (IS_ERR(desc))
		return PTR_ERR(desc);

	spinand->dirmaps[plane].wdesc = desc;

	info.op_tmpl = *spinand->op_templates.read_cache;
	desc = devm_spi_mem_dirmap_create(&spinand->spimem->spi->dev,
					  spinand->spimem, &info);
	if (IS_ERR(desc))
		return PTR_ERR(desc);

	spinand->dirmaps[plane].rdesc = desc;

	return 0;
}

static int spinand_create_dirmaps(struct spinand_device *spinand)
{
	struct nand_device *nand = spinand_to_nand(spinand);
	int i, ret;

	spinand->dirmaps = devm_kzalloc(&spinand->spimem->spi->dev,
					sizeof(*spinand->dirmaps) *
					nand->memorg.planes_per_lun,
					GFP_KERNEL);
	if (!spinand->dirmaps)
		return -ENOMEM;

	for (i = 0; i < nand->memorg.planes_per_lun; i++) {
		ret = spinand_create_dirmap(spinand, i);
		if (ret)
			return ret;
	}

	return 0;
}

static const struct nand_ops spinand_ops = {
	.erase = spinand_erase,
	.markbad = spinand_markbad,
	.isbad = spinand_isbad,
};

static const struct spinand_manufacturer *spinand_manufacturers[] = {
	&biwin_spinand_manufacturer,
	&dosilicon_spinand_manufacturer,
	&esmt_spinand_manufacturer,
	&etron_spinand_manufacturer,
	&fmsh_spinand_manufacturer,
	&foresee_spinand_manufacturer,
	&gigadevice_spinand_manufacturer,
	&hyf_spinand_manufacturer,
	&jsc_spinand_manufacturer,
	&macronix_spinand_manufacturer,
	&micron_spinand_manufacturer,
	&paragon_spinand_manufacturer,
	&silicongo_spinand_manufacturer,
	&toshiba_spinand_manufacturer,
	&unim_spinand_manufacturer,
	&winbond_spinand_manufacturer,
	&xtx_spinand_manufacturer,
};

static int spinand_manufacturer_match(struct spinand_device *spinand,
				      enum spinand_readid_method rdid_method)
{
	u8 *id = spinand->id.data;
	unsigned int i;
	int ret;

	for (i = 0; i < ARRAY_SIZE(spinand_manufacturers); i++) {
		const struct spinand_manufacturer *manufacturer =
			spinand_manufacturers[i];

		if (id[0] != manufacturer->id)
			continue;

		ret = spinand_match_and_init(spinand,
					     manufacturer->chips,
					     manufacturer->nchips,
					     rdid_method);
		if (ret < 0)
			continue;

		spinand->manufacturer = manufacturer;
		return 0;
	}
	return -ENOTSUPP;
}

static int spinand_id_detect(struct spinand_device *spinand)
{
	u8 *id = spinand->id.data;
	int ret;

	ret = spinand_read_id_op(spinand, 0, 0, id);
	if (ret)
		return ret;
	ret = spinand_manufacturer_match(spinand, SPINAND_READID_METHOD_OPCODE);
	if (!ret)
		return 0;

	ret = spinand_read_id_op(spinand, 1, 0, id);
	if (ret)
		return ret;
	ret = spinand_manufacturer_match(spinand,
					 SPINAND_READID_METHOD_OPCODE_ADDR);
	if (!ret)
		return 0;

	ret = spinand_read_id_op(spinand, 0, 1, id);
	if (ret)
		return ret;
	ret = spinand_manufacturer_match(spinand,
					 SPINAND_READID_METHOD_OPCODE_DUMMY);

	return ret;
}

static int spinand_manufacturer_init(struct spinand_device *spinand)
{
	if (spinand->manufacturer->ops->init)
		return spinand->manufacturer->ops->init(spinand);

	return 0;
}

static void spinand_manufacturer_cleanup(struct spinand_device *spinand)
{
	/* Release manufacturer private data */
	if (spinand->manufacturer->ops->cleanup)
		return spinand->manufacturer->ops->cleanup(spinand);
}

static const struct spi_mem_op *
spinand_select_op_variant(struct spinand_device *spinand,
			  const struct spinand_op_variants *variants)
{
	struct nand_device *nand = spinand_to_nand(spinand);
	unsigned int i;

	for (i = 0; i < variants->nops; i++) {
		struct spi_mem_op op = variants->ops[i];
		unsigned int nbytes;
		int ret;

		nbytes = nanddev_per_page_oobsize(nand) +
			 nanddev_page_size(nand);

		while (nbytes) {
			op.data.nbytes = nbytes;
			ret = spi_mem_adjust_op_size(spinand->spimem, &op);
			if (ret)
				break;

			if (!spi_mem_supports_op(spinand->spimem, &op))
				break;

			nbytes -= op.data.nbytes;
		}

		if (!nbytes)
			return &variants->ops[i];
	}

	return NULL;
}

/**
 * spinand_match_and_init() - Try to find a match between a device ID and an
 *			      entry in a spinand_info table
 * @spinand: SPI NAND object
 * @table: SPI NAND device description table
 * @table_size: size of the device description table
 * @rdid_method: read id method to match
 *
 * Match between a device ID retrieved through the READ_ID command and an
 * entry in the SPI NAND description table. If a match is found, the spinand
 * object will be initialized with information provided by the matching
 * spinand_info entry.
 *
 * Return: 0 on success, a negative error code otherwise.
 */
int spinand_match_and_init(struct spinand_device *spinand,
			   const struct spinand_info *table,
			   unsigned int table_size,
			   enum spinand_readid_method rdid_method)
{
	u8 *id = spinand->id.data;
	struct nand_device *nand = spinand_to_nand(spinand);
	unsigned int i;

	for (i = 0; i < table_size; i++) {
		const struct spinand_info *info = &table[i];
		const struct spi_mem_op *op;

		if (rdid_method != info->devid.method)
			continue;

		if (memcmp(id + 1, info->devid.id, info->devid.len))
			continue;

		nand->memorg = table[i].memorg;
		nanddev_set_ecc_requirements(nand, &table[i].eccreq);
		spinand->eccinfo = table[i].eccinfo;
		spinand->flags = table[i].flags;
		spinand->id.len = 1 + table[i].devid.len;
		spinand->select_target = table[i].select_target;

		op = spinand_select_op_variant(spinand,
					       info->op_variants.read_cache);
		if (!op)
			return -ENOTSUPP;

		spinand->op_templates.read_cache = op;

		op = spinand_select_op_variant(spinand,
					       info->op_variants.write_cache);
		if (!op)
			return -ENOTSUPP;

		spinand->op_templates.write_cache = op;

		op = spinand_select_op_variant(spinand,
					       info->op_variants.update_cache);
		spinand->op_templates.update_cache = op;

		return 0;
	}

	return -ENOTSUPP;
}

static int spinand_detect(struct spinand_device *spinand)
{
	struct device *dev = &spinand->spimem->spi->dev;
	struct nand_device *nand = spinand_to_nand(spinand);
	int ret;

	ret = spinand_reset_op(spinand);
	if (ret)
		return ret;

	ret = spinand_id_detect(spinand);
	if (ret) {
		dev_err(dev, "unknown raw ID %*phN\n", SPINAND_MAX_ID_LEN,
			spinand->id.data);
		return ret;
	}

	if (nand->memorg.ntargets > 1 && !spinand->select_target) {
		dev_err(dev,
			"SPI NANDs with more than one die must implement ->select_target()\n");
		return -EINVAL;
	}

	dev_info(&spinand->spimem->spi->dev,
		 "%s SPI NAND was found.\n", spinand->manufacturer->name);
	dev_info(&spinand->spimem->spi->dev,
		 "%llu MiB, block size: %zu KiB, page size: %zu, OOB size: %u\n",
		 nanddev_size(nand) >> 20, nanddev_eraseblock_size(nand) >> 10,
		 nanddev_page_size(nand), nanddev_per_page_oobsize(nand));

	return 0;
}

static int spinand_reinit(struct mtd_info *mtd)
{
	struct spinand_device *spinand = mtd_to_spinand(mtd);
	struct nand_device *nand = mtd_to_nanddev(mtd);
	struct device *dev = &spinand->spimem->spi->dev;
	int ret, i;

	ret = spinand_init_quad_enable(spinand);
	if (ret)
		return ret;

	ret = spinand_upd_cfg(spinand, CFG_OTP_ENABLE, 0);
	if (ret)
		return ret;

	ret = spinand_manufacturer_init(spinand);
	if (ret) {
		dev_err(dev,
			"Failed to initialize the SPI NAND chip (err = %d)\n",
			ret);
		return ret;
	}

	ret = spinand_create_dirmaps(spinand);
	if (ret) {
		dev_err(dev,
			"Failed to create direct mappings for read/write operations (err = %d)\n",
			ret);
		return ret;
	}

	/* After power up, all blocks are locked, so unlock them here. */
	for (i = 0; i < nand->memorg.ntargets; i++) {
		ret = spinand_select_target(spinand, i);
		if (ret)
			return ret;

		ret = spinand_lock_block(spinand, BL_ALL_UNLOCKED);
		if (ret)
			return ret;
	}

	return ret;
}

/**
 * spinand_mtd_suspend - [MTD Interface] Suspend the spinand flash
 * @mtd: MTD device structure
 *
 * Returns 0 for success or negative error code otherwise.
 */
static int spinand_mtd_suspend(struct mtd_info *mtd)
{
	struct spinand_device *spinand = mtd_to_spinand(mtd);
	int ret = 0;

	mutex_lock(&spinand->lock);

	return ret;
}

/**
 * spinand_mtd_resume - [MTD Interface] Resume the spinand flash
 * @mtd: MTD device structure
 */
static void spinand_mtd_resume(struct mtd_info *mtd)
{
	struct spinand_device *spinand = mtd_to_spinand(mtd);
	struct device *dev = &spinand->spimem->spi->dev;
	int ret;

	ret = spinand_reinit(mtd);
	if (ret)
		dev_err(dev, "Failed to resume, ret =%d !\n", ret);
	mutex_unlock(&spinand->lock);
}

/**
 * spinand_mtd_shutdown - [MTD Interface] Finish the current spinand operation and
 *                 prevent further operations
 * @mtd: MTD device structure
 */
static void spinand_mtd_shutdown(struct mtd_info *mtd)
{
	spinand_mtd_suspend(mtd);
}

static int spinand_init(struct spinand_device *spinand)
{
	struct device *dev = &spinand->spimem->spi->dev;
	struct mtd_info *mtd = spinand_to_mtd(spinand);
	struct nand_device *nand = mtd_to_nanddev(mtd);
	int ret, i;

	/*
	 * We need a scratch buffer because the spi_mem interface requires that
	 * buf passed in spi_mem_op->data.buf be DMA-able.
	 */
	spinand->scratchbuf = kzalloc(SPINAND_MAX_ID_LEN, GFP_KERNEL);
	if (!spinand->scratchbuf)
		return -ENOMEM;

	ret = spinand_detect(spinand);
	if (ret)
		goto err_free_bufs;

	/*
	 * Use kzalloc() instead of devm_kzalloc() here, because some drivers
	 * may use this buffer for DMA access.
	 * Memory allocated by devm_ does not guarantee DMA-safe alignment.
	 */
	spinand->databuf = kzalloc(nanddev_page_size(nand) +
			       nanddev_per_page_oobsize(nand),
			       GFP_KERNEL);
	if (!spinand->databuf) {
		ret = -ENOMEM;
		goto err_free_bufs;
	}

	spinand->oobbuf = spinand->databuf + nanddev_page_size(nand);

	ret = spinand_init_cfg_cache(spinand);
	if (ret)
		goto err_free_bufs;

	ret = spinand_init_quad_enable(spinand);
	if (ret)
		goto err_free_bufs;

	ret = spinand_upd_cfg(spinand, CFG_OTP_ENABLE, 0);
	if (ret)
		goto err_free_bufs;

	ret = spinand_manufacturer_init(spinand);
	if (ret) {
		dev_err(dev,
			"Failed to initialize the SPI NAND chip (err = %d)\n",
			ret);
		goto err_free_bufs;
	}

	ret = spinand_create_dirmaps(spinand);
	if (ret) {
		dev_err(dev,
			"Failed to create direct mappings for read/write operations (err = %d)\n",
			ret);
		goto err_manuf_cleanup;
	}

	/* After power up, all blocks are locked, so unlock them here. */
	for (i = 0; i < nand->memorg.ntargets; i++) {
		ret = spinand_select_target(spinand, i);
		if (ret)
			goto err_manuf_cleanup;

		ret = spinand_lock_block(spinand, BL_ALL_UNLOCKED);
		if (ret)
			goto err_manuf_cleanup;
	}

	ret = nanddev_init(nand, &spinand_ops, THIS_MODULE);
	if (ret)
		goto err_manuf_cleanup;

	/* SPI-NAND default ECC engine is on-die */
	nand->ecc.defaults.engine_type = NAND_ECC_ENGINE_TYPE_ON_DIE;
	nand->ecc.ondie_engine = &spinand_ondie_ecc_engine;

	/*
	 * Right now, we don't support ECC, so let the whole oob
	 * area is available for user.
	 */
	mtd->_read_oob = spinand_mtd_read;
	mtd->_write_oob = spinand_mtd_write;
	mtd->_block_isbad = spinand_mtd_block_isbad;
	mtd->_block_markbad = spinand_mtd_block_markbad;
	mtd->_block_isreserved = spinand_mtd_block_isreserved;
	mtd->_erase = spinand_mtd_erase;
	mtd->_max_bad_blocks = nanddev_mtd_max_bad_blocks;
	mtd->_suspend = spinand_mtd_suspend;
	mtd->_resume = spinand_mtd_resume;
	mtd->_reboot = spinand_mtd_shutdown;

	if (spinand->eccinfo.ooblayout)
		mtd_set_ooblayout(mtd, spinand->eccinfo.ooblayout);
	else
		mtd_set_ooblayout(mtd, &spinand_noecc_ooblayout);

	ret = mtd_ooblayout_count_freebytes(mtd);
	if (ret < 0)
		goto err_cleanup_nanddev;

	mtd->oobavail = ret;

	/* Propagate ECC information to mtd_info */
<<<<<<< HEAD
	mtd->ecc_strength = nanddev_get_ecc_conf(nand)->strength;
	mtd->ecc_step_size = nanddev_get_ecc_conf(nand)->step_size;
	if (IS_ENABLED(CONFIG_SPI_ROCKCHIP_SFC))
		mtd->name = "spi-nand0";

	if (IS_ENABLED(CONFIG_MTD_NAND_BBT_USING_FLASH))
		nanddev_scan_bbt_in_flash(nand);
=======
	mtd->ecc_strength = nanddev_get_ecc_requirements(nand)->strength;
	mtd->ecc_step_size = nanddev_get_ecc_requirements(nand)->step_size;
>>>>>>> 28de7418

	return 0;

err_cleanup_nanddev:
	nanddev_cleanup(nand);

err_manuf_cleanup:
	spinand_manufacturer_cleanup(spinand);

err_free_bufs:
	kfree(spinand->databuf);
	kfree(spinand->scratchbuf);
	return ret;
}

static void spinand_cleanup(struct spinand_device *spinand)
{
	struct nand_device *nand = spinand_to_nand(spinand);

	nanddev_cleanup(nand);
	spinand_manufacturer_cleanup(spinand);
	kfree(spinand->databuf);
	kfree(spinand->scratchbuf);
}

static int spinand_probe(struct spi_mem *mem)
{
	struct spinand_device *spinand;
	struct mtd_info *mtd;
	int ret;

	spinand = devm_kzalloc(&mem->spi->dev, sizeof(*spinand),
			       GFP_KERNEL);
	if (!spinand)
		return -ENOMEM;

	spinand->spimem = mem;
	spi_mem_set_drvdata(mem, spinand);
	spinand_set_of_node(spinand, mem->spi->dev.of_node);
	mutex_init(&spinand->lock);
	mtd = spinand_to_mtd(spinand);
	mtd->dev.parent = &mem->spi->dev;

	ret = spinand_init(spinand);
	if (ret)
		return ret;

	ret = mtd_device_register(mtd, NULL, 0);
	if (ret)
		goto err_spinand_cleanup;

	return 0;

err_spinand_cleanup:
	spinand_cleanup(spinand);

	return ret;
}

static int spinand_remove(struct spi_mem *mem)
{
	struct spinand_device *spinand;
	struct mtd_info *mtd;
	int ret;

	spinand = spi_mem_get_drvdata(mem);
	mtd = spinand_to_mtd(spinand);

	ret = mtd_device_unregister(mtd);
	if (ret)
		return ret;

	spinand_cleanup(spinand);

	return 0;
}

static const struct spi_device_id spinand_ids[] = {
	{ .name = "spi-nand" },
	{ /* sentinel */ },
};
MODULE_DEVICE_TABLE(spi, spinand_ids);

#ifdef CONFIG_OF
static const struct of_device_id spinand_of_ids[] = {
	{ .compatible = "spi-nand" },
	{ /* sentinel */ },
};
MODULE_DEVICE_TABLE(of, spinand_of_ids);
#endif

static struct spi_mem_driver spinand_drv = {
	.spidrv = {
		.id_table = spinand_ids,
		.driver = {
			.name = "spi-nand",
			.of_match_table = of_match_ptr(spinand_of_ids),
		},
	},
	.probe = spinand_probe,
	.remove = spinand_remove,
};
module_spi_mem_driver(spinand_drv);

MODULE_DESCRIPTION("SPI NAND framework");
MODULE_AUTHOR("Peter Pan<peterpandong@micron.com>");
MODULE_LICENSE("GPL v2");<|MERGE_RESOLUTION|>--- conflicted
+++ resolved
@@ -211,7 +211,7 @@
 		 * fixed, so let's return the maximum possible value so that
 		 * wear-leveling layers move the data immediately.
 		 */
-		return nanddev_get_ecc_conf(nand)->strength;
+		return nanddev_get_ecc_requirements(nand)->strength;
 
 	case STATUS_ECC_UNCOR_ERROR:
 		return -EBADMSG;
@@ -523,38 +523,6 @@
 	return spinand_write_reg_op(spinand, REG_BLOCK_LOCK, lock);
 }
 
-<<<<<<< HEAD
-=======
-static int spinand_check_ecc_status(struct spinand_device *spinand, u8 status)
-{
-	struct nand_device *nand = spinand_to_nand(spinand);
-
-	if (spinand->eccinfo.get_status)
-		return spinand->eccinfo.get_status(spinand, status);
-
-	switch (status & STATUS_ECC_MASK) {
-	case STATUS_ECC_NO_BITFLIPS:
-		return 0;
-
-	case STATUS_ECC_HAS_BITFLIPS:
-		/*
-		 * We have no way to know exactly how many bitflips have been
-		 * fixed, so let's return the maximum possible value so that
-		 * wear-leveling layers move the data immediately.
-		 */
-		return nanddev_get_ecc_requirements(nand)->strength;
-
-	case STATUS_ECC_UNCOR_ERROR:
-		return -EBADMSG;
-
-	default:
-		break;
-	}
-
-	return -EINVAL;
-}
-
->>>>>>> 28de7418
 static int spinand_read_page(struct spinand_device *spinand,
 			     const struct nand_page_io_req *req,
 			     bool ecc_enabled)
@@ -1298,18 +1266,13 @@
 	mtd->oobavail = ret;
 
 	/* Propagate ECC information to mtd_info */
-<<<<<<< HEAD
-	mtd->ecc_strength = nanddev_get_ecc_conf(nand)->strength;
-	mtd->ecc_step_size = nanddev_get_ecc_conf(nand)->step_size;
+	mtd->ecc_strength = nanddev_get_ecc_requirements(nand)->strength;
+	mtd->ecc_step_size = nanddev_get_ecc_requirements(nand)->step_size;
 	if (IS_ENABLED(CONFIG_SPI_ROCKCHIP_SFC))
 		mtd->name = "spi-nand0";
 
 	if (IS_ENABLED(CONFIG_MTD_NAND_BBT_USING_FLASH))
 		nanddev_scan_bbt_in_flash(nand);
-=======
-	mtd->ecc_strength = nanddev_get_ecc_requirements(nand)->strength;
-	mtd->ecc_step_size = nanddev_get_ecc_requirements(nand)->step_size;
->>>>>>> 28de7418
 
 	return 0;
 
