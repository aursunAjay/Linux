/*
 *  ideapad-laptop.c - Lenovo IdeaPad ACPI Extras
 *
 *  Copyright © 2010 Intel Corporation
 *  Copyright © 2010 David Woodhouse <dwmw2@infradead.org>
 *
 *  This program is free software; you can redistribute it and/or modify
 *  it under the terms of the GNU General Public License as published by
 *  the Free Software Foundation; either version 2 of the License, or
 *  (at your option) any later version.
 *
 *  This program is distributed in the hope that it will be useful,
 *  but WITHOUT ANY WARRANTY; without even the implied warranty of
 *  MERCHANTABILITY or FITNESS FOR A PARTICULAR PURPOSE.  See the
 *  GNU General Public License for more details.
 *
 *  You should have received a copy of the GNU General Public License
 *  along with this program; if not, write to the Free Software
 *  Foundation, Inc., 51 Franklin Street, Fifth Floor, Boston, MA
 *  02110-1301, USA.
 */

#define pr_fmt(fmt) KBUILD_MODNAME ": " fmt

#include <linux/kernel.h>
#include <linux/module.h>
#include <linux/init.h>
#include <linux/types.h>
#include <linux/acpi.h>
#include <linux/rfkill.h>
#include <linux/platform_device.h>
#include <linux/input.h>
#include <linux/input/sparse-keymap.h>
#include <linux/backlight.h>
#include <linux/fb.h>
#include <linux/debugfs.h>
#include <linux/seq_file.h>
#include <linux/i8042.h>
#include <linux/dmi.h>
#include <linux/device.h>
#include <acpi/video.h>

#define IDEAPAD_RFKILL_DEV_NUM	(3)

#define CFG_BT_BIT	(16)
#define CFG_3G_BIT	(17)
#define CFG_WIFI_BIT	(18)
#define CFG_CAMERA_BIT	(19)

#if IS_ENABLED(CONFIG_ACPI_WMI)
static const char *const ideapad_wmi_fnesc_events[] = {
	"26CAB2E5-5CF1-46AE-AAC3-4A12B6BA50E6", /* Yoga 3 */
	"56322276-8493-4CE8-A783-98C991274F5E", /* Yoga 700 */
};
#endif

enum {
	VPCCMD_R_VPC1 = 0x10,
	VPCCMD_R_BL_MAX,
	VPCCMD_R_BL,
	VPCCMD_W_BL,
	VPCCMD_R_WIFI,
	VPCCMD_W_WIFI,
	VPCCMD_R_BT,
	VPCCMD_W_BT,
	VPCCMD_R_BL_POWER,
	VPCCMD_R_NOVO,
	VPCCMD_R_VPC2,
	VPCCMD_R_TOUCHPAD,
	VPCCMD_W_TOUCHPAD,
	VPCCMD_R_CAMERA,
	VPCCMD_W_CAMERA,
	VPCCMD_R_3G,
	VPCCMD_W_3G,
	VPCCMD_R_ODD, /* 0x21 */
	VPCCMD_W_FAN,
	VPCCMD_R_RF,
	VPCCMD_W_RF,
	VPCCMD_R_FAN = 0x2B,
	VPCCMD_R_SPECIAL_BUTTONS = 0x31,
	VPCCMD_W_BL_POWER = 0x33,
};

struct ideapad_rfk_priv {
	int dev;
	struct ideapad_private *priv;
};

struct ideapad_private {
	struct acpi_device *adev;
	struct rfkill *rfk[IDEAPAD_RFKILL_DEV_NUM];
	struct ideapad_rfk_priv rfk_priv[IDEAPAD_RFKILL_DEV_NUM];
	struct platform_device *platform_device;
	struct input_dev *inputdev;
	struct backlight_device *blightdev;
	struct dentry *debug;
	unsigned long cfg;
	bool has_hw_rfkill_switch;
	const char *fnesc_guid;
};

static bool no_bt_rfkill;
module_param(no_bt_rfkill, bool, 0444);
MODULE_PARM_DESC(no_bt_rfkill, "No rfkill for bluetooth.");

/*
 * ACPI Helpers
 */
#define IDEAPAD_EC_TIMEOUT (100) /* in ms */

static int read_method_int(acpi_handle handle, const char *method, int *val)
{
	acpi_status status;
	unsigned long long result;

	status = acpi_evaluate_integer(handle, (char *)method, NULL, &result);
	if (ACPI_FAILURE(status)) {
		*val = -1;
		return -1;
	} else {
		*val = result;
		return 0;
	}
}

static int method_vpcr(acpi_handle handle, int cmd, int *ret)
{
	acpi_status status;
	unsigned long long result;
	struct acpi_object_list params;
	union acpi_object in_obj;

	params.count = 1;
	params.pointer = &in_obj;
	in_obj.type = ACPI_TYPE_INTEGER;
	in_obj.integer.value = cmd;

	status = acpi_evaluate_integer(handle, "VPCR", &params, &result);

	if (ACPI_FAILURE(status)) {
		*ret = -1;
		return -1;
	} else {
		*ret = result;
		return 0;
	}
}

static int method_vpcw(acpi_handle handle, int cmd, int data)
{
	struct acpi_object_list params;
	union acpi_object in_obj[2];
	acpi_status status;

	params.count = 2;
	params.pointer = in_obj;
	in_obj[0].type = ACPI_TYPE_INTEGER;
	in_obj[0].integer.value = cmd;
	in_obj[1].type = ACPI_TYPE_INTEGER;
	in_obj[1].integer.value = data;

	status = acpi_evaluate_object(handle, "VPCW", &params, NULL);
	if (status != AE_OK)
		return -1;
	return 0;
}

static int read_ec_data(acpi_handle handle, int cmd, unsigned long *data)
{
	int val;
	unsigned long int end_jiffies;

	if (method_vpcw(handle, 1, cmd))
		return -1;

	for (end_jiffies = jiffies+(HZ)*IDEAPAD_EC_TIMEOUT/1000+1;
	     time_before(jiffies, end_jiffies);) {
		schedule();
		if (method_vpcr(handle, 1, &val))
			return -1;
		if (val == 0) {
			if (method_vpcr(handle, 0, &val))
				return -1;
			*data = val;
			return 0;
		}
	}
	pr_err("timeout in read_ec_cmd\n");
	return -1;
}

static int write_ec_cmd(acpi_handle handle, int cmd, unsigned long data)
{
	int val;
	unsigned long int end_jiffies;

	if (method_vpcw(handle, 0, data))
		return -1;
	if (method_vpcw(handle, 1, cmd))
		return -1;

	for (end_jiffies = jiffies+(HZ)*IDEAPAD_EC_TIMEOUT/1000+1;
	     time_before(jiffies, end_jiffies);) {
		schedule();
		if (method_vpcr(handle, 1, &val))
			return -1;
		if (val == 0)
			return 0;
	}
	pr_err("timeout in write_ec_cmd\n");
	return -1;
}

/*
 * debugfs
 */
static int debugfs_status_show(struct seq_file *s, void *data)
{
	struct ideapad_private *priv = s->private;
	unsigned long value;

	if (!priv)
		return -EINVAL;

	if (!read_ec_data(priv->adev->handle, VPCCMD_R_BL_MAX, &value))
		seq_printf(s, "Backlight max:\t%lu\n", value);
	if (!read_ec_data(priv->adev->handle, VPCCMD_R_BL, &value))
		seq_printf(s, "Backlight now:\t%lu\n", value);
	if (!read_ec_data(priv->adev->handle, VPCCMD_R_BL_POWER, &value))
		seq_printf(s, "BL power value:\t%s\n", value ? "On" : "Off");
	seq_printf(s, "=====================\n");

	if (!read_ec_data(priv->adev->handle, VPCCMD_R_RF, &value))
		seq_printf(s, "Radio status:\t%s(%lu)\n",
			   value ? "On" : "Off", value);
	if (!read_ec_data(priv->adev->handle, VPCCMD_R_WIFI, &value))
		seq_printf(s, "Wifi status:\t%s(%lu)\n",
			   value ? "On" : "Off", value);
	if (!read_ec_data(priv->adev->handle, VPCCMD_R_BT, &value))
		seq_printf(s, "BT status:\t%s(%lu)\n",
			   value ? "On" : "Off", value);
	if (!read_ec_data(priv->adev->handle, VPCCMD_R_3G, &value))
		seq_printf(s, "3G status:\t%s(%lu)\n",
			   value ? "On" : "Off", value);
	seq_printf(s, "=====================\n");

	if (!read_ec_data(priv->adev->handle, VPCCMD_R_TOUCHPAD, &value))
		seq_printf(s, "Touchpad status:%s(%lu)\n",
			   value ? "On" : "Off", value);
	if (!read_ec_data(priv->adev->handle, VPCCMD_R_CAMERA, &value))
		seq_printf(s, "Camera status:\t%s(%lu)\n",
			   value ? "On" : "Off", value);

	return 0;
}

static int debugfs_status_open(struct inode *inode, struct file *file)
{
	return single_open(file, debugfs_status_show, inode->i_private);
}

static const struct file_operations debugfs_status_fops = {
	.owner = THIS_MODULE,
	.open = debugfs_status_open,
	.read = seq_read,
	.llseek = seq_lseek,
	.release = single_release,
};

static int debugfs_cfg_show(struct seq_file *s, void *data)
{
	struct ideapad_private *priv = s->private;

	if (!priv) {
		seq_printf(s, "cfg: N/A\n");
	} else {
		seq_printf(s, "cfg: 0x%.8lX\n\nCapability: ",
			   priv->cfg);
		if (test_bit(CFG_BT_BIT, &priv->cfg))
			seq_printf(s, "Bluetooth ");
		if (test_bit(CFG_3G_BIT, &priv->cfg))
			seq_printf(s, "3G ");
		if (test_bit(CFG_WIFI_BIT, &priv->cfg))
			seq_printf(s, "Wireless ");
		if (test_bit(CFG_CAMERA_BIT, &priv->cfg))
			seq_printf(s, "Camera ");
		seq_printf(s, "\nGraphic: ");
		switch ((priv->cfg)&0x700) {
		case 0x100:
			seq_printf(s, "Intel");
			break;
		case 0x200:
			seq_printf(s, "ATI");
			break;
		case 0x300:
			seq_printf(s, "Nvidia");
			break;
		case 0x400:
			seq_printf(s, "Intel and ATI");
			break;
		case 0x500:
			seq_printf(s, "Intel and Nvidia");
			break;
		}
		seq_printf(s, "\n");
	}
	return 0;
}

static int debugfs_cfg_open(struct inode *inode, struct file *file)
{
	return single_open(file, debugfs_cfg_show, inode->i_private);
}

static const struct file_operations debugfs_cfg_fops = {
	.owner = THIS_MODULE,
	.open = debugfs_cfg_open,
	.read = seq_read,
	.llseek = seq_lseek,
	.release = single_release,
};

static int ideapad_debugfs_init(struct ideapad_private *priv)
{
	struct dentry *node;

	priv->debug = debugfs_create_dir("ideapad", NULL);
	if (priv->debug == NULL) {
		pr_err("failed to create debugfs directory");
		goto errout;
	}

	node = debugfs_create_file("cfg", S_IRUGO, priv->debug, priv,
				   &debugfs_cfg_fops);
	if (!node) {
		pr_err("failed to create cfg in debugfs");
		goto errout;
	}

	node = debugfs_create_file("status", S_IRUGO, priv->debug, priv,
				   &debugfs_status_fops);
	if (!node) {
		pr_err("failed to create status in debugfs");
		goto errout;
	}

	return 0;

errout:
	return -ENOMEM;
}

static void ideapad_debugfs_exit(struct ideapad_private *priv)
{
	debugfs_remove_recursive(priv->debug);
	priv->debug = NULL;
}

/*
 * sysfs
 */
static ssize_t show_ideapad_cam(struct device *dev,
				struct device_attribute *attr,
				char *buf)
{
	unsigned long result;
	struct ideapad_private *priv = dev_get_drvdata(dev);

	if (read_ec_data(priv->adev->handle, VPCCMD_R_CAMERA, &result))
		return sprintf(buf, "-1\n");
	return sprintf(buf, "%lu\n", result);
}

static ssize_t store_ideapad_cam(struct device *dev,
				 struct device_attribute *attr,
				 const char *buf, size_t count)
{
	int ret, state;
	struct ideapad_private *priv = dev_get_drvdata(dev);

	if (!count)
		return 0;
	if (sscanf(buf, "%i", &state) != 1)
		return -EINVAL;
	ret = write_ec_cmd(priv->adev->handle, VPCCMD_W_CAMERA, state);
	if (ret < 0)
		return -EIO;
	return count;
}

static DEVICE_ATTR(camera_power, 0644, show_ideapad_cam, store_ideapad_cam);

static ssize_t show_ideapad_fan(struct device *dev,
				struct device_attribute *attr,
				char *buf)
{
	unsigned long result;
	struct ideapad_private *priv = dev_get_drvdata(dev);

	if (read_ec_data(priv->adev->handle, VPCCMD_R_FAN, &result))
		return sprintf(buf, "-1\n");
	return sprintf(buf, "%lu\n", result);
}

static ssize_t store_ideapad_fan(struct device *dev,
				 struct device_attribute *attr,
				 const char *buf, size_t count)
{
	int ret, state;
	struct ideapad_private *priv = dev_get_drvdata(dev);

	if (!count)
		return 0;
	if (sscanf(buf, "%i", &state) != 1)
		return -EINVAL;
	if (state < 0 || state > 4 || state == 3)
		return -EINVAL;
	ret = write_ec_cmd(priv->adev->handle, VPCCMD_W_FAN, state);
	if (ret < 0)
		return -EIO;
	return count;
}

static DEVICE_ATTR(fan_mode, 0644, show_ideapad_fan, store_ideapad_fan);

static struct attribute *ideapad_attributes[] = {
	&dev_attr_camera_power.attr,
	&dev_attr_fan_mode.attr,
	NULL
};

static umode_t ideapad_is_visible(struct kobject *kobj,
				 struct attribute *attr,
				 int idx)
{
	struct device *dev = container_of(kobj, struct device, kobj);
	struct ideapad_private *priv = dev_get_drvdata(dev);
	bool supported;

	if (attr == &dev_attr_camera_power.attr)
		supported = test_bit(CFG_CAMERA_BIT, &(priv->cfg));
	else if (attr == &dev_attr_fan_mode.attr) {
		unsigned long value;
		supported = !read_ec_data(priv->adev->handle, VPCCMD_R_FAN,
					  &value);
	} else
		supported = true;

	return supported ? attr->mode : 0;
}

static const struct attribute_group ideapad_attribute_group = {
	.is_visible = ideapad_is_visible,
	.attrs = ideapad_attributes
};

/*
 * Rfkill
 */
struct ideapad_rfk_data {
	char *name;
	int cfgbit;
	int opcode;
	int type;
};

static const struct ideapad_rfk_data ideapad_rfk_data[] = {
	{ "ideapad_wlan",    CFG_WIFI_BIT, VPCCMD_W_WIFI, RFKILL_TYPE_WLAN },
	{ "ideapad_bluetooth", CFG_BT_BIT, VPCCMD_W_BT, RFKILL_TYPE_BLUETOOTH },
	{ "ideapad_3g",        CFG_3G_BIT, VPCCMD_W_3G, RFKILL_TYPE_WWAN },
};

static int ideapad_rfk_set(void *data, bool blocked)
{
	struct ideapad_rfk_priv *priv = data;
	int opcode = ideapad_rfk_data[priv->dev].opcode;

	return write_ec_cmd(priv->priv->adev->handle, opcode, !blocked);
}

static struct rfkill_ops ideapad_rfk_ops = {
	.set_block = ideapad_rfk_set,
};

static void ideapad_sync_rfk_state(struct ideapad_private *priv)
{
	unsigned long hw_blocked = 0;
	int i;

	if (priv->has_hw_rfkill_switch) {
		if (read_ec_data(priv->adev->handle, VPCCMD_R_RF, &hw_blocked))
			return;
		hw_blocked = !hw_blocked;
	}

	for (i = 0; i < IDEAPAD_RFKILL_DEV_NUM; i++)
		if (priv->rfk[i])
			rfkill_set_hw_state(priv->rfk[i], hw_blocked);
}

static int ideapad_register_rfkill(struct ideapad_private *priv, int dev)
{
	int ret;
	unsigned long sw_blocked;

	if (no_bt_rfkill &&
	    (ideapad_rfk_data[dev].type == RFKILL_TYPE_BLUETOOTH)) {
		/* Force to enable bluetooth when no_bt_rfkill=1 */
		write_ec_cmd(priv->adev->handle,
			     ideapad_rfk_data[dev].opcode, 1);
		return 0;
	}
	priv->rfk_priv[dev].dev = dev;
	priv->rfk_priv[dev].priv = priv;

	priv->rfk[dev] = rfkill_alloc(ideapad_rfk_data[dev].name,
				      &priv->platform_device->dev,
				      ideapad_rfk_data[dev].type,
				      &ideapad_rfk_ops,
				      &priv->rfk_priv[dev]);
	if (!priv->rfk[dev])
		return -ENOMEM;

	if (read_ec_data(priv->adev->handle, ideapad_rfk_data[dev].opcode-1,
			 &sw_blocked)) {
		rfkill_init_sw_state(priv->rfk[dev], 0);
	} else {
		sw_blocked = !sw_blocked;
		rfkill_init_sw_state(priv->rfk[dev], sw_blocked);
	}

	ret = rfkill_register(priv->rfk[dev]);
	if (ret) {
		rfkill_destroy(priv->rfk[dev]);
		return ret;
	}
	return 0;
}

static void ideapad_unregister_rfkill(struct ideapad_private *priv, int dev)
{
	if (!priv->rfk[dev])
		return;

	rfkill_unregister(priv->rfk[dev]);
	rfkill_destroy(priv->rfk[dev]);
}

/*
 * Platform device
 */
static int ideapad_sysfs_init(struct ideapad_private *priv)
{
	return sysfs_create_group(&priv->platform_device->dev.kobj,
				    &ideapad_attribute_group);
}

static void ideapad_sysfs_exit(struct ideapad_private *priv)
{
	sysfs_remove_group(&priv->platform_device->dev.kobj,
			   &ideapad_attribute_group);
}

/*
 * input device
 */
static const struct key_entry ideapad_keymap[] = {
	{ KE_KEY, 6,  { KEY_SWITCHVIDEOMODE } },
	{ KE_KEY, 7,  { KEY_CAMERA } },
	{ KE_KEY, 8,  { KEY_MICMUTE } },
	{ KE_KEY, 11, { KEY_F16 } },
	{ KE_KEY, 13, { KEY_WLAN } },
	{ KE_KEY, 16, { KEY_PROG1 } },
	{ KE_KEY, 17, { KEY_PROG2 } },
	{ KE_KEY, 64, { KEY_PROG3 } },
	{ KE_KEY, 65, { KEY_PROG4 } },
	{ KE_KEY, 66, { KEY_TOUCHPAD_OFF } },
	{ KE_KEY, 67, { KEY_TOUCHPAD_ON } },
	{ KE_KEY, 128, { KEY_ESC } },

	{ KE_END, 0 },
};

static int ideapad_input_init(struct ideapad_private *priv)
{
	struct input_dev *inputdev;
	int error;

	inputdev = input_allocate_device();
	if (!inputdev)
		return -ENOMEM;

	inputdev->name = "Ideapad extra buttons";
	inputdev->phys = "ideapad/input0";
	inputdev->id.bustype = BUS_HOST;
	inputdev->dev.parent = &priv->platform_device->dev;

	error = sparse_keymap_setup(inputdev, ideapad_keymap, NULL);
	if (error) {
		pr_err("Unable to setup input device keymap\n");
		goto err_free_dev;
	}

	error = input_register_device(inputdev);
	if (error) {
		pr_err("Unable to register input device\n");
		goto err_free_keymap;
	}

	priv->inputdev = inputdev;
	return 0;

err_free_keymap:
	sparse_keymap_free(inputdev);
err_free_dev:
	input_free_device(inputdev);
	return error;
}

static void ideapad_input_exit(struct ideapad_private *priv)
{
	sparse_keymap_free(priv->inputdev);
	input_unregister_device(priv->inputdev);
	priv->inputdev = NULL;
}

static void ideapad_input_report(struct ideapad_private *priv,
				 unsigned long scancode)
{
	sparse_keymap_report_event(priv->inputdev, scancode, 1, true);
}

static void ideapad_input_novokey(struct ideapad_private *priv)
{
	unsigned long long_pressed;

	if (read_ec_data(priv->adev->handle, VPCCMD_R_NOVO, &long_pressed))
		return;
	if (long_pressed)
		ideapad_input_report(priv, 17);
	else
		ideapad_input_report(priv, 16);
}

static void ideapad_check_special_buttons(struct ideapad_private *priv)
{
	unsigned long bit, value;

	read_ec_data(priv->adev->handle, VPCCMD_R_SPECIAL_BUTTONS, &value);

	for (bit = 0; bit < 16; bit++) {
		if (test_bit(bit, &value)) {
			switch (bit) {
			case 0:	/* Z580 */
			case 6:	/* Z570 */
				/* Thermal Management button */
				ideapad_input_report(priv, 65);
				break;
			case 1:
				/* OneKey Theater button */
				ideapad_input_report(priv, 64);
				break;
			default:
				pr_info("Unknown special button: %lu\n", bit);
				break;
			}
		}
	}
}

/*
 * backlight
 */
static int ideapad_backlight_get_brightness(struct backlight_device *blightdev)
{
	struct ideapad_private *priv = bl_get_data(blightdev);
	unsigned long now;

	if (!priv)
		return -EINVAL;

	if (read_ec_data(priv->adev->handle, VPCCMD_R_BL, &now))
		return -EIO;
	return now;
}

static int ideapad_backlight_update_status(struct backlight_device *blightdev)
{
	struct ideapad_private *priv = bl_get_data(blightdev);

	if (!priv)
		return -EINVAL;

	if (write_ec_cmd(priv->adev->handle, VPCCMD_W_BL,
			 blightdev->props.brightness))
		return -EIO;
	if (write_ec_cmd(priv->adev->handle, VPCCMD_W_BL_POWER,
			 blightdev->props.power == FB_BLANK_POWERDOWN ? 0 : 1))
		return -EIO;

	return 0;
}

static const struct backlight_ops ideapad_backlight_ops = {
	.get_brightness = ideapad_backlight_get_brightness,
	.update_status = ideapad_backlight_update_status,
};

static int ideapad_backlight_init(struct ideapad_private *priv)
{
	struct backlight_device *blightdev;
	struct backlight_properties props;
	unsigned long max, now, power;

	if (read_ec_data(priv->adev->handle, VPCCMD_R_BL_MAX, &max))
		return -EIO;
	if (read_ec_data(priv->adev->handle, VPCCMD_R_BL, &now))
		return -EIO;
	if (read_ec_data(priv->adev->handle, VPCCMD_R_BL_POWER, &power))
		return -EIO;

	memset(&props, 0, sizeof(struct backlight_properties));
	props.max_brightness = max;
	props.type = BACKLIGHT_PLATFORM;
	blightdev = backlight_device_register("ideapad",
					      &priv->platform_device->dev,
					      priv,
					      &ideapad_backlight_ops,
					      &props);
	if (IS_ERR(blightdev)) {
		pr_err("Could not register backlight device\n");
		return PTR_ERR(blightdev);
	}

	priv->blightdev = blightdev;
	blightdev->props.brightness = now;
	blightdev->props.power = power ? FB_BLANK_UNBLANK : FB_BLANK_POWERDOWN;
	backlight_update_status(blightdev);

	return 0;
}

static void ideapad_backlight_exit(struct ideapad_private *priv)
{
	backlight_device_unregister(priv->blightdev);
	priv->blightdev = NULL;
}

static void ideapad_backlight_notify_power(struct ideapad_private *priv)
{
	unsigned long power;
	struct backlight_device *blightdev = priv->blightdev;

	if (!blightdev)
		return;
	if (read_ec_data(priv->adev->handle, VPCCMD_R_BL_POWER, &power))
		return;
	blightdev->props.power = power ? FB_BLANK_UNBLANK : FB_BLANK_POWERDOWN;
}

static void ideapad_backlight_notify_brightness(struct ideapad_private *priv)
{
	unsigned long now;

	/* if we control brightness via acpi video driver */
	if (priv->blightdev == NULL) {
		read_ec_data(priv->adev->handle, VPCCMD_R_BL, &now);
		return;
	}

	backlight_force_update(priv->blightdev, BACKLIGHT_UPDATE_HOTKEY);
}

/*
 * module init/exit
 */
static void ideapad_sync_touchpad_state(struct ideapad_private *priv)
{
	unsigned long value;

	/* Without reading from EC touchpad LED doesn't switch state */
	if (!read_ec_data(priv->adev->handle, VPCCMD_R_TOUCHPAD, &value)) {
		/* Some IdeaPads don't really turn off touchpad - they only
		 * switch the LED state. We (de)activate KBC AUX port to turn
		 * touchpad off and on. We send KEY_TOUCHPAD_OFF and
		 * KEY_TOUCHPAD_ON to not to get out of sync with LED */
		unsigned char param;
		i8042_command(&param, value ? I8042_CMD_AUX_ENABLE :
			      I8042_CMD_AUX_DISABLE);
		ideapad_input_report(priv, value ? 67 : 66);
	}
}

static void ideapad_acpi_notify(acpi_handle handle, u32 event, void *data)
{
	struct ideapad_private *priv = data;
	unsigned long vpc1, vpc2, vpc_bit;

	if (read_ec_data(handle, VPCCMD_R_VPC1, &vpc1))
		return;
	if (read_ec_data(handle, VPCCMD_R_VPC2, &vpc2))
		return;

	vpc1 = (vpc2 << 8) | vpc1;
	for (vpc_bit = 0; vpc_bit < 16; vpc_bit++) {
		if (test_bit(vpc_bit, &vpc1)) {
			switch (vpc_bit) {
			case 9:
				ideapad_sync_rfk_state(priv);
				break;
			case 13:
			case 11:
			case 8:
			case 7:
			case 6:
				ideapad_input_report(priv, vpc_bit);
				break;
			case 5:
				ideapad_sync_touchpad_state(priv);
				break;
			case 4:
				ideapad_backlight_notify_brightness(priv);
				break;
			case 3:
				ideapad_input_novokey(priv);
				break;
			case 2:
				ideapad_backlight_notify_power(priv);
				break;
			case 0:
				ideapad_check_special_buttons(priv);
				break;
			default:
				pr_info("Unknown event: %lu\n", vpc_bit);
			}
		}
	}
}

#if IS_ENABLED(CONFIG_ACPI_WMI)
static void ideapad_wmi_notify(u32 value, void *context)
{
	switch (value) {
	case 128:
		ideapad_input_report(context, value);
		break;
	default:
		pr_info("Unknown WMI event %u\n", value);
	}
}
#endif

/*
 * Some ideapads don't have a hardware rfkill switch, reading VPCCMD_R_RF
 * always results in 0 on these models, causing ideapad_laptop to wrongly
 * report all radios as hardware-blocked.
 */
static const struct dmi_system_id no_hw_rfkill_list[] = {
	{
		.ident = "Lenovo G40-30",
		.matches = {
			DMI_MATCH(DMI_SYS_VENDOR, "LENOVO"),
			DMI_MATCH(DMI_PRODUCT_VERSION, "Lenovo G40-30"),
		},
	},
	{
		.ident = "Lenovo G50-30",
		.matches = {
			DMI_MATCH(DMI_SYS_VENDOR, "LENOVO"),
			DMI_MATCH(DMI_PRODUCT_VERSION, "Lenovo G50-30"),
		},
	},
	{
		.ident = "Lenovo ideapad Y700-15ISK",
		.matches = {
			DMI_MATCH(DMI_SYS_VENDOR, "LENOVO"),
			DMI_MATCH(DMI_PRODUCT_VERSION, "Lenovo ideapad Y700-15ISK"),
		},
	},
	{
		.ident = "Lenovo ideapad Y700 Touch-15ISK",
		.matches = {
			DMI_MATCH(DMI_SYS_VENDOR, "LENOVO"),
			DMI_MATCH(DMI_PRODUCT_VERSION, "Lenovo ideapad Y700 Touch-15ISK"),
		},
	},
	{
		.ident = "Lenovo ideapad Y700-17ISK",
		.matches = {
			DMI_MATCH(DMI_SYS_VENDOR, "LENOVO"),
			DMI_MATCH(DMI_PRODUCT_VERSION, "Lenovo ideapad Y700-17ISK"),
		},
	},
	{
		.ident = "Lenovo Yoga 2 11 / 13 / Pro",
		.matches = {
			DMI_MATCH(DMI_SYS_VENDOR, "LENOVO"),
			DMI_MATCH(DMI_PRODUCT_VERSION, "Lenovo Yoga 2"),
		},
	},
	{
		.ident = "Lenovo Yoga 2 11 / 13 / Pro",
		.matches = {
			DMI_MATCH(DMI_SYS_VENDOR, "LENOVO"),
			DMI_MATCH(DMI_BOARD_NAME, "Yoga2"),
		},
	},
	{
		.ident = "Lenovo Yoga 3 1170 / 1470",
		.matches = {
			DMI_MATCH(DMI_SYS_VENDOR, "LENOVO"),
			DMI_MATCH(DMI_PRODUCT_VERSION, "Lenovo Yoga 3"),
		},
	},
	{
		.ident = "Lenovo Yoga 3 Pro 1370",
		.matches = {
			DMI_MATCH(DMI_SYS_VENDOR, "LENOVO"),
			DMI_MATCH(DMI_PRODUCT_VERSION, "Lenovo YOGA 3"),
		},
	},
	{
		.ident = "Lenovo Yoga 700",
		.matches = {
			DMI_MATCH(DMI_SYS_VENDOR, "LENOVO"),
			DMI_MATCH(DMI_PRODUCT_VERSION, "Lenovo YOGA 700"),
		},
	},
	{
		.ident = "Lenovo Yoga 900",
		.matches = {
			DMI_MATCH(DMI_SYS_VENDOR, "LENOVO"),
			DMI_MATCH(DMI_PRODUCT_VERSION, "Lenovo YOGA 900"),
		},
	},
	{
<<<<<<< HEAD
=======
		.ident = "Lenovo Yoga 900",
		.matches = {
			DMI_MATCH(DMI_SYS_VENDOR, "LENOVO"),
			DMI_MATCH(DMI_BOARD_NAME, "VIUU4"),
		},
	},
	{
>>>>>>> 5cc5084d
		.ident = "Lenovo YOGA 910-13IKB",
		.matches = {
			DMI_MATCH(DMI_SYS_VENDOR, "LENOVO"),
			DMI_MATCH(DMI_PRODUCT_VERSION, "Lenovo YOGA 910-13IKB"),
		},
	},
	{}
};

static int ideapad_acpi_add(struct platform_device *pdev)
{
	int ret, i;
	int cfg;
	struct ideapad_private *priv;
	struct acpi_device *adev;

	ret = acpi_bus_get_device(ACPI_HANDLE(&pdev->dev), &adev);
	if (ret)
		return -ENODEV;

	if (read_method_int(adev->handle, "_CFG", &cfg))
		return -ENODEV;

	priv = devm_kzalloc(&pdev->dev, sizeof(*priv), GFP_KERNEL);
	if (!priv)
		return -ENOMEM;

	dev_set_drvdata(&pdev->dev, priv);
	priv->cfg = cfg;
	priv->adev = adev;
	priv->platform_device = pdev;
	priv->has_hw_rfkill_switch = !dmi_check_system(no_hw_rfkill_list);

	ret = ideapad_sysfs_init(priv);
	if (ret)
		return ret;

	ret = ideapad_debugfs_init(priv);
	if (ret)
		goto debugfs_failed;

	ret = ideapad_input_init(priv);
	if (ret)
		goto input_failed;

	/*
	 * On some models without a hw-switch (the yoga 2 13 at least)
	 * VPCCMD_W_RF must be explicitly set to 1 for the wifi to work.
	 */
	if (!priv->has_hw_rfkill_switch)
		write_ec_cmd(priv->adev->handle, VPCCMD_W_RF, 1);

	for (i = 0; i < IDEAPAD_RFKILL_DEV_NUM; i++)
		if (test_bit(ideapad_rfk_data[i].cfgbit, &priv->cfg))
			ideapad_register_rfkill(priv, i);

	ideapad_sync_rfk_state(priv);
	ideapad_sync_touchpad_state(priv);

	if (acpi_video_get_backlight_type() == acpi_backlight_vendor) {
		ret = ideapad_backlight_init(priv);
		if (ret && ret != -ENODEV)
			goto backlight_failed;
	}
	ret = acpi_install_notify_handler(adev->handle,
		ACPI_DEVICE_NOTIFY, ideapad_acpi_notify, priv);
	if (ret)
		goto notification_failed;

#if IS_ENABLED(CONFIG_ACPI_WMI)
	for (i = 0; i < ARRAY_SIZE(ideapad_wmi_fnesc_events); i++) {
		ret = wmi_install_notify_handler(ideapad_wmi_fnesc_events[i],
						 ideapad_wmi_notify, priv);
		if (ret == AE_OK) {
			priv->fnesc_guid = ideapad_wmi_fnesc_events[i];
			break;
		}
	}
	if (ret != AE_OK && ret != AE_NOT_EXIST)
		goto notification_failed_wmi;
#endif

	return 0;
#if IS_ENABLED(CONFIG_ACPI_WMI)
notification_failed_wmi:
	acpi_remove_notify_handler(priv->adev->handle,
		ACPI_DEVICE_NOTIFY, ideapad_acpi_notify);
#endif
notification_failed:
	ideapad_backlight_exit(priv);
backlight_failed:
	for (i = 0; i < IDEAPAD_RFKILL_DEV_NUM; i++)
		ideapad_unregister_rfkill(priv, i);
	ideapad_input_exit(priv);
input_failed:
	ideapad_debugfs_exit(priv);
debugfs_failed:
	ideapad_sysfs_exit(priv);
	return ret;
}

static int ideapad_acpi_remove(struct platform_device *pdev)
{
	struct ideapad_private *priv = dev_get_drvdata(&pdev->dev);
	int i;

#if IS_ENABLED(CONFIG_ACPI_WMI)
	if (priv->fnesc_guid)
		wmi_remove_notify_handler(priv->fnesc_guid);
#endif
	acpi_remove_notify_handler(priv->adev->handle,
		ACPI_DEVICE_NOTIFY, ideapad_acpi_notify);
	ideapad_backlight_exit(priv);
	for (i = 0; i < IDEAPAD_RFKILL_DEV_NUM; i++)
		ideapad_unregister_rfkill(priv, i);
	ideapad_input_exit(priv);
	ideapad_debugfs_exit(priv);
	ideapad_sysfs_exit(priv);
	dev_set_drvdata(&pdev->dev, NULL);

	return 0;
}

#ifdef CONFIG_PM_SLEEP
static int ideapad_acpi_resume(struct device *device)
{
	struct ideapad_private *priv;

	if (!device)
		return -EINVAL;
	priv = dev_get_drvdata(device);

	ideapad_sync_rfk_state(priv);
	ideapad_sync_touchpad_state(priv);
	return 0;
}
#endif
static SIMPLE_DEV_PM_OPS(ideapad_pm, NULL, ideapad_acpi_resume);

static const struct acpi_device_id ideapad_device_ids[] = {
	{ "VPC2004", 0},
	{ "", 0},
};
MODULE_DEVICE_TABLE(acpi, ideapad_device_ids);

static struct platform_driver ideapad_acpi_driver = {
	.probe = ideapad_acpi_add,
	.remove = ideapad_acpi_remove,
	.driver = {
		.name   = "ideapad_acpi",
		.pm     = &ideapad_pm,
		.acpi_match_table = ACPI_PTR(ideapad_device_ids),
	},
};

module_platform_driver(ideapad_acpi_driver);

MODULE_AUTHOR("David Woodhouse <dwmw2@infradead.org>");
MODULE_DESCRIPTION("IdeaPad ACPI Extras");
MODULE_LICENSE("GPL");<|MERGE_RESOLUTION|>--- conflicted
+++ resolved
@@ -934,8 +934,6 @@
 		},
 	},
 	{
-<<<<<<< HEAD
-=======
 		.ident = "Lenovo Yoga 900",
 		.matches = {
 			DMI_MATCH(DMI_SYS_VENDOR, "LENOVO"),
@@ -943,7 +941,6 @@
 		},
 	},
 	{
->>>>>>> 5cc5084d
 		.ident = "Lenovo YOGA 910-13IKB",
 		.matches = {
 			DMI_MATCH(DMI_SYS_VENDOR, "LENOVO"),
