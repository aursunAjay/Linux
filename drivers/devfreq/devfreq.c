/*
 * devfreq: Generic Dynamic Voltage and Frequency Scaling (DVFS) Framework
 *	    for Non-CPU Devices.
 *
 * Copyright (C) 2011 Samsung Electronics
 *	MyungJoo Ham <myungjoo.ham@samsung.com>
 *
 * This program is free software; you can redistribute it and/or modify
 * it under the terms of the GNU General Public License version 2 as
 * published by the Free Software Foundation.
 */

#include <linux/kernel.h>
#include <linux/kmod.h>
#include <linux/sched.h>
#include <linux/errno.h>
#include <linux/err.h>
#include <linux/init.h>
#include <linux/export.h>
#include <linux/slab.h>
#include <linux/stat.h>
#include <linux/pm_opp.h>
#include <linux/devfreq.h>
#include <linux/workqueue.h>
#include <linux/platform_device.h>
#include <linux/list.h>
#include <linux/printk.h>
#include <linux/hrtimer.h>
#include <linux/of.h>
#include "governor.h"
#ifdef CONFIG_ARCH_ROCKCHIP
#include "../base/base.h"
#endif

static struct class *devfreq_class;

/*
 * devfreq core provides delayed work based load monitoring helper
 * functions. Governors can use these or can implement their own
 * monitoring mechanism.
 */
static struct workqueue_struct *devfreq_wq;

/* The list of all device-devfreq governors */
static LIST_HEAD(devfreq_governor_list);
/* The list of all device-devfreq */
static LIST_HEAD(devfreq_list);
static DEFINE_MUTEX(devfreq_list_lock);

/**
 * find_device_devfreq() - find devfreq struct using device pointer
 * @dev:	device pointer used to lookup device devfreq.
 *
 * Search the list of device devfreqs and return the matched device's
 * devfreq info. devfreq_list_lock should be held by the caller.
 */
static struct devfreq *find_device_devfreq(struct device *dev)
{
	struct devfreq *tmp_devfreq;

	if (IS_ERR_OR_NULL(dev)) {
		pr_err("DEVFREQ: %s: Invalid parameters\n", __func__);
		return ERR_PTR(-EINVAL);
	}
	WARN(!mutex_is_locked(&devfreq_list_lock),
	     "devfreq_list_lock must be locked.");

	list_for_each_entry(tmp_devfreq, &devfreq_list, node) {
		if (tmp_devfreq->dev.parent == dev)
			return tmp_devfreq;
	}

	return ERR_PTR(-ENODEV);
}

static unsigned long find_available_min_freq(struct devfreq *devfreq)
{
	struct dev_pm_opp *opp;
	unsigned long min_freq = 0;

	opp = dev_pm_opp_find_freq_ceil(devfreq->dev.parent, &min_freq);
	if (IS_ERR(opp))
		min_freq = 0;
	else
		dev_pm_opp_put(opp);

	return min_freq;
}

static unsigned long find_available_max_freq(struct devfreq *devfreq)
{
	struct dev_pm_opp *opp;
	unsigned long max_freq = ULONG_MAX;

	opp = dev_pm_opp_find_freq_floor(devfreq->dev.parent, &max_freq);
	if (IS_ERR(opp))
		max_freq = 0;
	else
		dev_pm_opp_put(opp);

	return max_freq;
}

/**
 * devfreq_get_freq_level() - Lookup freq_table for the frequency
 * @devfreq:	the devfreq instance
 * @freq:	the target frequency
 */
static int devfreq_get_freq_level(struct devfreq *devfreq, unsigned long freq)
{
	int lev;

	for (lev = 0; lev < devfreq->profile->max_state; lev++)
		if (freq == devfreq->profile->freq_table[lev])
			return lev;

	return -EINVAL;
}

static int set_freq_table(struct devfreq *devfreq)
{
	struct devfreq_dev_profile *profile = devfreq->profile;
	struct dev_pm_opp *opp;
	unsigned long freq;
	int i, count;

	/* Initialize the freq_table from OPP table */
	count = dev_pm_opp_get_opp_count(devfreq->dev.parent);
	if (count <= 0)
		return -EINVAL;

	profile->max_state = count;
	profile->freq_table = devm_kcalloc(devfreq->dev.parent,
					profile->max_state,
					sizeof(*profile->freq_table),
					GFP_KERNEL);
	if (!profile->freq_table) {
		profile->max_state = 0;
		return -ENOMEM;
	}

	for (i = 0, freq = 0; i < profile->max_state; i++, freq++) {
		opp = dev_pm_opp_find_freq_ceil(devfreq->dev.parent, &freq);
		if (IS_ERR(opp)) {
			devm_kfree(devfreq->dev.parent, profile->freq_table);
			profile->max_state = 0;
			return PTR_ERR(opp);
		}
		dev_pm_opp_put(opp);
		profile->freq_table[i] = freq;
	}

	return 0;
}

/**
 * devfreq_update_status() - Update statistics of devfreq behavior
 * @devfreq:	the devfreq instance
 * @freq:	the update target frequency
 */
int devfreq_update_status(struct devfreq *devfreq, unsigned long freq)
{
	int lev, prev_lev, ret = 0;
	unsigned long cur_time;

	lockdep_assert_held(&devfreq->lock);
	cur_time = jiffies;

	/* Immediately exit if previous_freq is not initialized yet. */
	if (!devfreq->previous_freq)
		goto out;

	prev_lev = devfreq_get_freq_level(devfreq, devfreq->previous_freq);
	if (prev_lev < 0) {
		ret = prev_lev;
		goto out;
	}

	devfreq->time_in_state[prev_lev] +=
			 cur_time - devfreq->last_stat_updated;

	lev = devfreq_get_freq_level(devfreq, freq);
	if (lev < 0) {
		ret = lev;
		goto out;
	}

	if (lev != prev_lev) {
		devfreq->trans_table[(prev_lev *
				devfreq->profile->max_state) + lev]++;
		devfreq->total_trans++;
	}

out:
	devfreq->last_stat_updated = cur_time;
	return ret;
}
EXPORT_SYMBOL(devfreq_update_status);

/**
 * find_devfreq_governor() - find devfreq governor from name
 * @name:	name of the governor
 *
 * Search the list of devfreq governors and return the matched
 * governor's pointer. devfreq_list_lock should be held by the caller.
 */
static struct devfreq_governor *find_devfreq_governor(const char *name)
{
	struct devfreq_governor *tmp_governor;

	if (IS_ERR_OR_NULL(name)) {
		pr_err("DEVFREQ: %s: Invalid parameters\n", __func__);
		return ERR_PTR(-EINVAL);
	}
	WARN(!mutex_is_locked(&devfreq_list_lock),
	     "devfreq_list_lock must be locked.");

	list_for_each_entry(tmp_governor, &devfreq_governor_list, node) {
		if (!strncmp(tmp_governor->name, name, DEVFREQ_NAME_LEN))
			return tmp_governor;
	}

	return ERR_PTR(-ENODEV);
}

/**
 * try_then_request_governor() - Try to find the governor and request the
 *                               module if is not found.
 * @name:	name of the governor
 *
 * Search the list of devfreq governors and request the module and try again
 * if is not found. This can happen when both drivers (the governor driver
 * and the driver that call devfreq_add_device) are built as modules.
 * devfreq_list_lock should be held by the caller. Returns the matched
 * governor's pointer or an error pointer.
 */
static struct devfreq_governor *try_then_request_governor(const char *name)
{
	struct devfreq_governor *governor;
	int err = 0;

	if (IS_ERR_OR_NULL(name)) {
		pr_err("DEVFREQ: %s: Invalid parameters\n", __func__);
		return ERR_PTR(-EINVAL);
	}
	WARN(!mutex_is_locked(&devfreq_list_lock),
	     "devfreq_list_lock must be locked.");

	governor = find_devfreq_governor(name);
	if (IS_ERR(governor)) {
		mutex_unlock(&devfreq_list_lock);

		if (!strncmp(name, DEVFREQ_GOV_SIMPLE_ONDEMAND,
			     DEVFREQ_NAME_LEN))
			err = request_module("governor_%s", "simpleondemand");
		else
			err = request_module("governor_%s", name);
		/* Restore previous state before return */
		mutex_lock(&devfreq_list_lock);
		if (err)
			return (err < 0) ? ERR_PTR(err) : ERR_PTR(-EINVAL);

		governor = find_devfreq_governor(name);
	}

	return governor;
}

static int devfreq_notify_transition(struct devfreq *devfreq,
		struct devfreq_freqs *freqs, unsigned int state)
{
	if (!devfreq)
		return -EINVAL;

	switch (state) {
	case DEVFREQ_PRECHANGE:
		srcu_notifier_call_chain(&devfreq->transition_notifier_list,
				DEVFREQ_PRECHANGE, freqs);
		break;

	case DEVFREQ_POSTCHANGE:
		srcu_notifier_call_chain(&devfreq->transition_notifier_list,
				DEVFREQ_POSTCHANGE, freqs);
		break;
	default:
		return -EINVAL;
	}

	return 0;
}

/* Load monitoring helper functions for governors use */

/**
 * update_devfreq() - Reevaluate the device and configure frequency.
 * @devfreq:	the devfreq instance.
 *
 * Note: Lock devfreq->lock before calling update_devfreq
 *	 This function is exported for governors.
 */
int update_devfreq(struct devfreq *devfreq)
{
	struct devfreq_policy *policy = &devfreq->policy;
	struct devfreq_freqs freqs;
	unsigned long freq, cur_freq, min_freq, max_freq;
	int err = 0;
	u32 flags = 0;

	if (!mutex_is_locked(&devfreq->lock)) {
		WARN(true, "devfreq->lock must be locked by the caller.\n");
		return -EINVAL;
	}

	if (!devfreq->governor)
		return -EINVAL;

	policy->max = devfreq->scaling_max_freq;
	policy->min = devfreq->scaling_min_freq;
	srcu_notifier_call_chain(&devfreq->policy_notifier_list, DEVFREQ_ADJUST,
				 policy);

	/* Reevaluate the proper frequency */
	err = devfreq->governor->get_target_freq(devfreq, &freq);
	if (err)
		return err;

	/*
	 * Adjust the frequency with user freq, QoS and available freq.
	 *
	 * List from the highest priority
	 * max_freq
	 * min_freq
	 */
	max_freq = min(policy->max, devfreq->max_freq);
	min_freq = max(policy->min, devfreq->min_freq);

	if (freq < min_freq) {
		freq = min_freq;
		flags &= ~DEVFREQ_FLAG_LEAST_UPPER_BOUND; /* Use GLB */
	}
	if (freq > max_freq) {
		freq = max_freq;
		flags |= DEVFREQ_FLAG_LEAST_UPPER_BOUND; /* Use LUB */
	}

	if (devfreq->profile->get_cur_freq)
		devfreq->profile->get_cur_freq(devfreq->dev.parent, &cur_freq);
	else
		cur_freq = devfreq->previous_freq;

	freqs.old = cur_freq;
	freqs.new = freq;
	devfreq_notify_transition(devfreq, &freqs, DEVFREQ_PRECHANGE);

	err = devfreq->profile->target(devfreq->dev.parent, &freq, flags);
	if (err) {
		freqs.new = cur_freq;
		devfreq_notify_transition(devfreq, &freqs, DEVFREQ_POSTCHANGE);
		return err;
	}

	freqs.new = freq;
	devfreq_notify_transition(devfreq, &freqs, DEVFREQ_POSTCHANGE);

	if (devfreq_update_status(devfreq, freq))
		dev_err(&devfreq->dev,
			"Couldn't update frequency transition information.\n");

	devfreq->previous_freq = freq;
	return err;
}
EXPORT_SYMBOL(update_devfreq);

/**
 * devfreq_monitor() - Periodically poll devfreq objects.
 * @work:	the work struct used to run devfreq_monitor periodically.
 *
 */
static void devfreq_monitor(struct work_struct *work)
{
	int err;
	struct devfreq *devfreq = container_of(work,
					struct devfreq, work.work);

	mutex_lock(&devfreq->lock);
	err = update_devfreq(devfreq);
	if (err)
		dev_err(&devfreq->dev, "dvfs failed with (%d) error\n", err);

	queue_delayed_work(devfreq_wq, &devfreq->work,
				msecs_to_jiffies(devfreq->profile->polling_ms));
	mutex_unlock(&devfreq->lock);
}

/**
 * devfreq_monitor_start() - Start load monitoring of devfreq instance
 * @devfreq:	the devfreq instance.
 *
 * Helper function for starting devfreq device load monitoing. By
 * default delayed work based monitoring is supported. Function
 * to be called from governor in response to DEVFREQ_GOV_START
 * event when device is added to devfreq framework.
 */
void devfreq_monitor_start(struct devfreq *devfreq)
{
	INIT_DEFERRABLE_WORK(&devfreq->work, devfreq_monitor);
	if (devfreq->profile->polling_ms)
		queue_delayed_work(devfreq_wq, &devfreq->work,
			msecs_to_jiffies(devfreq->profile->polling_ms));
}
EXPORT_SYMBOL(devfreq_monitor_start);

/**
 * devfreq_monitor_stop() - Stop load monitoring of a devfreq instance
 * @devfreq:	the devfreq instance.
 *
 * Helper function to stop devfreq device load monitoing. Function
 * to be called from governor in response to DEVFREQ_GOV_STOP
 * event when device is removed from devfreq framework.
 */
void devfreq_monitor_stop(struct devfreq *devfreq)
{
	cancel_delayed_work_sync(&devfreq->work);
}
EXPORT_SYMBOL(devfreq_monitor_stop);

/**
 * devfreq_monitor_suspend() - Suspend load monitoring of a devfreq instance
 * @devfreq:	the devfreq instance.
 *
 * Helper function to suspend devfreq device load monitoing. Function
 * to be called from governor in response to DEVFREQ_GOV_SUSPEND
 * event or when polling interval is set to zero.
 *
 * Note: Though this function is same as devfreq_monitor_stop(),
 * intentionally kept separate to provide hooks for collecting
 * transition statistics.
 */
void devfreq_monitor_suspend(struct devfreq *devfreq)
{
	mutex_lock(&devfreq->lock);
	if (devfreq->stop_polling) {
		mutex_unlock(&devfreq->lock);
		return;
	}

	devfreq_update_status(devfreq, devfreq->previous_freq);
	devfreq->stop_polling = true;
	mutex_unlock(&devfreq->lock);
	cancel_delayed_work_sync(&devfreq->work);
}
EXPORT_SYMBOL(devfreq_monitor_suspend);

/**
 * devfreq_monitor_resume() - Resume load monitoring of a devfreq instance
 * @devfreq:    the devfreq instance.
 *
 * Helper function to resume devfreq device load monitoing. Function
 * to be called from governor in response to DEVFREQ_GOV_RESUME
 * event or when polling interval is set to non-zero.
 */
void devfreq_monitor_resume(struct devfreq *devfreq)
{
	unsigned long freq;

	mutex_lock(&devfreq->lock);
	if (!devfreq->stop_polling)
		goto out;

	if (!delayed_work_pending(&devfreq->work) &&
			devfreq->profile->polling_ms)
		queue_delayed_work(devfreq_wq, &devfreq->work,
			msecs_to_jiffies(devfreq->profile->polling_ms));

	devfreq->last_stat_updated = jiffies;
	devfreq->stop_polling = false;

	if (devfreq->profile->get_cur_freq &&
		!devfreq->profile->get_cur_freq(devfreq->dev.parent, &freq))
		devfreq->previous_freq = freq;

out:
	mutex_unlock(&devfreq->lock);
}
EXPORT_SYMBOL(devfreq_monitor_resume);

/**
 * devfreq_interval_update() - Update device devfreq monitoring interval
 * @devfreq:    the devfreq instance.
 * @delay:      new polling interval to be set.
 *
 * Helper function to set new load monitoring polling interval. Function
 * to be called from governor in response to DEVFREQ_GOV_INTERVAL event.
 */
void devfreq_interval_update(struct devfreq *devfreq, unsigned int *delay)
{
	unsigned int cur_delay = devfreq->profile->polling_ms;
	unsigned int new_delay = *delay;

	mutex_lock(&devfreq->lock);
	devfreq->profile->polling_ms = new_delay;

	if (devfreq->stop_polling)
		goto out;

	/* if new delay is zero, stop polling */
	if (!new_delay) {
		mutex_unlock(&devfreq->lock);
		cancel_delayed_work_sync(&devfreq->work);
		return;
	}

	/* if current delay is zero, start polling with new delay */
	if (!cur_delay) {
		queue_delayed_work(devfreq_wq, &devfreq->work,
			msecs_to_jiffies(devfreq->profile->polling_ms));
		goto out;
	}

	/* if current delay is greater than new delay, restart polling */
	if (cur_delay > new_delay) {
		mutex_unlock(&devfreq->lock);
		cancel_delayed_work_sync(&devfreq->work);
		mutex_lock(&devfreq->lock);
		if (!devfreq->stop_polling)
			queue_delayed_work(devfreq_wq, &devfreq->work,
			      msecs_to_jiffies(devfreq->profile->polling_ms));
	}
out:
	mutex_unlock(&devfreq->lock);
}
EXPORT_SYMBOL(devfreq_interval_update);

/**
 * devfreq_notifier_call() - Notify that the device frequency requirements
 *			   has been changed out of devfreq framework.
 * @nb:		the notifier_block (supposed to be devfreq->nb)
 * @type:	not used
 * @devp:	not used
 *
 * Called by a notifier that uses devfreq->nb.
 */
static int devfreq_notifier_call(struct notifier_block *nb, unsigned long type,
				 void *devp)
{
	struct devfreq *devfreq = container_of(nb, struct devfreq, nb);
	int err = -EINVAL;

	mutex_lock(&devfreq->lock);

	devfreq->scaling_min_freq = find_available_min_freq(devfreq);
	if (!devfreq->scaling_min_freq)
		goto out;

	devfreq->scaling_max_freq = find_available_max_freq(devfreq);
	if (!devfreq->scaling_max_freq) {
		devfreq->scaling_max_freq = ULONG_MAX;
		goto out;
	}

	err = update_devfreq(devfreq);

out:
	mutex_unlock(&devfreq->lock);
	if (err)
		dev_err(devfreq->dev.parent,
			"failed to update frequency from OPP notifier (%d)\n",
			err);

	return NOTIFY_OK;
}

/**
 * devfreq_dev_release() - Callback for struct device to release the device.
 * @dev:	the devfreq device
 *
 * Remove devfreq from the list and release its resources.
 */
static void devfreq_dev_release(struct device *dev)
{
	struct devfreq *devfreq = to_devfreq(dev);

	mutex_lock(&devfreq_list_lock);
	list_del(&devfreq->node);
	mutex_unlock(&devfreq_list_lock);

	if (devfreq->profile->exit)
		devfreq->profile->exit(devfreq->dev.parent);

	mutex_destroy(&devfreq->lock);
	kfree(devfreq);
}

/**
 * devfreq_add_device() - Add devfreq feature to the device
 * @dev:	the device to add devfreq feature.
 * @profile:	device-specific profile to run devfreq.
 * @governor_name:	name of the policy to choose frequency.
 * @data:	private data for the governor. The devfreq framework does not
 *		touch this value.
 */
struct devfreq *devfreq_add_device(struct device *dev,
				   struct devfreq_dev_profile *profile,
				   const char *governor_name,
				   void *data)
{
	struct devfreq *devfreq;
	struct devfreq_governor *governor;
	static atomic_t devfreq_no = ATOMIC_INIT(-1);
	int err = 0;

	if (!dev || !profile || !governor_name) {
		dev_err(dev, "%s: Invalid parameters.\n", __func__);
		return ERR_PTR(-EINVAL);
	}

	mutex_lock(&devfreq_list_lock);
	devfreq = find_device_devfreq(dev);
	mutex_unlock(&devfreq_list_lock);
	if (!IS_ERR(devfreq)) {
		dev_err(dev, "%s: Unable to create devfreq for the device.\n",
			__func__);
		err = -EINVAL;
		goto err_out;
	}

	devfreq = kzalloc(sizeof(struct devfreq), GFP_KERNEL);
	if (!devfreq) {
		err = -ENOMEM;
		goto err_out;
	}

	mutex_init(&devfreq->lock);
	mutex_lock(&devfreq->lock);
	devfreq->dev.parent = dev;
	devfreq->dev.class = devfreq_class;
	devfreq->dev.release = devfreq_dev_release;
	INIT_LIST_HEAD(&devfreq->node);
	devfreq->profile = profile;
	strncpy(devfreq->governor_name, governor_name, DEVFREQ_NAME_LEN);
	devfreq->previous_freq = profile->initial_freq;
	devfreq->last_status.current_frequency = profile->initial_freq;
	devfreq->data = data;
	devfreq->nb.notifier_call = devfreq_notifier_call;

	if (!devfreq->profile->max_state && !devfreq->profile->freq_table) {
		mutex_unlock(&devfreq->lock);
		err = set_freq_table(devfreq);
		if (err < 0)
			goto err_out;
		mutex_lock(&devfreq->lock);
	}

	devfreq->scaling_min_freq = find_available_min_freq(devfreq);
	if (!devfreq->scaling_min_freq) {
		mutex_unlock(&devfreq->lock);
		err = -EINVAL;
		goto err_dev;
	}
	devfreq->min_freq = devfreq->scaling_min_freq;
	devfreq->policy.min = devfreq->min_freq;

	devfreq->scaling_max_freq = find_available_max_freq(devfreq);
	if (!devfreq->scaling_max_freq) {
		mutex_unlock(&devfreq->lock);
		err = -EINVAL;
		goto err_dev;
	}
	devfreq->max_freq = devfreq->scaling_max_freq;
	devfreq->policy.max = devfreq->max_freq;

	dev_set_name(&devfreq->dev, "devfreq%d",
				atomic_inc_return(&devfreq_no));
	err = device_register(&devfreq->dev);
	if (err) {
		mutex_unlock(&devfreq->lock);
		put_device(&devfreq->dev);
		goto err_out;
	}

#ifdef CONFIG_ARCH_ROCKCHIP
	if (sysfs_create_link(&devfreq->dev.class->p->subsys.kobj,
			      &devfreq->dev.kobj, dev_name(dev))) {
		dev_err(dev, "failed to create devfreq %s link\n",
			dev_name(dev));
		device_unregister(&devfreq->dev);
		mutex_unlock(&devfreq->lock);
		put_device(&devfreq->dev);
		goto err_out;
	}
#endif

	devfreq->trans_table =
		devm_kzalloc(&devfreq->dev,
			     array3_size(sizeof(unsigned int),
					 devfreq->profile->max_state,
					 devfreq->profile->max_state),
			     GFP_KERNEL);
	devfreq->time_in_state = devm_kcalloc(&devfreq->dev,
						devfreq->profile->max_state,
						sizeof(unsigned long),
						GFP_KERNEL);
	devfreq->last_stat_updated = jiffies;

	srcu_init_notifier_head(&devfreq->transition_notifier_list);
	srcu_init_notifier_head(&devfreq->policy_notifier_list);

	mutex_unlock(&devfreq->lock);

	mutex_lock(&devfreq_list_lock);

	governor = try_then_request_governor(devfreq->governor_name);
	if (IS_ERR(governor)) {
		dev_err(dev, "%s: Unable to find governor for the device\n",
			__func__);
		err = PTR_ERR(governor);
		goto err_init;
	}

	devfreq->governor = governor;
	err = devfreq->governor->event_handler(devfreq, DEVFREQ_GOV_START,
						NULL);
	if (err) {
		dev_err(dev, "%s: Unable to start governor for the device\n",
			__func__);
		goto err_init;
	}

	list_add(&devfreq->node, &devfreq_list);

	mutex_unlock(&devfreq_list_lock);

	return devfreq;

err_init:
	mutex_unlock(&devfreq_list_lock);

	devfreq_remove_device(devfreq);
	devfreq = NULL;
err_dev:
	if (devfreq)
		kfree(devfreq);
err_out:
	return ERR_PTR(err);
}
EXPORT_SYMBOL(devfreq_add_device);

/**
 * devfreq_remove_device() - Remove devfreq feature from a device.
 * @devfreq:	the devfreq instance to be removed
 *
 * The opposite of devfreq_add_device().
 */
int devfreq_remove_device(struct devfreq *devfreq)
{
	if (!devfreq)
		return -EINVAL;

<<<<<<< HEAD
#ifdef CONFIG_ARCH_ROCKCHIP
	sysfs_delete_link(&devfreq->dev.class->p->subsys.kobj,
			  &devfreq->dev.kobj, dev_name(devfreq->dev.parent));
#endif

=======
	if (devfreq->governor)
		devfreq->governor->event_handler(devfreq,
						 DEVFREQ_GOV_STOP, NULL);
>>>>>>> 1b44c9bd
	device_unregister(&devfreq->dev);

	return 0;
}
EXPORT_SYMBOL(devfreq_remove_device);

static int devm_devfreq_dev_match(struct device *dev, void *res, void *data)
{
	struct devfreq **r = res;

	if (WARN_ON(!r || !*r))
		return 0;

	return *r == data;
}

static void devm_devfreq_dev_release(struct device *dev, void *res)
{
	devfreq_remove_device(*(struct devfreq **)res);
}

/**
 * devm_devfreq_add_device() - Resource-managed devfreq_add_device()
 * @dev:	the device to add devfreq feature.
 * @profile:	device-specific profile to run devfreq.
 * @governor_name:	name of the policy to choose frequency.
 * @data:	private data for the governor. The devfreq framework does not
 *		touch this value.
 *
 * This function manages automatically the memory of devfreq device using device
 * resource management and simplify the free operation for memory of devfreq
 * device.
 */
struct devfreq *devm_devfreq_add_device(struct device *dev,
					struct devfreq_dev_profile *profile,
					const char *governor_name,
					void *data)
{
	struct devfreq **ptr, *devfreq;

	ptr = devres_alloc(devm_devfreq_dev_release, sizeof(*ptr), GFP_KERNEL);
	if (!ptr)
		return ERR_PTR(-ENOMEM);

	devfreq = devfreq_add_device(dev, profile, governor_name, data);
	if (IS_ERR(devfreq)) {
		devres_free(ptr);
		return devfreq;
	}

	*ptr = devfreq;
	devres_add(dev, ptr);

	return devfreq;
}
EXPORT_SYMBOL(devm_devfreq_add_device);

#ifdef CONFIG_OF
/*
 * devfreq_get_devfreq_by_phandle - Get the devfreq device from devicetree
 * @dev - instance to the given device
 * @index - index into list of devfreq
 *
 * return the instance of devfreq device
 */
struct devfreq *devfreq_get_devfreq_by_phandle(struct device *dev, int index)
{
	struct device_node *node;
	struct devfreq *devfreq;

	if (!dev)
		return ERR_PTR(-EINVAL);

	if (!dev->of_node)
		return ERR_PTR(-EINVAL);

	node = of_parse_phandle(dev->of_node, "devfreq", index);
	if (!node)
		return ERR_PTR(-ENODEV);

	mutex_lock(&devfreq_list_lock);
	list_for_each_entry(devfreq, &devfreq_list, node) {
		if (devfreq->dev.parent
			&& devfreq->dev.parent->of_node == node) {
			mutex_unlock(&devfreq_list_lock);
			of_node_put(node);
			return devfreq;
		}
	}
	mutex_unlock(&devfreq_list_lock);
	of_node_put(node);

	return ERR_PTR(-EPROBE_DEFER);
}
#else
struct devfreq *devfreq_get_devfreq_by_phandle(struct device *dev, int index)
{
	return ERR_PTR(-ENODEV);
}
#endif /* CONFIG_OF */
EXPORT_SYMBOL_GPL(devfreq_get_devfreq_by_phandle);

/**
 * devm_devfreq_remove_device() - Resource-managed devfreq_remove_device()
 * @dev:	the device to add devfreq feature.
 * @devfreq:	the devfreq instance to be removed
 */
void devm_devfreq_remove_device(struct device *dev, struct devfreq *devfreq)
{
	WARN_ON(devres_release(dev, devm_devfreq_dev_release,
			       devm_devfreq_dev_match, devfreq));
}
EXPORT_SYMBOL(devm_devfreq_remove_device);

/**
 * devfreq_suspend_device() - Suspend devfreq of a device.
 * @devfreq: the devfreq instance to be suspended
 *
 * This function is intended to be called by the pm callbacks
 * (e.g., runtime_suspend, suspend) of the device driver that
 * holds the devfreq.
 */
int devfreq_suspend_device(struct devfreq *devfreq)
{
	if (!devfreq)
		return -EINVAL;

	if (!devfreq->governor)
		return 0;

	return devfreq->governor->event_handler(devfreq,
				DEVFREQ_GOV_SUSPEND, NULL);
}
EXPORT_SYMBOL(devfreq_suspend_device);

/**
 * devfreq_resume_device() - Resume devfreq of a device.
 * @devfreq: the devfreq instance to be resumed
 *
 * This function is intended to be called by the pm callbacks
 * (e.g., runtime_resume, resume) of the device driver that
 * holds the devfreq.
 */
int devfreq_resume_device(struct devfreq *devfreq)
{
	if (!devfreq)
		return -EINVAL;

	if (!devfreq->governor)
		return 0;

	return devfreq->governor->event_handler(devfreq,
				DEVFREQ_GOV_RESUME, NULL);
}
EXPORT_SYMBOL(devfreq_resume_device);

/**
 * devfreq_add_governor() - Add devfreq governor
 * @governor:	the devfreq governor to be added
 */
int devfreq_add_governor(struct devfreq_governor *governor)
{
	struct devfreq_governor *g;
	struct devfreq *devfreq;
	int err = 0;

	if (!governor) {
		pr_err("%s: Invalid parameters.\n", __func__);
		return -EINVAL;
	}

	mutex_lock(&devfreq_list_lock);
	g = find_devfreq_governor(governor->name);
	if (!IS_ERR(g)) {
		pr_err("%s: governor %s already registered\n", __func__,
		       g->name);
		err = -EINVAL;
		goto err_out;
	}

	list_add(&governor->node, &devfreq_governor_list);

	list_for_each_entry(devfreq, &devfreq_list, node) {
		int ret = 0;
		struct device *dev = devfreq->dev.parent;

		if (!strncmp(devfreq->governor_name, governor->name,
			     DEVFREQ_NAME_LEN)) {
			/* The following should never occur */
			if (devfreq->governor) {
				dev_warn(dev,
					 "%s: Governor %s already present\n",
					 __func__, devfreq->governor->name);
				ret = devfreq->governor->event_handler(devfreq,
							DEVFREQ_GOV_STOP, NULL);
				if (ret) {
					dev_warn(dev,
						 "%s: Governor %s stop = %d\n",
						 __func__,
						 devfreq->governor->name, ret);
				}
				/* Fall through */
			}
			devfreq->governor = governor;
			ret = devfreq->governor->event_handler(devfreq,
						DEVFREQ_GOV_START, NULL);
			if (ret) {
				dev_warn(dev, "%s: Governor %s start=%d\n",
					 __func__, devfreq->governor->name,
					 ret);
			}
		}
	}

err_out:
	mutex_unlock(&devfreq_list_lock);

	return err;
}
EXPORT_SYMBOL(devfreq_add_governor);

/**
 * devfreq_remove_governor() - Remove devfreq feature from a device.
 * @governor:	the devfreq governor to be removed
 */
int devfreq_remove_governor(struct devfreq_governor *governor)
{
	struct devfreq_governor *g;
	struct devfreq *devfreq;
	int err = 0;

	if (!governor) {
		pr_err("%s: Invalid parameters.\n", __func__);
		return -EINVAL;
	}

	mutex_lock(&devfreq_list_lock);
	g = find_devfreq_governor(governor->name);
	if (IS_ERR(g)) {
		pr_err("%s: governor %s not registered\n", __func__,
		       governor->name);
		err = PTR_ERR(g);
		goto err_out;
	}
	list_for_each_entry(devfreq, &devfreq_list, node) {
		int ret;
		struct device *dev = devfreq->dev.parent;

		if (!strncmp(devfreq->governor_name, governor->name,
			     DEVFREQ_NAME_LEN)) {
			/* we should have a devfreq governor! */
			if (!devfreq->governor) {
				dev_warn(dev, "%s: Governor %s NOT present\n",
					 __func__, governor->name);
				continue;
				/* Fall through */
			}
			ret = devfreq->governor->event_handler(devfreq,
						DEVFREQ_GOV_STOP, NULL);
			if (ret) {
				dev_warn(dev, "%s: Governor %s stop=%d\n",
					 __func__, devfreq->governor->name,
					 ret);
			}
			devfreq->governor = NULL;
		}
	}

	list_del(&governor->node);
err_out:
	mutex_unlock(&devfreq_list_lock);

	return err;
}
EXPORT_SYMBOL(devfreq_remove_governor);

static ssize_t governor_show(struct device *dev,
			     struct device_attribute *attr, char *buf)
{
	if (!to_devfreq(dev)->governor)
		return -EINVAL;

	return sprintf(buf, "%s\n", to_devfreq(dev)->governor->name);
}

static ssize_t governor_store(struct device *dev, struct device_attribute *attr,
			      const char *buf, size_t count)
{
	struct devfreq *df = to_devfreq(dev);
	int ret;
	char str_governor[DEVFREQ_NAME_LEN + 1];
	struct devfreq_governor *governor;

	ret = sscanf(buf, "%" __stringify(DEVFREQ_NAME_LEN) "s", str_governor);
	if (ret != 1)
		return -EINVAL;

	mutex_lock(&devfreq_list_lock);
	governor = try_then_request_governor(str_governor);
	if (IS_ERR(governor)) {
		ret = PTR_ERR(governor);
		goto out;
	}
	if (df->governor == governor) {
		ret = 0;
		goto out;
	} else if ((df->governor && df->governor->immutable) ||
					governor->immutable) {
		ret = -EINVAL;
		goto out;
	}

	if (df->governor) {
		ret = df->governor->event_handler(df, DEVFREQ_GOV_STOP, NULL);
		if (ret) {
			dev_warn(dev, "%s: Governor %s not stopped(%d)\n",
				 __func__, df->governor->name, ret);
			goto out;
		}
	}
	df->governor = governor;
	strncpy(df->governor_name, governor->name, DEVFREQ_NAME_LEN);
	ret = df->governor->event_handler(df, DEVFREQ_GOV_START, NULL);
	if (ret)
		dev_warn(dev, "%s: Governor %s not started(%d)\n",
			 __func__, df->governor->name, ret);
out:
	mutex_unlock(&devfreq_list_lock);

	if (!ret)
		ret = count;
	return ret;
}
static DEVICE_ATTR_RW(governor);

static ssize_t available_governors_show(struct device *d,
					struct device_attribute *attr,
					char *buf)
{
	struct devfreq *df = to_devfreq(d);
	ssize_t count = 0;

	mutex_lock(&devfreq_list_lock);

	/*
	 * The devfreq with immutable governor (e.g., passive) shows
	 * only own governor.
	 */
	if (df->governor && df->governor->immutable) {
		count = scnprintf(&buf[count], DEVFREQ_NAME_LEN,
				   "%s ", df->governor_name);
	/*
	 * The devfreq device shows the registered governor except for
	 * immutable governors such as passive governor .
	 */
	} else {
		struct devfreq_governor *governor;

		list_for_each_entry(governor, &devfreq_governor_list, node) {
			if (governor->immutable)
				continue;
			count += scnprintf(&buf[count], (PAGE_SIZE - count - 2),
					   "%s ", governor->name);
		}
	}

	mutex_unlock(&devfreq_list_lock);

	/* Truncate the trailing space */
	if (count)
		count--;

	count += sprintf(&buf[count], "\n");

	return count;
}
static DEVICE_ATTR_RO(available_governors);

static ssize_t cur_freq_show(struct device *dev, struct device_attribute *attr,
			     char *buf)
{
	unsigned long freq;
	struct devfreq *devfreq = to_devfreq(dev);

	if (devfreq->profile->get_cur_freq &&
		!devfreq->profile->get_cur_freq(devfreq->dev.parent, &freq))
		return sprintf(buf, "%lu\n", freq);

	return sprintf(buf, "%lu\n", devfreq->previous_freq);
}
static DEVICE_ATTR_RO(cur_freq);

static ssize_t target_freq_show(struct device *dev,
				struct device_attribute *attr, char *buf)
{
	return sprintf(buf, "%lu\n", to_devfreq(dev)->previous_freq);
}
static DEVICE_ATTR_RO(target_freq);

static ssize_t polling_interval_show(struct device *dev,
				     struct device_attribute *attr, char *buf)
{
	return sprintf(buf, "%d\n", to_devfreq(dev)->profile->polling_ms);
}

static ssize_t polling_interval_store(struct device *dev,
				      struct device_attribute *attr,
				      const char *buf, size_t count)
{
	struct devfreq *df = to_devfreq(dev);
	unsigned int value;
	int ret;

	if (!df->governor)
		return -EINVAL;

	ret = sscanf(buf, "%u", &value);
	if (ret != 1)
		return -EINVAL;

	df->governor->event_handler(df, DEVFREQ_GOV_INTERVAL, &value);
	ret = count;

	return ret;
}
static DEVICE_ATTR_RW(polling_interval);

static ssize_t min_freq_store(struct device *dev, struct device_attribute *attr,
			      const char *buf, size_t count)
{
	struct devfreq *df = to_devfreq(dev);
	unsigned long value;
	int ret;

	ret = sscanf(buf, "%lu", &value);
	if (ret != 1)
		return -EINVAL;

	mutex_lock(&df->lock);

	if (value) {
		if (value > df->max_freq) {
			ret = -EINVAL;
			goto unlock;
		}
	} else {
		unsigned long *freq_table = df->profile->freq_table;

		/* Get minimum frequency according to sorting order */
		if (freq_table[0] < freq_table[df->profile->max_state - 1])
			value = freq_table[0];
		else
			value = freq_table[df->profile->max_state - 1];
	}

	df->min_freq = value;
	update_devfreq(df);
	ret = count;
unlock:
	mutex_unlock(&df->lock);
	return ret;
}

static ssize_t min_freq_show(struct device *dev, struct device_attribute *attr,
			     char *buf)
{
	struct devfreq *df = to_devfreq(dev);

	return sprintf(buf, "%lu\n", max(df->policy.min, df->min_freq));
}

static ssize_t max_freq_store(struct device *dev, struct device_attribute *attr,
			      const char *buf, size_t count)
{
	struct devfreq *df = to_devfreq(dev);
	unsigned long value;
	int ret;

	ret = sscanf(buf, "%lu", &value);
	if (ret != 1)
		return -EINVAL;

	mutex_lock(&df->lock);

	if (value) {
		if (value < df->min_freq) {
			ret = -EINVAL;
			goto unlock;
		}
	} else {
		unsigned long *freq_table = df->profile->freq_table;

		/* Get maximum frequency according to sorting order */
		if (freq_table[0] < freq_table[df->profile->max_state - 1])
			value = freq_table[df->profile->max_state - 1];
		else
			value = freq_table[0];
	}

	df->max_freq = value;
	update_devfreq(df);
	ret = count;
unlock:
	mutex_unlock(&df->lock);
	return ret;
}
static DEVICE_ATTR_RW(min_freq);

static ssize_t max_freq_show(struct device *dev, struct device_attribute *attr,
			     char *buf)
{
	struct devfreq *df = to_devfreq(dev);

	return sprintf(buf, "%lu\n", min(df->policy.max, df->max_freq));
}
static DEVICE_ATTR_RW(max_freq);

static ssize_t available_frequencies_show(struct device *d,
					  struct device_attribute *attr,
					  char *buf)
{
	struct devfreq *df = to_devfreq(d);
	ssize_t count = 0;
	int i;

	mutex_lock(&df->lock);

	for (i = 0; i < df->profile->max_state; i++)
		count += scnprintf(&buf[count], (PAGE_SIZE - count - 2),
				"%lu ", df->profile->freq_table[i]);

	mutex_unlock(&df->lock);
	/* Truncate the trailing space */
	if (count)
		count--;

	count += sprintf(&buf[count], "\n");

	return count;
}
static DEVICE_ATTR_RO(available_frequencies);

static ssize_t trans_stat_show(struct device *dev,
			       struct device_attribute *attr, char *buf)
{
	struct devfreq *devfreq = to_devfreq(dev);
	ssize_t len;
	int i, j;
	unsigned int max_state = devfreq->profile->max_state;

	if (max_state == 0)
		return sprintf(buf, "Not Supported.\n");

	mutex_lock(&devfreq->lock);
	if (!devfreq->stop_polling &&
			devfreq_update_status(devfreq, devfreq->previous_freq)) {
		mutex_unlock(&devfreq->lock);
		return 0;
	}
	mutex_unlock(&devfreq->lock);

	len = sprintf(buf, "     From  :   To\n");
	len += sprintf(buf + len, "           :");
	for (i = 0; i < max_state; i++)
		len += sprintf(buf + len, "%10lu",
				devfreq->profile->freq_table[i]);

	len += sprintf(buf + len, "   time(ms)\n");

	for (i = 0; i < max_state; i++) {
		if (devfreq->profile->freq_table[i]
					== devfreq->previous_freq) {
			len += sprintf(buf + len, "*");
		} else {
			len += sprintf(buf + len, " ");
		}
		len += sprintf(buf + len, "%10lu:",
				devfreq->profile->freq_table[i]);
		for (j = 0; j < max_state; j++)
			len += sprintf(buf + len, "%10u",
				devfreq->trans_table[(i * max_state) + j]);
		len += sprintf(buf + len, "%10u\n",
			jiffies_to_msecs(devfreq->time_in_state[i]));
	}

	len += sprintf(buf + len, "Total transition : %u\n",
					devfreq->total_trans);
	return len;
}
static DEVICE_ATTR_RO(trans_stat);

static ssize_t load_show(struct device *dev, struct device_attribute *attr,
			 char *buf)
{
	int err;
	struct devfreq *devfreq = to_devfreq(dev);
	struct devfreq_dev_status stat = devfreq->last_status;
	unsigned long freq;
	ssize_t len;

	err = devfreq_update_stats(devfreq);
	if (err)
		return err;

	if (stat.total_time < stat.busy_time) {
		err = devfreq_update_stats(devfreq);
		if (err)
			return err;
	};

	if (!stat.total_time)
		return 0;

	len = sprintf(buf, "%lu", stat.busy_time * 100 / stat.total_time);

	if (devfreq->profile->get_cur_freq &&
		!devfreq->profile->get_cur_freq(devfreq->dev.parent, &freq))
			len += sprintf(buf + len, "@%luHz\n", freq);
	else
		len += sprintf(buf + len, "@%luHz\n", devfreq->previous_freq);

	return len;
}
static DEVICE_ATTR_RO(load);

static struct attribute *devfreq_attrs[] = {
	&dev_attr_governor.attr,
	&dev_attr_available_governors.attr,
	&dev_attr_cur_freq.attr,
	&dev_attr_available_frequencies.attr,
	&dev_attr_target_freq.attr,
	&dev_attr_polling_interval.attr,
	&dev_attr_min_freq.attr,
	&dev_attr_max_freq.attr,
	&dev_attr_trans_stat.attr,
	&dev_attr_load.attr,
	NULL,
};
ATTRIBUTE_GROUPS(devfreq);

static int __init devfreq_init(void)
{
	devfreq_class = class_create(THIS_MODULE, "devfreq");
	if (IS_ERR(devfreq_class)) {
		pr_err("%s: couldn't create class\n", __FILE__);
		return PTR_ERR(devfreq_class);
	}

	devfreq_wq = create_freezable_workqueue("devfreq_wq");
	if (!devfreq_wq) {
		class_destroy(devfreq_class);
		pr_err("%s: couldn't create workqueue\n", __FILE__);
		return -ENOMEM;
	}
	devfreq_class->dev_groups = devfreq_groups;

	return 0;
}
subsys_initcall(devfreq_init);

/*
 * The following are helper functions for devfreq user device drivers with
 * OPP framework.
 */

/**
 * devfreq_recommended_opp() - Helper function to get proper OPP for the
 *			     freq value given to target callback.
 * @dev:	The devfreq user device. (parent of devfreq)
 * @freq:	The frequency given to target function
 * @flags:	Flags handed from devfreq framework.
 *
 * The callers are required to call dev_pm_opp_put() for the returned OPP after
 * use.
 */
struct dev_pm_opp *devfreq_recommended_opp(struct device *dev,
					   unsigned long *freq,
					   u32 flags)
{
	struct dev_pm_opp *opp;

	if (flags & DEVFREQ_FLAG_LEAST_UPPER_BOUND) {
		/* The freq is an upper bound. opp should be lower */
		opp = dev_pm_opp_find_freq_floor(dev, freq);

		/* If not available, use the closest opp */
		if (opp == ERR_PTR(-ERANGE))
			opp = dev_pm_opp_find_freq_ceil(dev, freq);
	} else {
		/* The freq is an lower bound. opp should be higher */
		opp = dev_pm_opp_find_freq_ceil(dev, freq);

		/* If not available, use the closest opp */
		if (opp == ERR_PTR(-ERANGE))
			opp = dev_pm_opp_find_freq_floor(dev, freq);
	}

	return opp;
}
EXPORT_SYMBOL(devfreq_recommended_opp);

/**
 * devfreq_register_opp_notifier() - Helper function to get devfreq notified
 *				   for any changes in the OPP availability
 *				   changes
 * @dev:	The devfreq user device. (parent of devfreq)
 * @devfreq:	The devfreq object.
 */
int devfreq_register_opp_notifier(struct device *dev, struct devfreq *devfreq)
{
	return dev_pm_opp_register_notifier(dev, &devfreq->nb);
}
EXPORT_SYMBOL(devfreq_register_opp_notifier);

/**
 * devfreq_unregister_opp_notifier() - Helper function to stop getting devfreq
 *				     notified for any changes in the OPP
 *				     availability changes anymore.
 * @dev:	The devfreq user device. (parent of devfreq)
 * @devfreq:	The devfreq object.
 *
 * At exit() callback of devfreq_dev_profile, this must be included if
 * devfreq_recommended_opp is used.
 */
int devfreq_unregister_opp_notifier(struct device *dev, struct devfreq *devfreq)
{
	return dev_pm_opp_unregister_notifier(dev, &devfreq->nb);
}
EXPORT_SYMBOL(devfreq_unregister_opp_notifier);

static void devm_devfreq_opp_release(struct device *dev, void *res)
{
	devfreq_unregister_opp_notifier(dev, *(struct devfreq **)res);
}

/**
 * devm_ devfreq_register_opp_notifier()
 *		- Resource-managed devfreq_register_opp_notifier()
 * @dev:	The devfreq user device. (parent of devfreq)
 * @devfreq:	The devfreq object.
 */
int devm_devfreq_register_opp_notifier(struct device *dev,
				       struct devfreq *devfreq)
{
	struct devfreq **ptr;
	int ret;

	ptr = devres_alloc(devm_devfreq_opp_release, sizeof(*ptr), GFP_KERNEL);
	if (!ptr)
		return -ENOMEM;

	ret = devfreq_register_opp_notifier(dev, devfreq);
	if (ret) {
		devres_free(ptr);
		return ret;
	}

	*ptr = devfreq;
	devres_add(dev, ptr);

	return 0;
}
EXPORT_SYMBOL(devm_devfreq_register_opp_notifier);

/**
 * devm_devfreq_unregister_opp_notifier()
 *		- Resource-managed devfreq_unregister_opp_notifier()
 * @dev:	The devfreq user device. (parent of devfreq)
 * @devfreq:	The devfreq object.
 */
void devm_devfreq_unregister_opp_notifier(struct device *dev,
					 struct devfreq *devfreq)
{
	WARN_ON(devres_release(dev, devm_devfreq_opp_release,
			       devm_devfreq_dev_match, devfreq));
}
EXPORT_SYMBOL(devm_devfreq_unregister_opp_notifier);

/**
 * devfreq_register_notifier() - Register a driver with devfreq
 * @devfreq:	The devfreq object.
 * @nb:		The notifier block to register.
 * @list:	DEVFREQ_TRANSITION_NOTIFIER or DEVFREQ_POLICY_NOTIFIER.
 */
int devfreq_register_notifier(struct devfreq *devfreq,
				struct notifier_block *nb,
				unsigned int list)
{
	int ret = 0;

	if (!devfreq)
		return -EINVAL;

	switch (list) {
	case DEVFREQ_TRANSITION_NOTIFIER:
		ret = srcu_notifier_chain_register(
				&devfreq->transition_notifier_list, nb);
		break;
	case DEVFREQ_POLICY_NOTIFIER:
		ret = srcu_notifier_chain_register(
				&devfreq->policy_notifier_list, nb);
		break;
	default:
		ret = -EINVAL;
	}

	return ret;
}
EXPORT_SYMBOL(devfreq_register_notifier);

/*
 * devfreq_unregister_notifier() - Unregister a driver with devfreq
 * @devfreq:	The devfreq object.
 * @nb:		The notifier block to be unregistered.
 * @list:	DEVFREQ_TRANSITION_NOTIFIER or DEVFREQ_POLICY_NOTIFIER.
 */
int devfreq_unregister_notifier(struct devfreq *devfreq,
				struct notifier_block *nb,
				unsigned int list)
{
	int ret = 0;

	if (!devfreq)
		return -EINVAL;

	switch (list) {
	case DEVFREQ_TRANSITION_NOTIFIER:
		ret = srcu_notifier_chain_unregister(
				&devfreq->transition_notifier_list, nb);
		break;
	case DEVFREQ_POLICY_NOTIFIER:
		ret = srcu_notifier_chain_unregister(
				&devfreq->policy_notifier_list, nb);
		break;
	default:
		ret = -EINVAL;
	}

	return ret;
}
EXPORT_SYMBOL(devfreq_unregister_notifier);

struct devfreq_notifier_devres {
	struct devfreq *devfreq;
	struct notifier_block *nb;
	unsigned int list;
};

static void devm_devfreq_notifier_release(struct device *dev, void *res)
{
	struct devfreq_notifier_devres *this = res;

	devfreq_unregister_notifier(this->devfreq, this->nb, this->list);
}

/**
 * devm_devfreq_register_notifier()
	- Resource-managed devfreq_register_notifier()
 * @dev:	The devfreq user device. (parent of devfreq)
 * @devfreq:	The devfreq object.
 * @nb:		The notifier block to be unregistered.
 * @list:	DEVFREQ_TRANSITION_NOTIFIER.
 */
int devm_devfreq_register_notifier(struct device *dev,
				struct devfreq *devfreq,
				struct notifier_block *nb,
				unsigned int list)
{
	struct devfreq_notifier_devres *ptr;
	int ret;

	ptr = devres_alloc(devm_devfreq_notifier_release, sizeof(*ptr),
				GFP_KERNEL);
	if (!ptr)
		return -ENOMEM;

	ret = devfreq_register_notifier(devfreq, nb, list);
	if (ret) {
		devres_free(ptr);
		return ret;
	}

	ptr->devfreq = devfreq;
	ptr->nb = nb;
	ptr->list = list;
	devres_add(dev, ptr);

	return 0;
}
EXPORT_SYMBOL(devm_devfreq_register_notifier);

/**
 * devm_devfreq_unregister_notifier()
	- Resource-managed devfreq_unregister_notifier()
 * @dev:	The devfreq user device. (parent of devfreq)
 * @devfreq:	The devfreq object.
 * @nb:		The notifier block to be unregistered.
 * @list:	DEVFREQ_TRANSITION_NOTIFIER.
 */
void devm_devfreq_unregister_notifier(struct device *dev,
				struct devfreq *devfreq,
				struct notifier_block *nb,
				unsigned int list)
{
	WARN_ON(devres_release(dev, devm_devfreq_notifier_release,
			       devm_devfreq_dev_match, devfreq));
}
EXPORT_SYMBOL(devm_devfreq_unregister_notifier);<|MERGE_RESOLUTION|>--- conflicted
+++ resolved
@@ -756,17 +756,13 @@
 	if (!devfreq)
 		return -EINVAL;
 
-<<<<<<< HEAD
+	if (devfreq->governor)
+		devfreq->governor->event_handler(devfreq,
+						 DEVFREQ_GOV_STOP, NULL);
 #ifdef CONFIG_ARCH_ROCKCHIP
 	sysfs_delete_link(&devfreq->dev.class->p->subsys.kobj,
 			  &devfreq->dev.kobj, dev_name(devfreq->dev.parent));
 #endif
-
-=======
-	if (devfreq->governor)
-		devfreq->governor->event_handler(devfreq,
-						 DEVFREQ_GOV_STOP, NULL);
->>>>>>> 1b44c9bd
 	device_unregister(&devfreq->dev);
 
 	return 0;
