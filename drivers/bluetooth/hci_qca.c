--- conflicted
+++ resolved
@@ -1377,11 +1377,8 @@
 	/* Perform pre shutdown command */
 	qca_send_pre_shutdown_cmd(hdev);
 
-<<<<<<< HEAD
-=======
 	usleep_range(8000, 10000);
 
->>>>>>> 3877dcd0
 	qca_power_shutdown(hu);
 	return 0;
 }
