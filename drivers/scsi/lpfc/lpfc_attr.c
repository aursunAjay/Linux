/*******************************************************************
 * This file is part of the Emulex Linux Device Driver for         *
 * Fibre Channel Host Bus Adapters.                                *
 * Copyright (C) 2017-2019 Broadcom. All Rights Reserved. The term *
 * “Broadcom” refers to Broadcom Inc. and/or its subsidiaries.  *
 * Copyright (C) 2004-2016 Emulex.  All rights reserved.           *
 * EMULEX and SLI are trademarks of Emulex.                        *
 * www.broadcom.com                                                *
 * Portions Copyright (C) 2004-2005 Christoph Hellwig              *
 *                                                                 *
 * This program is free software; you can redistribute it and/or   *
 * modify it under the terms of version 2 of the GNU General       *
 * Public License as published by the Free Software Foundation.    *
 * This program is distributed in the hope that it will be useful. *
 * ALL EXPRESS OR IMPLIED CONDITIONS, REPRESENTATIONS AND          *
 * WARRANTIES, INCLUDING ANY IMPLIED WARRANTY OF MERCHANTABILITY,  *
 * FITNESS FOR A PARTICULAR PURPOSE, OR NON-INFRINGEMENT, ARE      *
 * DISCLAIMED, EXCEPT TO THE EXTENT THAT SUCH DISCLAIMERS ARE HELD *
 * TO BE LEGALLY INVALID.  See the GNU General Public License for  *
 * more details, a copy of which can be found in the file COPYING  *
 * included with this package.                                     *
 *******************************************************************/

#include <linux/ctype.h>
#include <linux/delay.h>
#include <linux/pci.h>
#include <linux/interrupt.h>
#include <linux/module.h>
#include <linux/aer.h>
#include <linux/gfp.h>
#include <linux/kernel.h>

#include <scsi/scsi.h>
#include <scsi/scsi_device.h>
#include <scsi/scsi_host.h>
#include <scsi/scsi_tcq.h>
#include <scsi/scsi_transport_fc.h>
#include <scsi/fc/fc_fs.h>

#include <linux/nvme-fc-driver.h>

#include "lpfc_hw4.h"
#include "lpfc_hw.h"
#include "lpfc_sli.h"
#include "lpfc_sli4.h"
#include "lpfc_nl.h"
#include "lpfc_disc.h"
#include "lpfc.h"
#include "lpfc_scsi.h"
#include "lpfc_nvme.h"
#include "lpfc_nvmet.h"
#include "lpfc_logmsg.h"
#include "lpfc_version.h"
#include "lpfc_compat.h"
#include "lpfc_crtn.h"
#include "lpfc_vport.h"
#include "lpfc_attr.h"

#define LPFC_DEF_DEVLOSS_TMO	30
#define LPFC_MIN_DEVLOSS_TMO	1
#define LPFC_MAX_DEVLOSS_TMO	255

#define LPFC_DEF_MRQ_POST	512
#define LPFC_MIN_MRQ_POST	512
#define LPFC_MAX_MRQ_POST	2048

/*
 * Write key size should be multiple of 4. If write key is changed
 * make sure that library write key is also changed.
 */
#define LPFC_REG_WRITE_KEY_SIZE	4
#define LPFC_REG_WRITE_KEY	"EMLX"

const char *const trunk_errmsg[] = {	/* map errcode */
	"",	/* There is no such error code at index 0*/
	"link negotiated speed does not match existing"
		" trunk - link was \"low\" speed",
	"link negotiated speed does not match"
		" existing trunk - link was \"middle\" speed",
	"link negotiated speed does not match existing"
		" trunk - link was \"high\" speed",
	"Attached to non-trunking port - F_Port",
	"Attached to non-trunking port - N_Port",
	"FLOGI response timeout",
	"non-FLOGI frame received",
	"Invalid FLOGI response",
	"Trunking initialization protocol",
	"Trunk peer device mismatch",
};

/**
 * lpfc_jedec_to_ascii - Hex to ascii convertor according to JEDEC rules
 * @incr: integer to convert.
 * @hdw: ascii string holding converted integer plus a string terminator.
 *
 * Description:
 * JEDEC Joint Electron Device Engineering Council.
 * Convert a 32 bit integer composed of 8 nibbles into an 8 byte ascii
 * character string. The string is then terminated with a NULL in byte 9.
 * Hex 0-9 becomes ascii '0' to '9'.
 * Hex a-f becomes ascii '=' to 'B' capital B.
 *
 * Notes:
 * Coded for 32 bit integers only.
 **/
static void
lpfc_jedec_to_ascii(int incr, char hdw[])
{
	int i, j;
	for (i = 0; i < 8; i++) {
		j = (incr & 0xf);
		if (j <= 9)
			hdw[7 - i] = 0x30 +  j;
		 else
			hdw[7 - i] = 0x61 + j - 10;
		incr = (incr >> 4);
	}
	hdw[8] = 0;
	return;
}

/**
 * lpfc_drvr_version_show - Return the Emulex driver string with version number
 * @dev: class unused variable.
 * @attr: device attribute, not used.
 * @buf: on return contains the module description text.
 *
 * Returns: size of formatted string.
 **/
static ssize_t
lpfc_drvr_version_show(struct device *dev, struct device_attribute *attr,
		       char *buf)
{
	return scnprintf(buf, PAGE_SIZE, LPFC_MODULE_DESC "\n");
}

/**
 * lpfc_enable_fip_show - Return the fip mode of the HBA
 * @dev: class unused variable.
 * @attr: device attribute, not used.
 * @buf: on return contains the module description text.
 *
 * Returns: size of formatted string.
 **/
static ssize_t
lpfc_enable_fip_show(struct device *dev, struct device_attribute *attr,
		       char *buf)
{
	struct Scsi_Host *shost = class_to_shost(dev);
	struct lpfc_vport *vport = (struct lpfc_vport *) shost->hostdata;
	struct lpfc_hba   *phba = vport->phba;

	if (phba->hba_flag & HBA_FIP_SUPPORT)
		return scnprintf(buf, PAGE_SIZE, "1\n");
	else
		return scnprintf(buf, PAGE_SIZE, "0\n");
}

static ssize_t
lpfc_nvme_info_show(struct device *dev, struct device_attribute *attr,
		    char *buf)
{
	struct Scsi_Host *shost = class_to_shost(dev);
	struct lpfc_vport *vport = shost_priv(shost);
	struct lpfc_hba   *phba = vport->phba;
	struct lpfc_nvmet_tgtport *tgtp;
	struct nvme_fc_local_port *localport;
	struct lpfc_nvme_lport *lport;
	struct lpfc_nvme_rport *rport;
	struct lpfc_nodelist *ndlp;
	struct nvme_fc_remote_port *nrport;
	struct lpfc_fc4_ctrl_stat *cstat;
	uint64_t data1, data2, data3;
	uint64_t totin, totout, tot;
	char *statep;
	int i;
	int len = 0;
	char tmp[LPFC_MAX_NVME_INFO_TMP_LEN] = {0};
	unsigned long iflags = 0;

	if (!(vport->cfg_enable_fc4_type & LPFC_ENABLE_NVME)) {
		len = scnprintf(buf, PAGE_SIZE, "NVME Disabled\n");
		return len;
	}
	if (phba->nvmet_support) {
		if (!phba->targetport) {
			len = scnprintf(buf, PAGE_SIZE,
					"NVME Target: x%llx is not allocated\n",
					wwn_to_u64(vport->fc_portname.u.wwn));
			return len;
		}
		/* Port state is only one of two values for now. */
		if (phba->targetport->port_id)
			statep = "REGISTERED";
		else
			statep = "INIT";
		scnprintf(tmp, sizeof(tmp),
			  "NVME Target Enabled  State %s\n",
			  statep);
		if (strlcat(buf, tmp, PAGE_SIZE) >= PAGE_SIZE)
			goto buffer_done;

		scnprintf(tmp, sizeof(tmp),
			  "%s%d WWPN x%llx WWNN x%llx DID x%06x\n",
			  "NVME Target: lpfc",
			  phba->brd_no,
			  wwn_to_u64(vport->fc_portname.u.wwn),
			  wwn_to_u64(vport->fc_nodename.u.wwn),
			  phba->targetport->port_id);
		if (strlcat(buf, tmp, PAGE_SIZE) >= PAGE_SIZE)
			goto buffer_done;

		if (strlcat(buf, "\nNVME Target: Statistics\n", PAGE_SIZE)
		    >= PAGE_SIZE)
			goto buffer_done;

		tgtp = (struct lpfc_nvmet_tgtport *)phba->targetport->private;
		scnprintf(tmp, sizeof(tmp),
			  "LS: Rcv %08x Drop %08x Abort %08x\n",
			  atomic_read(&tgtp->rcv_ls_req_in),
			  atomic_read(&tgtp->rcv_ls_req_drop),
			  atomic_read(&tgtp->xmt_ls_abort));
		if (strlcat(buf, tmp, PAGE_SIZE) >= PAGE_SIZE)
			goto buffer_done;

		if (atomic_read(&tgtp->rcv_ls_req_in) !=
		    atomic_read(&tgtp->rcv_ls_req_out)) {
			scnprintf(tmp, sizeof(tmp),
				  "Rcv LS: in %08x != out %08x\n",
				  atomic_read(&tgtp->rcv_ls_req_in),
				  atomic_read(&tgtp->rcv_ls_req_out));
			if (strlcat(buf, tmp, PAGE_SIZE) >= PAGE_SIZE)
				goto buffer_done;
		}

		scnprintf(tmp, sizeof(tmp),
			  "LS: Xmt %08x Drop %08x Cmpl %08x\n",
			  atomic_read(&tgtp->xmt_ls_rsp),
			  atomic_read(&tgtp->xmt_ls_drop),
			  atomic_read(&tgtp->xmt_ls_rsp_cmpl));
		if (strlcat(buf, tmp, PAGE_SIZE) >= PAGE_SIZE)
			goto buffer_done;

		scnprintf(tmp, sizeof(tmp),
			  "LS: RSP Abort %08x xb %08x Err %08x\n",
			  atomic_read(&tgtp->xmt_ls_rsp_aborted),
			  atomic_read(&tgtp->xmt_ls_rsp_xb_set),
			  atomic_read(&tgtp->xmt_ls_rsp_error));
		if (strlcat(buf, tmp, PAGE_SIZE) >= PAGE_SIZE)
			goto buffer_done;

		scnprintf(tmp, sizeof(tmp),
			  "FCP: Rcv %08x Defer %08x Release %08x "
			  "Drop %08x\n",
			  atomic_read(&tgtp->rcv_fcp_cmd_in),
			  atomic_read(&tgtp->rcv_fcp_cmd_defer),
			  atomic_read(&tgtp->xmt_fcp_release),
			  atomic_read(&tgtp->rcv_fcp_cmd_drop));
		if (strlcat(buf, tmp, PAGE_SIZE) >= PAGE_SIZE)
			goto buffer_done;

		if (atomic_read(&tgtp->rcv_fcp_cmd_in) !=
		    atomic_read(&tgtp->rcv_fcp_cmd_out)) {
			scnprintf(tmp, sizeof(tmp),
				  "Rcv FCP: in %08x != out %08x\n",
				  atomic_read(&tgtp->rcv_fcp_cmd_in),
				  atomic_read(&tgtp->rcv_fcp_cmd_out));
			if (strlcat(buf, tmp, PAGE_SIZE) >= PAGE_SIZE)
				goto buffer_done;
		}

		scnprintf(tmp, sizeof(tmp),
			  "FCP Rsp: RD %08x rsp %08x WR %08x rsp %08x "
			  "drop %08x\n",
			  atomic_read(&tgtp->xmt_fcp_read),
			  atomic_read(&tgtp->xmt_fcp_read_rsp),
			  atomic_read(&tgtp->xmt_fcp_write),
			  atomic_read(&tgtp->xmt_fcp_rsp),
			  atomic_read(&tgtp->xmt_fcp_drop));
		if (strlcat(buf, tmp, PAGE_SIZE) >= PAGE_SIZE)
			goto buffer_done;

		scnprintf(tmp, sizeof(tmp),
			  "FCP Rsp Cmpl: %08x err %08x drop %08x\n",
			  atomic_read(&tgtp->xmt_fcp_rsp_cmpl),
			  atomic_read(&tgtp->xmt_fcp_rsp_error),
			  atomic_read(&tgtp->xmt_fcp_rsp_drop));
		if (strlcat(buf, tmp, PAGE_SIZE) >= PAGE_SIZE)
			goto buffer_done;

		scnprintf(tmp, sizeof(tmp),
			  "FCP Rsp Abort: %08x xb %08x xricqe  %08x\n",
			  atomic_read(&tgtp->xmt_fcp_rsp_aborted),
			  atomic_read(&tgtp->xmt_fcp_rsp_xb_set),
			  atomic_read(&tgtp->xmt_fcp_xri_abort_cqe));
		if (strlcat(buf, tmp, PAGE_SIZE) >= PAGE_SIZE)
			goto buffer_done;

		scnprintf(tmp, sizeof(tmp),
			  "ABORT: Xmt %08x Cmpl %08x\n",
			  atomic_read(&tgtp->xmt_fcp_abort),
			  atomic_read(&tgtp->xmt_fcp_abort_cmpl));
		if (strlcat(buf, tmp, PAGE_SIZE) >= PAGE_SIZE)
			goto buffer_done;

		scnprintf(tmp, sizeof(tmp),
			  "ABORT: Sol %08x  Usol %08x Err %08x Cmpl %08x\n",
			  atomic_read(&tgtp->xmt_abort_sol),
			  atomic_read(&tgtp->xmt_abort_unsol),
			  atomic_read(&tgtp->xmt_abort_rsp),
			  atomic_read(&tgtp->xmt_abort_rsp_error));
		if (strlcat(buf, tmp, PAGE_SIZE) >= PAGE_SIZE)
			goto buffer_done;

		scnprintf(tmp, sizeof(tmp),
			  "DELAY: ctx %08x  fod %08x wqfull %08x\n",
			  atomic_read(&tgtp->defer_ctx),
			  atomic_read(&tgtp->defer_fod),
			  atomic_read(&tgtp->defer_wqfull));
		if (strlcat(buf, tmp, PAGE_SIZE) >= PAGE_SIZE)
			goto buffer_done;

		/* Calculate outstanding IOs */
		tot = atomic_read(&tgtp->rcv_fcp_cmd_drop);
		tot += atomic_read(&tgtp->xmt_fcp_release);
		tot = atomic_read(&tgtp->rcv_fcp_cmd_in) - tot;

		scnprintf(tmp, sizeof(tmp),
			  "IO_CTX: %08x  WAIT: cur %08x tot %08x\n"
			  "CTX Outstanding %08llx\n\n",
			  phba->sli4_hba.nvmet_xri_cnt,
			  phba->sli4_hba.nvmet_io_wait_cnt,
			  phba->sli4_hba.nvmet_io_wait_total,
			  tot);
		strlcat(buf, tmp, PAGE_SIZE);
		goto buffer_done;
	}

	localport = vport->localport;
	if (!localport) {
		len = scnprintf(buf, PAGE_SIZE,
				"NVME Initiator x%llx is not allocated\n",
				wwn_to_u64(vport->fc_portname.u.wwn));
		return len;
	}
	lport = (struct lpfc_nvme_lport *)localport->private;
	if (strlcat(buf, "\nNVME Initiator Enabled\n", PAGE_SIZE) >= PAGE_SIZE)
		goto buffer_done;

	rcu_read_lock();
	scnprintf(tmp, sizeof(tmp),
		  "XRI Dist lpfc%d Total %d IO %d ELS %d\n",
		  phba->brd_no,
		  phba->sli4_hba.max_cfg_param.max_xri,
		  phba->sli4_hba.io_xri_max,
		  lpfc_sli4_get_els_iocb_cnt(phba));
	if (strlcat(buf, tmp, PAGE_SIZE) >= PAGE_SIZE)
		goto rcu_unlock_buf_done;

	/* Port state is only one of two values for now. */
	if (localport->port_id)
		statep = "ONLINE";
	else
		statep = "UNKNOWN ";

	scnprintf(tmp, sizeof(tmp),
		  "%s%d WWPN x%llx WWNN x%llx DID x%06x %s\n",
		  "NVME LPORT lpfc",
		  phba->brd_no,
		  wwn_to_u64(vport->fc_portname.u.wwn),
		  wwn_to_u64(vport->fc_nodename.u.wwn),
		  localport->port_id, statep);
	if (strlcat(buf, tmp, PAGE_SIZE) >= PAGE_SIZE)
		goto rcu_unlock_buf_done;

	list_for_each_entry(ndlp, &vport->fc_nodes, nlp_listp) {
		nrport = NULL;
		spin_lock_irqsave(&vport->phba->hbalock, iflags);
		rport = lpfc_ndlp_get_nrport(ndlp);
		if (rport)
			nrport = rport->remoteport;
		spin_unlock_irqrestore(&vport->phba->hbalock, iflags);
		if (!nrport)
			continue;

		/* Port state is only one of two values for now. */
		switch (nrport->port_state) {
		case FC_OBJSTATE_ONLINE:
			statep = "ONLINE";
			break;
		case FC_OBJSTATE_UNKNOWN:
			statep = "UNKNOWN ";
			break;
		default:
			statep = "UNSUPPORTED";
			break;
		}

		/* Tab in to show lport ownership. */
		if (strlcat(buf, "NVME RPORT       ", PAGE_SIZE) >= PAGE_SIZE)
			goto rcu_unlock_buf_done;
		if (phba->brd_no >= 10) {
			if (strlcat(buf, " ", PAGE_SIZE) >= PAGE_SIZE)
				goto rcu_unlock_buf_done;
		}

		scnprintf(tmp, sizeof(tmp), "WWPN x%llx ",
			  nrport->port_name);
		if (strlcat(buf, tmp, PAGE_SIZE) >= PAGE_SIZE)
			goto rcu_unlock_buf_done;

		scnprintf(tmp, sizeof(tmp), "WWNN x%llx ",
			  nrport->node_name);
		if (strlcat(buf, tmp, PAGE_SIZE) >= PAGE_SIZE)
			goto rcu_unlock_buf_done;

		scnprintf(tmp, sizeof(tmp), "DID x%06x ",
			  nrport->port_id);
		if (strlcat(buf, tmp, PAGE_SIZE) >= PAGE_SIZE)
			goto rcu_unlock_buf_done;

		/* An NVME rport can have multiple roles. */
		if (nrport->port_role & FC_PORT_ROLE_NVME_INITIATOR) {
			if (strlcat(buf, "INITIATOR ", PAGE_SIZE) >= PAGE_SIZE)
				goto rcu_unlock_buf_done;
		}
		if (nrport->port_role & FC_PORT_ROLE_NVME_TARGET) {
			if (strlcat(buf, "TARGET ", PAGE_SIZE) >= PAGE_SIZE)
				goto rcu_unlock_buf_done;
		}
		if (nrport->port_role & FC_PORT_ROLE_NVME_DISCOVERY) {
			if (strlcat(buf, "DISCSRVC ", PAGE_SIZE) >= PAGE_SIZE)
				goto rcu_unlock_buf_done;
		}
		if (nrport->port_role & ~(FC_PORT_ROLE_NVME_INITIATOR |
					  FC_PORT_ROLE_NVME_TARGET |
					  FC_PORT_ROLE_NVME_DISCOVERY)) {
			scnprintf(tmp, sizeof(tmp), "UNKNOWN ROLE x%x",
				  nrport->port_role);
			if (strlcat(buf, tmp, PAGE_SIZE) >= PAGE_SIZE)
				goto rcu_unlock_buf_done;
		}

		scnprintf(tmp, sizeof(tmp), "%s\n", statep);
		if (strlcat(buf, tmp, PAGE_SIZE) >= PAGE_SIZE)
			goto rcu_unlock_buf_done;
	}
	rcu_read_unlock();

	if (!lport)
		goto buffer_done;

	if (strlcat(buf, "\nNVME Statistics\n", PAGE_SIZE) >= PAGE_SIZE)
		goto buffer_done;

	scnprintf(tmp, sizeof(tmp),
		  "LS: Xmt %010x Cmpl %010x Abort %08x\n",
		  atomic_read(&lport->fc4NvmeLsRequests),
		  atomic_read(&lport->fc4NvmeLsCmpls),
		  atomic_read(&lport->xmt_ls_abort));
	if (strlcat(buf, tmp, PAGE_SIZE) >= PAGE_SIZE)
		goto buffer_done;

	scnprintf(tmp, sizeof(tmp),
		  "LS XMIT: Err %08x  CMPL: xb %08x Err %08x\n",
		  atomic_read(&lport->xmt_ls_err),
		  atomic_read(&lport->cmpl_ls_xb),
		  atomic_read(&lport->cmpl_ls_err));
	if (strlcat(buf, tmp, PAGE_SIZE) >= PAGE_SIZE)
		goto buffer_done;

	totin = 0;
	totout = 0;
	for (i = 0; i < phba->cfg_hdw_queue; i++) {
		cstat = &phba->sli4_hba.hdwq[i].nvme_cstat;
		tot = cstat->io_cmpls;
		totin += tot;
		data1 = cstat->input_requests;
		data2 = cstat->output_requests;
		data3 = cstat->control_requests;
		totout += (data1 + data2 + data3);
	}
	scnprintf(tmp, sizeof(tmp),
		  "Total FCP Cmpl %016llx Issue %016llx "
		  "OutIO %016llx\n",
		  totin, totout, totout - totin);
	if (strlcat(buf, tmp, PAGE_SIZE) >= PAGE_SIZE)
		goto buffer_done;

	scnprintf(tmp, sizeof(tmp),
		  "\tabort %08x noxri %08x nondlp %08x qdepth %08x "
		  "wqerr %08x err %08x\n",
		  atomic_read(&lport->xmt_fcp_abort),
		  atomic_read(&lport->xmt_fcp_noxri),
		  atomic_read(&lport->xmt_fcp_bad_ndlp),
		  atomic_read(&lport->xmt_fcp_qdepth),
		  atomic_read(&lport->xmt_fcp_err),
		  atomic_read(&lport->xmt_fcp_wqerr));
	if (strlcat(buf, tmp, PAGE_SIZE) >= PAGE_SIZE)
		goto buffer_done;

	scnprintf(tmp, sizeof(tmp),
		  "FCP CMPL: xb %08x Err %08x\n",
		  atomic_read(&lport->cmpl_fcp_xb),
		  atomic_read(&lport->cmpl_fcp_err));
	strlcat(buf, tmp, PAGE_SIZE);

	/* RCU is already unlocked. */
	goto buffer_done;

 rcu_unlock_buf_done:
	rcu_read_unlock();

 buffer_done:
	len = strnlen(buf, PAGE_SIZE);

	if (unlikely(len >= (PAGE_SIZE - 1))) {
		lpfc_printf_log(phba, KERN_INFO, LOG_NVME,
				"6314 Catching potential buffer "
				"overflow > PAGE_SIZE = %lu bytes\n",
				PAGE_SIZE);
		strlcpy(buf + PAGE_SIZE - 1 -
			strnlen(LPFC_NVME_INFO_MORE_STR, PAGE_SIZE - 1),
			LPFC_NVME_INFO_MORE_STR,
			strnlen(LPFC_NVME_INFO_MORE_STR, PAGE_SIZE - 1)
			+ 1);
	}

	return len;
}

static ssize_t
lpfc_scsi_stat_show(struct device *dev, struct device_attribute *attr,
		    char *buf)
{
	struct Scsi_Host *shost = class_to_shost(dev);
	struct lpfc_vport *vport = shost_priv(shost);
	struct lpfc_hba *phba = vport->phba;
	int len;
	struct lpfc_fc4_ctrl_stat *cstat;
	u64 data1, data2, data3;
	u64 tot, totin, totout;
	int i;
	char tmp[LPFC_MAX_SCSI_INFO_TMP_LEN] = {0};

	if (!(vport->cfg_enable_fc4_type & LPFC_ENABLE_FCP) ||
	    (phba->sli_rev != LPFC_SLI_REV4))
		return 0;

	scnprintf(buf, PAGE_SIZE, "SCSI HDWQ Statistics\n");

	totin = 0;
	totout = 0;
	for (i = 0; i < phba->cfg_hdw_queue; i++) {
		cstat = &phba->sli4_hba.hdwq[i].scsi_cstat;
		tot = cstat->io_cmpls;
		totin += tot;
		data1 = cstat->input_requests;
		data2 = cstat->output_requests;
		data3 = cstat->control_requests;
		totout += (data1 + data2 + data3);

		scnprintf(tmp, sizeof(tmp), "HDWQ (%d): Rd %016llx Wr %016llx "
			  "IO %016llx ", i, data1, data2, data3);
		if (strlcat(buf, tmp, PAGE_SIZE) >= PAGE_SIZE)
			goto buffer_done;

		scnprintf(tmp, sizeof(tmp), "Cmpl %016llx OutIO %016llx\n",
			  tot, ((data1 + data2 + data3) - tot));
		if (strlcat(buf, tmp, PAGE_SIZE) >= PAGE_SIZE)
			goto buffer_done;
	}
	scnprintf(tmp, sizeof(tmp), "Total FCP Cmpl %016llx Issue %016llx "
		  "OutIO %016llx\n", totin, totout, totout - totin);
	strlcat(buf, tmp, PAGE_SIZE);

buffer_done:
	len = strnlen(buf, PAGE_SIZE);

	return len;
}

static ssize_t
lpfc_bg_info_show(struct device *dev, struct device_attribute *attr,
		  char *buf)
{
	struct Scsi_Host *shost = class_to_shost(dev);
	struct lpfc_vport *vport = (struct lpfc_vport *) shost->hostdata;
	struct lpfc_hba   *phba = vport->phba;

	if (phba->cfg_enable_bg) {
		if (phba->sli3_options & LPFC_SLI3_BG_ENABLED)
			return scnprintf(buf, PAGE_SIZE,
					"BlockGuard Enabled\n");
		else
			return scnprintf(buf, PAGE_SIZE,
					"BlockGuard Not Supported\n");
	} else
		return scnprintf(buf, PAGE_SIZE,
					"BlockGuard Disabled\n");
}

static ssize_t
lpfc_bg_guard_err_show(struct device *dev, struct device_attribute *attr,
		       char *buf)
{
	struct Scsi_Host *shost = class_to_shost(dev);
	struct lpfc_vport *vport = (struct lpfc_vport *) shost->hostdata;
	struct lpfc_hba   *phba = vport->phba;

	return scnprintf(buf, PAGE_SIZE, "%llu\n",
			(unsigned long long)phba->bg_guard_err_cnt);
}

static ssize_t
lpfc_bg_apptag_err_show(struct device *dev, struct device_attribute *attr,
			char *buf)
{
	struct Scsi_Host *shost = class_to_shost(dev);
	struct lpfc_vport *vport = (struct lpfc_vport *) shost->hostdata;
	struct lpfc_hba   *phba = vport->phba;

	return scnprintf(buf, PAGE_SIZE, "%llu\n",
			(unsigned long long)phba->bg_apptag_err_cnt);
}

static ssize_t
lpfc_bg_reftag_err_show(struct device *dev, struct device_attribute *attr,
			char *buf)
{
	struct Scsi_Host *shost = class_to_shost(dev);
	struct lpfc_vport *vport = (struct lpfc_vport *) shost->hostdata;
	struct lpfc_hba   *phba = vport->phba;

	return scnprintf(buf, PAGE_SIZE, "%llu\n",
			(unsigned long long)phba->bg_reftag_err_cnt);
}

/**
 * lpfc_info_show - Return some pci info about the host in ascii
 * @dev: class converted to a Scsi_host structure.
 * @attr: device attribute, not used.
 * @buf: on return contains the formatted text from lpfc_info().
 *
 * Returns: size of formatted string.
 **/
static ssize_t
lpfc_info_show(struct device *dev, struct device_attribute *attr,
	       char *buf)
{
	struct Scsi_Host *host = class_to_shost(dev);

	return scnprintf(buf, PAGE_SIZE, "%s\n", lpfc_info(host));
}

/**
 * lpfc_serialnum_show - Return the hba serial number in ascii
 * @dev: class converted to a Scsi_host structure.
 * @attr: device attribute, not used.
 * @buf: on return contains the formatted text serial number.
 *
 * Returns: size of formatted string.
 **/
static ssize_t
lpfc_serialnum_show(struct device *dev, struct device_attribute *attr,
		    char *buf)
{
	struct Scsi_Host  *shost = class_to_shost(dev);
	struct lpfc_vport *vport = (struct lpfc_vport *) shost->hostdata;
	struct lpfc_hba   *phba = vport->phba;

	return scnprintf(buf, PAGE_SIZE, "%s\n", phba->SerialNumber);
}

/**
 * lpfc_temp_sensor_show - Return the temperature sensor level
 * @dev: class converted to a Scsi_host structure.
 * @attr: device attribute, not used.
 * @buf: on return contains the formatted support level.
 *
 * Description:
 * Returns a number indicating the temperature sensor level currently
 * supported, zero or one in ascii.
 *
 * Returns: size of formatted string.
 **/
static ssize_t
lpfc_temp_sensor_show(struct device *dev, struct device_attribute *attr,
		      char *buf)
{
	struct Scsi_Host *shost = class_to_shost(dev);
	struct lpfc_vport *vport = (struct lpfc_vport *) shost->hostdata;
	struct lpfc_hba   *phba = vport->phba;
	return scnprintf(buf, PAGE_SIZE, "%d\n", phba->temp_sensor_support);
}

/**
 * lpfc_modeldesc_show - Return the model description of the hba
 * @dev: class converted to a Scsi_host structure.
 * @attr: device attribute, not used.
 * @buf: on return contains the scsi vpd model description.
 *
 * Returns: size of formatted string.
 **/
static ssize_t
lpfc_modeldesc_show(struct device *dev, struct device_attribute *attr,
		    char *buf)
{
	struct Scsi_Host  *shost = class_to_shost(dev);
	struct lpfc_vport *vport = (struct lpfc_vport *) shost->hostdata;
	struct lpfc_hba   *phba = vport->phba;

	return scnprintf(buf, PAGE_SIZE, "%s\n", phba->ModelDesc);
}

/**
 * lpfc_modelname_show - Return the model name of the hba
 * @dev: class converted to a Scsi_host structure.
 * @attr: device attribute, not used.
 * @buf: on return contains the scsi vpd model name.
 *
 * Returns: size of formatted string.
 **/
static ssize_t
lpfc_modelname_show(struct device *dev, struct device_attribute *attr,
		    char *buf)
{
	struct Scsi_Host  *shost = class_to_shost(dev);
	struct lpfc_vport *vport = (struct lpfc_vport *) shost->hostdata;
	struct lpfc_hba   *phba = vport->phba;

	return scnprintf(buf, PAGE_SIZE, "%s\n", phba->ModelName);
}

/**
 * lpfc_programtype_show - Return the program type of the hba
 * @dev: class converted to a Scsi_host structure.
 * @attr: device attribute, not used.
 * @buf: on return contains the scsi vpd program type.
 *
 * Returns: size of formatted string.
 **/
static ssize_t
lpfc_programtype_show(struct device *dev, struct device_attribute *attr,
		      char *buf)
{
	struct Scsi_Host  *shost = class_to_shost(dev);
	struct lpfc_vport *vport = (struct lpfc_vport *) shost->hostdata;
	struct lpfc_hba   *phba = vport->phba;

	return scnprintf(buf, PAGE_SIZE, "%s\n", phba->ProgramType);
}

/**
 * lpfc_mlomgmt_show - Return the Menlo Maintenance sli flag
 * @dev: class converted to a Scsi_host structure.
 * @attr: device attribute, not used.
 * @buf: on return contains the Menlo Maintenance sli flag.
 *
 * Returns: size of formatted string.
 **/
static ssize_t
lpfc_mlomgmt_show(struct device *dev, struct device_attribute *attr, char *buf)
{
	struct Scsi_Host  *shost = class_to_shost(dev);
	struct lpfc_vport *vport = (struct lpfc_vport *)shost->hostdata;
	struct lpfc_hba   *phba = vport->phba;

	return scnprintf(buf, PAGE_SIZE, "%d\n",
		(phba->sli.sli_flag & LPFC_MENLO_MAINT));
}

/**
 * lpfc_vportnum_show - Return the port number in ascii of the hba
 * @dev: class converted to a Scsi_host structure.
 * @attr: device attribute, not used.
 * @buf: on return contains scsi vpd program type.
 *
 * Returns: size of formatted string.
 **/
static ssize_t
lpfc_vportnum_show(struct device *dev, struct device_attribute *attr,
		   char *buf)
{
	struct Scsi_Host  *shost = class_to_shost(dev);
	struct lpfc_vport *vport = (struct lpfc_vport *) shost->hostdata;
	struct lpfc_hba   *phba = vport->phba;

	return scnprintf(buf, PAGE_SIZE, "%s\n", phba->Port);
}

/**
 * lpfc_fwrev_show - Return the firmware rev running in the hba
 * @dev: class converted to a Scsi_host structure.
 * @attr: device attribute, not used.
 * @buf: on return contains the scsi vpd program type.
 *
 * Returns: size of formatted string.
 **/
static ssize_t
lpfc_fwrev_show(struct device *dev, struct device_attribute *attr,
		char *buf)
{
	struct Scsi_Host  *shost = class_to_shost(dev);
	struct lpfc_vport *vport = (struct lpfc_vport *) shost->hostdata;
	struct lpfc_hba   *phba = vport->phba;
	uint32_t if_type;
	uint8_t sli_family;
	char fwrev[FW_REV_STR_SIZE];
	int len;

	lpfc_decode_firmware_rev(phba, fwrev, 1);
	if_type = phba->sli4_hba.pc_sli4_params.if_type;
	sli_family = phba->sli4_hba.pc_sli4_params.sli_family;

	if (phba->sli_rev < LPFC_SLI_REV4)
		len = scnprintf(buf, PAGE_SIZE, "%s, sli-%d\n",
			       fwrev, phba->sli_rev);
	else
		len = scnprintf(buf, PAGE_SIZE, "%s, sli-%d:%d:%x\n",
			       fwrev, phba->sli_rev, if_type, sli_family);

	return len;
}

/**
 * lpfc_hdw_show - Return the jedec information about the hba
 * @dev: class converted to a Scsi_host structure.
 * @attr: device attribute, not used.
 * @buf: on return contains the scsi vpd program type.
 *
 * Returns: size of formatted string.
 **/
static ssize_t
lpfc_hdw_show(struct device *dev, struct device_attribute *attr, char *buf)
{
	char hdw[9];
	struct Scsi_Host  *shost = class_to_shost(dev);
	struct lpfc_vport *vport = (struct lpfc_vport *) shost->hostdata;
	struct lpfc_hba   *phba = vport->phba;
	lpfc_vpd_t *vp = &phba->vpd;

	lpfc_jedec_to_ascii(vp->rev.biuRev, hdw);
	return scnprintf(buf, PAGE_SIZE, "%s\n", hdw);
}

/**
 * lpfc_option_rom_version_show - Return the adapter ROM FCode version
 * @dev: class converted to a Scsi_host structure.
 * @attr: device attribute, not used.
 * @buf: on return contains the ROM and FCode ascii strings.
 *
 * Returns: size of formatted string.
 **/
static ssize_t
lpfc_option_rom_version_show(struct device *dev, struct device_attribute *attr,
			     char *buf)
{
	struct Scsi_Host  *shost = class_to_shost(dev);
	struct lpfc_vport *vport = (struct lpfc_vport *) shost->hostdata;
	struct lpfc_hba   *phba = vport->phba;
	char fwrev[FW_REV_STR_SIZE];

	if (phba->sli_rev < LPFC_SLI_REV4)
		return scnprintf(buf, PAGE_SIZE, "%s\n",
				phba->OptionROMVersion);

	lpfc_decode_firmware_rev(phba, fwrev, 1);
	return scnprintf(buf, PAGE_SIZE, "%s\n", fwrev);
}

/**
 * lpfc_state_show - Return the link state of the port
 * @dev: class converted to a Scsi_host structure.
 * @attr: device attribute, not used.
 * @buf: on return contains text describing the state of the link.
 *
 * Notes:
 * The switch statement has no default so zero will be returned.
 *
 * Returns: size of formatted string.
 **/
static ssize_t
lpfc_link_state_show(struct device *dev, struct device_attribute *attr,
		     char *buf)
{
	struct Scsi_Host  *shost = class_to_shost(dev);
	struct lpfc_vport *vport = (struct lpfc_vport *) shost->hostdata;
	struct lpfc_hba   *phba = vport->phba;
	int  len = 0;

	switch (phba->link_state) {
	case LPFC_LINK_UNKNOWN:
	case LPFC_WARM_START:
	case LPFC_INIT_START:
	case LPFC_INIT_MBX_CMDS:
	case LPFC_LINK_DOWN:
	case LPFC_HBA_ERROR:
		if (phba->hba_flag & LINK_DISABLED)
			len += scnprintf(buf + len, PAGE_SIZE-len,
				"Link Down - User disabled\n");
		else
			len += scnprintf(buf + len, PAGE_SIZE-len,
				"Link Down\n");
		break;
	case LPFC_LINK_UP:
	case LPFC_CLEAR_LA:
	case LPFC_HBA_READY:
		len += scnprintf(buf + len, PAGE_SIZE-len, "Link Up - ");

		switch (vport->port_state) {
		case LPFC_LOCAL_CFG_LINK:
			len += scnprintf(buf + len, PAGE_SIZE-len,
					"Configuring Link\n");
			break;
		case LPFC_FDISC:
		case LPFC_FLOGI:
		case LPFC_FABRIC_CFG_LINK:
		case LPFC_NS_REG:
		case LPFC_NS_QRY:
		case LPFC_BUILD_DISC_LIST:
		case LPFC_DISC_AUTH:
			len += scnprintf(buf + len, PAGE_SIZE - len,
					"Discovery\n");
			break;
		case LPFC_VPORT_READY:
			len += scnprintf(buf + len, PAGE_SIZE - len,
					"Ready\n");
			break;

		case LPFC_VPORT_FAILED:
			len += scnprintf(buf + len, PAGE_SIZE - len,
					"Failed\n");
			break;

		case LPFC_VPORT_UNKNOWN:
			len += scnprintf(buf + len, PAGE_SIZE - len,
					"Unknown\n");
			break;
		}
		if (phba->sli.sli_flag & LPFC_MENLO_MAINT)
			len += scnprintf(buf + len, PAGE_SIZE-len,
					"   Menlo Maint Mode\n");
		else if (phba->fc_topology == LPFC_TOPOLOGY_LOOP) {
			if (vport->fc_flag & FC_PUBLIC_LOOP)
				len += scnprintf(buf + len, PAGE_SIZE-len,
						"   Public Loop\n");
			else
				len += scnprintf(buf + len, PAGE_SIZE-len,
						"   Private Loop\n");
		} else {
			if (vport->fc_flag & FC_FABRIC)
				len += scnprintf(buf + len, PAGE_SIZE-len,
						"   Fabric\n");
			else
				len += scnprintf(buf + len, PAGE_SIZE-len,
						"   Point-2-Point\n");
		}
	}

	if ((phba->sli_rev == LPFC_SLI_REV4) &&
	    ((bf_get(lpfc_sli_intf_if_type,
	     &phba->sli4_hba.sli_intf) ==
	     LPFC_SLI_INTF_IF_TYPE_6))) {
		struct lpfc_trunk_link link = phba->trunk_link;

		if (bf_get(lpfc_conf_trunk_port0, &phba->sli4_hba))
			len += scnprintf(buf + len, PAGE_SIZE - len,
				"Trunk port 0: Link %s %s\n",
				(link.link0.state == LPFC_LINK_UP) ?
				 "Up" : "Down. ",
				trunk_errmsg[link.link0.fault]);

		if (bf_get(lpfc_conf_trunk_port1, &phba->sli4_hba))
			len += scnprintf(buf + len, PAGE_SIZE - len,
				"Trunk port 1: Link %s %s\n",
				(link.link1.state == LPFC_LINK_UP) ?
				 "Up" : "Down. ",
				trunk_errmsg[link.link1.fault]);

		if (bf_get(lpfc_conf_trunk_port2, &phba->sli4_hba))
			len += scnprintf(buf + len, PAGE_SIZE - len,
				"Trunk port 2: Link %s %s\n",
				(link.link2.state == LPFC_LINK_UP) ?
				 "Up" : "Down. ",
				trunk_errmsg[link.link2.fault]);

		if (bf_get(lpfc_conf_trunk_port3, &phba->sli4_hba))
			len += scnprintf(buf + len, PAGE_SIZE - len,
				"Trunk port 3: Link %s %s\n",
				(link.link3.state == LPFC_LINK_UP) ?
				 "Up" : "Down. ",
				trunk_errmsg[link.link3.fault]);

	}

	return len;
}

/**
 * lpfc_sli4_protocol_show - Return the fip mode of the HBA
 * @dev: class unused variable.
 * @attr: device attribute, not used.
 * @buf: on return contains the module description text.
 *
 * Returns: size of formatted string.
 **/
static ssize_t
lpfc_sli4_protocol_show(struct device *dev, struct device_attribute *attr,
			char *buf)
{
	struct Scsi_Host *shost = class_to_shost(dev);
	struct lpfc_vport *vport = (struct lpfc_vport *) shost->hostdata;
	struct lpfc_hba *phba = vport->phba;

	if (phba->sli_rev < LPFC_SLI_REV4)
		return scnprintf(buf, PAGE_SIZE, "fc\n");

	if (phba->sli4_hba.lnk_info.lnk_dv == LPFC_LNK_DAT_VAL) {
		if (phba->sli4_hba.lnk_info.lnk_tp == LPFC_LNK_TYPE_GE)
			return scnprintf(buf, PAGE_SIZE, "fcoe\n");
		if (phba->sli4_hba.lnk_info.lnk_tp == LPFC_LNK_TYPE_FC)
			return scnprintf(buf, PAGE_SIZE, "fc\n");
	}
	return scnprintf(buf, PAGE_SIZE, "unknown\n");
}

/**
 * lpfc_oas_supported_show - Return whether or not Optimized Access Storage
 *			    (OAS) is supported.
 * @dev: class unused variable.
 * @attr: device attribute, not used.
 * @buf: on return contains the module description text.
 *
 * Returns: size of formatted string.
 **/
static ssize_t
lpfc_oas_supported_show(struct device *dev, struct device_attribute *attr,
			char *buf)
{
	struct Scsi_Host *shost = class_to_shost(dev);
	struct lpfc_vport *vport = (struct lpfc_vport *)shost->hostdata;
	struct lpfc_hba *phba = vport->phba;

	return scnprintf(buf, PAGE_SIZE, "%d\n",
			phba->sli4_hba.pc_sli4_params.oas_supported);
}

/**
 * lpfc_link_state_store - Transition the link_state on an HBA port
 * @dev: class device that is converted into a Scsi_host.
 * @attr: device attribute, not used.
 * @buf: one or more lpfc_polling_flags values.
 * @count: not used.
 *
 * Returns:
 * -EINVAL if the buffer is not "up" or "down"
 * return from link state change function if non-zero
 * length of the buf on success
 **/
static ssize_t
lpfc_link_state_store(struct device *dev, struct device_attribute *attr,
		const char *buf, size_t count)
{
	struct Scsi_Host  *shost = class_to_shost(dev);
	struct lpfc_vport *vport = (struct lpfc_vport *) shost->hostdata;
	struct lpfc_hba   *phba = vport->phba;

	int status = -EINVAL;

	if ((strncmp(buf, "up", sizeof("up") - 1) == 0) &&
			(phba->link_state == LPFC_LINK_DOWN))
		status = phba->lpfc_hba_init_link(phba, MBX_NOWAIT);
	else if ((strncmp(buf, "down", sizeof("down") - 1) == 0) &&
			(phba->link_state >= LPFC_LINK_UP))
		status = phba->lpfc_hba_down_link(phba, MBX_NOWAIT);

	if (status == 0)
		return strlen(buf);
	else
		return status;
}

/**
 * lpfc_num_discovered_ports_show - Return sum of mapped and unmapped vports
 * @dev: class device that is converted into a Scsi_host.
 * @attr: device attribute, not used.
 * @buf: on return contains the sum of fc mapped and unmapped.
 *
 * Description:
 * Returns the ascii text number of the sum of the fc mapped and unmapped
 * vport counts.
 *
 * Returns: size of formatted string.
 **/
static ssize_t
lpfc_num_discovered_ports_show(struct device *dev,
			       struct device_attribute *attr, char *buf)
{
	struct Scsi_Host  *shost = class_to_shost(dev);
	struct lpfc_vport *vport = (struct lpfc_vport *) shost->hostdata;

	return scnprintf(buf, PAGE_SIZE, "%d\n",
			vport->fc_map_cnt + vport->fc_unmap_cnt);
}

/**
 * lpfc_issue_lip - Misnomer, name carried over from long ago
 * @shost: Scsi_Host pointer.
 *
 * Description:
 * Bring the link down gracefully then re-init the link. The firmware will
 * re-init the fiber channel interface as required. Does not issue a LIP.
 *
 * Returns:
 * -EPERM port offline or management commands are being blocked
 * -ENOMEM cannot allocate memory for the mailbox command
 * -EIO error sending the mailbox command
 * zero for success
 **/
static int
lpfc_issue_lip(struct Scsi_Host *shost)
{
	struct lpfc_vport *vport = (struct lpfc_vport *) shost->hostdata;
	struct lpfc_hba   *phba = vport->phba;
	LPFC_MBOXQ_t *pmboxq;
	int mbxstatus = MBXERR_ERROR;

	/*
	 * If the link is offline, disabled or BLOCK_MGMT_IO
	 * it doesn't make any sense to allow issue_lip
	 */
	if ((vport->fc_flag & FC_OFFLINE_MODE) ||
	    (phba->hba_flag & LINK_DISABLED) ||
	    (phba->sli.sli_flag & LPFC_BLOCK_MGMT_IO))
		return -EPERM;

	pmboxq = mempool_alloc(phba->mbox_mem_pool,GFP_KERNEL);

	if (!pmboxq)
		return -ENOMEM;

	memset((void *)pmboxq, 0, sizeof (LPFC_MBOXQ_t));
	pmboxq->u.mb.mbxCommand = MBX_DOWN_LINK;
	pmboxq->u.mb.mbxOwner = OWN_HOST;

	mbxstatus = lpfc_sli_issue_mbox_wait(phba, pmboxq, LPFC_MBOX_TMO * 2);

	if ((mbxstatus == MBX_SUCCESS) &&
	    (pmboxq->u.mb.mbxStatus == 0 ||
	     pmboxq->u.mb.mbxStatus == MBXERR_LINK_DOWN)) {
		memset((void *)pmboxq, 0, sizeof (LPFC_MBOXQ_t));
		lpfc_init_link(phba, pmboxq, phba->cfg_topology,
			       phba->cfg_link_speed);
		mbxstatus = lpfc_sli_issue_mbox_wait(phba, pmboxq,
						     phba->fc_ratov * 2);
		if ((mbxstatus == MBX_SUCCESS) &&
		    (pmboxq->u.mb.mbxStatus == MBXERR_SEC_NO_PERMISSION))
			lpfc_printf_log(phba, KERN_ERR, LOG_MBOX | LOG_SLI,
					"2859 SLI authentication is required "
					"for INIT_LINK but has not done yet\n");
	}

	lpfc_set_loopback_flag(phba);
	if (mbxstatus != MBX_TIMEOUT)
		mempool_free(pmboxq, phba->mbox_mem_pool);

	if (mbxstatus == MBXERR_ERROR)
		return -EIO;

	return 0;
}

int
lpfc_emptyq_wait(struct lpfc_hba *phba, struct list_head *q, spinlock_t *lock)
{
	int cnt = 0;

	spin_lock_irq(lock);
	while (!list_empty(q)) {
		spin_unlock_irq(lock);
		msleep(20);
		if (cnt++ > 250) {  /* 5 secs */
			lpfc_printf_log(phba, KERN_WARNING, LOG_INIT,
					"0466 %s %s\n",
					"Outstanding IO when ",
					"bringing Adapter offline\n");
				return 0;
		}
		spin_lock_irq(lock);
	}
	spin_unlock_irq(lock);
	return 1;
}

/**
 * lpfc_do_offline - Issues a mailbox command to bring the link down
 * @phba: lpfc_hba pointer.
 * @type: LPFC_EVT_OFFLINE, LPFC_EVT_WARM_START, LPFC_EVT_KILL.
 *
 * Notes:
 * Assumes any error from lpfc_do_offline() will be negative.
 * Can wait up to 5 seconds for the port ring buffers count
 * to reach zero, prints a warning if it is not zero and continues.
 * lpfc_workq_post_event() returns a non-zero return code if call fails.
 *
 * Returns:
 * -EIO error posting the event
 * zero for success
 **/
static int
lpfc_do_offline(struct lpfc_hba *phba, uint32_t type)
{
	struct completion online_compl;
	struct lpfc_queue *qp = NULL;
	struct lpfc_sli_ring *pring;
	struct lpfc_sli *psli;
	int status = 0;
	int i;
	int rc;

	init_completion(&online_compl);
	rc = lpfc_workq_post_event(phba, &status, &online_compl,
			      LPFC_EVT_OFFLINE_PREP);
	if (rc == 0)
		return -ENOMEM;

	wait_for_completion(&online_compl);

	if (status != 0)
		return -EIO;

	psli = &phba->sli;

	/*
	 * If freeing the queues have already started, don't access them.
	 * Otherwise set FREE_WAIT to indicate that queues are being used
	 * to hold the freeing process until we finish.
	 */
	spin_lock_irq(&phba->hbalock);
	if (!(psli->sli_flag & LPFC_QUEUE_FREE_INIT)) {
		psli->sli_flag |= LPFC_QUEUE_FREE_WAIT;
	} else {
		spin_unlock_irq(&phba->hbalock);
		goto skip_wait;
	}
	spin_unlock_irq(&phba->hbalock);

	/* Wait a little for things to settle down, but not
	 * long enough for dev loss timeout to expire.
	 */
	if (phba->sli_rev != LPFC_SLI_REV4) {
		for (i = 0; i < psli->num_rings; i++) {
			pring = &psli->sli3_ring[i];
			if (!lpfc_emptyq_wait(phba, &pring->txcmplq,
					      &phba->hbalock))
				goto out;
		}
	} else {
		list_for_each_entry(qp, &phba->sli4_hba.lpfc_wq_list, wq_list) {
			pring = qp->pring;
			if (!pring)
				continue;
			if (!lpfc_emptyq_wait(phba, &pring->txcmplq,
					      &pring->ring_lock))
				goto out;
		}
	}
out:
	spin_lock_irq(&phba->hbalock);
	psli->sli_flag &= ~LPFC_QUEUE_FREE_WAIT;
	spin_unlock_irq(&phba->hbalock);

skip_wait:
	init_completion(&online_compl);
	rc = lpfc_workq_post_event(phba, &status, &online_compl, type);
	if (rc == 0)
		return -ENOMEM;

	wait_for_completion(&online_compl);

	if (status != 0)
		return -EIO;

	return 0;
}

/**
 * lpfc_reset_pci_bus - resets PCI bridge controller's secondary bus of an HBA
 * @phba: lpfc_hba pointer.
 *
 * Description:
 * Issues a PCI secondary bus reset for the phba->pcidev.
 *
 * Notes:
 * First walks the bus_list to ensure only PCI devices with Emulex
 * vendor id, device ids that support hot reset, only one occurrence
 * of function 0, and all ports on the bus are in offline mode to ensure the
 * hot reset only affects one valid HBA.
 *
 * Returns:
 * -ENOTSUPP, cfg_enable_hba_reset must be of value 2
 * -ENODEV,   NULL ptr to pcidev
 * -EBADSLT,  detected invalid device
 * -EBUSY,    port is not in offline state
 *      0,    successful
 */
static int
lpfc_reset_pci_bus(struct lpfc_hba *phba)
{
	struct pci_dev *pdev = phba->pcidev;
	struct Scsi_Host *shost = NULL;
	struct lpfc_hba *phba_other = NULL;
	struct pci_dev *ptr = NULL;
	int res;

	if (phba->cfg_enable_hba_reset != 2)
		return -ENOTSUPP;

	if (!pdev) {
		lpfc_printf_log(phba, KERN_INFO, LOG_INIT, "8345 pdev NULL!\n");
		return -ENODEV;
	}

	res = lpfc_check_pci_resettable(phba);
	if (res)
		return res;

	/* Walk the list of devices on the pci_dev's bus */
	list_for_each_entry(ptr, &pdev->bus->devices, bus_list) {
		/* Check port is offline */
		shost = pci_get_drvdata(ptr);
		if (shost) {
			phba_other =
				((struct lpfc_vport *)shost->hostdata)->phba;
			if (!(phba_other->pport->fc_flag & FC_OFFLINE_MODE)) {
				lpfc_printf_log(phba_other, KERN_INFO, LOG_INIT,
						"8349 WWPN = 0x%02x%02x%02x%02x"
						"%02x%02x%02x%02x is not "
						"offline!\n",
						phba_other->wwpn[0],
						phba_other->wwpn[1],
						phba_other->wwpn[2],
						phba_other->wwpn[3],
						phba_other->wwpn[4],
						phba_other->wwpn[5],
						phba_other->wwpn[6],
						phba_other->wwpn[7]);
				return -EBUSY;
			}
		}
	}

	/* Issue PCI bus reset */
	res = pci_reset_bus(pdev);
	if (res) {
		lpfc_printf_log(phba, KERN_ERR, LOG_INIT,
				"8350 PCI reset bus failed: %d\n", res);
	}

	return res;
}

/**
 * lpfc_selective_reset - Offline then onlines the port
 * @phba: lpfc_hba pointer.
 *
 * Description:
 * If the port is configured to allow a reset then the hba is brought
 * offline then online.
 *
 * Notes:
 * Assumes any error from lpfc_do_offline() will be negative.
 * Do not make this function static.
 *
 * Returns:
 * lpfc_do_offline() return code if not zero
 * -EIO reset not configured or error posting the event
 * zero for success
 **/
int
lpfc_selective_reset(struct lpfc_hba *phba)
{
	struct completion online_compl;
	int status = 0;
	int rc;

	if (!phba->cfg_enable_hba_reset)
		return -EACCES;

	if (!(phba->pport->fc_flag & FC_OFFLINE_MODE)) {
		status = lpfc_do_offline(phba, LPFC_EVT_OFFLINE);

		if (status != 0)
			return status;
	}

	init_completion(&online_compl);
	rc = lpfc_workq_post_event(phba, &status, &online_compl,
			      LPFC_EVT_ONLINE);
	if (rc == 0)
		return -ENOMEM;

	wait_for_completion(&online_compl);

	if (status != 0)
		return -EIO;

	return 0;
}

/**
 * lpfc_issue_reset - Selectively resets an adapter
 * @dev: class device that is converted into a Scsi_host.
 * @attr: device attribute, not used.
 * @buf: containing the string "selective".
 * @count: unused variable.
 *
 * Description:
 * If the buf contains the string "selective" then lpfc_selective_reset()
 * is called to perform the reset.
 *
 * Notes:
 * Assumes any error from lpfc_selective_reset() will be negative.
 * If lpfc_selective_reset() returns zero then the length of the buffer
 * is returned which indicates success
 *
 * Returns:
 * -EINVAL if the buffer does not contain the string "selective"
 * length of buf if lpfc-selective_reset() if the call succeeds
 * return value of lpfc_selective_reset() if the call fails
**/
static ssize_t
lpfc_issue_reset(struct device *dev, struct device_attribute *attr,
		 const char *buf, size_t count)
{
	struct Scsi_Host  *shost = class_to_shost(dev);
	struct lpfc_vport *vport = (struct lpfc_vport *) shost->hostdata;
	struct lpfc_hba   *phba = vport->phba;
	int status = -EINVAL;

	if (!phba->cfg_enable_hba_reset)
		return -EACCES;

	if (strncmp(buf, "selective", sizeof("selective") - 1) == 0)
		status = phba->lpfc_selective_reset(phba);

	if (status == 0)
		return strlen(buf);
	else
		return status;
}

/**
 * lpfc_sli4_pdev_status_reg_wait - Wait for pdev status register for readyness
 * @phba: lpfc_hba pointer.
 *
 * Description:
 * SLI4 interface type-2 device to wait on the sliport status register for
 * the readyness after performing a firmware reset.
 *
 * Returns:
 * zero for success, -EPERM when port does not have privilege to perform the
 * reset, -EIO when port timeout from recovering from the reset.
 *
 * Note:
 * As the caller will interpret the return code by value, be careful in making
 * change or addition to return codes.
 **/
int
lpfc_sli4_pdev_status_reg_wait(struct lpfc_hba *phba)
{
	struct lpfc_register portstat_reg = {0};
	int i;

	msleep(100);
	lpfc_readl(phba->sli4_hba.u.if_type2.STATUSregaddr,
		   &portstat_reg.word0);

	/* verify if privileged for the request operation */
	if (!bf_get(lpfc_sliport_status_rn, &portstat_reg) &&
	    !bf_get(lpfc_sliport_status_err, &portstat_reg))
		return -EPERM;

	/* wait for the SLI port firmware ready after firmware reset */
	for (i = 0; i < LPFC_FW_RESET_MAXIMUM_WAIT_10MS_CNT; i++) {
		msleep(10);
		lpfc_readl(phba->sli4_hba.u.if_type2.STATUSregaddr,
			   &portstat_reg.word0);
		if (!bf_get(lpfc_sliport_status_err, &portstat_reg))
			continue;
		if (!bf_get(lpfc_sliport_status_rn, &portstat_reg))
			continue;
		if (!bf_get(lpfc_sliport_status_rdy, &portstat_reg))
			continue;
		break;
	}

	if (i < LPFC_FW_RESET_MAXIMUM_WAIT_10MS_CNT)
		return 0;
	else
		return -EIO;
}

/**
 * lpfc_sli4_pdev_reg_request - Request physical dev to perform a register acc
 * @phba: lpfc_hba pointer.
 *
 * Description:
 * Request SLI4 interface type-2 device to perform a physical register set
 * access.
 *
 * Returns:
 * zero for success
 **/
static ssize_t
lpfc_sli4_pdev_reg_request(struct lpfc_hba *phba, uint32_t opcode)
{
	struct completion online_compl;
	struct pci_dev *pdev = phba->pcidev;
	uint32_t before_fc_flag;
	uint32_t sriov_nr_virtfn;
	uint32_t reg_val;
	int status = 0, rc = 0;
	int job_posted = 1, sriov_err;

	if (!phba->cfg_enable_hba_reset)
		return -EACCES;

	if ((phba->sli_rev < LPFC_SLI_REV4) ||
	    (bf_get(lpfc_sli_intf_if_type, &phba->sli4_hba.sli_intf) <
	     LPFC_SLI_INTF_IF_TYPE_2))
		return -EPERM;

	/* Keep state if we need to restore back */
	before_fc_flag = phba->pport->fc_flag;
	sriov_nr_virtfn = phba->cfg_sriov_nr_virtfn;

	/* Disable SR-IOV virtual functions if enabled */
	if (phba->cfg_sriov_nr_virtfn) {
		pci_disable_sriov(pdev);
		phba->cfg_sriov_nr_virtfn = 0;
	}

	if (opcode == LPFC_FW_DUMP)
		phba->hba_flag |= HBA_FW_DUMP_OP;

	status = lpfc_do_offline(phba, LPFC_EVT_OFFLINE);

	if (status != 0) {
		phba->hba_flag &= ~HBA_FW_DUMP_OP;
		return status;
	}

	/* wait for the device to be quiesced before firmware reset */
	msleep(100);

	reg_val = readl(phba->sli4_hba.conf_regs_memmap_p +
			LPFC_CTL_PDEV_CTL_OFFSET);

	if (opcode == LPFC_FW_DUMP)
		reg_val |= LPFC_FW_DUMP_REQUEST;
	else if (opcode == LPFC_FW_RESET)
		reg_val |= LPFC_CTL_PDEV_CTL_FRST;
	else if (opcode == LPFC_DV_RESET)
		reg_val |= LPFC_CTL_PDEV_CTL_DRST;

	writel(reg_val, phba->sli4_hba.conf_regs_memmap_p +
	       LPFC_CTL_PDEV_CTL_OFFSET);
	/* flush */
	readl(phba->sli4_hba.conf_regs_memmap_p + LPFC_CTL_PDEV_CTL_OFFSET);

	/* delay driver action following IF_TYPE_2 reset */
	rc = lpfc_sli4_pdev_status_reg_wait(phba);

	if (rc == -EPERM) {
		/* no privilege for reset */
		lpfc_printf_log(phba, KERN_ERR, LOG_SLI,
				"3150 No privilege to perform the requested "
				"access: x%x\n", reg_val);
	} else if (rc == -EIO) {
		/* reset failed, there is nothing more we can do */
		lpfc_printf_log(phba, KERN_ERR, LOG_SLI,
				"3153 Fail to perform the requested "
				"access: x%x\n", reg_val);
		return rc;
	}

	/* keep the original port state */
	if (before_fc_flag & FC_OFFLINE_MODE)
		goto out;

	init_completion(&online_compl);
	job_posted = lpfc_workq_post_event(phba, &status, &online_compl,
					   LPFC_EVT_ONLINE);
	if (!job_posted)
		goto out;

	wait_for_completion(&online_compl);

out:
	/* in any case, restore the virtual functions enabled as before */
	if (sriov_nr_virtfn) {
		sriov_err =
			lpfc_sli_probe_sriov_nr_virtfn(phba, sriov_nr_virtfn);
		if (!sriov_err)
			phba->cfg_sriov_nr_virtfn = sriov_nr_virtfn;
	}

	/* return proper error code */
	if (!rc) {
		if (!job_posted)
			rc = -ENOMEM;
		else if (status)
			rc = -EIO;
	}
	return rc;
}

/**
 * lpfc_nport_evt_cnt_show - Return the number of nport events
 * @dev: class device that is converted into a Scsi_host.
 * @attr: device attribute, not used.
 * @buf: on return contains the ascii number of nport events.
 *
 * Returns: size of formatted string.
 **/
static ssize_t
lpfc_nport_evt_cnt_show(struct device *dev, struct device_attribute *attr,
			char *buf)
{
	struct Scsi_Host  *shost = class_to_shost(dev);
	struct lpfc_vport *vport = (struct lpfc_vport *) shost->hostdata;
	struct lpfc_hba   *phba = vport->phba;

	return scnprintf(buf, PAGE_SIZE, "%d\n", phba->nport_event_cnt);
}

static int
lpfc_set_trunking(struct lpfc_hba *phba, char *buff_out)
{
	LPFC_MBOXQ_t *mbox = NULL;
	unsigned long val = 0;
	char *pval = 0;
	int rc = 0;

	if (!strncmp("enable", buff_out,
				 strlen("enable"))) {
		pval = buff_out + strlen("enable") + 1;
		rc = kstrtoul(pval, 0, &val);
		if (rc)
			return rc; /* Invalid  number */
	} else if (!strncmp("disable", buff_out,
				 strlen("disable"))) {
		val = 0;
	} else {
		return -EINVAL;  /* Invalid command */
	}

	switch (val) {
	case 0:
		val = 0x0; /* Disable */
		break;
	case 2:
		val = 0x1; /* Enable two port trunk */
		break;
	case 4:
		val = 0x2; /* Enable four port trunk */
		break;
	default:
		return -EINVAL;
	}

	lpfc_printf_log(phba, KERN_ERR, LOG_MBOX,
			"0070 Set trunk mode with val %ld ", val);

	mbox = mempool_alloc(phba->mbox_mem_pool, GFP_KERNEL);
	if (!mbox)
		return -ENOMEM;

	lpfc_sli4_config(phba, mbox, LPFC_MBOX_SUBSYSTEM_FCOE,
			 LPFC_MBOX_OPCODE_FCOE_FC_SET_TRUNK_MODE,
			 12, LPFC_SLI4_MBX_EMBED);

	bf_set(lpfc_mbx_set_trunk_mode,
	       &mbox->u.mqe.un.set_trunk_mode,
	       val);
	rc = lpfc_sli_issue_mbox(phba, mbox, MBX_POLL);
	if (rc)
		lpfc_printf_log(phba, KERN_ERR, LOG_MBOX,
				"0071 Set trunk mode failed with status: %d",
				rc);
	if (rc != MBX_TIMEOUT)
		mempool_free(mbox, phba->mbox_mem_pool);

	return 0;
}

/**
 * lpfc_board_mode_show - Return the state of the board
 * @dev: class device that is converted into a Scsi_host.
 * @attr: device attribute, not used.
 * @buf: on return contains the state of the adapter.
 *
 * Returns: size of formatted string.
 **/
static ssize_t
lpfc_board_mode_show(struct device *dev, struct device_attribute *attr,
		     char *buf)
{
	struct Scsi_Host  *shost = class_to_shost(dev);
	struct lpfc_vport *vport = (struct lpfc_vport *) shost->hostdata;
	struct lpfc_hba   *phba = vport->phba;
	char  * state;

	if (phba->link_state == LPFC_HBA_ERROR)
		state = "error";
	else if (phba->link_state == LPFC_WARM_START)
		state = "warm start";
	else if (phba->link_state == LPFC_INIT_START)
		state = "offline";
	else
		state = "online";

	return scnprintf(buf, PAGE_SIZE, "%s\n", state);
}

/**
 * lpfc_board_mode_store - Puts the hba in online, offline, warm or error state
 * @dev: class device that is converted into a Scsi_host.
 * @attr: device attribute, not used.
 * @buf: containing one of the strings "online", "offline", "warm" or "error".
 * @count: unused variable.
 *
 * Returns:
 * -EACCES if enable hba reset not enabled
 * -EINVAL if the buffer does not contain a valid string (see above)
 * -EIO if lpfc_workq_post_event() or lpfc_do_offline() fails
 * buf length greater than zero indicates success
 **/
static ssize_t
lpfc_board_mode_store(struct device *dev, struct device_attribute *attr,
		      const char *buf, size_t count)
{
	struct Scsi_Host  *shost = class_to_shost(dev);
	struct lpfc_vport *vport = (struct lpfc_vport *) shost->hostdata;
	struct lpfc_hba   *phba = vport->phba;
	struct completion online_compl;
	char *board_mode_str = NULL;
	int status = 0;
	int rc;

	if (!phba->cfg_enable_hba_reset) {
		status = -EACCES;
		goto board_mode_out;
	}

	lpfc_printf_vlog(vport, KERN_ERR, LOG_INIT,
			 "3050 lpfc_board_mode set to %s\n", buf);

	init_completion(&online_compl);

	if(strncmp(buf, "online", sizeof("online") - 1) == 0) {
		rc = lpfc_workq_post_event(phba, &status, &online_compl,
				      LPFC_EVT_ONLINE);
		if (rc == 0) {
			status = -ENOMEM;
			goto board_mode_out;
		}
		wait_for_completion(&online_compl);
		if (status)
			status = -EIO;
	} else if (strncmp(buf, "offline", sizeof("offline") - 1) == 0)
		status = lpfc_do_offline(phba, LPFC_EVT_OFFLINE);
	else if (strncmp(buf, "warm", sizeof("warm") - 1) == 0)
		if (phba->sli_rev == LPFC_SLI_REV4)
			status = -EINVAL;
		else
			status = lpfc_do_offline(phba, LPFC_EVT_WARM_START);
	else if (strncmp(buf, "error", sizeof("error") - 1) == 0)
		if (phba->sli_rev == LPFC_SLI_REV4)
			status = -EINVAL;
		else
			status = lpfc_do_offline(phba, LPFC_EVT_KILL);
	else if (strncmp(buf, "dump", sizeof("dump") - 1) == 0)
		status = lpfc_sli4_pdev_reg_request(phba, LPFC_FW_DUMP);
	else if (strncmp(buf, "fw_reset", sizeof("fw_reset") - 1) == 0)
		status = lpfc_sli4_pdev_reg_request(phba, LPFC_FW_RESET);
	else if (strncmp(buf, "dv_reset", sizeof("dv_reset") - 1) == 0)
		status = lpfc_sli4_pdev_reg_request(phba, LPFC_DV_RESET);
	else if (strncmp(buf, "pci_bus_reset", sizeof("pci_bus_reset") - 1)
		 == 0)
		status = lpfc_reset_pci_bus(phba);
	else if (strncmp(buf, "trunk", sizeof("trunk") - 1) == 0)
		status = lpfc_set_trunking(phba, (char *)buf + sizeof("trunk"));
	else
		status = -EINVAL;

board_mode_out:
	if (!status)
		return strlen(buf);
	else {
		board_mode_str = strchr(buf, '\n');
		if (board_mode_str)
			*board_mode_str = '\0';
		lpfc_printf_vlog(vport, KERN_ERR, LOG_INIT,
				 "3097 Failed \"%s\", status(%d), "
				 "fc_flag(x%x)\n",
				 buf, status, phba->pport->fc_flag);
		return status;
	}
}

/**
 * lpfc_get_hba_info - Return various bits of informaton about the adapter
 * @phba: pointer to the adapter structure.
 * @mxri: max xri count.
 * @axri: available xri count.
 * @mrpi: max rpi count.
 * @arpi: available rpi count.
 * @mvpi: max vpi count.
 * @avpi: available vpi count.
 *
 * Description:
 * If an integer pointer for an count is not null then the value for the
 * count is returned.
 *
 * Returns:
 * zero on error
 * one for success
 **/
static int
lpfc_get_hba_info(struct lpfc_hba *phba,
		  uint32_t *mxri, uint32_t *axri,
		  uint32_t *mrpi, uint32_t *arpi,
		  uint32_t *mvpi, uint32_t *avpi)
{
	struct lpfc_mbx_read_config *rd_config;
	LPFC_MBOXQ_t *pmboxq;
	MAILBOX_t *pmb;
	int rc = 0;
	uint32_t max_vpi;

	/*
	 * prevent udev from issuing mailbox commands until the port is
	 * configured.
	 */
	if (phba->link_state < LPFC_LINK_DOWN ||
	    !phba->mbox_mem_pool ||
	    (phba->sli.sli_flag & LPFC_SLI_ACTIVE) == 0)
		return 0;

	if (phba->sli.sli_flag & LPFC_BLOCK_MGMT_IO)
		return 0;

	pmboxq = mempool_alloc(phba->mbox_mem_pool, GFP_KERNEL);
	if (!pmboxq)
		return 0;
	memset(pmboxq, 0, sizeof (LPFC_MBOXQ_t));

	pmb = &pmboxq->u.mb;
	pmb->mbxCommand = MBX_READ_CONFIG;
	pmb->mbxOwner = OWN_HOST;
	pmboxq->ctx_buf = NULL;

	if (phba->pport->fc_flag & FC_OFFLINE_MODE)
		rc = MBX_NOT_FINISHED;
	else
		rc = lpfc_sli_issue_mbox_wait(phba, pmboxq, phba->fc_ratov * 2);

	if (rc != MBX_SUCCESS) {
		if (rc != MBX_TIMEOUT)
			mempool_free(pmboxq, phba->mbox_mem_pool);
		return 0;
	}

	if (phba->sli_rev == LPFC_SLI_REV4) {
		rd_config = &pmboxq->u.mqe.un.rd_config;
		if (mrpi)
			*mrpi = bf_get(lpfc_mbx_rd_conf_rpi_count, rd_config);
		if (arpi)
			*arpi = bf_get(lpfc_mbx_rd_conf_rpi_count, rd_config) -
					phba->sli4_hba.max_cfg_param.rpi_used;
		if (mxri)
			*mxri = bf_get(lpfc_mbx_rd_conf_xri_count, rd_config);
		if (axri)
			*axri = bf_get(lpfc_mbx_rd_conf_xri_count, rd_config) -
					phba->sli4_hba.max_cfg_param.xri_used;

		/* Account for differences with SLI-3.  Get vpi count from
		 * mailbox data and subtract one for max vpi value.
		 */
		max_vpi = (bf_get(lpfc_mbx_rd_conf_vpi_count, rd_config) > 0) ?
			(bf_get(lpfc_mbx_rd_conf_vpi_count, rd_config) - 1) : 0;

		/* Limit the max we support */
		if (max_vpi > LPFC_MAX_VPI)
			max_vpi = LPFC_MAX_VPI;
		if (mvpi)
			*mvpi = max_vpi;
		if (avpi)
			*avpi = max_vpi - phba->sli4_hba.max_cfg_param.vpi_used;
	} else {
		if (mrpi)
			*mrpi = pmb->un.varRdConfig.max_rpi;
		if (arpi)
			*arpi = pmb->un.varRdConfig.avail_rpi;
		if (mxri)
			*mxri = pmb->un.varRdConfig.max_xri;
		if (axri)
			*axri = pmb->un.varRdConfig.avail_xri;
		if (mvpi)
			*mvpi = pmb->un.varRdConfig.max_vpi;
		if (avpi) {
			/* avail_vpi is only valid if link is up and ready */
			if (phba->link_state == LPFC_HBA_READY)
				*avpi = pmb->un.varRdConfig.avail_vpi;
			else
				*avpi = pmb->un.varRdConfig.max_vpi;
		}
	}

	mempool_free(pmboxq, phba->mbox_mem_pool);
	return 1;
}

/**
 * lpfc_max_rpi_show - Return maximum rpi
 * @dev: class device that is converted into a Scsi_host.
 * @attr: device attribute, not used.
 * @buf: on return contains the maximum rpi count in decimal or "Unknown".
 *
 * Description:
 * Calls lpfc_get_hba_info() asking for just the mrpi count.
 * If lpfc_get_hba_info() returns zero (failure) the buffer text is set
 * to "Unknown" and the buffer length is returned, therefore the caller
 * must check for "Unknown" in the buffer to detect a failure.
 *
 * Returns: size of formatted string.
 **/
static ssize_t
lpfc_max_rpi_show(struct device *dev, struct device_attribute *attr,
		  char *buf)
{
	struct Scsi_Host  *shost = class_to_shost(dev);
	struct lpfc_vport *vport = (struct lpfc_vport *) shost->hostdata;
	struct lpfc_hba   *phba = vport->phba;
	uint32_t cnt;

	if (lpfc_get_hba_info(phba, NULL, NULL, &cnt, NULL, NULL, NULL))
		return scnprintf(buf, PAGE_SIZE, "%d\n", cnt);
	return scnprintf(buf, PAGE_SIZE, "Unknown\n");
}

/**
 * lpfc_used_rpi_show - Return maximum rpi minus available rpi
 * @dev: class device that is converted into a Scsi_host.
 * @attr: device attribute, not used.
 * @buf: containing the used rpi count in decimal or "Unknown".
 *
 * Description:
 * Calls lpfc_get_hba_info() asking for just the mrpi and arpi counts.
 * If lpfc_get_hba_info() returns zero (failure) the buffer text is set
 * to "Unknown" and the buffer length is returned, therefore the caller
 * must check for "Unknown" in the buffer to detect a failure.
 *
 * Returns: size of formatted string.
 **/
static ssize_t
lpfc_used_rpi_show(struct device *dev, struct device_attribute *attr,
		   char *buf)
{
	struct Scsi_Host  *shost = class_to_shost(dev);
	struct lpfc_vport *vport = (struct lpfc_vport *) shost->hostdata;
	struct lpfc_hba   *phba = vport->phba;
	uint32_t cnt, acnt;

	if (lpfc_get_hba_info(phba, NULL, NULL, &cnt, &acnt, NULL, NULL))
		return scnprintf(buf, PAGE_SIZE, "%d\n", (cnt - acnt));
	return scnprintf(buf, PAGE_SIZE, "Unknown\n");
}

/**
 * lpfc_max_xri_show - Return maximum xri
 * @dev: class device that is converted into a Scsi_host.
 * @attr: device attribute, not used.
 * @buf: on return contains the maximum xri count in decimal or "Unknown".
 *
 * Description:
 * Calls lpfc_get_hba_info() asking for just the mrpi count.
 * If lpfc_get_hba_info() returns zero (failure) the buffer text is set
 * to "Unknown" and the buffer length is returned, therefore the caller
 * must check for "Unknown" in the buffer to detect a failure.
 *
 * Returns: size of formatted string.
 **/
static ssize_t
lpfc_max_xri_show(struct device *dev, struct device_attribute *attr,
		  char *buf)
{
	struct Scsi_Host  *shost = class_to_shost(dev);
	struct lpfc_vport *vport = (struct lpfc_vport *) shost->hostdata;
	struct lpfc_hba   *phba = vport->phba;
	uint32_t cnt;

	if (lpfc_get_hba_info(phba, &cnt, NULL, NULL, NULL, NULL, NULL))
		return scnprintf(buf, PAGE_SIZE, "%d\n", cnt);
	return scnprintf(buf, PAGE_SIZE, "Unknown\n");
}

/**
 * lpfc_used_xri_show - Return maximum xpi minus the available xpi
 * @dev: class device that is converted into a Scsi_host.
 * @attr: device attribute, not used.
 * @buf: on return contains the used xri count in decimal or "Unknown".
 *
 * Description:
 * Calls lpfc_get_hba_info() asking for just the mxri and axri counts.
 * If lpfc_get_hba_info() returns zero (failure) the buffer text is set
 * to "Unknown" and the buffer length is returned, therefore the caller
 * must check for "Unknown" in the buffer to detect a failure.
 *
 * Returns: size of formatted string.
 **/
static ssize_t
lpfc_used_xri_show(struct device *dev, struct device_attribute *attr,
		   char *buf)
{
	struct Scsi_Host  *shost = class_to_shost(dev);
	struct lpfc_vport *vport = (struct lpfc_vport *) shost->hostdata;
	struct lpfc_hba   *phba = vport->phba;
	uint32_t cnt, acnt;

	if (lpfc_get_hba_info(phba, &cnt, &acnt, NULL, NULL, NULL, NULL))
		return scnprintf(buf, PAGE_SIZE, "%d\n", (cnt - acnt));
	return scnprintf(buf, PAGE_SIZE, "Unknown\n");
}

/**
 * lpfc_max_vpi_show - Return maximum vpi
 * @dev: class device that is converted into a Scsi_host.
 * @attr: device attribute, not used.
 * @buf: on return contains the maximum vpi count in decimal or "Unknown".
 *
 * Description:
 * Calls lpfc_get_hba_info() asking for just the mvpi count.
 * If lpfc_get_hba_info() returns zero (failure) the buffer text is set
 * to "Unknown" and the buffer length is returned, therefore the caller
 * must check for "Unknown" in the buffer to detect a failure.
 *
 * Returns: size of formatted string.
 **/
static ssize_t
lpfc_max_vpi_show(struct device *dev, struct device_attribute *attr,
		  char *buf)
{
	struct Scsi_Host  *shost = class_to_shost(dev);
	struct lpfc_vport *vport = (struct lpfc_vport *) shost->hostdata;
	struct lpfc_hba   *phba = vport->phba;
	uint32_t cnt;

	if (lpfc_get_hba_info(phba, NULL, NULL, NULL, NULL, &cnt, NULL))
		return scnprintf(buf, PAGE_SIZE, "%d\n", cnt);
	return scnprintf(buf, PAGE_SIZE, "Unknown\n");
}

/**
 * lpfc_used_vpi_show - Return maximum vpi minus the available vpi
 * @dev: class device that is converted into a Scsi_host.
 * @attr: device attribute, not used.
 * @buf: on return contains the used vpi count in decimal or "Unknown".
 *
 * Description:
 * Calls lpfc_get_hba_info() asking for just the mvpi and avpi counts.
 * If lpfc_get_hba_info() returns zero (failure) the buffer text is set
 * to "Unknown" and the buffer length is returned, therefore the caller
 * must check for "Unknown" in the buffer to detect a failure.
 *
 * Returns: size of formatted string.
 **/
static ssize_t
lpfc_used_vpi_show(struct device *dev, struct device_attribute *attr,
		   char *buf)
{
	struct Scsi_Host  *shost = class_to_shost(dev);
	struct lpfc_vport *vport = (struct lpfc_vport *) shost->hostdata;
	struct lpfc_hba   *phba = vport->phba;
	uint32_t cnt, acnt;

	if (lpfc_get_hba_info(phba, NULL, NULL, NULL, NULL, &cnt, &acnt))
		return scnprintf(buf, PAGE_SIZE, "%d\n", (cnt - acnt));
	return scnprintf(buf, PAGE_SIZE, "Unknown\n");
}

/**
 * lpfc_npiv_info_show - Return text about NPIV support for the adapter
 * @dev: class device that is converted into a Scsi_host.
 * @attr: device attribute, not used.
 * @buf: text that must be interpreted to determine if npiv is supported.
 *
 * Description:
 * Buffer will contain text indicating npiv is not suppoerted on the port,
 * the port is an NPIV physical port, or it is an npiv virtual port with
 * the id of the vport.
 *
 * Returns: size of formatted string.
 **/
static ssize_t
lpfc_npiv_info_show(struct device *dev, struct device_attribute *attr,
		    char *buf)
{
	struct Scsi_Host  *shost = class_to_shost(dev);
	struct lpfc_vport *vport = (struct lpfc_vport *) shost->hostdata;
	struct lpfc_hba   *phba = vport->phba;

	if (!(phba->max_vpi))
		return scnprintf(buf, PAGE_SIZE, "NPIV Not Supported\n");
	if (vport->port_type == LPFC_PHYSICAL_PORT)
		return scnprintf(buf, PAGE_SIZE, "NPIV Physical\n");
	return scnprintf(buf, PAGE_SIZE, "NPIV Virtual (VPI %d)\n", vport->vpi);
}

/**
 * lpfc_poll_show - Return text about poll support for the adapter
 * @dev: class device that is converted into a Scsi_host.
 * @attr: device attribute, not used.
 * @buf: on return contains the cfg_poll in hex.
 *
 * Notes:
 * cfg_poll should be a lpfc_polling_flags type.
 *
 * Returns: size of formatted string.
 **/
static ssize_t
lpfc_poll_show(struct device *dev, struct device_attribute *attr,
	       char *buf)
{
	struct Scsi_Host  *shost = class_to_shost(dev);
	struct lpfc_vport *vport = (struct lpfc_vport *) shost->hostdata;
	struct lpfc_hba   *phba = vport->phba;

	return scnprintf(buf, PAGE_SIZE, "%#x\n", phba->cfg_poll);
}

/**
 * lpfc_poll_store - Set the value of cfg_poll for the adapter
 * @dev: class device that is converted into a Scsi_host.
 * @attr: device attribute, not used.
 * @buf: one or more lpfc_polling_flags values.
 * @count: not used.
 *
 * Notes:
 * buf contents converted to integer and checked for a valid value.
 *
 * Returns:
 * -EINVAL if the buffer connot be converted or is out of range
 * length of the buf on success
 **/
static ssize_t
lpfc_poll_store(struct device *dev, struct device_attribute *attr,
		const char *buf, size_t count)
{
	struct Scsi_Host  *shost = class_to_shost(dev);
	struct lpfc_vport *vport = (struct lpfc_vport *) shost->hostdata;
	struct lpfc_hba   *phba = vport->phba;
	uint32_t creg_val;
	uint32_t old_val;
	int val=0;

	if (!isdigit(buf[0]))
		return -EINVAL;

	if (sscanf(buf, "%i", &val) != 1)
		return -EINVAL;

	if ((val & 0x3) != val)
		return -EINVAL;

	if (phba->sli_rev == LPFC_SLI_REV4)
		val = 0;

	lpfc_printf_vlog(vport, KERN_ERR, LOG_INIT,
		"3051 lpfc_poll changed from %d to %d\n",
		phba->cfg_poll, val);

	spin_lock_irq(&phba->hbalock);

	old_val = phba->cfg_poll;

	if (val & ENABLE_FCP_RING_POLLING) {
		if ((val & DISABLE_FCP_RING_INT) &&
		    !(old_val & DISABLE_FCP_RING_INT)) {
			if (lpfc_readl(phba->HCregaddr, &creg_val)) {
				spin_unlock_irq(&phba->hbalock);
				return -EINVAL;
			}
			creg_val &= ~(HC_R0INT_ENA << LPFC_FCP_RING);
			writel(creg_val, phba->HCregaddr);
			readl(phba->HCregaddr); /* flush */

			lpfc_poll_start_timer(phba);
		}
	} else if (val != 0x0) {
		spin_unlock_irq(&phba->hbalock);
		return -EINVAL;
	}

	if (!(val & DISABLE_FCP_RING_INT) &&
	    (old_val & DISABLE_FCP_RING_INT))
	{
		spin_unlock_irq(&phba->hbalock);
		del_timer(&phba->fcp_poll_timer);
		spin_lock_irq(&phba->hbalock);
		if (lpfc_readl(phba->HCregaddr, &creg_val)) {
			spin_unlock_irq(&phba->hbalock);
			return -EINVAL;
		}
		creg_val |= (HC_R0INT_ENA << LPFC_FCP_RING);
		writel(creg_val, phba->HCregaddr);
		readl(phba->HCregaddr); /* flush */
	}

	phba->cfg_poll = val;

	spin_unlock_irq(&phba->hbalock);

	return strlen(buf);
}

/**
 * lpfc_fips_level_show - Return the current FIPS level for the HBA
 * @dev: class unused variable.
 * @attr: device attribute, not used.
 * @buf: on return contains the module description text.
 *
 * Returns: size of formatted string.
 **/
static ssize_t
lpfc_fips_level_show(struct device *dev,  struct device_attribute *attr,
		     char *buf)
{
	struct Scsi_Host  *shost = class_to_shost(dev);
	struct lpfc_vport *vport = (struct lpfc_vport *) shost->hostdata;
	struct lpfc_hba   *phba = vport->phba;

	return scnprintf(buf, PAGE_SIZE, "%d\n", phba->fips_level);
}

/**
 * lpfc_fips_rev_show - Return the FIPS Spec revision for the HBA
 * @dev: class unused variable.
 * @attr: device attribute, not used.
 * @buf: on return contains the module description text.
 *
 * Returns: size of formatted string.
 **/
static ssize_t
lpfc_fips_rev_show(struct device *dev,  struct device_attribute *attr,
		   char *buf)
{
	struct Scsi_Host  *shost = class_to_shost(dev);
	struct lpfc_vport *vport = (struct lpfc_vport *) shost->hostdata;
	struct lpfc_hba   *phba = vport->phba;

	return scnprintf(buf, PAGE_SIZE, "%d\n", phba->fips_spec_rev);
}

/**
 * lpfc_dss_show - Return the current state of dss and the configured state
 * @dev: class converted to a Scsi_host structure.
 * @attr: device attribute, not used.
 * @buf: on return contains the formatted text.
 *
 * Returns: size of formatted string.
 **/
static ssize_t
lpfc_dss_show(struct device *dev, struct device_attribute *attr,
	      char *buf)
{
	struct Scsi_Host *shost = class_to_shost(dev);
	struct lpfc_vport *vport = (struct lpfc_vport *) shost->hostdata;
	struct lpfc_hba   *phba = vport->phba;

	return scnprintf(buf, PAGE_SIZE, "%s - %sOperational\n",
			(phba->cfg_enable_dss) ? "Enabled" : "Disabled",
			(phba->sli3_options & LPFC_SLI3_DSS_ENABLED) ?
				"" : "Not ");
}

/**
 * lpfc_sriov_hw_max_virtfn_show - Return maximum number of virtual functions
 * @dev: class converted to a Scsi_host structure.
 * @attr: device attribute, not used.
 * @buf: on return contains the formatted support level.
 *
 * Description:
 * Returns the maximum number of virtual functions a physical function can
 * support, 0 will be returned if called on virtual function.
 *
 * Returns: size of formatted string.
 **/
static ssize_t
lpfc_sriov_hw_max_virtfn_show(struct device *dev,
			      struct device_attribute *attr,
			      char *buf)
{
	struct Scsi_Host *shost = class_to_shost(dev);
	struct lpfc_vport *vport = (struct lpfc_vport *) shost->hostdata;
	struct lpfc_hba *phba = vport->phba;
	uint16_t max_nr_virtfn;

	max_nr_virtfn = lpfc_sli_sriov_nr_virtfn_get(phba);
	return scnprintf(buf, PAGE_SIZE, "%d\n", max_nr_virtfn);
}

static inline bool lpfc_rangecheck(uint val, uint min, uint max)
{
	return val >= min && val <= max;
}

/**
 * lpfc_enable_bbcr_set: Sets an attribute value.
 * @phba: pointer the the adapter structure.
 * @val: integer attribute value.
 *
 * Description:
 * Validates the min and max values then sets the
 * adapter config field if in the valid range. prints error message
 * and does not set the parameter if invalid.
 *
 * Returns:
 * zero on success
 * -EINVAL if val is invalid
 */
static ssize_t
lpfc_enable_bbcr_set(struct lpfc_hba *phba, uint val)
{
	if (lpfc_rangecheck(val, 0, 1) && phba->sli_rev == LPFC_SLI_REV4) {
		lpfc_printf_log(phba, KERN_ERR, LOG_INIT,
				"3068 %s_enable_bbcr changed from %d to %d\n",
				LPFC_DRIVER_NAME, phba->cfg_enable_bbcr, val);
		phba->cfg_enable_bbcr = val;
		return 0;
	}
	lpfc_printf_log(phba, KERN_ERR, LOG_INIT,
			"0451 %s_enable_bbcr cannot set to %d, range is 0, 1\n",
			LPFC_DRIVER_NAME, val);
	return -EINVAL;
}

/**
 * lpfc_param_show - Return a cfg attribute value in decimal
 *
 * Description:
 * Macro that given an attr e.g. hba_queue_depth expands
 * into a function with the name lpfc_hba_queue_depth_show.
 *
 * lpfc_##attr##_show: Return the decimal value of an adapters cfg_xxx field.
 * @dev: class device that is converted into a Scsi_host.
 * @attr: device attribute, not used.
 * @buf: on return contains the attribute value in decimal.
 *
 * Returns: size of formatted string.
 **/
#define lpfc_param_show(attr)	\
static ssize_t \
lpfc_##attr##_show(struct device *dev, struct device_attribute *attr, \
		   char *buf) \
{ \
	struct Scsi_Host  *shost = class_to_shost(dev);\
	struct lpfc_vport *vport = (struct lpfc_vport *) shost->hostdata;\
	struct lpfc_hba   *phba = vport->phba;\
	return scnprintf(buf, PAGE_SIZE, "%d\n",\
			phba->cfg_##attr);\
}

/**
 * lpfc_param_hex_show - Return a cfg attribute value in hex
 *
 * Description:
 * Macro that given an attr e.g. hba_queue_depth expands
 * into a function with the name lpfc_hba_queue_depth_show
 *
 * lpfc_##attr##_show: Return the hex value of an adapters cfg_xxx field.
 * @dev: class device that is converted into a Scsi_host.
 * @attr: device attribute, not used.
 * @buf: on return contains the attribute value in hexadecimal.
 *
 * Returns: size of formatted string.
 **/
#define lpfc_param_hex_show(attr)	\
static ssize_t \
lpfc_##attr##_show(struct device *dev, struct device_attribute *attr, \
		   char *buf) \
{ \
	struct Scsi_Host  *shost = class_to_shost(dev);\
	struct lpfc_vport *vport = (struct lpfc_vport *) shost->hostdata;\
	struct lpfc_hba   *phba = vport->phba;\
	uint val = 0;\
	val = phba->cfg_##attr;\
	return scnprintf(buf, PAGE_SIZE, "%#x\n",\
			phba->cfg_##attr);\
}

/**
 * lpfc_param_init - Initializes a cfg attribute
 *
 * Description:
 * Macro that given an attr e.g. hba_queue_depth expands
 * into a function with the name lpfc_hba_queue_depth_init. The macro also
 * takes a default argument, a minimum and maximum argument.
 *
 * lpfc_##attr##_init: Initializes an attribute.
 * @phba: pointer the the adapter structure.
 * @val: integer attribute value.
 *
 * Validates the min and max values then sets the adapter config field
 * accordingly, or uses the default if out of range and prints an error message.
 *
 * Returns:
 * zero on success
 * -EINVAL if default used
 **/
#define lpfc_param_init(attr, default, minval, maxval)	\
static int \
lpfc_##attr##_init(struct lpfc_hba *phba, uint val) \
{ \
	if (lpfc_rangecheck(val, minval, maxval)) {\
		phba->cfg_##attr = val;\
		return 0;\
	}\
	lpfc_printf_log(phba, KERN_ERR, LOG_INIT, \
			"0449 lpfc_"#attr" attribute cannot be set to %d, "\
			"allowed range is ["#minval", "#maxval"]\n", val); \
	phba->cfg_##attr = default;\
	return -EINVAL;\
}

/**
 * lpfc_param_set - Set a cfg attribute value
 *
 * Description:
 * Macro that given an attr e.g. hba_queue_depth expands
 * into a function with the name lpfc_hba_queue_depth_set
 *
 * lpfc_##attr##_set: Sets an attribute value.
 * @phba: pointer the the adapter structure.
 * @val: integer attribute value.
 *
 * Description:
 * Validates the min and max values then sets the
 * adapter config field if in the valid range. prints error message
 * and does not set the parameter if invalid.
 *
 * Returns:
 * zero on success
 * -EINVAL if val is invalid
 **/
#define lpfc_param_set(attr, default, minval, maxval)	\
static int \
lpfc_##attr##_set(struct lpfc_hba *phba, uint val) \
{ \
	if (lpfc_rangecheck(val, minval, maxval)) {\
		lpfc_printf_log(phba, KERN_ERR, LOG_INIT, \
			"3052 lpfc_" #attr " changed from %d to %d\n", \
			phba->cfg_##attr, val); \
		phba->cfg_##attr = val;\
		return 0;\
	}\
	lpfc_printf_log(phba, KERN_ERR, LOG_INIT, \
			"0450 lpfc_"#attr" attribute cannot be set to %d, "\
			"allowed range is ["#minval", "#maxval"]\n", val); \
	return -EINVAL;\
}

/**
 * lpfc_param_store - Set a vport attribute value
 *
 * Description:
 * Macro that given an attr e.g. hba_queue_depth expands
 * into a function with the name lpfc_hba_queue_depth_store.
 *
 * lpfc_##attr##_store: Set an sttribute value.
 * @dev: class device that is converted into a Scsi_host.
 * @attr: device attribute, not used.
 * @buf: contains the attribute value in ascii.
 * @count: not used.
 *
 * Description:
 * Convert the ascii text number to an integer, then
 * use the lpfc_##attr##_set function to set the value.
 *
 * Returns:
 * -EINVAL if val is invalid or lpfc_##attr##_set() fails
 * length of buffer upon success.
 **/
#define lpfc_param_store(attr)	\
static ssize_t \
lpfc_##attr##_store(struct device *dev, struct device_attribute *attr, \
		    const char *buf, size_t count) \
{ \
	struct Scsi_Host  *shost = class_to_shost(dev);\
	struct lpfc_vport *vport = (struct lpfc_vport *) shost->hostdata;\
	struct lpfc_hba   *phba = vport->phba;\
	uint val = 0;\
	if (!isdigit(buf[0]))\
		return -EINVAL;\
	if (sscanf(buf, "%i", &val) != 1)\
		return -EINVAL;\
	if (lpfc_##attr##_set(phba, val) == 0) \
		return strlen(buf);\
	else \
		return -EINVAL;\
}

/**
 * lpfc_vport_param_show - Return decimal formatted cfg attribute value
 *
 * Description:
 * Macro that given an attr e.g. hba_queue_depth expands
 * into a function with the name lpfc_hba_queue_depth_show
 *
 * lpfc_##attr##_show: prints the attribute value in decimal.
 * @dev: class device that is converted into a Scsi_host.
 * @attr: device attribute, not used.
 * @buf: on return contains the attribute value in decimal.
 *
 * Returns: length of formatted string.
 **/
#define lpfc_vport_param_show(attr)	\
static ssize_t \
lpfc_##attr##_show(struct device *dev, struct device_attribute *attr, \
		   char *buf) \
{ \
	struct Scsi_Host  *shost = class_to_shost(dev);\
	struct lpfc_vport *vport = (struct lpfc_vport *) shost->hostdata;\
	return scnprintf(buf, PAGE_SIZE, "%d\n", vport->cfg_##attr);\
}

/**
 * lpfc_vport_param_hex_show - Return hex formatted attribute value
 *
 * Description:
 * Macro that given an attr e.g.
 * hba_queue_depth expands into a function with the name
 * lpfc_hba_queue_depth_show
 *
 * lpfc_##attr##_show: prints the attribute value in hexadecimal.
 * @dev: class device that is converted into a Scsi_host.
 * @attr: device attribute, not used.
 * @buf: on return contains the attribute value in hexadecimal.
 *
 * Returns: length of formatted string.
 **/
#define lpfc_vport_param_hex_show(attr)	\
static ssize_t \
lpfc_##attr##_show(struct device *dev, struct device_attribute *attr, \
		   char *buf) \
{ \
	struct Scsi_Host  *shost = class_to_shost(dev);\
	struct lpfc_vport *vport = (struct lpfc_vport *) shost->hostdata;\
	return scnprintf(buf, PAGE_SIZE, "%#x\n", vport->cfg_##attr);\
}

/**
 * lpfc_vport_param_init - Initialize a vport cfg attribute
 *
 * Description:
 * Macro that given an attr e.g. hba_queue_depth expands
 * into a function with the name lpfc_hba_queue_depth_init. The macro also
 * takes a default argument, a minimum and maximum argument.
 *
 * lpfc_##attr##_init: validates the min and max values then sets the
 * adapter config field accordingly, or uses the default if out of range
 * and prints an error message.
 * @phba: pointer the the adapter structure.
 * @val: integer attribute value.
 *
 * Returns:
 * zero on success
 * -EINVAL if default used
 **/
#define lpfc_vport_param_init(attr, default, minval, maxval)	\
static int \
lpfc_##attr##_init(struct lpfc_vport *vport, uint val) \
{ \
	if (lpfc_rangecheck(val, minval, maxval)) {\
		vport->cfg_##attr = val;\
		return 0;\
	}\
	lpfc_printf_vlog(vport, KERN_ERR, LOG_INIT, \
			 "0423 lpfc_"#attr" attribute cannot be set to %d, "\
			 "allowed range is ["#minval", "#maxval"]\n", val); \
	vport->cfg_##attr = default;\
	return -EINVAL;\
}

/**
 * lpfc_vport_param_set - Set a vport cfg attribute
 *
 * Description:
 * Macro that given an attr e.g. hba_queue_depth expands
 * into a function with the name lpfc_hba_queue_depth_set
 *
 * lpfc_##attr##_set: validates the min and max values then sets the
 * adapter config field if in the valid range. prints error message
 * and does not set the parameter if invalid.
 * @phba: pointer the the adapter structure.
 * @val:	integer attribute value.
 *
 * Returns:
 * zero on success
 * -EINVAL if val is invalid
 **/
#define lpfc_vport_param_set(attr, default, minval, maxval)	\
static int \
lpfc_##attr##_set(struct lpfc_vport *vport, uint val) \
{ \
	if (lpfc_rangecheck(val, minval, maxval)) {\
		lpfc_printf_vlog(vport, KERN_ERR, LOG_INIT, \
			"3053 lpfc_" #attr \
			" changed from %d (x%x) to %d (x%x)\n", \
			vport->cfg_##attr, vport->cfg_##attr, \
			val, val); \
		vport->cfg_##attr = val;\
		return 0;\
	}\
	lpfc_printf_vlog(vport, KERN_ERR, LOG_INIT, \
			 "0424 lpfc_"#attr" attribute cannot be set to %d, "\
			 "allowed range is ["#minval", "#maxval"]\n", val); \
	return -EINVAL;\
}

/**
 * lpfc_vport_param_store - Set a vport attribute
 *
 * Description:
 * Macro that given an attr e.g. hba_queue_depth
 * expands into a function with the name lpfc_hba_queue_depth_store
 *
 * lpfc_##attr##_store: convert the ascii text number to an integer, then
 * use the lpfc_##attr##_set function to set the value.
 * @cdev: class device that is converted into a Scsi_host.
 * @buf:	contains the attribute value in decimal.
 * @count: not used.
 *
 * Returns:
 * -EINVAL if val is invalid or lpfc_##attr##_set() fails
 * length of buffer upon success.
 **/
#define lpfc_vport_param_store(attr)	\
static ssize_t \
lpfc_##attr##_store(struct device *dev, struct device_attribute *attr, \
		    const char *buf, size_t count) \
{ \
	struct Scsi_Host  *shost = class_to_shost(dev);\
	struct lpfc_vport *vport = (struct lpfc_vport *) shost->hostdata;\
	uint val = 0;\
	if (!isdigit(buf[0]))\
		return -EINVAL;\
	if (sscanf(buf, "%i", &val) != 1)\
		return -EINVAL;\
	if (lpfc_##attr##_set(vport, val) == 0) \
		return strlen(buf);\
	else \
		return -EINVAL;\
}


static DEVICE_ATTR(nvme_info, 0444, lpfc_nvme_info_show, NULL);
static DEVICE_ATTR(scsi_stat, 0444, lpfc_scsi_stat_show, NULL);
static DEVICE_ATTR(bg_info, S_IRUGO, lpfc_bg_info_show, NULL);
static DEVICE_ATTR(bg_guard_err, S_IRUGO, lpfc_bg_guard_err_show, NULL);
static DEVICE_ATTR(bg_apptag_err, S_IRUGO, lpfc_bg_apptag_err_show, NULL);
static DEVICE_ATTR(bg_reftag_err, S_IRUGO, lpfc_bg_reftag_err_show, NULL);
static DEVICE_ATTR(info, S_IRUGO, lpfc_info_show, NULL);
static DEVICE_ATTR(serialnum, S_IRUGO, lpfc_serialnum_show, NULL);
static DEVICE_ATTR(modeldesc, S_IRUGO, lpfc_modeldesc_show, NULL);
static DEVICE_ATTR(modelname, S_IRUGO, lpfc_modelname_show, NULL);
static DEVICE_ATTR(programtype, S_IRUGO, lpfc_programtype_show, NULL);
static DEVICE_ATTR(portnum, S_IRUGO, lpfc_vportnum_show, NULL);
static DEVICE_ATTR(fwrev, S_IRUGO, lpfc_fwrev_show, NULL);
static DEVICE_ATTR(hdw, S_IRUGO, lpfc_hdw_show, NULL);
static DEVICE_ATTR(link_state, S_IRUGO | S_IWUSR, lpfc_link_state_show,
		lpfc_link_state_store);
static DEVICE_ATTR(option_rom_version, S_IRUGO,
		   lpfc_option_rom_version_show, NULL);
static DEVICE_ATTR(num_discovered_ports, S_IRUGO,
		   lpfc_num_discovered_ports_show, NULL);
static DEVICE_ATTR(menlo_mgmt_mode, S_IRUGO, lpfc_mlomgmt_show, NULL);
static DEVICE_ATTR(nport_evt_cnt, S_IRUGO, lpfc_nport_evt_cnt_show, NULL);
static DEVICE_ATTR_RO(lpfc_drvr_version);
static DEVICE_ATTR_RO(lpfc_enable_fip);
static DEVICE_ATTR(board_mode, S_IRUGO | S_IWUSR,
		   lpfc_board_mode_show, lpfc_board_mode_store);
static DEVICE_ATTR(issue_reset, S_IWUSR, NULL, lpfc_issue_reset);
static DEVICE_ATTR(max_vpi, S_IRUGO, lpfc_max_vpi_show, NULL);
static DEVICE_ATTR(used_vpi, S_IRUGO, lpfc_used_vpi_show, NULL);
static DEVICE_ATTR(max_rpi, S_IRUGO, lpfc_max_rpi_show, NULL);
static DEVICE_ATTR(used_rpi, S_IRUGO, lpfc_used_rpi_show, NULL);
static DEVICE_ATTR(max_xri, S_IRUGO, lpfc_max_xri_show, NULL);
static DEVICE_ATTR(used_xri, S_IRUGO, lpfc_used_xri_show, NULL);
static DEVICE_ATTR(npiv_info, S_IRUGO, lpfc_npiv_info_show, NULL);
static DEVICE_ATTR_RO(lpfc_temp_sensor);
static DEVICE_ATTR_RO(lpfc_fips_level);
static DEVICE_ATTR_RO(lpfc_fips_rev);
static DEVICE_ATTR_RO(lpfc_dss);
static DEVICE_ATTR_RO(lpfc_sriov_hw_max_virtfn);
static DEVICE_ATTR(protocol, S_IRUGO, lpfc_sli4_protocol_show, NULL);
static DEVICE_ATTR(lpfc_xlane_supported, S_IRUGO, lpfc_oas_supported_show,
		   NULL);

static char *lpfc_soft_wwn_key = "C99G71SL8032A";
#define WWN_SZ 8
/**
 * lpfc_wwn_set - Convert string to the 8 byte WWN value.
 * @buf: WWN string.
 * @cnt: Length of string.
 * @wwn: Array to receive converted wwn value.
 *
 * Returns:
 * -EINVAL if the buffer does not contain a valid wwn
 * 0 success
 **/
static size_t
lpfc_wwn_set(const char *buf, size_t cnt, char wwn[])
{
	unsigned int i, j;

	/* Count may include a LF at end of string */
	if (buf[cnt-1] == '\n')
		cnt--;

	if ((cnt < 16) || (cnt > 18) || ((cnt == 17) && (*buf++ != 'x')) ||
	    ((cnt == 18) && ((*buf++ != '0') || (*buf++ != 'x'))))
		return -EINVAL;

	memset(wwn, 0, WWN_SZ);

	/* Validate and store the new name */
	for (i = 0, j = 0; i < 16; i++) {
		if ((*buf >= 'a') && (*buf <= 'f'))
			j = ((j << 4) | ((*buf++ - 'a') + 10));
		else if ((*buf >= 'A') && (*buf <= 'F'))
			j = ((j << 4) | ((*buf++ - 'A') + 10));
		else if ((*buf >= '0') && (*buf <= '9'))
			j = ((j << 4) | (*buf++ - '0'));
		else
			return -EINVAL;
		if (i % 2) {
			wwn[i/2] = j & 0xff;
			j = 0;
		}
	}
	return 0;
}
/**
 * lpfc_soft_wwn_enable_store - Allows setting of the wwn if the key is valid
 * @dev: class device that is converted into a Scsi_host.
 * @attr: device attribute, not used.
 * @buf: containing the string lpfc_soft_wwn_key.
 * @count: must be size of lpfc_soft_wwn_key.
 *
 * Returns:
 * -EINVAL if the buffer does not contain lpfc_soft_wwn_key
 * length of buf indicates success
 **/
static ssize_t
lpfc_soft_wwn_enable_store(struct device *dev, struct device_attribute *attr,
			   const char *buf, size_t count)
{
	struct Scsi_Host  *shost = class_to_shost(dev);
	struct lpfc_vport *vport = (struct lpfc_vport *) shost->hostdata;
	struct lpfc_hba   *phba = vport->phba;
	unsigned int cnt = count;
	uint8_t vvvl = vport->fc_sparam.cmn.valid_vendor_ver_level;
	u32 *fawwpn_key = (uint32_t *)&vport->fc_sparam.un.vendorVersion[0];

	/*
	 * We're doing a simple sanity check for soft_wwpn setting.
	 * We require that the user write a specific key to enable
	 * the soft_wwpn attribute to be settable. Once the attribute
	 * is written, the enable key resets. If further updates are
	 * desired, the key must be written again to re-enable the
	 * attribute.
	 *
	 * The "key" is not secret - it is a hardcoded string shown
	 * here. The intent is to protect against the random user or
	 * application that is just writing attributes.
	 */
	if (vvvl == 1 && cpu_to_be32(*fawwpn_key) == FAPWWN_KEY_VENDOR) {
		lpfc_printf_log(phba, KERN_ERR, LOG_INIT,
				 "0051 "LPFC_DRIVER_NAME" soft wwpn can not"
				 " be enabled: fawwpn is enabled\n");
		return -EINVAL;
	}

	/* count may include a LF at end of string */
	if (buf[cnt-1] == '\n')
		cnt--;

	if ((cnt != strlen(lpfc_soft_wwn_key)) ||
	    (strncmp(buf, lpfc_soft_wwn_key, strlen(lpfc_soft_wwn_key)) != 0))
		return -EINVAL;

	phba->soft_wwn_enable = 1;

	dev_printk(KERN_WARNING, &phba->pcidev->dev,
		   "lpfc%d: soft_wwpn assignment has been enabled.\n",
		   phba->brd_no);
	dev_printk(KERN_WARNING, &phba->pcidev->dev,
		   "  The soft_wwpn feature is not supported by Broadcom.");

	return count;
}
static DEVICE_ATTR_WO(lpfc_soft_wwn_enable);

/**
 * lpfc_soft_wwpn_show - Return the cfg soft ww port name of the adapter
 * @dev: class device that is converted into a Scsi_host.
 * @attr: device attribute, not used.
 * @buf: on return contains the wwpn in hexadecimal.
 *
 * Returns: size of formatted string.
 **/
static ssize_t
lpfc_soft_wwpn_show(struct device *dev, struct device_attribute *attr,
		    char *buf)
{
	struct Scsi_Host  *shost = class_to_shost(dev);
	struct lpfc_vport *vport = (struct lpfc_vport *) shost->hostdata;
	struct lpfc_hba   *phba = vport->phba;

	return scnprintf(buf, PAGE_SIZE, "0x%llx\n",
			(unsigned long long)phba->cfg_soft_wwpn);
}

/**
 * lpfc_soft_wwpn_store - Set the ww port name of the adapter
 * @dev class device that is converted into a Scsi_host.
 * @attr: device attribute, not used.
 * @buf: contains the wwpn in hexadecimal.
 * @count: number of wwpn bytes in buf
 *
 * Returns:
 * -EACCES hba reset not enabled, adapter over temp
 * -EINVAL soft wwn not enabled, count is invalid, invalid wwpn byte invalid
 * -EIO error taking adapter offline or online
 * value of count on success
 **/
static ssize_t
lpfc_soft_wwpn_store(struct device *dev, struct device_attribute *attr,
		     const char *buf, size_t count)
{
	struct Scsi_Host  *shost = class_to_shost(dev);
	struct lpfc_vport *vport = (struct lpfc_vport *) shost->hostdata;
	struct lpfc_hba   *phba = vport->phba;
	struct completion online_compl;
	int stat1 = 0, stat2 = 0;
	unsigned int cnt = count;
	u8 wwpn[WWN_SZ];
	int rc;

	if (!phba->cfg_enable_hba_reset)
		return -EACCES;
	spin_lock_irq(&phba->hbalock);
	if (phba->over_temp_state == HBA_OVER_TEMP) {
		spin_unlock_irq(&phba->hbalock);
		return -EACCES;
	}
	spin_unlock_irq(&phba->hbalock);
	/* count may include a LF at end of string */
	if (buf[cnt-1] == '\n')
		cnt--;

	if (!phba->soft_wwn_enable)
		return -EINVAL;

	/* lock setting wwpn, wwnn down */
	phba->soft_wwn_enable = 0;

	rc = lpfc_wwn_set(buf, cnt, wwpn);
	if (rc) {
		/* not able to set wwpn, unlock it */
		phba->soft_wwn_enable = 1;
		return rc;
	}

	phba->cfg_soft_wwpn = wwn_to_u64(wwpn);
	fc_host_port_name(shost) = phba->cfg_soft_wwpn;
	if (phba->cfg_soft_wwnn)
		fc_host_node_name(shost) = phba->cfg_soft_wwnn;

	dev_printk(KERN_NOTICE, &phba->pcidev->dev,
		   "lpfc%d: Reinitializing to use soft_wwpn\n", phba->brd_no);

	stat1 = lpfc_do_offline(phba, LPFC_EVT_OFFLINE);
	if (stat1)
		lpfc_printf_log(phba, KERN_ERR, LOG_INIT,
				"0463 lpfc_soft_wwpn attribute set failed to "
				"reinit adapter - %d\n", stat1);
	init_completion(&online_compl);
	rc = lpfc_workq_post_event(phba, &stat2, &online_compl,
				   LPFC_EVT_ONLINE);
	if (rc == 0)
		return -ENOMEM;

	wait_for_completion(&online_compl);
	if (stat2)
		lpfc_printf_log(phba, KERN_ERR, LOG_INIT,
				"0464 lpfc_soft_wwpn attribute set failed to "
				"reinit adapter - %d\n", stat2);
	return (stat1 || stat2) ? -EIO : count;
}
static DEVICE_ATTR_RW(lpfc_soft_wwpn);

/**
 * lpfc_soft_wwnn_show - Return the cfg soft ww node name for the adapter
 * @dev: class device that is converted into a Scsi_host.
 * @attr: device attribute, not used.
 * @buf: on return contains the wwnn in hexadecimal.
 *
 * Returns: size of formatted string.
 **/
static ssize_t
lpfc_soft_wwnn_show(struct device *dev, struct device_attribute *attr,
		    char *buf)
{
	struct Scsi_Host *shost = class_to_shost(dev);
	struct lpfc_hba *phba = ((struct lpfc_vport *)shost->hostdata)->phba;
	return scnprintf(buf, PAGE_SIZE, "0x%llx\n",
			(unsigned long long)phba->cfg_soft_wwnn);
}

/**
 * lpfc_soft_wwnn_store - sets the ww node name of the adapter
 * @cdev: class device that is converted into a Scsi_host.
 * @buf: contains the ww node name in hexadecimal.
 * @count: number of wwnn bytes in buf.
 *
 * Returns:
 * -EINVAL soft wwn not enabled, count is invalid, invalid wwnn byte invalid
 * value of count on success
 **/
static ssize_t
lpfc_soft_wwnn_store(struct device *dev, struct device_attribute *attr,
		     const char *buf, size_t count)
{
	struct Scsi_Host *shost = class_to_shost(dev);
	struct lpfc_hba *phba = ((struct lpfc_vport *)shost->hostdata)->phba;
	unsigned int cnt = count;
	u8 wwnn[WWN_SZ];
	int rc;

	/* count may include a LF at end of string */
	if (buf[cnt-1] == '\n')
		cnt--;

	if (!phba->soft_wwn_enable)
		return -EINVAL;

	rc = lpfc_wwn_set(buf, cnt, wwnn);
	if (rc) {
		/* Allow wwnn to be set many times, as long as the enable
		 * is set. However, once the wwpn is set, everything locks.
		 */
		return rc;
	}

	phba->cfg_soft_wwnn = wwn_to_u64(wwnn);

	dev_printk(KERN_NOTICE, &phba->pcidev->dev,
		   "lpfc%d: soft_wwnn set. Value will take effect upon "
		   "setting of the soft_wwpn\n", phba->brd_no);

	return count;
}
static DEVICE_ATTR_RW(lpfc_soft_wwnn);

/**
 * lpfc_oas_tgt_show - Return wwpn of target whose luns maybe enabled for
 *		      Optimized Access Storage (OAS) operations.
 * @dev: class device that is converted into a Scsi_host.
 * @attr: device attribute, not used.
 * @buf: buffer for passing information.
 *
 * Returns:
 * value of count
 **/
static ssize_t
lpfc_oas_tgt_show(struct device *dev, struct device_attribute *attr,
		  char *buf)
{
	struct Scsi_Host *shost = class_to_shost(dev);
	struct lpfc_hba *phba = ((struct lpfc_vport *)shost->hostdata)->phba;

	return scnprintf(buf, PAGE_SIZE, "0x%llx\n",
			wwn_to_u64(phba->cfg_oas_tgt_wwpn));
}

/**
 * lpfc_oas_tgt_store - Store wwpn of target whose luns maybe enabled for
 *		      Optimized Access Storage (OAS) operations.
 * @dev: class device that is converted into a Scsi_host.
 * @attr: device attribute, not used.
 * @buf: buffer for passing information.
 * @count: Size of the data buffer.
 *
 * Returns:
 * -EINVAL count is invalid, invalid wwpn byte invalid
 * -EPERM oas is not supported by hba
 * value of count on success
 **/
static ssize_t
lpfc_oas_tgt_store(struct device *dev, struct device_attribute *attr,
		   const char *buf, size_t count)
{
	struct Scsi_Host *shost = class_to_shost(dev);
	struct lpfc_hba *phba = ((struct lpfc_vport *)shost->hostdata)->phba;
	unsigned int cnt = count;
	uint8_t wwpn[WWN_SZ];
	int rc;

	if (!phba->cfg_fof)
		return -EPERM;

	/* count may include a LF at end of string */
	if (buf[cnt-1] == '\n')
		cnt--;

	rc = lpfc_wwn_set(buf, cnt, wwpn);
	if (rc)
		return rc;

	memcpy(phba->cfg_oas_tgt_wwpn, wwpn, (8 * sizeof(uint8_t)));
	memcpy(phba->sli4_hba.oas_next_tgt_wwpn, wwpn, (8 * sizeof(uint8_t)));
	if (wwn_to_u64(wwpn) == 0)
		phba->cfg_oas_flags |= OAS_FIND_ANY_TARGET;
	else
		phba->cfg_oas_flags &= ~OAS_FIND_ANY_TARGET;
	phba->cfg_oas_flags &= ~OAS_LUN_VALID;
	phba->sli4_hba.oas_next_lun = FIND_FIRST_OAS_LUN;
	return count;
}
static DEVICE_ATTR(lpfc_xlane_tgt, S_IRUGO | S_IWUSR,
		   lpfc_oas_tgt_show, lpfc_oas_tgt_store);

/**
 * lpfc_oas_priority_show - Return wwpn of target whose luns maybe enabled for
 *		      Optimized Access Storage (OAS) operations.
 * @dev: class device that is converted into a Scsi_host.
 * @attr: device attribute, not used.
 * @buf: buffer for passing information.
 *
 * Returns:
 * value of count
 **/
static ssize_t
lpfc_oas_priority_show(struct device *dev, struct device_attribute *attr,
		       char *buf)
{
	struct Scsi_Host *shost = class_to_shost(dev);
	struct lpfc_hba *phba = ((struct lpfc_vport *)shost->hostdata)->phba;

	return scnprintf(buf, PAGE_SIZE, "%d\n", phba->cfg_oas_priority);
}

/**
 * lpfc_oas_priority_store - Store wwpn of target whose luns maybe enabled for
 *		      Optimized Access Storage (OAS) operations.
 * @dev: class device that is converted into a Scsi_host.
 * @attr: device attribute, not used.
 * @buf: buffer for passing information.
 * @count: Size of the data buffer.
 *
 * Returns:
 * -EINVAL count is invalid, invalid wwpn byte invalid
 * -EPERM oas is not supported by hba
 * value of count on success
 **/
static ssize_t
lpfc_oas_priority_store(struct device *dev, struct device_attribute *attr,
			const char *buf, size_t count)
{
	struct Scsi_Host *shost = class_to_shost(dev);
	struct lpfc_hba *phba = ((struct lpfc_vport *)shost->hostdata)->phba;
	unsigned int cnt = count;
	unsigned long val;
	int ret;

	if (!phba->cfg_fof)
		return -EPERM;

	/* count may include a LF at end of string */
	if (buf[cnt-1] == '\n')
		cnt--;

	ret = kstrtoul(buf, 0, &val);
	if (ret || (val > 0x7f))
		return -EINVAL;

	if (val)
		phba->cfg_oas_priority = (uint8_t)val;
	else
		phba->cfg_oas_priority = phba->cfg_XLanePriority;
	return count;
}
static DEVICE_ATTR(lpfc_xlane_priority, S_IRUGO | S_IWUSR,
		   lpfc_oas_priority_show, lpfc_oas_priority_store);

/**
 * lpfc_oas_vpt_show - Return wwpn of vport whose targets maybe enabled
 *		      for Optimized Access Storage (OAS) operations.
 * @dev: class device that is converted into a Scsi_host.
 * @attr: device attribute, not used.
 * @buf: buffer for passing information.
 *
 * Returns:
 * value of count on success
 **/
static ssize_t
lpfc_oas_vpt_show(struct device *dev, struct device_attribute *attr,
		  char *buf)
{
	struct Scsi_Host *shost = class_to_shost(dev);
	struct lpfc_hba *phba = ((struct lpfc_vport *)shost->hostdata)->phba;

	return scnprintf(buf, PAGE_SIZE, "0x%llx\n",
			wwn_to_u64(phba->cfg_oas_vpt_wwpn));
}

/**
 * lpfc_oas_vpt_store - Store wwpn of vport whose targets maybe enabled
 *		      for Optimized Access Storage (OAS) operations.
 * @dev: class device that is converted into a Scsi_host.
 * @attr: device attribute, not used.
 * @buf: buffer for passing information.
 * @count: Size of the data buffer.
 *
 * Returns:
 * -EINVAL count is invalid, invalid wwpn byte invalid
 * -EPERM oas is not supported by hba
 * value of count on success
 **/
static ssize_t
lpfc_oas_vpt_store(struct device *dev, struct device_attribute *attr,
		   const char *buf, size_t count)
{
	struct Scsi_Host *shost = class_to_shost(dev);
	struct lpfc_hba *phba = ((struct lpfc_vport *)shost->hostdata)->phba;
	unsigned int cnt = count;
	uint8_t wwpn[WWN_SZ];
	int rc;

	if (!phba->cfg_fof)
		return -EPERM;

	/* count may include a LF at end of string */
	if (buf[cnt-1] == '\n')
		cnt--;

	rc = lpfc_wwn_set(buf, cnt, wwpn);
	if (rc)
		return rc;

	memcpy(phba->cfg_oas_vpt_wwpn, wwpn, (8 * sizeof(uint8_t)));
	memcpy(phba->sli4_hba.oas_next_vpt_wwpn, wwpn, (8 * sizeof(uint8_t)));
	if (wwn_to_u64(wwpn) == 0)
		phba->cfg_oas_flags |= OAS_FIND_ANY_VPORT;
	else
		phba->cfg_oas_flags &= ~OAS_FIND_ANY_VPORT;
	phba->cfg_oas_flags &= ~OAS_LUN_VALID;
	if (phba->cfg_oas_priority == 0)
		phba->cfg_oas_priority = phba->cfg_XLanePriority;
	phba->sli4_hba.oas_next_lun = FIND_FIRST_OAS_LUN;
	return count;
}
static DEVICE_ATTR(lpfc_xlane_vpt, S_IRUGO | S_IWUSR,
		   lpfc_oas_vpt_show, lpfc_oas_vpt_store);

/**
 * lpfc_oas_lun_state_show - Return the current state (enabled or disabled)
 *			    of whether luns will be enabled or disabled
 *			    for Optimized Access Storage (OAS) operations.
 * @dev: class device that is converted into a Scsi_host.
 * @attr: device attribute, not used.
 * @buf: buffer for passing information.
 *
 * Returns:
 * size of formatted string.
 **/
static ssize_t
lpfc_oas_lun_state_show(struct device *dev, struct device_attribute *attr,
			char *buf)
{
	struct Scsi_Host *shost = class_to_shost(dev);
	struct lpfc_hba *phba = ((struct lpfc_vport *)shost->hostdata)->phba;

	return scnprintf(buf, PAGE_SIZE, "%d\n", phba->cfg_oas_lun_state);
}

/**
 * lpfc_oas_lun_state_store - Store the state (enabled or disabled)
 *			    of whether luns will be enabled or disabled
 *			    for Optimized Access Storage (OAS) operations.
 * @dev: class device that is converted into a Scsi_host.
 * @attr: device attribute, not used.
 * @buf: buffer for passing information.
 * @count: Size of the data buffer.
 *
 * Returns:
 * -EINVAL count is invalid, invalid wwpn byte invalid
 * -EPERM oas is not supported by hba
 * value of count on success
 **/
static ssize_t
lpfc_oas_lun_state_store(struct device *dev, struct device_attribute *attr,
			 const char *buf, size_t count)
{
	struct Scsi_Host *shost = class_to_shost(dev);
	struct lpfc_hba *phba = ((struct lpfc_vport *)shost->hostdata)->phba;
	int val = 0;

	if (!phba->cfg_fof)
		return -EPERM;

	if (!isdigit(buf[0]))
		return -EINVAL;

	if (sscanf(buf, "%i", &val) != 1)
		return -EINVAL;

	if ((val != 0) && (val != 1))
		return -EINVAL;

	phba->cfg_oas_lun_state = val;
	return strlen(buf);
}
static DEVICE_ATTR(lpfc_xlane_lun_state, S_IRUGO | S_IWUSR,
		   lpfc_oas_lun_state_show, lpfc_oas_lun_state_store);

/**
 * lpfc_oas_lun_status_show - Return the status of the Optimized Access
 *                          Storage (OAS) lun returned by the
 *                          lpfc_oas_lun_show function.
 * @dev: class device that is converted into a Scsi_host.
 * @attr: device attribute, not used.
 * @buf: buffer for passing information.
 *
 * Returns:
 * size of formatted string.
 **/
static ssize_t
lpfc_oas_lun_status_show(struct device *dev, struct device_attribute *attr,
			 char *buf)
{
	struct Scsi_Host *shost = class_to_shost(dev);
	struct lpfc_hba *phba = ((struct lpfc_vport *)shost->hostdata)->phba;

	if (!(phba->cfg_oas_flags & OAS_LUN_VALID))
		return -EFAULT;

	return scnprintf(buf, PAGE_SIZE, "%d\n", phba->cfg_oas_lun_status);
}
static DEVICE_ATTR(lpfc_xlane_lun_status, S_IRUGO,
		   lpfc_oas_lun_status_show, NULL);


/**
 * lpfc_oas_lun_state_set - enable or disable a lun for Optimized Access Storage
 *			   (OAS) operations.
 * @phba: lpfc_hba pointer.
 * @ndlp: pointer to fcp target node.
 * @lun: the fc lun for setting oas state.
 * @oas_state: the oas state to be set to the lun.
 *
 * Returns:
 * SUCCESS : 0
 * -EPERM OAS is not enabled or not supported by this port.
 *
 */
static size_t
lpfc_oas_lun_state_set(struct lpfc_hba *phba, uint8_t vpt_wwpn[],
		       uint8_t tgt_wwpn[], uint64_t lun,
		       uint32_t oas_state, uint8_t pri)
{

	int rc = 0;

	if (!phba->cfg_fof)
		return -EPERM;

	if (oas_state) {
		if (!lpfc_enable_oas_lun(phba, (struct lpfc_name *)vpt_wwpn,
					 (struct lpfc_name *)tgt_wwpn,
					 lun, pri))
			rc = -ENOMEM;
	} else {
		lpfc_disable_oas_lun(phba, (struct lpfc_name *)vpt_wwpn,
				     (struct lpfc_name *)tgt_wwpn, lun, pri);
	}
	return rc;

}

/**
 * lpfc_oas_lun_get_next - get the next lun that has been enabled for Optimized
 *			  Access Storage (OAS) operations.
 * @phba: lpfc_hba pointer.
 * @vpt_wwpn: wwpn of the vport associated with the returned lun
 * @tgt_wwpn: wwpn of the target associated with the returned lun
 * @lun_status: status of the lun returned lun
 *
 * Returns the first or next lun enabled for OAS operations for the vport/target
 * specified.  If a lun is found, its vport wwpn, target wwpn and status is
 * returned.  If the lun is not found, NOT_OAS_ENABLED_LUN is returned.
 *
 * Return:
 * lun that is OAS enabled for the vport/target
 * NOT_OAS_ENABLED_LUN when no oas enabled lun found.
 */
static uint64_t
lpfc_oas_lun_get_next(struct lpfc_hba *phba, uint8_t vpt_wwpn[],
		      uint8_t tgt_wwpn[], uint32_t *lun_status,
		      uint32_t *lun_pri)
{
	uint64_t found_lun;

	if (unlikely(!phba) || !vpt_wwpn || !tgt_wwpn)
		return NOT_OAS_ENABLED_LUN;
	if (lpfc_find_next_oas_lun(phba, (struct lpfc_name *)
				   phba->sli4_hba.oas_next_vpt_wwpn,
				   (struct lpfc_name *)
				   phba->sli4_hba.oas_next_tgt_wwpn,
				   &phba->sli4_hba.oas_next_lun,
				   (struct lpfc_name *)vpt_wwpn,
				   (struct lpfc_name *)tgt_wwpn,
				   &found_lun, lun_status, lun_pri))
		return found_lun;
	else
		return NOT_OAS_ENABLED_LUN;
}

/**
 * lpfc_oas_lun_state_change - enable/disable a lun for OAS operations
 * @phba: lpfc_hba pointer.
 * @vpt_wwpn: vport wwpn by reference.
 * @tgt_wwpn: target wwpn by reference.
 * @lun: the fc lun for setting oas state.
 * @oas_state: the oas state to be set to the oas_lun.
 *
 * This routine enables (OAS_LUN_ENABLE) or disables (OAS_LUN_DISABLE)
 * a lun for OAS operations.
 *
 * Return:
 * SUCCESS: 0
 * -ENOMEM: failed to enable an lun for OAS operations
 * -EPERM: OAS is not enabled
 */
static ssize_t
lpfc_oas_lun_state_change(struct lpfc_hba *phba, uint8_t vpt_wwpn[],
			  uint8_t tgt_wwpn[], uint64_t lun,
			  uint32_t oas_state, uint8_t pri)
{

	int rc;

	rc = lpfc_oas_lun_state_set(phba, vpt_wwpn, tgt_wwpn, lun,
				    oas_state, pri);
	return rc;
}

/**
 * lpfc_oas_lun_show - Return oas enabled luns from a chosen target
 * @dev: class device that is converted into a Scsi_host.
 * @attr: device attribute, not used.
 * @buf: buffer for passing information.
 *
 * This routine returns a lun enabled for OAS each time the function
 * is called.
 *
 * Returns:
 * SUCCESS: size of formatted string.
 * -EFAULT: target or vport wwpn was not set properly.
 * -EPERM: oas is not enabled.
 **/
static ssize_t
lpfc_oas_lun_show(struct device *dev, struct device_attribute *attr,
		  char *buf)
{
	struct Scsi_Host *shost = class_to_shost(dev);
	struct lpfc_hba *phba = ((struct lpfc_vport *)shost->hostdata)->phba;

	uint64_t oas_lun;
	int len = 0;

	if (!phba->cfg_fof)
		return -EPERM;

	if (wwn_to_u64(phba->cfg_oas_vpt_wwpn) == 0)
		if (!(phba->cfg_oas_flags & OAS_FIND_ANY_VPORT))
			return -EFAULT;

	if (wwn_to_u64(phba->cfg_oas_tgt_wwpn) == 0)
		if (!(phba->cfg_oas_flags & OAS_FIND_ANY_TARGET))
			return -EFAULT;

	oas_lun = lpfc_oas_lun_get_next(phba, phba->cfg_oas_vpt_wwpn,
					phba->cfg_oas_tgt_wwpn,
					&phba->cfg_oas_lun_status,
					&phba->cfg_oas_priority);
	if (oas_lun != NOT_OAS_ENABLED_LUN)
		phba->cfg_oas_flags |= OAS_LUN_VALID;

	len += scnprintf(buf + len, PAGE_SIZE-len, "0x%llx", oas_lun);

	return len;
}

/**
 * lpfc_oas_lun_store - Sets the OAS state for lun
 * @dev: class device that is converted into a Scsi_host.
 * @attr: device attribute, not used.
 * @buf: buffer for passing information.
 *
 * This function sets the OAS state for lun.  Before this function is called,
 * the vport wwpn, target wwpn, and oas state need to be set.
 *
 * Returns:
 * SUCCESS: size of formatted string.
 * -EFAULT: target or vport wwpn was not set properly.
 * -EPERM: oas is not enabled.
 * size of formatted string.
 **/
static ssize_t
lpfc_oas_lun_store(struct device *dev, struct device_attribute *attr,
		   const char *buf, size_t count)
{
	struct Scsi_Host *shost = class_to_shost(dev);
	struct lpfc_hba *phba = ((struct lpfc_vport *)shost->hostdata)->phba;
	uint64_t scsi_lun;
	uint32_t pri;
	ssize_t rc;

	if (!phba->cfg_fof)
		return -EPERM;

	if (wwn_to_u64(phba->cfg_oas_vpt_wwpn) == 0)
		return -EFAULT;

	if (wwn_to_u64(phba->cfg_oas_tgt_wwpn) == 0)
		return -EFAULT;

	if (!isdigit(buf[0]))
		return -EINVAL;

	if (sscanf(buf, "0x%llx", &scsi_lun) != 1)
		return -EINVAL;

	pri = phba->cfg_oas_priority;
	if (pri == 0)
		pri = phba->cfg_XLanePriority;

	lpfc_printf_log(phba, KERN_INFO, LOG_INIT,
			"3372 Try to set vport 0x%llx target 0x%llx lun:0x%llx "
			"priority 0x%x with oas state %d\n",
			wwn_to_u64(phba->cfg_oas_vpt_wwpn),
			wwn_to_u64(phba->cfg_oas_tgt_wwpn), scsi_lun,
			pri, phba->cfg_oas_lun_state);

	rc = lpfc_oas_lun_state_change(phba, phba->cfg_oas_vpt_wwpn,
				       phba->cfg_oas_tgt_wwpn, scsi_lun,
				       phba->cfg_oas_lun_state, pri);
	if (rc)
		return rc;

	return count;
}
static DEVICE_ATTR(lpfc_xlane_lun, S_IRUGO | S_IWUSR,
		   lpfc_oas_lun_show, lpfc_oas_lun_store);

int lpfc_enable_nvmet_cnt;
unsigned long long lpfc_enable_nvmet[LPFC_NVMET_MAX_PORTS] = {
	0, 0, 0, 0, 0, 0, 0, 0, 0, 0, 0, 0, 0, 0, 0, 0, 0, 0,
	0, 0, 0, 0, 0, 0, 0, 0, 0, 0, 0, 0, 0, 0};
module_param_array(lpfc_enable_nvmet, ullong, &lpfc_enable_nvmet_cnt, 0444);
MODULE_PARM_DESC(lpfc_enable_nvmet, "Enable HBA port(s) WWPN as a NVME Target");

static int lpfc_poll = 0;
module_param(lpfc_poll, int, S_IRUGO);
MODULE_PARM_DESC(lpfc_poll, "FCP ring polling mode control:"
		 " 0 - none,"
		 " 1 - poll with interrupts enabled"
		 " 3 - poll and disable FCP ring interrupts");

static DEVICE_ATTR_RW(lpfc_poll);

int lpfc_no_hba_reset_cnt;
unsigned long lpfc_no_hba_reset[MAX_HBAS_NO_RESET] = {
	0, 0, 0, 0, 0, 0, 0, 0, 0, 0, 0, 0, 0, 0, 0, 0};
module_param_array(lpfc_no_hba_reset, ulong, &lpfc_no_hba_reset_cnt, 0444);
MODULE_PARM_DESC(lpfc_no_hba_reset, "WWPN of HBAs that should not be reset");

LPFC_ATTR(sli_mode, 0, 0, 3,
	"SLI mode selector:"
	" 0 - auto (SLI-3 if supported),"
	" 2 - select SLI-2 even on SLI-3 capable HBAs,"
	" 3 - select SLI-3");

LPFC_ATTR_R(enable_npiv, 1, 0, 1,
	"Enable NPIV functionality");

LPFC_ATTR_R(fcf_failover_policy, 1, 1, 2,
	"FCF Fast failover=1 Priority failover=2");

/*
# lpfc_enable_rrq: Track XRI/OXID reuse after IO failures
#	0x0 = disabled, XRI/OXID use not tracked.
#	0x1 = XRI/OXID reuse is timed with ratov, RRQ sent.
#	0x2 = XRI/OXID reuse is timed with ratov, No RRQ sent.
*/
LPFC_ATTR_R(enable_rrq, 2, 0, 2,
	"Enable RRQ functionality");

/*
# lpfc_suppress_link_up:  Bring link up at initialization
#            0x0  = bring link up (issue MBX_INIT_LINK)
#            0x1  = do NOT bring link up at initialization(MBX_INIT_LINK)
#            0x2  = never bring up link
# Default value is 0.
*/
LPFC_ATTR_R(suppress_link_up, LPFC_INITIALIZE_LINK, LPFC_INITIALIZE_LINK,
		LPFC_DELAY_INIT_LINK_INDEFINITELY,
		"Suppress Link Up at initialization");
/*
# lpfc_cnt: Number of IOCBs allocated for ELS, CT, and ABTS
#       1 - (1024)
#       2 - (2048)
#       3 - (3072)
#       4 - (4096)
#       5 - (5120)
*/
static ssize_t
lpfc_iocb_hw_show(struct device *dev, struct device_attribute *attr, char *buf)
{
	struct Scsi_Host  *shost = class_to_shost(dev);
	struct lpfc_hba   *phba = ((struct lpfc_vport *) shost->hostdata)->phba;

	return scnprintf(buf, PAGE_SIZE, "%d\n", phba->iocb_max);
}

static DEVICE_ATTR(iocb_hw, S_IRUGO,
			 lpfc_iocb_hw_show, NULL);
static ssize_t
lpfc_txq_hw_show(struct device *dev, struct device_attribute *attr, char *buf)
{
	struct Scsi_Host  *shost = class_to_shost(dev);
	struct lpfc_hba   *phba = ((struct lpfc_vport *) shost->hostdata)->phba;
	struct lpfc_sli_ring *pring = lpfc_phba_elsring(phba);

	return scnprintf(buf, PAGE_SIZE, "%d\n",
			pring ? pring->txq_max : 0);
}

static DEVICE_ATTR(txq_hw, S_IRUGO,
			 lpfc_txq_hw_show, NULL);
static ssize_t
lpfc_txcmplq_hw_show(struct device *dev, struct device_attribute *attr,
 char *buf)
{
	struct Scsi_Host  *shost = class_to_shost(dev);
	struct lpfc_hba   *phba = ((struct lpfc_vport *) shost->hostdata)->phba;
	struct lpfc_sli_ring *pring = lpfc_phba_elsring(phba);

	return scnprintf(buf, PAGE_SIZE, "%d\n",
			pring ? pring->txcmplq_max : 0);
}

static DEVICE_ATTR(txcmplq_hw, S_IRUGO,
			 lpfc_txcmplq_hw_show, NULL);

LPFC_ATTR_R(iocb_cnt, 2, 1, 5,
	"Number of IOCBs alloc for ELS, CT, and ABTS: 1k to 5k IOCBs");

/*
# lpfc_nodev_tmo: If set, it will hold all I/O errors on devices that disappear
# until the timer expires. Value range is [0,255]. Default value is 30.
*/
static int lpfc_nodev_tmo = LPFC_DEF_DEVLOSS_TMO;
static int lpfc_devloss_tmo = LPFC_DEF_DEVLOSS_TMO;
module_param(lpfc_nodev_tmo, int, 0);
MODULE_PARM_DESC(lpfc_nodev_tmo,
		 "Seconds driver will hold I/O waiting "
		 "for a device to come back");

/**
 * lpfc_nodev_tmo_show - Return the hba dev loss timeout value
 * @dev: class converted to a Scsi_host structure.
 * @attr: device attribute, not used.
 * @buf: on return contains the dev loss timeout in decimal.
 *
 * Returns: size of formatted string.
 **/
static ssize_t
lpfc_nodev_tmo_show(struct device *dev, struct device_attribute *attr,
		    char *buf)
{
	struct Scsi_Host  *shost = class_to_shost(dev);
	struct lpfc_vport *vport = (struct lpfc_vport *) shost->hostdata;

	return scnprintf(buf, PAGE_SIZE, "%d\n",	vport->cfg_devloss_tmo);
}

/**
 * lpfc_nodev_tmo_init - Set the hba nodev timeout value
 * @vport: lpfc vport structure pointer.
 * @val: contains the nodev timeout value.
 *
 * Description:
 * If the devloss tmo is already set then nodev tmo is set to devloss tmo,
 * a kernel error message is printed and zero is returned.
 * Else if val is in range then nodev tmo and devloss tmo are set to val.
 * Otherwise nodev tmo is set to the default value.
 *
 * Returns:
 * zero if already set or if val is in range
 * -EINVAL val out of range
 **/
static int
lpfc_nodev_tmo_init(struct lpfc_vport *vport, int val)
{
	if (vport->cfg_devloss_tmo != LPFC_DEF_DEVLOSS_TMO) {
		vport->cfg_nodev_tmo = vport->cfg_devloss_tmo;
		if (val != LPFC_DEF_DEVLOSS_TMO)
			lpfc_printf_vlog(vport, KERN_ERR, LOG_INIT,
					 "0407 Ignoring lpfc_nodev_tmo module "
					 "parameter because lpfc_devloss_tmo "
					 "is set.\n");
		return 0;
	}

	if (val >= LPFC_MIN_DEVLOSS_TMO && val <= LPFC_MAX_DEVLOSS_TMO) {
		vport->cfg_nodev_tmo = val;
		vport->cfg_devloss_tmo = val;
		return 0;
	}
	lpfc_printf_vlog(vport, KERN_ERR, LOG_INIT,
			 "0400 lpfc_nodev_tmo attribute cannot be set to"
			 " %d, allowed range is [%d, %d]\n",
			 val, LPFC_MIN_DEVLOSS_TMO, LPFC_MAX_DEVLOSS_TMO);
	vport->cfg_nodev_tmo = LPFC_DEF_DEVLOSS_TMO;
	return -EINVAL;
}

/**
 * lpfc_update_rport_devloss_tmo - Update dev loss tmo value
 * @vport: lpfc vport structure pointer.
 *
 * Description:
 * Update all the ndlp's dev loss tmo with the vport devloss tmo value.
 **/
static void
lpfc_update_rport_devloss_tmo(struct lpfc_vport *vport)
{
	struct Scsi_Host  *shost;
	struct lpfc_nodelist  *ndlp;
#if (IS_ENABLED(CONFIG_NVME_FC))
	struct lpfc_nvme_rport *rport;
	struct nvme_fc_remote_port *remoteport = NULL;
#endif

	shost = lpfc_shost_from_vport(vport);
	spin_lock_irq(shost->host_lock);
	list_for_each_entry(ndlp, &vport->fc_nodes, nlp_listp) {
		if (!NLP_CHK_NODE_ACT(ndlp))
			continue;
		if (ndlp->rport)
			ndlp->rport->dev_loss_tmo = vport->cfg_devloss_tmo;
#if (IS_ENABLED(CONFIG_NVME_FC))
		spin_lock(&vport->phba->hbalock);
		rport = lpfc_ndlp_get_nrport(ndlp);
		if (rport)
			remoteport = rport->remoteport;
		spin_unlock(&vport->phba->hbalock);
		if (remoteport)
			nvme_fc_set_remoteport_devloss(rport->remoteport,
						       vport->cfg_devloss_tmo);
#endif
	}
	spin_unlock_irq(shost->host_lock);
}

/**
 * lpfc_nodev_tmo_set - Set the vport nodev tmo and devloss tmo values
 * @vport: lpfc vport structure pointer.
 * @val: contains the tmo value.
 *
 * Description:
 * If the devloss tmo is already set or the vport dev loss tmo has changed
 * then a kernel error message is printed and zero is returned.
 * Else if val is in range then nodev tmo and devloss tmo are set to val.
 * Otherwise nodev tmo is set to the default value.
 *
 * Returns:
 * zero if already set or if val is in range
 * -EINVAL val out of range
 **/
static int
lpfc_nodev_tmo_set(struct lpfc_vport *vport, int val)
{
	if (vport->dev_loss_tmo_changed ||
	    (lpfc_devloss_tmo != LPFC_DEF_DEVLOSS_TMO)) {
		lpfc_printf_vlog(vport, KERN_ERR, LOG_INIT,
				 "0401 Ignoring change to lpfc_nodev_tmo "
				 "because lpfc_devloss_tmo is set.\n");
		return 0;
	}
	if (val >= LPFC_MIN_DEVLOSS_TMO && val <= LPFC_MAX_DEVLOSS_TMO) {
		vport->cfg_nodev_tmo = val;
		vport->cfg_devloss_tmo = val;
		/*
		 * For compat: set the fc_host dev loss so new rports
		 * will get the value.
		 */
		fc_host_dev_loss_tmo(lpfc_shost_from_vport(vport)) = val;
		lpfc_update_rport_devloss_tmo(vport);
		return 0;
	}
	lpfc_printf_vlog(vport, KERN_ERR, LOG_INIT,
			 "0403 lpfc_nodev_tmo attribute cannot be set to "
			 "%d, allowed range is [%d, %d]\n",
			 val, LPFC_MIN_DEVLOSS_TMO, LPFC_MAX_DEVLOSS_TMO);
	return -EINVAL;
}

lpfc_vport_param_store(nodev_tmo)

static DEVICE_ATTR_RW(lpfc_nodev_tmo);

/*
# lpfc_devloss_tmo: If set, it will hold all I/O errors on devices that
# disappear until the timer expires. Value range is [0,255]. Default
# value is 30.
*/
module_param(lpfc_devloss_tmo, int, S_IRUGO);
MODULE_PARM_DESC(lpfc_devloss_tmo,
		 "Seconds driver will hold I/O waiting "
		 "for a device to come back");
lpfc_vport_param_init(devloss_tmo, LPFC_DEF_DEVLOSS_TMO,
		      LPFC_MIN_DEVLOSS_TMO, LPFC_MAX_DEVLOSS_TMO)
lpfc_vport_param_show(devloss_tmo)

/**
 * lpfc_devloss_tmo_set - Sets vport nodev tmo, devloss tmo values, changed bit
 * @vport: lpfc vport structure pointer.
 * @val: contains the tmo value.
 *
 * Description:
 * If val is in a valid range then set the vport nodev tmo,
 * devloss tmo, also set the vport dev loss tmo changed flag.
 * Else a kernel error message is printed.
 *
 * Returns:
 * zero if val is in range
 * -EINVAL val out of range
 **/
static int
lpfc_devloss_tmo_set(struct lpfc_vport *vport, int val)
{
	if (val >= LPFC_MIN_DEVLOSS_TMO && val <= LPFC_MAX_DEVLOSS_TMO) {
		vport->cfg_nodev_tmo = val;
		vport->cfg_devloss_tmo = val;
		vport->dev_loss_tmo_changed = 1;
		fc_host_dev_loss_tmo(lpfc_shost_from_vport(vport)) = val;
		lpfc_update_rport_devloss_tmo(vport);
		return 0;
	}

	lpfc_printf_vlog(vport, KERN_ERR, LOG_INIT,
			 "0404 lpfc_devloss_tmo attribute cannot be set to "
			 "%d, allowed range is [%d, %d]\n",
			 val, LPFC_MIN_DEVLOSS_TMO, LPFC_MAX_DEVLOSS_TMO);
	return -EINVAL;
}

lpfc_vport_param_store(devloss_tmo)
static DEVICE_ATTR_RW(lpfc_devloss_tmo);

/*
 * lpfc_suppress_rsp: Enable suppress rsp feature is firmware supports it
 * lpfc_suppress_rsp = 0  Disable
 * lpfc_suppress_rsp = 1  Enable (default)
 *
 */
LPFC_ATTR_R(suppress_rsp, 1, 0, 1,
	    "Enable suppress rsp feature is firmware supports it");

/*
 * lpfc_nvmet_mrq: Specify number of RQ pairs for processing NVMET cmds
 * lpfc_nvmet_mrq = 0  driver will calcualte optimal number of RQ pairs
 * lpfc_nvmet_mrq = 1  use a single RQ pair
 * lpfc_nvmet_mrq >= 2  use specified RQ pairs for MRQ
 *
 */
LPFC_ATTR_R(nvmet_mrq,
	    LPFC_NVMET_MRQ_AUTO, LPFC_NVMET_MRQ_AUTO, LPFC_NVMET_MRQ_MAX,
	    "Specify number of RQ pairs for processing NVMET cmds");

/*
 * lpfc_nvmet_mrq_post: Specify number of RQ buffer to initially post
 * to each NVMET RQ. Range 64 to 2048, default is 512.
 */
LPFC_ATTR_R(nvmet_mrq_post,
	    LPFC_NVMET_RQE_DEF_POST, LPFC_NVMET_RQE_MIN_POST,
	    LPFC_NVMET_RQE_DEF_COUNT,
	    "Specify number of RQ buffers to initially post");

/*
 * lpfc_enable_fc4_type: Defines what FC4 types are supported.
 * Supported Values:  1 - register just FCP
 *                    3 - register both FCP and NVME
 * Supported values are [1,3]. Default value is 3
 */
LPFC_ATTR_R(enable_fc4_type, LPFC_ENABLE_BOTH,
	    LPFC_ENABLE_FCP, LPFC_ENABLE_BOTH,
	    "Enable FC4 Protocol support - FCP / NVME");

/*
# lpfc_log_verbose: Only turn this flag on if you are willing to risk being
# deluged with LOTS of information.
# You can set a bit mask to record specific types of verbose messages:
# See lpfc_logmsh.h for definitions.
*/
LPFC_VPORT_ATTR_HEX_RW(log_verbose, 0x0, 0x0, 0xffffffff,
		       "Verbose logging bit-mask");

/*
# lpfc_enable_da_id: This turns on the DA_ID CT command that deregisters
# objects that have been registered with the nameserver after login.
*/
LPFC_VPORT_ATTR_R(enable_da_id, 1, 0, 1,
		  "Deregister nameserver objects before LOGO");

/*
# lun_queue_depth:  This parameter is used to limit the number of outstanding
# commands per FCP LUN. Value range is [1,512]. Default value is 30.
# If this parameter value is greater than 1/8th the maximum number of exchanges
# supported by the HBA port, then the lun queue depth will be reduced to
# 1/8th the maximum number of exchanges.
*/
LPFC_VPORT_ATTR_R(lun_queue_depth, 30, 1, 512,
		  "Max number of FCP commands we can queue to a specific LUN");

/*
# tgt_queue_depth:  This parameter is used to limit the number of outstanding
# commands per target port. Value range is [10,65535]. Default value is 65535.
*/
static uint lpfc_tgt_queue_depth = LPFC_MAX_TGT_QDEPTH;
module_param(lpfc_tgt_queue_depth, uint, 0444);
MODULE_PARM_DESC(lpfc_tgt_queue_depth, "Set max Target queue depth");
lpfc_vport_param_show(tgt_queue_depth);
lpfc_vport_param_init(tgt_queue_depth, LPFC_MAX_TGT_QDEPTH,
		      LPFC_MIN_TGT_QDEPTH, LPFC_MAX_TGT_QDEPTH);

/**
 * lpfc_tgt_queue_depth_store: Sets an attribute value.
 * @phba: pointer the the adapter structure.
 * @val: integer attribute value.
 *
 * Description: Sets the parameter to the new value.
 *
 * Returns:
 * zero on success
 * -EINVAL if val is invalid
 */
static int
lpfc_tgt_queue_depth_set(struct lpfc_vport *vport, uint val)
{
	struct Scsi_Host *shost = lpfc_shost_from_vport(vport);
	struct lpfc_nodelist *ndlp;

	if (!lpfc_rangecheck(val, LPFC_MIN_TGT_QDEPTH, LPFC_MAX_TGT_QDEPTH))
		return -EINVAL;

	if (val == vport->cfg_tgt_queue_depth)
		return 0;

	spin_lock_irq(shost->host_lock);
	vport->cfg_tgt_queue_depth = val;

	/* Next loop thru nodelist and change cmd_qdepth */
	list_for_each_entry(ndlp, &vport->fc_nodes, nlp_listp)
		ndlp->cmd_qdepth = vport->cfg_tgt_queue_depth;

	spin_unlock_irq(shost->host_lock);
	return 0;
}

lpfc_vport_param_store(tgt_queue_depth);
static DEVICE_ATTR_RW(lpfc_tgt_queue_depth);

/*
# hba_queue_depth:  This parameter is used to limit the number of outstanding
# commands per lpfc HBA. Value range is [32,8192]. If this parameter
# value is greater than the maximum number of exchanges supported by the HBA,
# then maximum number of exchanges supported by the HBA is used to determine
# the hba_queue_depth.
*/
LPFC_ATTR_R(hba_queue_depth, 8192, 32, 8192,
	    "Max number of FCP commands we can queue to a lpfc HBA");

/*
# peer_port_login:  This parameter allows/prevents logins
# between peer ports hosted on the same physical port.
# When this parameter is set 0 peer ports of same physical port
# are not allowed to login to each other.
# When this parameter is set 1 peer ports of same physical port
# are allowed to login to each other.
# Default value of this parameter is 0.
*/
LPFC_VPORT_ATTR_R(peer_port_login, 0, 0, 1,
		  "Allow peer ports on the same physical port to login to each "
		  "other.");

/*
# restrict_login:  This parameter allows/prevents logins
# between Virtual Ports and remote initiators.
# When this parameter is not set (0) Virtual Ports will accept PLOGIs from
# other initiators and will attempt to PLOGI all remote ports.
# When this parameter is set (1) Virtual Ports will reject PLOGIs from
# remote ports and will not attempt to PLOGI to other initiators.
# This parameter does not restrict to the physical port.
# This parameter does not restrict logins to Fabric resident remote ports.
# Default value of this parameter is 1.
*/
static int lpfc_restrict_login = 1;
module_param(lpfc_restrict_login, int, S_IRUGO);
MODULE_PARM_DESC(lpfc_restrict_login,
		 "Restrict virtual ports login to remote initiators.");
lpfc_vport_param_show(restrict_login);

/**
 * lpfc_restrict_login_init - Set the vport restrict login flag
 * @vport: lpfc vport structure pointer.
 * @val: contains the restrict login value.
 *
 * Description:
 * If val is not in a valid range then log a kernel error message and set
 * the vport restrict login to one.
 * If the port type is physical clear the restrict login flag and return.
 * Else set the restrict login flag to val.
 *
 * Returns:
 * zero if val is in range
 * -EINVAL val out of range
 **/
static int
lpfc_restrict_login_init(struct lpfc_vport *vport, int val)
{
	if (val < 0 || val > 1) {
		lpfc_printf_vlog(vport, KERN_ERR, LOG_INIT,
				 "0422 lpfc_restrict_login attribute cannot "
				 "be set to %d, allowed range is [0, 1]\n",
				 val);
		vport->cfg_restrict_login = 1;
		return -EINVAL;
	}
	if (vport->port_type == LPFC_PHYSICAL_PORT) {
		vport->cfg_restrict_login = 0;
		return 0;
	}
	vport->cfg_restrict_login = val;
	return 0;
}

/**
 * lpfc_restrict_login_set - Set the vport restrict login flag
 * @vport: lpfc vport structure pointer.
 * @val: contains the restrict login value.
 *
 * Description:
 * If val is not in a valid range then log a kernel error message and set
 * the vport restrict login to one.
 * If the port type is physical and the val is not zero log a kernel
 * error message, clear the restrict login flag and return zero.
 * Else set the restrict login flag to val.
 *
 * Returns:
 * zero if val is in range
 * -EINVAL val out of range
 **/
static int
lpfc_restrict_login_set(struct lpfc_vport *vport, int val)
{
	if (val < 0 || val > 1) {
		lpfc_printf_vlog(vport, KERN_ERR, LOG_INIT,
				 "0425 lpfc_restrict_login attribute cannot "
				 "be set to %d, allowed range is [0, 1]\n",
				 val);
		vport->cfg_restrict_login = 1;
		return -EINVAL;
	}
	if (vport->port_type == LPFC_PHYSICAL_PORT && val != 0) {
		lpfc_printf_vlog(vport, KERN_ERR, LOG_INIT,
				 "0468 lpfc_restrict_login must be 0 for "
				 "Physical ports.\n");
		vport->cfg_restrict_login = 0;
		return 0;
	}
	vport->cfg_restrict_login = val;
	return 0;
}
lpfc_vport_param_store(restrict_login);
static DEVICE_ATTR_RW(lpfc_restrict_login);

/*
# Some disk devices have a "select ID" or "select Target" capability.
# From a protocol standpoint "select ID" usually means select the
# Fibre channel "ALPA".  In the FC-AL Profile there is an "informative
# annex" which contains a table that maps a "select ID" (a number
# between 0 and 7F) to an ALPA.  By default, for compatibility with
# older drivers, the lpfc driver scans this table from low ALPA to high
# ALPA.
#
# Turning on the scan-down variable (on  = 1, off = 0) will
# cause the lpfc driver to use an inverted table, effectively
# scanning ALPAs from high to low. Value range is [0,1]. Default value is 1.
#
# (Note: This "select ID" functionality is a LOOP ONLY characteristic
# and will not work across a fabric. Also this parameter will take
# effect only in the case when ALPA map is not available.)
*/
LPFC_VPORT_ATTR_R(scan_down, 1, 0, 1,
		  "Start scanning for devices from highest ALPA to lowest");

/*
# lpfc_topology:  link topology for init link
#            0x0  = attempt loop mode then point-to-point
#            0x01 = internal loopback mode
#            0x02 = attempt point-to-point mode only
#            0x04 = attempt loop mode only
#            0x06 = attempt point-to-point mode then loop
# Set point-to-point mode if you want to run as an N_Port.
# Set loop mode if you want to run as an NL_Port. Value range is [0,0x6].
# Default value is 0.
*/
LPFC_ATTR(topology, 0, 0, 6,
	"Select Fibre Channel topology");

/**
 * lpfc_topology_set - Set the adapters topology field
 * @phba: lpfc_hba pointer.
 * @val: topology value.
 *
 * Description:
 * If val is in a valid range then set the adapter's topology field and
 * issue a lip; if the lip fails reset the topology to the old value.
 *
 * If the value is not in range log a kernel error message and return an error.
 *
 * Returns:
 * zero if val is in range and lip okay
 * non-zero return value from lpfc_issue_lip()
 * -EINVAL val out of range
 **/
static ssize_t
lpfc_topology_store(struct device *dev, struct device_attribute *attr,
			const char *buf, size_t count)
{
	struct Scsi_Host  *shost = class_to_shost(dev);
	struct lpfc_vport *vport = (struct lpfc_vport *) shost->hostdata;
	struct lpfc_hba   *phba = vport->phba;
	int val = 0;
	int nolip = 0;
	const char *val_buf = buf;
	int err;
	uint32_t prev_val;

	if (!strncmp(buf, "nolip ", strlen("nolip "))) {
		nolip = 1;
		val_buf = &buf[strlen("nolip ")];
	}

	if (!isdigit(val_buf[0]))
		return -EINVAL;
	if (sscanf(val_buf, "%i", &val) != 1)
		return -EINVAL;

	if (val >= 0 && val <= 6) {
		prev_val = phba->cfg_topology;
		if (phba->cfg_link_speed == LPFC_USER_LINK_SPEED_16G &&
			val == 4) {
			lpfc_printf_vlog(vport, KERN_ERR, LOG_INIT,
				"3113 Loop mode not supported at speed %d\n",
				val);
			return -EINVAL;
		}
		if ((phba->pcidev->device == PCI_DEVICE_ID_LANCER_G6_FC ||
		     phba->pcidev->device == PCI_DEVICE_ID_LANCER_G7_FC) &&
		    val == 4) {
			lpfc_printf_vlog(vport, KERN_ERR, LOG_INIT,
				"3114 Loop mode not supported\n");
			return -EINVAL;
		}
		phba->cfg_topology = val;
		if (nolip)
			return strlen(buf);

		lpfc_printf_vlog(vport, KERN_ERR, LOG_INIT,
			"3054 lpfc_topology changed from %d to %d\n",
			prev_val, val);
		if (prev_val != val && phba->sli_rev == LPFC_SLI_REV4)
			phba->fc_topology_changed = 1;
		err = lpfc_issue_lip(lpfc_shost_from_vport(phba->pport));
		if (err) {
			phba->cfg_topology = prev_val;
			return -EINVAL;
		} else
			return strlen(buf);
	}
	lpfc_printf_log(phba, KERN_ERR, LOG_INIT,
		"%d:0467 lpfc_topology attribute cannot be set to %d, "
		"allowed range is [0, 6]\n",
		phba->brd_no, val);
	return -EINVAL;
}

lpfc_param_show(topology)
static DEVICE_ATTR_RW(lpfc_topology);

/**
 * lpfc_static_vport_show: Read callback function for
 *   lpfc_static_vport sysfs file.
 * @dev: Pointer to class device object.
 * @attr: device attribute structure.
 * @buf: Data buffer.
 *
 * This function is the read call back function for
 * lpfc_static_vport sysfs file. The lpfc_static_vport
 * sysfs file report the mageability of the vport.
 **/
static ssize_t
lpfc_static_vport_show(struct device *dev, struct device_attribute *attr,
			 char *buf)
{
	struct Scsi_Host  *shost = class_to_shost(dev);
	struct lpfc_vport *vport = (struct lpfc_vport *) shost->hostdata;
	if (vport->vport_flag & STATIC_VPORT)
		sprintf(buf, "1\n");
	else
		sprintf(buf, "0\n");

	return strlen(buf);
}

/*
 * Sysfs attribute to control the statistical data collection.
 */
static DEVICE_ATTR_RO(lpfc_static_vport);

/**
 * lpfc_stat_data_ctrl_store - write call back for lpfc_stat_data_ctrl sysfs file
 * @dev: Pointer to class device.
 * @buf: Data buffer.
 * @count: Size of the data buffer.
 *
 * This function get called when a user write to the lpfc_stat_data_ctrl
 * sysfs file. This function parse the command written to the sysfs file
 * and take appropriate action. These commands are used for controlling
 * driver statistical data collection.
 * Following are the command this function handles.
 *
 *    setbucket <bucket_type> <base> <step>
 *			       = Set the latency buckets.
 *    destroybucket            = destroy all the buckets.
 *    start                    = start data collection
 *    stop                     = stop data collection
 *    reset                    = reset the collected data
 **/
static ssize_t
lpfc_stat_data_ctrl_store(struct device *dev, struct device_attribute *attr,
			  const char *buf, size_t count)
{
	struct Scsi_Host  *shost = class_to_shost(dev);
	struct lpfc_vport *vport = (struct lpfc_vport *) shost->hostdata;
	struct lpfc_hba   *phba = vport->phba;
#define LPFC_MAX_DATA_CTRL_LEN 1024
	static char bucket_data[LPFC_MAX_DATA_CTRL_LEN];
	unsigned long i;
	char *str_ptr, *token;
	struct lpfc_vport **vports;
	struct Scsi_Host *v_shost;
	char *bucket_type_str, *base_str, *step_str;
	unsigned long base, step, bucket_type;

	if (!strncmp(buf, "setbucket", strlen("setbucket"))) {
		if (strlen(buf) > (LPFC_MAX_DATA_CTRL_LEN - 1))
			return -EINVAL;

		strncpy(bucket_data, buf, LPFC_MAX_DATA_CTRL_LEN);
		str_ptr = &bucket_data[0];
		/* Ignore this token - this is command token */
		token = strsep(&str_ptr, "\t ");
		if (!token)
			return -EINVAL;

		bucket_type_str = strsep(&str_ptr, "\t ");
		if (!bucket_type_str)
			return -EINVAL;

		if (!strncmp(bucket_type_str, "linear", strlen("linear")))
			bucket_type = LPFC_LINEAR_BUCKET;
		else if (!strncmp(bucket_type_str, "power2", strlen("power2")))
			bucket_type = LPFC_POWER2_BUCKET;
		else
			return -EINVAL;

		base_str = strsep(&str_ptr, "\t ");
		if (!base_str)
			return -EINVAL;
		base = simple_strtoul(base_str, NULL, 0);

		step_str = strsep(&str_ptr, "\t ");
		if (!step_str)
			return -EINVAL;
		step = simple_strtoul(step_str, NULL, 0);
		if (!step)
			return -EINVAL;

		/* Block the data collection for every vport */
		vports = lpfc_create_vport_work_array(phba);
		if (vports == NULL)
			return -ENOMEM;

		for (i = 0; i <= phba->max_vports && vports[i] != NULL; i++) {
			v_shost = lpfc_shost_from_vport(vports[i]);
			spin_lock_irq(v_shost->host_lock);
			/* Block and reset data collection */
			vports[i]->stat_data_blocked = 1;
			if (vports[i]->stat_data_enabled)
				lpfc_vport_reset_stat_data(vports[i]);
			spin_unlock_irq(v_shost->host_lock);
		}

		/* Set the bucket attributes */
		phba->bucket_type = bucket_type;
		phba->bucket_base = base;
		phba->bucket_step = step;

		for (i = 0; i <= phba->max_vports && vports[i] != NULL; i++) {
			v_shost = lpfc_shost_from_vport(vports[i]);

			/* Unblock data collection */
			spin_lock_irq(v_shost->host_lock);
			vports[i]->stat_data_blocked = 0;
			spin_unlock_irq(v_shost->host_lock);
		}
		lpfc_destroy_vport_work_array(phba, vports);
		return strlen(buf);
	}

	if (!strncmp(buf, "destroybucket", strlen("destroybucket"))) {
		vports = lpfc_create_vport_work_array(phba);
		if (vports == NULL)
			return -ENOMEM;

		for (i = 0; i <= phba->max_vports && vports[i] != NULL; i++) {
			v_shost = lpfc_shost_from_vport(vports[i]);
			spin_lock_irq(shost->host_lock);
			vports[i]->stat_data_blocked = 1;
			lpfc_free_bucket(vport);
			vport->stat_data_enabled = 0;
			vports[i]->stat_data_blocked = 0;
			spin_unlock_irq(shost->host_lock);
		}
		lpfc_destroy_vport_work_array(phba, vports);
		phba->bucket_type = LPFC_NO_BUCKET;
		phba->bucket_base = 0;
		phba->bucket_step = 0;
		return strlen(buf);
	}

	if (!strncmp(buf, "start", strlen("start"))) {
		/* If no buckets configured return error */
		if (phba->bucket_type == LPFC_NO_BUCKET)
			return -EINVAL;
		spin_lock_irq(shost->host_lock);
		if (vport->stat_data_enabled) {
			spin_unlock_irq(shost->host_lock);
			return strlen(buf);
		}
		lpfc_alloc_bucket(vport);
		vport->stat_data_enabled = 1;
		spin_unlock_irq(shost->host_lock);
		return strlen(buf);
	}

	if (!strncmp(buf, "stop", strlen("stop"))) {
		spin_lock_irq(shost->host_lock);
		if (vport->stat_data_enabled == 0) {
			spin_unlock_irq(shost->host_lock);
			return strlen(buf);
		}
		lpfc_free_bucket(vport);
		vport->stat_data_enabled = 0;
		spin_unlock_irq(shost->host_lock);
		return strlen(buf);
	}

	if (!strncmp(buf, "reset", strlen("reset"))) {
		if ((phba->bucket_type == LPFC_NO_BUCKET)
			|| !vport->stat_data_enabled)
			return strlen(buf);
		spin_lock_irq(shost->host_lock);
		vport->stat_data_blocked = 1;
		lpfc_vport_reset_stat_data(vport);
		vport->stat_data_blocked = 0;
		spin_unlock_irq(shost->host_lock);
		return strlen(buf);
	}
	return -EINVAL;
}


/**
 * lpfc_stat_data_ctrl_show - Read function for lpfc_stat_data_ctrl sysfs file
 * @dev: Pointer to class device object.
 * @buf: Data buffer.
 *
 * This function is the read call back function for
 * lpfc_stat_data_ctrl sysfs file. This function report the
 * current statistical data collection state.
 **/
static ssize_t
lpfc_stat_data_ctrl_show(struct device *dev, struct device_attribute *attr,
			 char *buf)
{
	struct Scsi_Host  *shost = class_to_shost(dev);
	struct lpfc_vport *vport = (struct lpfc_vport *) shost->hostdata;
	struct lpfc_hba   *phba = vport->phba;
	int index = 0;
	int i;
	char *bucket_type;
	unsigned long bucket_value;

	switch (phba->bucket_type) {
	case LPFC_LINEAR_BUCKET:
		bucket_type = "linear";
		break;
	case LPFC_POWER2_BUCKET:
		bucket_type = "power2";
		break;
	default:
		bucket_type = "No Bucket";
		break;
	}

	sprintf(&buf[index], "Statistical Data enabled :%d, "
		"blocked :%d, Bucket type :%s, Bucket base :%d,"
		" Bucket step :%d\nLatency Ranges :",
		vport->stat_data_enabled, vport->stat_data_blocked,
		bucket_type, phba->bucket_base, phba->bucket_step);
	index = strlen(buf);
	if (phba->bucket_type != LPFC_NO_BUCKET) {
		for (i = 0; i < LPFC_MAX_BUCKET_COUNT; i++) {
			if (phba->bucket_type == LPFC_LINEAR_BUCKET)
				bucket_value = phba->bucket_base +
					phba->bucket_step * i;
			else
				bucket_value = phba->bucket_base +
				(1 << i) * phba->bucket_step;

			if (index + 10 > PAGE_SIZE)
				break;
			sprintf(&buf[index], "%08ld ", bucket_value);
			index = strlen(buf);
		}
	}
	sprintf(&buf[index], "\n");
	return strlen(buf);
}

/*
 * Sysfs attribute to control the statistical data collection.
 */
static DEVICE_ATTR_RW(lpfc_stat_data_ctrl);

/*
 * lpfc_drvr_stat_data: sysfs attr to get driver statistical data.
 */

/*
 * Each Bucket takes 11 characters and 1 new line + 17 bytes WWN
 * for each target.
 */
#define STAT_DATA_SIZE_PER_TARGET(NUM_BUCKETS) ((NUM_BUCKETS) * 11 + 18)
#define MAX_STAT_DATA_SIZE_PER_TARGET \
	STAT_DATA_SIZE_PER_TARGET(LPFC_MAX_BUCKET_COUNT)


/**
 * sysfs_drvr_stat_data_read - Read function for lpfc_drvr_stat_data attribute
 * @filp: sysfs file
 * @kobj: Pointer to the kernel object
 * @bin_attr: Attribute object
 * @buff: Buffer pointer
 * @off: File offset
 * @count: Buffer size
 *
 * This function is the read call back function for lpfc_drvr_stat_data
 * sysfs file. This function export the statistical data to user
 * applications.
 **/
static ssize_t
sysfs_drvr_stat_data_read(struct file *filp, struct kobject *kobj,
		struct bin_attribute *bin_attr,
		char *buf, loff_t off, size_t count)
{
	struct device *dev = container_of(kobj, struct device,
		kobj);
	struct Scsi_Host  *shost = class_to_shost(dev);
	struct lpfc_vport *vport = (struct lpfc_vport *) shost->hostdata;
	struct lpfc_hba   *phba = vport->phba;
	int i = 0, index = 0;
	unsigned long nport_index;
	struct lpfc_nodelist *ndlp = NULL;
	nport_index = (unsigned long)off /
		MAX_STAT_DATA_SIZE_PER_TARGET;

	if (!vport->stat_data_enabled || vport->stat_data_blocked
		|| (phba->bucket_type == LPFC_NO_BUCKET))
		return 0;

	spin_lock_irq(shost->host_lock);
	list_for_each_entry(ndlp, &vport->fc_nodes, nlp_listp) {
		if (!NLP_CHK_NODE_ACT(ndlp) || !ndlp->lat_data)
			continue;

		if (nport_index > 0) {
			nport_index--;
			continue;
		}

		if ((index + MAX_STAT_DATA_SIZE_PER_TARGET)
			> count)
			break;

		if (!ndlp->lat_data)
			continue;

		/* Print the WWN */
		sprintf(&buf[index], "%02x%02x%02x%02x%02x%02x%02x%02x:",
			ndlp->nlp_portname.u.wwn[0],
			ndlp->nlp_portname.u.wwn[1],
			ndlp->nlp_portname.u.wwn[2],
			ndlp->nlp_portname.u.wwn[3],
			ndlp->nlp_portname.u.wwn[4],
			ndlp->nlp_portname.u.wwn[5],
			ndlp->nlp_portname.u.wwn[6],
			ndlp->nlp_portname.u.wwn[7]);

		index = strlen(buf);

		for (i = 0; i < LPFC_MAX_BUCKET_COUNT; i++) {
			sprintf(&buf[index], "%010u,",
				ndlp->lat_data[i].cmd_count);
			index = strlen(buf);
		}
		sprintf(&buf[index], "\n");
		index = strlen(buf);
	}
	spin_unlock_irq(shost->host_lock);
	return index;
}

static struct bin_attribute sysfs_drvr_stat_data_attr = {
	.attr = {
		.name = "lpfc_drvr_stat_data",
		.mode = S_IRUSR,
	},
	.size = LPFC_MAX_TARGET * MAX_STAT_DATA_SIZE_PER_TARGET,
	.read = sysfs_drvr_stat_data_read,
	.write = NULL,
};

/*
# lpfc_link_speed: Link speed selection for initializing the Fibre Channel
# connection.
# Value range is [0,16]. Default value is 0.
*/
/**
 * lpfc_link_speed_set - Set the adapters link speed
 * @phba: lpfc_hba pointer.
 * @val: link speed value.
 *
 * Description:
 * If val is in a valid range then set the adapter's link speed field and
 * issue a lip; if the lip fails reset the link speed to the old value.
 *
 * Notes:
 * If the value is not in range log a kernel error message and return an error.
 *
 * Returns:
 * zero if val is in range and lip okay.
 * non-zero return value from lpfc_issue_lip()
 * -EINVAL val out of range
 **/
static ssize_t
lpfc_link_speed_store(struct device *dev, struct device_attribute *attr,
		const char *buf, size_t count)
{
	struct Scsi_Host  *shost = class_to_shost(dev);
	struct lpfc_vport *vport = (struct lpfc_vport *) shost->hostdata;
	struct lpfc_hba   *phba = vport->phba;
	int val = LPFC_USER_LINK_SPEED_AUTO;
	int nolip = 0;
	const char *val_buf = buf;
	int err;
	uint32_t prev_val, if_type;

	if_type = bf_get(lpfc_sli_intf_if_type, &phba->sli4_hba.sli_intf);
	if (if_type >= LPFC_SLI_INTF_IF_TYPE_2 &&
	    phba->hba_flag & HBA_FORCED_LINK_SPEED)
		return -EPERM;

	if (!strncmp(buf, "nolip ", strlen("nolip "))) {
		nolip = 1;
		val_buf = &buf[strlen("nolip ")];
	}

	if (!isdigit(val_buf[0]))
		return -EINVAL;
	if (sscanf(val_buf, "%i", &val) != 1)
		return -EINVAL;

	lpfc_printf_vlog(vport, KERN_ERR, LOG_INIT,
		"3055 lpfc_link_speed changed from %d to %d %s\n",
		phba->cfg_link_speed, val, nolip ? "(nolip)" : "(lip)");

	if (((val == LPFC_USER_LINK_SPEED_1G) && !(phba->lmt & LMT_1Gb)) ||
	    ((val == LPFC_USER_LINK_SPEED_2G) && !(phba->lmt & LMT_2Gb)) ||
	    ((val == LPFC_USER_LINK_SPEED_4G) && !(phba->lmt & LMT_4Gb)) ||
	    ((val == LPFC_USER_LINK_SPEED_8G) && !(phba->lmt & LMT_8Gb)) ||
	    ((val == LPFC_USER_LINK_SPEED_10G) && !(phba->lmt & LMT_10Gb)) ||
	    ((val == LPFC_USER_LINK_SPEED_16G) && !(phba->lmt & LMT_16Gb)) ||
	    ((val == LPFC_USER_LINK_SPEED_32G) && !(phba->lmt & LMT_32Gb)) ||
	    ((val == LPFC_USER_LINK_SPEED_64G) && !(phba->lmt & LMT_64Gb))) {
		lpfc_printf_log(phba, KERN_ERR, LOG_INIT,
				"2879 lpfc_link_speed attribute cannot be set "
				"to %d. Speed is not supported by this port.\n",
				val);
		return -EINVAL;
	}
	if (val >= LPFC_USER_LINK_SPEED_16G &&
	    phba->fc_topology == LPFC_TOPOLOGY_LOOP) {
		lpfc_printf_log(phba, KERN_ERR, LOG_INIT,
				"3112 lpfc_link_speed attribute cannot be set "
				"to %d. Speed is not supported in loop mode.\n",
				val);
		return -EINVAL;
	}

	switch (val) {
	case LPFC_USER_LINK_SPEED_AUTO:
	case LPFC_USER_LINK_SPEED_1G:
	case LPFC_USER_LINK_SPEED_2G:
	case LPFC_USER_LINK_SPEED_4G:
	case LPFC_USER_LINK_SPEED_8G:
	case LPFC_USER_LINK_SPEED_16G:
	case LPFC_USER_LINK_SPEED_32G:
	case LPFC_USER_LINK_SPEED_64G:
		prev_val = phba->cfg_link_speed;
		phba->cfg_link_speed = val;
		if (nolip)
			return strlen(buf);

		err = lpfc_issue_lip(lpfc_shost_from_vport(phba->pport));
		if (err) {
			phba->cfg_link_speed = prev_val;
			return -EINVAL;
		}
		return strlen(buf);
	default:
		break;
	}

	lpfc_printf_log(phba, KERN_ERR, LOG_INIT,
			"0469 lpfc_link_speed attribute cannot be set to %d, "
			"allowed values are [%s]\n",
			val, LPFC_LINK_SPEED_STRING);
	return -EINVAL;

}

static int lpfc_link_speed = 0;
module_param(lpfc_link_speed, int, S_IRUGO);
MODULE_PARM_DESC(lpfc_link_speed, "Select link speed");
lpfc_param_show(link_speed)

/**
 * lpfc_link_speed_init - Set the adapters link speed
 * @phba: lpfc_hba pointer.
 * @val: link speed value.
 *
 * Description:
 * If val is in a valid range then set the adapter's link speed field.
 *
 * Notes:
 * If the value is not in range log a kernel error message, clear the link
 * speed and return an error.
 *
 * Returns:
 * zero if val saved.
 * -EINVAL val out of range
 **/
static int
lpfc_link_speed_init(struct lpfc_hba *phba, int val)
{
	if (val >= LPFC_USER_LINK_SPEED_16G && phba->cfg_topology == 4) {
		lpfc_printf_log(phba, KERN_ERR, LOG_INIT,
			"3111 lpfc_link_speed of %d cannot "
			"support loop mode, setting topology to default.\n",
			 val);
		phba->cfg_topology = 0;
	}

	switch (val) {
	case LPFC_USER_LINK_SPEED_AUTO:
	case LPFC_USER_LINK_SPEED_1G:
	case LPFC_USER_LINK_SPEED_2G:
	case LPFC_USER_LINK_SPEED_4G:
	case LPFC_USER_LINK_SPEED_8G:
	case LPFC_USER_LINK_SPEED_16G:
	case LPFC_USER_LINK_SPEED_32G:
	case LPFC_USER_LINK_SPEED_64G:
		phba->cfg_link_speed = val;
		return 0;
	default:
		lpfc_printf_log(phba, KERN_ERR, LOG_INIT,
				"0405 lpfc_link_speed attribute cannot "
				"be set to %d, allowed values are "
				"["LPFC_LINK_SPEED_STRING"]\n", val);
		phba->cfg_link_speed = LPFC_USER_LINK_SPEED_AUTO;
		return -EINVAL;
	}
}

static DEVICE_ATTR_RW(lpfc_link_speed);

/*
# lpfc_aer_support: Support PCIe device Advanced Error Reporting (AER)
#       0  = aer disabled or not supported
#       1  = aer supported and enabled (default)
# Value range is [0,1]. Default value is 1.
*/
LPFC_ATTR(aer_support, 1, 0, 1,
	"Enable PCIe device AER support");
lpfc_param_show(aer_support)

/**
 * lpfc_aer_support_store - Set the adapter for aer support
 *
 * @dev: class device that is converted into a Scsi_host.
 * @attr: device attribute, not used.
 * @buf: containing enable or disable aer flag.
 * @count: unused variable.
 *
 * Description:
 * If the val is 1 and currently the device's AER capability was not
 * enabled, invoke the kernel's enable AER helper routine, trying to
 * enable the device's AER capability. If the helper routine enabling
 * AER returns success, update the device's cfg_aer_support flag to
 * indicate AER is supported by the device; otherwise, if the device
 * AER capability is already enabled to support AER, then do nothing.
 *
 * If the val is 0 and currently the device's AER support was enabled,
 * invoke the kernel's disable AER helper routine. After that, update
 * the device's cfg_aer_support flag to indicate AER is not supported
 * by the device; otherwise, if the device AER capability is already
 * disabled from supporting AER, then do nothing.
 *
 * Returns:
 * length of the buf on success if val is in range the intended mode
 * is supported.
 * -EINVAL if val out of range or intended mode is not supported.
 **/
static ssize_t
lpfc_aer_support_store(struct device *dev, struct device_attribute *attr,
		       const char *buf, size_t count)
{
	struct Scsi_Host *shost = class_to_shost(dev);
	struct lpfc_vport *vport = (struct lpfc_vport *)shost->hostdata;
	struct lpfc_hba *phba = vport->phba;
	int val = 0, rc = -EINVAL;

	if (!isdigit(buf[0]))
		return -EINVAL;
	if (sscanf(buf, "%i", &val) != 1)
		return -EINVAL;

	switch (val) {
	case 0:
		if (phba->hba_flag & HBA_AER_ENABLED) {
			rc = pci_disable_pcie_error_reporting(phba->pcidev);
			if (!rc) {
				spin_lock_irq(&phba->hbalock);
				phba->hba_flag &= ~HBA_AER_ENABLED;
				spin_unlock_irq(&phba->hbalock);
				phba->cfg_aer_support = 0;
				rc = strlen(buf);
			} else
				rc = -EPERM;
		} else {
			phba->cfg_aer_support = 0;
			rc = strlen(buf);
		}
		break;
	case 1:
		if (!(phba->hba_flag & HBA_AER_ENABLED)) {
			rc = pci_enable_pcie_error_reporting(phba->pcidev);
			if (!rc) {
				spin_lock_irq(&phba->hbalock);
				phba->hba_flag |= HBA_AER_ENABLED;
				spin_unlock_irq(&phba->hbalock);
				phba->cfg_aer_support = 1;
				rc = strlen(buf);
			} else
				 rc = -EPERM;
		} else {
			phba->cfg_aer_support = 1;
			rc = strlen(buf);
		}
		break;
	default:
		rc = -EINVAL;
		break;
	}
	return rc;
}

static DEVICE_ATTR_RW(lpfc_aer_support);

/**
 * lpfc_aer_cleanup_state - Clean up aer state to the aer enabled device
 * @dev: class device that is converted into a Scsi_host.
 * @attr: device attribute, not used.
 * @buf: containing flag 1 for aer cleanup state.
 * @count: unused variable.
 *
 * Description:
 * If the @buf contains 1 and the device currently has the AER support
 * enabled, then invokes the kernel AER helper routine
 * pci_cleanup_aer_uncorrect_error_status to clean up the uncorrectable
 * error status register.
 *
 * Notes:
 *
 * Returns:
 * -EINVAL if the buf does not contain the 1 or the device is not currently
 * enabled with the AER support.
 **/
static ssize_t
lpfc_aer_cleanup_state(struct device *dev, struct device_attribute *attr,
		       const char *buf, size_t count)
{
	struct Scsi_Host  *shost = class_to_shost(dev);
	struct lpfc_vport *vport = (struct lpfc_vport *) shost->hostdata;
	struct lpfc_hba   *phba = vport->phba;
	int val, rc = -1;

	if (!isdigit(buf[0]))
		return -EINVAL;
	if (sscanf(buf, "%i", &val) != 1)
		return -EINVAL;
	if (val != 1)
		return -EINVAL;

	if (phba->hba_flag & HBA_AER_ENABLED)
		rc = pci_cleanup_aer_uncorrect_error_status(phba->pcidev);

	if (rc == 0)
		return strlen(buf);
	else
		return -EPERM;
}

static DEVICE_ATTR(lpfc_aer_state_cleanup, S_IWUSR, NULL,
		   lpfc_aer_cleanup_state);

/**
 * lpfc_sriov_nr_virtfn_store - Enable the adapter for sr-iov virtual functions
 *
 * @dev: class device that is converted into a Scsi_host.
 * @attr: device attribute, not used.
 * @buf: containing the string the number of vfs to be enabled.
 * @count: unused variable.
 *
 * Description:
 * When this api is called either through user sysfs, the driver shall
 * try to enable or disable SR-IOV virtual functions according to the
 * following:
 *
 * If zero virtual function has been enabled to the physical function,
 * the driver shall invoke the pci enable virtual function api trying
 * to enable the virtual functions. If the nr_vfn provided is greater
 * than the maximum supported, the maximum virtual function number will
 * be used for invoking the api; otherwise, the nr_vfn provided shall
 * be used for invoking the api. If the api call returned success, the
 * actual number of virtual functions enabled will be set to the driver
 * cfg_sriov_nr_virtfn; otherwise, -EINVAL shall be returned and driver
 * cfg_sriov_nr_virtfn remains zero.
 *
 * If none-zero virtual functions have already been enabled to the
 * physical function, as reflected by the driver's cfg_sriov_nr_virtfn,
 * -EINVAL will be returned and the driver does nothing;
 *
 * If the nr_vfn provided is zero and none-zero virtual functions have
 * been enabled, as indicated by the driver's cfg_sriov_nr_virtfn, the
 * disabling virtual function api shall be invoded to disable all the
 * virtual functions and driver's cfg_sriov_nr_virtfn shall be set to
 * zero. Otherwise, if zero virtual function has been enabled, do
 * nothing.
 *
 * Returns:
 * length of the buf on success if val is in range the intended mode
 * is supported.
 * -EINVAL if val out of range or intended mode is not supported.
 **/
static ssize_t
lpfc_sriov_nr_virtfn_store(struct device *dev, struct device_attribute *attr,
			 const char *buf, size_t count)
{
	struct Scsi_Host *shost = class_to_shost(dev);
	struct lpfc_vport *vport = (struct lpfc_vport *)shost->hostdata;
	struct lpfc_hba *phba = vport->phba;
	struct pci_dev *pdev = phba->pcidev;
	int val = 0, rc = -EINVAL;

	/* Sanity check on user data */
	if (!isdigit(buf[0]))
		return -EINVAL;
	if (sscanf(buf, "%i", &val) != 1)
		return -EINVAL;
	if (val < 0)
		return -EINVAL;

	/* Request disabling virtual functions */
	if (val == 0) {
		if (phba->cfg_sriov_nr_virtfn > 0) {
			pci_disable_sriov(pdev);
			phba->cfg_sriov_nr_virtfn = 0;
		}
		return strlen(buf);
	}

	/* Request enabling virtual functions */
	if (phba->cfg_sriov_nr_virtfn > 0) {
		lpfc_printf_log(phba, KERN_ERR, LOG_INIT,
				"3018 There are %d virtual functions "
				"enabled on physical function.\n",
				phba->cfg_sriov_nr_virtfn);
		return -EEXIST;
	}

	if (val <= LPFC_MAX_VFN_PER_PFN)
		phba->cfg_sriov_nr_virtfn = val;
	else {
		lpfc_printf_log(phba, KERN_ERR, LOG_INIT,
				"3019 Enabling %d virtual functions is not "
				"allowed.\n", val);
		return -EINVAL;
	}

	rc = lpfc_sli_probe_sriov_nr_virtfn(phba, phba->cfg_sriov_nr_virtfn);
	if (rc) {
		phba->cfg_sriov_nr_virtfn = 0;
		rc = -EPERM;
	} else
		rc = strlen(buf);

	return rc;
}

LPFC_ATTR(sriov_nr_virtfn, LPFC_DEF_VFN_PER_PFN, 0, LPFC_MAX_VFN_PER_PFN,
	"Enable PCIe device SR-IOV virtual fn");

lpfc_param_show(sriov_nr_virtfn)
static DEVICE_ATTR_RW(lpfc_sriov_nr_virtfn);

/**
 * lpfc_request_firmware_store - Request for Linux generic firmware upgrade
 *
 * @dev: class device that is converted into a Scsi_host.
 * @attr: device attribute, not used.
 * @buf: containing the string the number of vfs to be enabled.
 * @count: unused variable.
 *
 * Description:
 *
 * Returns:
 * length of the buf on success if val is in range the intended mode
 * is supported.
 * -EINVAL if val out of range or intended mode is not supported.
 **/
static ssize_t
lpfc_request_firmware_upgrade_store(struct device *dev,
				    struct device_attribute *attr,
				    const char *buf, size_t count)
{
	struct Scsi_Host *shost = class_to_shost(dev);
	struct lpfc_vport *vport = (struct lpfc_vport *)shost->hostdata;
	struct lpfc_hba *phba = vport->phba;
	int val = 0, rc = -EINVAL;

	/* Sanity check on user data */
	if (!isdigit(buf[0]))
		return -EINVAL;
	if (sscanf(buf, "%i", &val) != 1)
		return -EINVAL;
	if (val != 1)
		return -EINVAL;

	rc = lpfc_sli4_request_firmware_update(phba, RUN_FW_UPGRADE);
	if (rc)
		rc = -EPERM;
	else
		rc = strlen(buf);
	return rc;
}

static int lpfc_req_fw_upgrade;
module_param(lpfc_req_fw_upgrade, int, S_IRUGO|S_IWUSR);
MODULE_PARM_DESC(lpfc_req_fw_upgrade, "Enable Linux generic firmware upgrade");
lpfc_param_show(request_firmware_upgrade)

/**
 * lpfc_request_firmware_upgrade_init - Enable initial linux generic fw upgrade
 * @phba: lpfc_hba pointer.
 * @val: 0 or 1.
 *
 * Description:
 * Set the initial Linux generic firmware upgrade enable or disable flag.
 *
 * Returns:
 * zero if val saved.
 * -EINVAL val out of range
 **/
static int
lpfc_request_firmware_upgrade_init(struct lpfc_hba *phba, int val)
{
	if (val >= 0 && val <= 1) {
		phba->cfg_request_firmware_upgrade = val;
		return 0;
	}
	return -EINVAL;
}
static DEVICE_ATTR(lpfc_req_fw_upgrade, S_IRUGO | S_IWUSR,
		   lpfc_request_firmware_upgrade_show,
		   lpfc_request_firmware_upgrade_store);

/**
 * lpfc_force_rscn_store
 *
 * @dev: class device that is converted into a Scsi_host.
 * @attr: device attribute, not used.
 * @buf: unused string
 * @count: unused variable.
 *
 * Description:
 * Force the switch to send a RSCN to all other NPorts in our zone
 * If we are direct connect pt2pt, build the RSCN command ourself
 * and send to the other NPort. Not supported for private loop.
 *
 * Returns:
 * 0      - on success
 * -EIO   - if command is not sent
 **/
static ssize_t
lpfc_force_rscn_store(struct device *dev, struct device_attribute *attr,
		      const char *buf, size_t count)
{
	struct Scsi_Host *shost = class_to_shost(dev);
	struct lpfc_vport *vport = (struct lpfc_vport *)shost->hostdata;
	int i;

	i = lpfc_issue_els_rscn(vport, 0);
	if (i)
		return -EIO;
	return strlen(buf);
}

/*
 * lpfc_force_rscn: Force an RSCN to be sent to all remote NPorts
 * connected to  the HBA.
 *
 * Value range is any ascii value
 */
static int lpfc_force_rscn;
module_param(lpfc_force_rscn, int, 0644);
MODULE_PARM_DESC(lpfc_force_rscn,
		 "Force an RSCN to be sent to all remote NPorts");
lpfc_param_show(force_rscn)

/**
 * lpfc_force_rscn_init - Force an RSCN to be sent to all remote NPorts
 * @phba: lpfc_hba pointer.
 * @val: unused value.
 *
 * Returns:
 * zero if val saved.
 **/
static int
lpfc_force_rscn_init(struct lpfc_hba *phba, int val)
{
	return 0;
}
static DEVICE_ATTR_RW(lpfc_force_rscn);

/**
 * lpfc_fcp_imax_store
 *
 * @dev: class device that is converted into a Scsi_host.
 * @attr: device attribute, not used.
 * @buf: string with the number of fast-path FCP interrupts per second.
 * @count: unused variable.
 *
 * Description:
 * If val is in a valid range [636,651042], then set the adapter's
 * maximum number of fast-path FCP interrupts per second.
 *
 * Returns:
 * length of the buf on success if val is in range the intended mode
 * is supported.
 * -EINVAL if val out of range or intended mode is not supported.
 **/
static ssize_t
lpfc_fcp_imax_store(struct device *dev, struct device_attribute *attr,
			 const char *buf, size_t count)
{
	struct Scsi_Host *shost = class_to_shost(dev);
	struct lpfc_vport *vport = (struct lpfc_vport *)shost->hostdata;
	struct lpfc_hba *phba = vport->phba;
	struct lpfc_eq_intr_info *eqi;
	uint32_t usdelay;
	int val = 0, i;

	/* fcp_imax is only valid for SLI4 */
	if (phba->sli_rev != LPFC_SLI_REV4)
		return -EINVAL;

	/* Sanity check on user data */
	if (!isdigit(buf[0]))
		return -EINVAL;
	if (sscanf(buf, "%i", &val) != 1)
		return -EINVAL;

	/*
	 * Value range for the HBA is [5000,5000000]
	 * The value for each EQ depends on how many EQs are configured.
	 * Allow value == 0
	 */
	if (val && (val < LPFC_MIN_IMAX || val > LPFC_MAX_IMAX))
		return -EINVAL;

	phba->cfg_auto_imax = (val) ? 0 : 1;
	if (phba->cfg_fcp_imax && !val) {
		queue_delayed_work(phba->wq, &phba->eq_delay_work,
				   msecs_to_jiffies(LPFC_EQ_DELAY_MSECS));

		for_each_present_cpu(i) {
			eqi = per_cpu_ptr(phba->sli4_hba.eq_info, i);
			eqi->icnt = 0;
		}
	}

	phba->cfg_fcp_imax = (uint32_t)val;

	if (phba->cfg_fcp_imax)
		usdelay = LPFC_SEC_TO_USEC / phba->cfg_fcp_imax;
	else
		usdelay = 0;

	for (i = 0; i < phba->cfg_irq_chann; i += LPFC_MAX_EQ_DELAY_EQID_CNT)
		lpfc_modify_hba_eq_delay(phba, i, LPFC_MAX_EQ_DELAY_EQID_CNT,
					 usdelay);

	return strlen(buf);
}

/*
# lpfc_fcp_imax: The maximum number of fast-path FCP interrupts per second
# for the HBA.
#
# Value range is [5,000 to 5,000,000]. Default value is 50,000.
*/
static int lpfc_fcp_imax = LPFC_DEF_IMAX;
module_param(lpfc_fcp_imax, int, S_IRUGO|S_IWUSR);
MODULE_PARM_DESC(lpfc_fcp_imax,
	    "Set the maximum number of FCP interrupts per second per HBA");
lpfc_param_show(fcp_imax)

/**
 * lpfc_fcp_imax_init - Set the initial sr-iov virtual function enable
 * @phba: lpfc_hba pointer.
 * @val: link speed value.
 *
 * Description:
 * If val is in a valid range [636,651042], then initialize the adapter's
 * maximum number of fast-path FCP interrupts per second.
 *
 * Returns:
 * zero if val saved.
 * -EINVAL val out of range
 **/
static int
lpfc_fcp_imax_init(struct lpfc_hba *phba, int val)
{
	if (phba->sli_rev != LPFC_SLI_REV4) {
		phba->cfg_fcp_imax = 0;
		return 0;
	}

	if ((val >= LPFC_MIN_IMAX && val <= LPFC_MAX_IMAX) ||
	    (val == 0)) {
		phba->cfg_fcp_imax = val;
		return 0;
	}

	lpfc_printf_log(phba, KERN_ERR, LOG_INIT,
			"3016 lpfc_fcp_imax: %d out of range, using default\n",
			val);
	phba->cfg_fcp_imax = LPFC_DEF_IMAX;

	return 0;
}

static DEVICE_ATTR_RW(lpfc_fcp_imax);

/**
 * lpfc_cq_max_proc_limit_store
 *
 * @dev: class device that is converted into a Scsi_host.
 * @attr: device attribute, not used.
 * @buf: string with the cq max processing limit of cqes
 * @count: unused variable.
 *
 * Description:
 * If val is in a valid range, then set value on each cq
 *
 * Returns:
 * The length of the buf: if successful
 * -ERANGE: if val is not in the valid range
 * -EINVAL: if bad value format or intended mode is not supported.
 **/
static ssize_t
lpfc_cq_max_proc_limit_store(struct device *dev, struct device_attribute *attr,
			 const char *buf, size_t count)
{
	struct Scsi_Host *shost = class_to_shost(dev);
	struct lpfc_vport *vport = (struct lpfc_vport *)shost->hostdata;
	struct lpfc_hba *phba = vport->phba;
	struct lpfc_queue *eq, *cq;
	unsigned long val;
	int i;

	/* cq_max_proc_limit is only valid for SLI4 */
	if (phba->sli_rev != LPFC_SLI_REV4)
		return -EINVAL;

	/* Sanity check on user data */
	if (!isdigit(buf[0]))
		return -EINVAL;
	if (kstrtoul(buf, 0, &val))
		return -EINVAL;

	if (val < LPFC_CQ_MIN_PROC_LIMIT || val > LPFC_CQ_MAX_PROC_LIMIT)
		return -ERANGE;

	phba->cfg_cq_max_proc_limit = (uint32_t)val;

	/* set the values on the cq's */
	for (i = 0; i < phba->cfg_irq_chann; i++) {
		/* Get the EQ corresponding to the IRQ vector */
		eq = phba->sli4_hba.hba_eq_hdl[i].eq;
		if (!eq)
			continue;

		list_for_each_entry(cq, &eq->child_list, list)
			cq->max_proc_limit = min(phba->cfg_cq_max_proc_limit,
						 cq->entry_count);
	}

	return strlen(buf);
}

/*
 * lpfc_cq_max_proc_limit: The maximum number CQE entries processed in an
 *   itteration of CQ processing.
 */
static int lpfc_cq_max_proc_limit = LPFC_CQ_DEF_MAX_PROC_LIMIT;
module_param(lpfc_cq_max_proc_limit, int, 0644);
MODULE_PARM_DESC(lpfc_cq_max_proc_limit,
	    "Set the maximum number CQEs processed in an iteration of "
	    "CQ processing");
lpfc_param_show(cq_max_proc_limit)

/*
 * lpfc_cq_poll_threshold: Set the threshold of CQE completions in a
 *   single handler call which should request a polled completion rather
 *   than re-enabling interrupts.
 */
LPFC_ATTR_RW(cq_poll_threshold, LPFC_CQ_DEF_THRESHOLD_TO_POLL,
	     LPFC_CQ_MIN_THRESHOLD_TO_POLL,
	     LPFC_CQ_MAX_THRESHOLD_TO_POLL,
	     "CQE Processing Threshold to enable Polling");

/**
 * lpfc_cq_max_proc_limit_init - Set the initial cq max_proc_limit
 * @phba: lpfc_hba pointer.
 * @val: entry limit
 *
 * Description:
 * If val is in a valid range, then initialize the adapter's maximum
 * value.
 *
 * Returns:
 *  Always returns 0 for success, even if value not always set to
 *  requested value. If value out of range or not supported, will fall
 *  back to default.
 **/
static int
lpfc_cq_max_proc_limit_init(struct lpfc_hba *phba, int val)
{
	phba->cfg_cq_max_proc_limit = LPFC_CQ_DEF_MAX_PROC_LIMIT;

	if (phba->sli_rev != LPFC_SLI_REV4)
		return 0;

	if (val >= LPFC_CQ_MIN_PROC_LIMIT && val <= LPFC_CQ_MAX_PROC_LIMIT) {
		phba->cfg_cq_max_proc_limit = val;
		return 0;
	}

	lpfc_printf_log(phba, KERN_ERR, LOG_INIT,
			"0371 "LPFC_DRIVER_NAME"_cq_max_proc_limit: "
			"%d out of range, using default\n",
			phba->cfg_cq_max_proc_limit);

	return 0;
}

static DEVICE_ATTR_RW(lpfc_cq_max_proc_limit);

/**
 * lpfc_state_show - Display current driver CPU affinity
 * @dev: class converted to a Scsi_host structure.
 * @attr: device attribute, not used.
 * @buf: on return contains text describing the state of the link.
 *
 * Returns: size of formatted string.
 **/
static ssize_t
lpfc_fcp_cpu_map_show(struct device *dev, struct device_attribute *attr,
		      char *buf)
{
	struct Scsi_Host  *shost = class_to_shost(dev);
	struct lpfc_vport *vport = (struct lpfc_vport *)shost->hostdata;
	struct lpfc_hba   *phba = vport->phba;
	struct lpfc_vector_map_info *cpup;
	int  len = 0;

	if ((phba->sli_rev != LPFC_SLI_REV4) ||
	    (phba->intr_type != MSIX))
		return len;

	switch (phba->cfg_fcp_cpu_map) {
	case 0:
		len += scnprintf(buf + len, PAGE_SIZE-len,
				"fcp_cpu_map: No mapping (%d)\n",
				phba->cfg_fcp_cpu_map);
		return len;
	case 1:
		len += scnprintf(buf + len, PAGE_SIZE-len,
				"fcp_cpu_map: HBA centric mapping (%d): "
				"%d of %d CPUs online from %d possible CPUs\n",
				phba->cfg_fcp_cpu_map, num_online_cpus(),
				num_present_cpus(),
				phba->sli4_hba.num_possible_cpu);
		break;
	}

	while (phba->sli4_hba.curr_disp_cpu <
	       phba->sli4_hba.num_possible_cpu) {
		cpup = &phba->sli4_hba.cpu_map[phba->sli4_hba.curr_disp_cpu];

		if (!cpu_present(phba->sli4_hba.curr_disp_cpu))
			len += scnprintf(buf + len, PAGE_SIZE - len,
					"CPU %02d not present\n",
					phba->sli4_hba.curr_disp_cpu);
		else if (cpup->irq == LPFC_VECTOR_MAP_EMPTY) {
			if (cpup->hdwq == LPFC_VECTOR_MAP_EMPTY)
				len += scnprintf(
					buf + len, PAGE_SIZE - len,
					"CPU %02d hdwq None "
					"physid %d coreid %d ht %d ua %d\n",
					phba->sli4_hba.curr_disp_cpu,
					cpup->phys_id, cpup->core_id,
					(cpup->flag & LPFC_CPU_MAP_HYPER),
					(cpup->flag & LPFC_CPU_MAP_UNASSIGN));
			else
				len += scnprintf(
					buf + len, PAGE_SIZE - len,
					"CPU %02d EQ %04d hdwq %04d "
					"physid %d coreid %d ht %d ua %d\n",
					phba->sli4_hba.curr_disp_cpu,
					cpup->eq, cpup->hdwq, cpup->phys_id,
					cpup->core_id,
					(cpup->flag & LPFC_CPU_MAP_HYPER),
					(cpup->flag & LPFC_CPU_MAP_UNASSIGN));
		} else {
			if (cpup->hdwq == LPFC_VECTOR_MAP_EMPTY)
				len += scnprintf(
					buf + len, PAGE_SIZE - len,
					"CPU %02d hdwq None "
					"physid %d coreid %d ht %d ua %d IRQ %d\n",
					phba->sli4_hba.curr_disp_cpu,
					cpup->phys_id,
					cpup->core_id,
					(cpup->flag & LPFC_CPU_MAP_HYPER),
					(cpup->flag & LPFC_CPU_MAP_UNASSIGN),
					cpup->irq);
			else
				len += scnprintf(
					buf + len, PAGE_SIZE - len,
					"CPU %02d EQ %04d hdwq %04d "
					"physid %d coreid %d ht %d ua %d IRQ %d\n",
					phba->sli4_hba.curr_disp_cpu,
					cpup->eq, cpup->hdwq, cpup->phys_id,
					cpup->core_id,
					(cpup->flag & LPFC_CPU_MAP_HYPER),
					(cpup->flag & LPFC_CPU_MAP_UNASSIGN),
					cpup->irq);
		}

		phba->sli4_hba.curr_disp_cpu++;

		/* display max number of CPUs keeping some margin */
		if (phba->sli4_hba.curr_disp_cpu <
				phba->sli4_hba.num_possible_cpu &&
				(len >= (PAGE_SIZE - 64))) {
			len += scnprintf(buf + len,
					PAGE_SIZE - len, "more...\n");
			break;
		}
	}

	if (phba->sli4_hba.curr_disp_cpu == phba->sli4_hba.num_possible_cpu)
		phba->sli4_hba.curr_disp_cpu = 0;

	return len;
}

/**
 * lpfc_fcp_cpu_map_store - Change CPU affinity of driver vectors
 * @dev: class device that is converted into a Scsi_host.
 * @attr: device attribute, not used.
 * @buf: one or more lpfc_polling_flags values.
 * @count: not used.
 *
 * Returns:
 * -EINVAL  - Not implemented yet.
 **/
static ssize_t
lpfc_fcp_cpu_map_store(struct device *dev, struct device_attribute *attr,
		       const char *buf, size_t count)
{
	int status = -EINVAL;
	return status;
}

/*
# lpfc_fcp_cpu_map: Defines how to map CPUs to IRQ vectors
# for the HBA.
#
# Value range is [0 to 1]. Default value is LPFC_HBA_CPU_MAP (1).
#	0 - Do not affinitze IRQ vectors
#	1 - Affintize HBA vectors with respect to each HBA
#	    (start with CPU0 for each HBA)
# This also defines how Hardware Queues are mapped to specific CPUs.
*/
static int lpfc_fcp_cpu_map = LPFC_HBA_CPU_MAP;
module_param(lpfc_fcp_cpu_map, int, S_IRUGO|S_IWUSR);
MODULE_PARM_DESC(lpfc_fcp_cpu_map,
		 "Defines how to map CPUs to IRQ vectors per HBA");

/**
 * lpfc_fcp_cpu_map_init - Set the initial sr-iov virtual function enable
 * @phba: lpfc_hba pointer.
 * @val: link speed value.
 *
 * Description:
 * If val is in a valid range [0-2], then affinitze the adapter's
 * MSIX vectors.
 *
 * Returns:
 * zero if val saved.
 * -EINVAL val out of range
 **/
static int
lpfc_fcp_cpu_map_init(struct lpfc_hba *phba, int val)
{
	if (phba->sli_rev != LPFC_SLI_REV4) {
		phba->cfg_fcp_cpu_map = 0;
		return 0;
	}

	if (val >= LPFC_MIN_CPU_MAP && val <= LPFC_MAX_CPU_MAP) {
		phba->cfg_fcp_cpu_map = val;
		return 0;
	}

	lpfc_printf_log(phba, KERN_ERR, LOG_INIT,
			"3326 lpfc_fcp_cpu_map: %d out of range, using "
			"default\n", val);
	phba->cfg_fcp_cpu_map = LPFC_HBA_CPU_MAP;

	return 0;
}

static DEVICE_ATTR_RW(lpfc_fcp_cpu_map);

/*
# lpfc_fcp_class:  Determines FC class to use for the FCP protocol.
# Value range is [2,3]. Default value is 3.
*/
LPFC_VPORT_ATTR_R(fcp_class, 3, 2, 3,
		  "Select Fibre Channel class of service for FCP sequences");

/*
# lpfc_use_adisc: Use ADISC for FCP rediscovery instead of PLOGI. Value range
# is [0,1]. Default value is 0.
*/
LPFC_VPORT_ATTR_RW(use_adisc, 0, 0, 1,
		   "Use ADISC on rediscovery to authenticate FCP devices");

/*
# lpfc_first_burst_size: First burst size to use on the NPorts
# that support first burst.
# Value range is [0,65536]. Default value is 0.
*/
LPFC_VPORT_ATTR_RW(first_burst_size, 0, 0, 65536,
		   "First burst size for Targets that support first burst");

/*
* lpfc_nvmet_fb_size: NVME Target mode supported first burst size.
* When the driver is configured as an NVME target, this value is
* communicated to the NVME initiator in the PRLI response.  It is
* used only when the lpfc_nvme_enable_fb and lpfc_nvmet_support
* parameters are set and the target is sending the PRLI RSP.
* Parameter supported on physical port only - no NPIV support.
* Value range is [0,65536]. Default value is 0.
*/
LPFC_ATTR_RW(nvmet_fb_size, 0, 0, 65536,
	     "NVME Target mode first burst size in 512B increments.");

/*
 * lpfc_nvme_enable_fb: Enable NVME first burst on I and T functions.
 * For the Initiator (I), enabling this parameter means that an NVMET
 * PRLI response with FBA enabled and an FB_SIZE set to a nonzero value will be
 * processed by the initiator for subsequent NVME FCP IO. For the target
 * function (T), enabling this parameter qualifies the lpfc_nvmet_fb_size
 * driver parameter as the target function's first burst size returned to the
 * initiator in the target's NVME PRLI response. Parameter supported on physical
 * port only - no NPIV support.
 * Value range is [0,1]. Default value is 0 (disabled).
 */
LPFC_ATTR_RW(nvme_enable_fb, 0, 0, 1,
	     "Enable First Burst feature on I and T functions.");

/*
# lpfc_max_scsicmpl_time: Use scsi command completion time to control I/O queue
# depth. Default value is 0. When the value of this parameter is zero the
# SCSI command completion time is not used for controlling I/O queue depth. When
# the parameter is set to a non-zero value, the I/O queue depth is controlled
# to limit the I/O completion time to the parameter value.
# The value is set in milliseconds.
*/
LPFC_VPORT_ATTR(max_scsicmpl_time, 0, 0, 60000,
	"Use command completion time to control queue depth");

lpfc_vport_param_show(max_scsicmpl_time);
static int
lpfc_max_scsicmpl_time_set(struct lpfc_vport *vport, int val)
{
	struct Scsi_Host *shost = lpfc_shost_from_vport(vport);
	struct lpfc_nodelist *ndlp, *next_ndlp;

	if (val == vport->cfg_max_scsicmpl_time)
		return 0;
	if ((val < 0) || (val > 60000))
		return -EINVAL;
	vport->cfg_max_scsicmpl_time = val;

	spin_lock_irq(shost->host_lock);
	list_for_each_entry_safe(ndlp, next_ndlp, &vport->fc_nodes, nlp_listp) {
		if (!NLP_CHK_NODE_ACT(ndlp))
			continue;
		if (ndlp->nlp_state == NLP_STE_UNUSED_NODE)
			continue;
		ndlp->cmd_qdepth = vport->cfg_tgt_queue_depth;
	}
	spin_unlock_irq(shost->host_lock);
	return 0;
}
lpfc_vport_param_store(max_scsicmpl_time);
static DEVICE_ATTR_RW(lpfc_max_scsicmpl_time);

/*
# lpfc_ack0: Use ACK0, instead of ACK1 for class 2 acknowledgement. Value
# range is [0,1]. Default value is 0.
*/
LPFC_ATTR_R(ack0, 0, 0, 1, "Enable ACK0 support");

/*
# lpfc_xri_rebalancing: enable or disable XRI rebalancing feature
# range is [0,1]. Default value is 1.
*/
LPFC_ATTR_R(xri_rebalancing, 1, 0, 1, "Enable/Disable XRI rebalancing");

/*
 * lpfc_io_sched: Determine scheduling algrithmn for issuing FCP cmds
 * range is [0,1]. Default value is 0.
 * For [0], FCP commands are issued to Work Queues based on upper layer
 * hardware queue index.
 * For [1], FCP commands are issued to a Work Queue associated with the
 *          current CPU.
 *
 * LPFC_FCP_SCHED_BY_HDWQ == 0
 * LPFC_FCP_SCHED_BY_CPU == 1
 *
 * The driver dynamically sets this to 1 (BY_CPU) if it's able to set up cpu
 * affinity for FCP/NVME I/Os through Work Queues associated with the current
 * CPU. Otherwise, the default 0 (Round Robin) scheduling of FCP/NVME I/Os
 * through WQs will be used.
 */
LPFC_ATTR_RW(fcp_io_sched, LPFC_FCP_SCHED_BY_CPU,
	     LPFC_FCP_SCHED_BY_HDWQ,
	     LPFC_FCP_SCHED_BY_CPU,
	     "Determine scheduling algorithm for "
	     "issuing commands [0] - Hardware Queue, [1] - Current CPU");

/*
 * lpfc_ns_query: Determine algrithmn for NameServer queries after RSCN
 * range is [0,1]. Default value is 0.
 * For [0], GID_FT is used for NameServer queries after RSCN (default)
 * For [1], GID_PT is used for NameServer queries after RSCN
 *
 */
LPFC_ATTR_RW(ns_query, LPFC_NS_QUERY_GID_FT,
	     LPFC_NS_QUERY_GID_FT, LPFC_NS_QUERY_GID_PT,
	     "Determine algorithm NameServer queries after RSCN "
	     "[0] - GID_FT, [1] - GID_PT");

/*
# lpfc_fcp2_no_tgt_reset: Determine bus reset behavior
# range is [0,1]. Default value is 0.
# For [0], bus reset issues target reset to ALL devices
# For [1], bus reset issues target reset to non-FCP2 devices
*/
LPFC_ATTR_RW(fcp2_no_tgt_reset, 0, 0, 1, "Determine bus reset behavior for "
	     "FCP2 devices [0] - issue tgt reset, [1] - no tgt reset");


/*
# lpfc_cr_delay & lpfc_cr_count: Default values for I/O colaesing
# cr_delay (msec) or cr_count outstanding commands. cr_delay can take
# value [0,63]. cr_count can take value [1,255]. Default value of cr_delay
# is 0. Default value of cr_count is 1. The cr_count feature is disabled if
# cr_delay is set to 0.
*/
LPFC_ATTR_RW(cr_delay, 0, 0, 63, "A count of milliseconds after which an "
		"interrupt response is generated");

LPFC_ATTR_RW(cr_count, 1, 1, 255, "A count of I/O completions after which an "
		"interrupt response is generated");

/*
# lpfc_multi_ring_support:  Determines how many rings to spread available
# cmd/rsp IOCB entries across.
# Value range is [1,2]. Default value is 1.
*/
LPFC_ATTR_R(multi_ring_support, 1, 1, 2, "Determines number of primary "
		"SLI rings to spread IOCB entries across");

/*
# lpfc_multi_ring_rctl:  If lpfc_multi_ring_support is enabled, this
# identifies what rctl value to configure the additional ring for.
# Value range is [1,0xff]. Default value is 4 (Unsolicated Data).
*/
LPFC_ATTR_R(multi_ring_rctl, FC_RCTL_DD_UNSOL_DATA, 1,
	     255, "Identifies RCTL for additional ring configuration");

/*
# lpfc_multi_ring_type:  If lpfc_multi_ring_support is enabled, this
# identifies what type value to configure the additional ring for.
# Value range is [1,0xff]. Default value is 5 (LLC/SNAP).
*/
LPFC_ATTR_R(multi_ring_type, FC_TYPE_IP, 1,
	     255, "Identifies TYPE for additional ring configuration");

/*
# lpfc_enable_SmartSAN: Sets up FDMI support for SmartSAN
#       0  = SmartSAN functionality disabled (default)
#       1  = SmartSAN functionality enabled
# This parameter will override the value of lpfc_fdmi_on module parameter.
# Value range is [0,1]. Default value is 0.
*/
LPFC_ATTR_R(enable_SmartSAN, 0, 0, 1, "Enable SmartSAN functionality");

/*
# lpfc_fdmi_on: Controls FDMI support.
#       0       No FDMI support
#       1       Traditional FDMI support (default)
# Traditional FDMI support means the driver will assume FDMI-2 support;
# however, if that fails, it will fallback to FDMI-1.
# If lpfc_enable_SmartSAN is set to 1, the driver ignores lpfc_fdmi_on.
# If lpfc_enable_SmartSAN is set 0, the driver uses the current value of
# lpfc_fdmi_on.
# Value range [0,1]. Default value is 1.
*/
LPFC_ATTR_R(fdmi_on, 1, 0, 1, "Enable FDMI support");

/*
# Specifies the maximum number of ELS cmds we can have outstanding (for
# discovery). Value range is [1,64]. Default value = 32.
*/
LPFC_VPORT_ATTR(discovery_threads, 32, 1, 64, "Maximum number of ELS commands "
		 "during discovery");

/*
# lpfc_max_luns: maximum allowed LUN ID. This is the highest LUN ID that
#    will be scanned by the SCSI midlayer when sequential scanning is
#    used; and is also the highest LUN ID allowed when the SCSI midlayer
#    parses REPORT_LUN responses. The lpfc driver has no LUN count or
#    LUN ID limit, but the SCSI midlayer requires this field for the uses
#    above. The lpfc driver limits the default value to 255 for two reasons.
#    As it bounds the sequential scan loop, scanning for thousands of luns
#    on a target can take minutes of wall clock time.  Additionally,
#    there are FC targets, such as JBODs, that only recognize 8-bits of
#    LUN ID. When they receive a value greater than 8 bits, they chop off
#    the high order bits. In other words, they see LUN IDs 0, 256, 512,
#    and so on all as LUN ID 0. This causes the linux kernel, which sees
#    valid responses at each of the LUN IDs, to believe there are multiple
#    devices present, when in fact, there is only 1.
#    A customer that is aware of their target behaviors, and the results as
#    indicated above, is welcome to increase the lpfc_max_luns value.
#    As mentioned, this value is not used by the lpfc driver, only the
#    SCSI midlayer.
# Value range is [0,65535]. Default value is 255.
# NOTE: The SCSI layer might probe all allowed LUN on some old targets.
*/
LPFC_VPORT_ULL_ATTR_R(max_luns, 255, 0, 65535, "Maximum allowed LUN ID");

/*
# lpfc_poll_tmo: .Milliseconds driver will wait between polling FCP ring.
# Value range is [1,255], default value is 10.
*/
LPFC_ATTR_RW(poll_tmo, 10, 1, 255,
	     "Milliseconds driver will wait between polling FCP ring");

/*
# lpfc_task_mgmt_tmo: Maximum time to wait for task management commands
# to complete in seconds. Value range is [5,180], default value is 60.
*/
LPFC_ATTR_RW(task_mgmt_tmo, 60, 5, 180,
	     "Maximum time to wait for task management commands to complete");
/*
# lpfc_use_msi: Use MSI (Message Signaled Interrupts) in systems that
#		support this feature
#       0  = MSI disabled
#       1  = MSI enabled
#       2  = MSI-X enabled (default)
# Value range is [0,2]. Default value is 2.
*/
LPFC_ATTR_R(use_msi, 2, 0, 2, "Use Message Signaled Interrupts (1) or "
	    "MSI-X (2), if possible");

/*
 * lpfc_nvme_oas: Use the oas bit when sending NVME/NVMET IOs
 *
 *      0  = NVME OAS disabled
 *      1  = NVME OAS enabled
 *
 * Value range is [0,1]. Default value is 0.
 */
LPFC_ATTR_RW(nvme_oas, 0, 0, 1,
	     "Use OAS bit on NVME IOs");

/*
 * lpfc_nvme_embed_cmd: Use the oas bit when sending NVME/NVMET IOs
 *
 *      0  = Put NVME Command in SGL
 *      1  = Embed NVME Command in WQE (unless G7)
 *      2 =  Embed NVME Command in WQE (force)
 *
 * Value range is [0,2]. Default value is 1.
 */
LPFC_ATTR_RW(nvme_embed_cmd, 1, 0, 2,
	     "Embed NVME Command in WQE");

/*
 * lpfc_fcp_mq_threshold: Set the maximum number of Hardware Queues
 * the driver will advertise it supports to the SCSI layer.
 *
 *      0    = Set nr_hw_queues by the number of CPUs or HW queues.
 *      1,128 = Manually specify the maximum nr_hw_queue value to be set,
 *
<<<<<<< HEAD
 * Value range is [0,128]. Default value is 8.
=======
 * Value range is [0,256]. Default value is 8.
>>>>>>> b03bdd83
 */
LPFC_ATTR_R(fcp_mq_threshold, LPFC_FCP_MQ_THRESHOLD_DEF,
	    LPFC_FCP_MQ_THRESHOLD_MIN, LPFC_FCP_MQ_THRESHOLD_MAX,
	    "Set the number of SCSI Queues advertised");

/*
 * lpfc_hdw_queue: Set the number of Hardware Queues the driver
 * will advertise it supports to the NVME and  SCSI layers. This also
 * will map to the number of CQ/WQ pairs the driver will create.
 *
 * The NVME Layer will try to create this many, plus 1 administrative
 * hardware queue. The administrative queue will always map to WQ 0
 * A hardware IO queue maps (qidx) to a specific driver CQ/WQ.
 *
 *      0    = Configure the number of hdw queues to the number of active CPUs.
 *      1,128 = Manually specify how many hdw queues to use.
 *
 * Value range is [0,128]. Default value is 0.
 */
LPFC_ATTR_R(hdw_queue,
	    LPFC_HBA_HDWQ_DEF,
	    LPFC_HBA_HDWQ_MIN, LPFC_HBA_HDWQ_MAX,
	    "Set the number of I/O Hardware Queues");

/*
 * lpfc_irq_chann: Set the number of IRQ vectors that are available
 * for Hardware Queues to utilize.  This also will map to the number
 * of EQ / MSI-X vectors the driver will create. This should never be
 * more than the number of Hardware Queues
 *
 *      0     = Configure number of IRQ Channels to the number of active CPUs.
 *      1,128 = Manually specify how many IRQ Channels to use.
 *
 * Value range is [0,128]. Default value is 0.
 */
LPFC_ATTR_R(irq_chann,
	    LPFC_HBA_HDWQ_DEF,
	    LPFC_HBA_HDWQ_MIN, LPFC_HBA_HDWQ_MAX,
	    "Set the number of I/O IRQ Channels");

/*
# lpfc_enable_hba_reset: Allow or prevent HBA resets to the hardware.
#       0  = HBA resets disabled
#       1  = HBA resets enabled (default)
#       2  = HBA reset via PCI bus reset enabled
# Value range is [0,2]. Default value is 1.
*/
LPFC_ATTR_RW(enable_hba_reset, 1, 0, 2, "Enable HBA resets from the driver.");

/*
# lpfc_enable_hba_heartbeat: Disable HBA heartbeat timer..
#       0  = HBA Heartbeat disabled
#       1  = HBA Heartbeat enabled (default)
# Value range is [0,1]. Default value is 1.
*/
LPFC_ATTR_R(enable_hba_heartbeat, 0, 0, 1, "Enable HBA Heartbeat.");

/*
# lpfc_EnableXLane: Enable Express Lane Feature
#      0x0   Express Lane Feature disabled
#      0x1   Express Lane Feature enabled
# Value range is [0,1]. Default value is 0.
*/
LPFC_ATTR_R(EnableXLane, 0, 0, 1, "Enable Express Lane Feature.");

/*
# lpfc_XLanePriority:  Define CS_CTL priority for Express Lane Feature
#       0x0 - 0x7f  = CS_CTL field in FC header (high 7 bits)
# Value range is [0x0,0x7f]. Default value is 0
*/
LPFC_ATTR_RW(XLanePriority, 0, 0x0, 0x7f, "CS_CTL for Express Lane Feature.");

/*
# lpfc_enable_bg: Enable BlockGuard (Emulex's Implementation of T10-DIF)
#       0  = BlockGuard disabled (default)
#       1  = BlockGuard enabled
# Value range is [0,1]. Default value is 0.
*/
LPFC_ATTR_R(enable_bg, 0, 0, 1, "Enable BlockGuard Support");

/*
# lpfc_prot_mask: i
#	- Bit mask of host protection capabilities used to register with the
#	  SCSI mid-layer
# 	- Only meaningful if BG is turned on (lpfc_enable_bg=1).
#	- Allows you to ultimately specify which profiles to use
#	- Default will result in registering capabilities for all profiles.
#	- SHOST_DIF_TYPE1_PROTECTION	1
#		HBA supports T10 DIF Type 1: HBA to Target Type 1 Protection
#	- SHOST_DIX_TYPE0_PROTECTION	8
#		HBA supports DIX Type 0: Host to HBA protection only
#	- SHOST_DIX_TYPE1_PROTECTION	16
#		HBA supports DIX Type 1: Host to HBA  Type 1 protection
#
*/
LPFC_ATTR(prot_mask,
	(SHOST_DIF_TYPE1_PROTECTION |
	SHOST_DIX_TYPE0_PROTECTION |
	SHOST_DIX_TYPE1_PROTECTION),
	0,
	(SHOST_DIF_TYPE1_PROTECTION |
	SHOST_DIX_TYPE0_PROTECTION |
	SHOST_DIX_TYPE1_PROTECTION),
	"T10-DIF host protection capabilities mask");

/*
# lpfc_prot_guard: i
#	- Bit mask of protection guard types to register with the SCSI mid-layer
#	- Guard types are currently either 1) T10-DIF CRC 2) IP checksum
#	- Allows you to ultimately specify which profiles to use
#	- Default will result in registering capabilities for all guard types
#
*/
LPFC_ATTR(prot_guard,
	SHOST_DIX_GUARD_IP, SHOST_DIX_GUARD_CRC, SHOST_DIX_GUARD_IP,
	"T10-DIF host protection guard type");

/*
 * Delay initial NPort discovery when Clean Address bit is cleared in
 * FLOGI/FDISC accept and FCID/Fabric name/Fabric portname is changed.
 * This parameter can have value 0 or 1.
 * When this parameter is set to 0, no delay is added to the initial
 * discovery.
 * When this parameter is set to non-zero value, initial Nport discovery is
 * delayed by ra_tov seconds when Clean Address bit is cleared in FLOGI/FDISC
 * accept and FCID/Fabric name/Fabric portname is changed.
 * Driver always delay Nport discovery for subsequent FLOGI/FDISC completion
 * when Clean Address bit is cleared in FLOGI/FDISC
 * accept and FCID/Fabric name/Fabric portname is changed.
 * Default value is 0.
 */
LPFC_ATTR(delay_discovery, 0, 0, 1,
	"Delay NPort discovery when Clean Address bit is cleared.");

/*
 * lpfc_sg_seg_cnt - Initial Maximum DMA Segment Count
 * This value can be set to values between 64 and 4096. The default value
 * is 64, but may be increased to allow for larger Max I/O sizes. The scsi
 * and nvme layers will allow I/O sizes up to (MAX_SEG_COUNT * SEG_SIZE).
 * Because of the additional overhead involved in setting up T10-DIF,
 * this parameter will be limited to 128 if BlockGuard is enabled under SLI4
 * and will be limited to 512 if BlockGuard is enabled under SLI3.
 */
static uint lpfc_sg_seg_cnt = LPFC_DEFAULT_SG_SEG_CNT;
module_param(lpfc_sg_seg_cnt, uint, 0444);
MODULE_PARM_DESC(lpfc_sg_seg_cnt, "Max Scatter Gather Segment Count");

/**
 * lpfc_sg_seg_cnt_show - Display the scatter/gather list sizes
 *    configured for the adapter
 * @dev: class converted to a Scsi_host structure.
 * @attr: device attribute, not used.
 * @buf: on return contains a string with the list sizes
 *
 * Returns: size of formatted string.
 **/
static ssize_t
lpfc_sg_seg_cnt_show(struct device *dev, struct device_attribute *attr,
		     char *buf)
{
	struct Scsi_Host  *shost = class_to_shost(dev);
	struct lpfc_vport *vport = (struct lpfc_vport *)shost->hostdata;
	struct lpfc_hba   *phba = vport->phba;
	int len;

	len = scnprintf(buf, PAGE_SIZE, "SGL sz: %d  total SGEs: %d\n",
		       phba->cfg_sg_dma_buf_size, phba->cfg_total_seg_cnt);

	len += scnprintf(buf + len, PAGE_SIZE, "Cfg: %d  SCSI: %d  NVME: %d\n",
			phba->cfg_sg_seg_cnt, phba->cfg_scsi_seg_cnt,
			phba->cfg_nvme_seg_cnt);
	return len;
}

static DEVICE_ATTR_RO(lpfc_sg_seg_cnt);

/**
 * lpfc_sg_seg_cnt_init - Set the hba sg_seg_cnt initial value
 * @phba: lpfc_hba pointer.
 * @val: contains the initial value
 *
 * Description:
 * Validates the initial value is within range and assigns it to the
 * adapter. If not in range, an error message is posted and the
 * default value is assigned.
 *
 * Returns:
 * zero if value is in range and is set
 * -EINVAL if value was out of range
 **/
static int
lpfc_sg_seg_cnt_init(struct lpfc_hba *phba, int val)
{
	if (val >= LPFC_MIN_SG_SEG_CNT && val <= LPFC_MAX_SG_SEG_CNT) {
		phba->cfg_sg_seg_cnt = val;
		return 0;
	}
	lpfc_printf_log(phba, KERN_ERR, LOG_INIT,
			"0409 "LPFC_DRIVER_NAME"_sg_seg_cnt attribute cannot "
			"be set to %d, allowed range is [%d, %d]\n",
			val, LPFC_MIN_SG_SEG_CNT, LPFC_MAX_SG_SEG_CNT);
	phba->cfg_sg_seg_cnt = LPFC_DEFAULT_SG_SEG_CNT;
	return -EINVAL;
}

/*
 * lpfc_enable_mds_diags: Enable MDS Diagnostics
 *       0  = MDS Diagnostics disabled (default)
 *       1  = MDS Diagnostics enabled
 * Value range is [0,1]. Default value is 0.
 */
LPFC_ATTR_R(enable_mds_diags, 0, 0, 1, "Enable MDS Diagnostics");

/*
 * lpfc_ras_fwlog_buffsize: Firmware logging host buffer size
 *	0 = Disable firmware logging (default)
 *	[1-4] = Multiple of 1/4th Mb of host memory for FW logging
 * Value range [0..4]. Default value is 0
 */
LPFC_ATTR_RW(ras_fwlog_buffsize, 0, 0, 4, "Host memory for FW logging");

/*
 * lpfc_ras_fwlog_level: Firmware logging verbosity level
 * Valid only if firmware logging is enabled
 * 0(Least Verbosity) 4 (most verbosity)
 * Value range is [0..4]. Default value is 0
 */
LPFC_ATTR_RW(ras_fwlog_level, 0, 0, 4, "Firmware Logging Level");

/*
 * lpfc_ras_fwlog_func: Firmware logging enabled on function number
 * Default function which has RAS support : 0
 * Value Range is [0..7].
 * FW logging is a global action and enablement is via a specific
 * port.
 */
LPFC_ATTR_RW(ras_fwlog_func, 0, 0, 7, "Firmware Logging Enabled on Function");

/*
 * lpfc_enable_bbcr: Enable BB Credit Recovery
 *       0  = BB Credit Recovery disabled
 *       1  = BB Credit Recovery enabled (default)
 * Value range is [0,1]. Default value is 1.
 */
LPFC_BBCR_ATTR_RW(enable_bbcr, 1, 0, 1, "Enable BBC Recovery");

/*
 * lpfc_enable_dpp: Enable DPP on G7
 *       0  = DPP on G7 disabled
 *       1  = DPP on G7 enabled (default)
 * Value range is [0,1]. Default value is 1.
 */
LPFC_ATTR_RW(enable_dpp, 1, 0, 1, "Enable Direct Packet Push");

struct device_attribute *lpfc_hba_attrs[] = {
	&dev_attr_nvme_info,
	&dev_attr_scsi_stat,
	&dev_attr_bg_info,
	&dev_attr_bg_guard_err,
	&dev_attr_bg_apptag_err,
	&dev_attr_bg_reftag_err,
	&dev_attr_info,
	&dev_attr_serialnum,
	&dev_attr_modeldesc,
	&dev_attr_modelname,
	&dev_attr_programtype,
	&dev_attr_portnum,
	&dev_attr_fwrev,
	&dev_attr_hdw,
	&dev_attr_option_rom_version,
	&dev_attr_link_state,
	&dev_attr_num_discovered_ports,
	&dev_attr_menlo_mgmt_mode,
	&dev_attr_lpfc_drvr_version,
	&dev_attr_lpfc_enable_fip,
	&dev_attr_lpfc_temp_sensor,
	&dev_attr_lpfc_log_verbose,
	&dev_attr_lpfc_lun_queue_depth,
	&dev_attr_lpfc_tgt_queue_depth,
	&dev_attr_lpfc_hba_queue_depth,
	&dev_attr_lpfc_peer_port_login,
	&dev_attr_lpfc_nodev_tmo,
	&dev_attr_lpfc_devloss_tmo,
	&dev_attr_lpfc_enable_fc4_type,
	&dev_attr_lpfc_fcp_class,
	&dev_attr_lpfc_use_adisc,
	&dev_attr_lpfc_first_burst_size,
	&dev_attr_lpfc_ack0,
	&dev_attr_lpfc_xri_rebalancing,
	&dev_attr_lpfc_topology,
	&dev_attr_lpfc_scan_down,
	&dev_attr_lpfc_link_speed,
	&dev_attr_lpfc_fcp_io_sched,
	&dev_attr_lpfc_ns_query,
	&dev_attr_lpfc_fcp2_no_tgt_reset,
	&dev_attr_lpfc_cr_delay,
	&dev_attr_lpfc_cr_count,
	&dev_attr_lpfc_multi_ring_support,
	&dev_attr_lpfc_multi_ring_rctl,
	&dev_attr_lpfc_multi_ring_type,
	&dev_attr_lpfc_fdmi_on,
	&dev_attr_lpfc_enable_SmartSAN,
	&dev_attr_lpfc_max_luns,
	&dev_attr_lpfc_enable_npiv,
	&dev_attr_lpfc_fcf_failover_policy,
	&dev_attr_lpfc_enable_rrq,
	&dev_attr_nport_evt_cnt,
	&dev_attr_board_mode,
	&dev_attr_max_vpi,
	&dev_attr_used_vpi,
	&dev_attr_max_rpi,
	&dev_attr_used_rpi,
	&dev_attr_max_xri,
	&dev_attr_used_xri,
	&dev_attr_npiv_info,
	&dev_attr_issue_reset,
	&dev_attr_lpfc_poll,
	&dev_attr_lpfc_poll_tmo,
	&dev_attr_lpfc_task_mgmt_tmo,
	&dev_attr_lpfc_use_msi,
	&dev_attr_lpfc_nvme_oas,
	&dev_attr_lpfc_nvme_embed_cmd,
	&dev_attr_lpfc_fcp_imax,
	&dev_attr_lpfc_force_rscn,
	&dev_attr_lpfc_cq_poll_threshold,
	&dev_attr_lpfc_cq_max_proc_limit,
	&dev_attr_lpfc_fcp_cpu_map,
	&dev_attr_lpfc_fcp_mq_threshold,
	&dev_attr_lpfc_hdw_queue,
	&dev_attr_lpfc_irq_chann,
	&dev_attr_lpfc_suppress_rsp,
	&dev_attr_lpfc_nvmet_mrq,
	&dev_attr_lpfc_nvmet_mrq_post,
	&dev_attr_lpfc_nvme_enable_fb,
	&dev_attr_lpfc_nvmet_fb_size,
	&dev_attr_lpfc_enable_bg,
	&dev_attr_lpfc_soft_wwnn,
	&dev_attr_lpfc_soft_wwpn,
	&dev_attr_lpfc_soft_wwn_enable,
	&dev_attr_lpfc_enable_hba_reset,
	&dev_attr_lpfc_enable_hba_heartbeat,
	&dev_attr_lpfc_EnableXLane,
	&dev_attr_lpfc_XLanePriority,
	&dev_attr_lpfc_xlane_lun,
	&dev_attr_lpfc_xlane_tgt,
	&dev_attr_lpfc_xlane_vpt,
	&dev_attr_lpfc_xlane_lun_state,
	&dev_attr_lpfc_xlane_lun_status,
	&dev_attr_lpfc_xlane_priority,
	&dev_attr_lpfc_sg_seg_cnt,
	&dev_attr_lpfc_max_scsicmpl_time,
	&dev_attr_lpfc_stat_data_ctrl,
	&dev_attr_lpfc_aer_support,
	&dev_attr_lpfc_aer_state_cleanup,
	&dev_attr_lpfc_sriov_nr_virtfn,
	&dev_attr_lpfc_req_fw_upgrade,
	&dev_attr_lpfc_suppress_link_up,
	&dev_attr_lpfc_iocb_cnt,
	&dev_attr_iocb_hw,
	&dev_attr_txq_hw,
	&dev_attr_txcmplq_hw,
	&dev_attr_lpfc_fips_level,
	&dev_attr_lpfc_fips_rev,
	&dev_attr_lpfc_dss,
	&dev_attr_lpfc_sriov_hw_max_virtfn,
	&dev_attr_protocol,
	&dev_attr_lpfc_xlane_supported,
	&dev_attr_lpfc_enable_mds_diags,
	&dev_attr_lpfc_ras_fwlog_buffsize,
	&dev_attr_lpfc_ras_fwlog_level,
	&dev_attr_lpfc_ras_fwlog_func,
	&dev_attr_lpfc_enable_bbcr,
	&dev_attr_lpfc_enable_dpp,
	NULL,
};

struct device_attribute *lpfc_vport_attrs[] = {
	&dev_attr_info,
	&dev_attr_link_state,
	&dev_attr_num_discovered_ports,
	&dev_attr_lpfc_drvr_version,
	&dev_attr_lpfc_log_verbose,
	&dev_attr_lpfc_lun_queue_depth,
	&dev_attr_lpfc_tgt_queue_depth,
	&dev_attr_lpfc_nodev_tmo,
	&dev_attr_lpfc_devloss_tmo,
	&dev_attr_lpfc_hba_queue_depth,
	&dev_attr_lpfc_peer_port_login,
	&dev_attr_lpfc_restrict_login,
	&dev_attr_lpfc_fcp_class,
	&dev_attr_lpfc_use_adisc,
	&dev_attr_lpfc_first_burst_size,
	&dev_attr_lpfc_max_luns,
	&dev_attr_nport_evt_cnt,
	&dev_attr_npiv_info,
	&dev_attr_lpfc_enable_da_id,
	&dev_attr_lpfc_max_scsicmpl_time,
	&dev_attr_lpfc_stat_data_ctrl,
	&dev_attr_lpfc_static_vport,
	&dev_attr_lpfc_fips_level,
	&dev_attr_lpfc_fips_rev,
	NULL,
};

/**
 * sysfs_ctlreg_write - Write method for writing to ctlreg
 * @filp: open sysfs file
 * @kobj: kernel kobject that contains the kernel class device.
 * @bin_attr: kernel attributes passed to us.
 * @buf: contains the data to be written to the adapter IOREG space.
 * @off: offset into buffer to beginning of data.
 * @count: bytes to transfer.
 *
 * Description:
 * Accessed via /sys/class/scsi_host/hostxxx/ctlreg.
 * Uses the adapter io control registers to send buf contents to the adapter.
 *
 * Returns:
 * -ERANGE off and count combo out of range
 * -EINVAL off, count or buff address invalid
 * -EPERM adapter is offline
 * value of count, buf contents written
 **/
static ssize_t
sysfs_ctlreg_write(struct file *filp, struct kobject *kobj,
		   struct bin_attribute *bin_attr,
		   char *buf, loff_t off, size_t count)
{
	size_t buf_off;
	struct device *dev = container_of(kobj, struct device, kobj);
	struct Scsi_Host  *shost = class_to_shost(dev);
	struct lpfc_vport *vport = (struct lpfc_vport *) shost->hostdata;
	struct lpfc_hba   *phba = vport->phba;

	if (phba->sli_rev >= LPFC_SLI_REV4)
		return -EPERM;

	if ((off + count) > FF_REG_AREA_SIZE)
		return -ERANGE;

	if (count <= LPFC_REG_WRITE_KEY_SIZE)
		return 0;

	if (off % 4 || count % 4 || (unsigned long)buf % 4)
		return -EINVAL;

	/* This is to protect HBA registers from accidental writes. */
	if (memcmp(buf, LPFC_REG_WRITE_KEY, LPFC_REG_WRITE_KEY_SIZE))
		return -EINVAL;

	if (!(vport->fc_flag & FC_OFFLINE_MODE))
		return -EPERM;

	spin_lock_irq(&phba->hbalock);
	for (buf_off = 0; buf_off < count - LPFC_REG_WRITE_KEY_SIZE;
			buf_off += sizeof(uint32_t))
		writel(*((uint32_t *)(buf + buf_off + LPFC_REG_WRITE_KEY_SIZE)),
		       phba->ctrl_regs_memmap_p + off + buf_off);

	spin_unlock_irq(&phba->hbalock);

	return count;
}

/**
 * sysfs_ctlreg_read - Read method for reading from ctlreg
 * @filp: open sysfs file
 * @kobj: kernel kobject that contains the kernel class device.
 * @bin_attr: kernel attributes passed to us.
 * @buf: if successful contains the data from the adapter IOREG space.
 * @off: offset into buffer to beginning of data.
 * @count: bytes to transfer.
 *
 * Description:
 * Accessed via /sys/class/scsi_host/hostxxx/ctlreg.
 * Uses the adapter io control registers to read data into buf.
 *
 * Returns:
 * -ERANGE off and count combo out of range
 * -EINVAL off, count or buff address invalid
 * value of count, buf contents read
 **/
static ssize_t
sysfs_ctlreg_read(struct file *filp, struct kobject *kobj,
		  struct bin_attribute *bin_attr,
		  char *buf, loff_t off, size_t count)
{
	size_t buf_off;
	uint32_t * tmp_ptr;
	struct device *dev = container_of(kobj, struct device, kobj);
	struct Scsi_Host  *shost = class_to_shost(dev);
	struct lpfc_vport *vport = (struct lpfc_vport *) shost->hostdata;
	struct lpfc_hba   *phba = vport->phba;

	if (phba->sli_rev >= LPFC_SLI_REV4)
		return -EPERM;

	if (off > FF_REG_AREA_SIZE)
		return -ERANGE;

	if ((off + count) > FF_REG_AREA_SIZE)
		count = FF_REG_AREA_SIZE - off;

	if (count == 0) return 0;

	if (off % 4 || count % 4 || (unsigned long)buf % 4)
		return -EINVAL;

	spin_lock_irq(&phba->hbalock);

	for (buf_off = 0; buf_off < count; buf_off += sizeof(uint32_t)) {
		tmp_ptr = (uint32_t *)(buf + buf_off);
		*tmp_ptr = readl(phba->ctrl_regs_memmap_p + off + buf_off);
	}

	spin_unlock_irq(&phba->hbalock);

	return count;
}

static struct bin_attribute sysfs_ctlreg_attr = {
	.attr = {
		.name = "ctlreg",
		.mode = S_IRUSR | S_IWUSR,
	},
	.size = 256,
	.read = sysfs_ctlreg_read,
	.write = sysfs_ctlreg_write,
};

/**
 * sysfs_mbox_write - Write method for writing information via mbox
 * @filp: open sysfs file
 * @kobj: kernel kobject that contains the kernel class device.
 * @bin_attr: kernel attributes passed to us.
 * @buf: contains the data to be written to sysfs mbox.
 * @off: offset into buffer to beginning of data.
 * @count: bytes to transfer.
 *
 * Description:
 * Deprecated function. All mailbox access from user space is performed via the
 * bsg interface.
 *
 * Returns:
 * -EPERM operation not permitted
 **/
static ssize_t
sysfs_mbox_write(struct file *filp, struct kobject *kobj,
		 struct bin_attribute *bin_attr,
		 char *buf, loff_t off, size_t count)
{
	return -EPERM;
}

/**
 * sysfs_mbox_read - Read method for reading information via mbox
 * @filp: open sysfs file
 * @kobj: kernel kobject that contains the kernel class device.
 * @bin_attr: kernel attributes passed to us.
 * @buf: contains the data to be read from sysfs mbox.
 * @off: offset into buffer to beginning of data.
 * @count: bytes to transfer.
 *
 * Description:
 * Deprecated function. All mailbox access from user space is performed via the
 * bsg interface.
 *
 * Returns:
 * -EPERM operation not permitted
 **/
static ssize_t
sysfs_mbox_read(struct file *filp, struct kobject *kobj,
		struct bin_attribute *bin_attr,
		char *buf, loff_t off, size_t count)
{
	return -EPERM;
}

static struct bin_attribute sysfs_mbox_attr = {
	.attr = {
		.name = "mbox",
		.mode = S_IRUSR | S_IWUSR,
	},
	.size = MAILBOX_SYSFS_MAX,
	.read = sysfs_mbox_read,
	.write = sysfs_mbox_write,
};

/**
 * lpfc_alloc_sysfs_attr - Creates the ctlreg and mbox entries
 * @vport: address of lpfc vport structure.
 *
 * Return codes:
 * zero on success
 * error return code from sysfs_create_bin_file()
 **/
int
lpfc_alloc_sysfs_attr(struct lpfc_vport *vport)
{
	struct Scsi_Host *shost = lpfc_shost_from_vport(vport);
	int error;

	error = sysfs_create_bin_file(&shost->shost_dev.kobj,
				      &sysfs_drvr_stat_data_attr);

	/* Virtual ports do not need ctrl_reg and mbox */
	if (error || vport->port_type == LPFC_NPIV_PORT)
		goto out;

	error = sysfs_create_bin_file(&shost->shost_dev.kobj,
				      &sysfs_ctlreg_attr);
	if (error)
		goto out_remove_stat_attr;

	error = sysfs_create_bin_file(&shost->shost_dev.kobj,
				      &sysfs_mbox_attr);
	if (error)
		goto out_remove_ctlreg_attr;

	return 0;
out_remove_ctlreg_attr:
	sysfs_remove_bin_file(&shost->shost_dev.kobj, &sysfs_ctlreg_attr);
out_remove_stat_attr:
	sysfs_remove_bin_file(&shost->shost_dev.kobj,
			&sysfs_drvr_stat_data_attr);
out:
	return error;
}

/**
 * lpfc_free_sysfs_attr - Removes the ctlreg and mbox entries
 * @vport: address of lpfc vport structure.
 **/
void
lpfc_free_sysfs_attr(struct lpfc_vport *vport)
{
	struct Scsi_Host *shost = lpfc_shost_from_vport(vport);
	sysfs_remove_bin_file(&shost->shost_dev.kobj,
		&sysfs_drvr_stat_data_attr);
	/* Virtual ports do not need ctrl_reg and mbox */
	if (vport->port_type == LPFC_NPIV_PORT)
		return;
	sysfs_remove_bin_file(&shost->shost_dev.kobj, &sysfs_mbox_attr);
	sysfs_remove_bin_file(&shost->shost_dev.kobj, &sysfs_ctlreg_attr);
}

/*
 * Dynamic FC Host Attributes Support
 */

/**
 * lpfc_get_host_symbolic_name - Copy symbolic name into the scsi host
 * @shost: kernel scsi host pointer.
 **/
static void
lpfc_get_host_symbolic_name(struct Scsi_Host *shost)
{
	struct lpfc_vport *vport = (struct lpfc_vport *)shost->hostdata;

	lpfc_vport_symbolic_node_name(vport, fc_host_symbolic_name(shost),
				      sizeof fc_host_symbolic_name(shost));
}

/**
 * lpfc_get_host_port_id - Copy the vport DID into the scsi host port id
 * @shost: kernel scsi host pointer.
 **/
static void
lpfc_get_host_port_id(struct Scsi_Host *shost)
{
	struct lpfc_vport *vport = (struct lpfc_vport *) shost->hostdata;

	/* note: fc_myDID already in cpu endianness */
	fc_host_port_id(shost) = vport->fc_myDID;
}

/**
 * lpfc_get_host_port_type - Set the value of the scsi host port type
 * @shost: kernel scsi host pointer.
 **/
static void
lpfc_get_host_port_type(struct Scsi_Host *shost)
{
	struct lpfc_vport *vport = (struct lpfc_vport *) shost->hostdata;
	struct lpfc_hba   *phba = vport->phba;

	spin_lock_irq(shost->host_lock);

	if (vport->port_type == LPFC_NPIV_PORT) {
		fc_host_port_type(shost) = FC_PORTTYPE_NPIV;
	} else if (lpfc_is_link_up(phba)) {
		if (phba->fc_topology == LPFC_TOPOLOGY_LOOP) {
			if (vport->fc_flag & FC_PUBLIC_LOOP)
				fc_host_port_type(shost) = FC_PORTTYPE_NLPORT;
			else
				fc_host_port_type(shost) = FC_PORTTYPE_LPORT;
		} else {
			if (vport->fc_flag & FC_FABRIC)
				fc_host_port_type(shost) = FC_PORTTYPE_NPORT;
			else
				fc_host_port_type(shost) = FC_PORTTYPE_PTP;
		}
	} else
		fc_host_port_type(shost) = FC_PORTTYPE_UNKNOWN;

	spin_unlock_irq(shost->host_lock);
}

/**
 * lpfc_get_host_port_state - Set the value of the scsi host port state
 * @shost: kernel scsi host pointer.
 **/
static void
lpfc_get_host_port_state(struct Scsi_Host *shost)
{
	struct lpfc_vport *vport = (struct lpfc_vport *) shost->hostdata;
	struct lpfc_hba   *phba = vport->phba;

	spin_lock_irq(shost->host_lock);

	if (vport->fc_flag & FC_OFFLINE_MODE)
		fc_host_port_state(shost) = FC_PORTSTATE_OFFLINE;
	else {
		switch (phba->link_state) {
		case LPFC_LINK_UNKNOWN:
		case LPFC_LINK_DOWN:
			fc_host_port_state(shost) = FC_PORTSTATE_LINKDOWN;
			break;
		case LPFC_LINK_UP:
		case LPFC_CLEAR_LA:
		case LPFC_HBA_READY:
			/* Links up, reports port state accordingly */
			if (vport->port_state < LPFC_VPORT_READY)
				fc_host_port_state(shost) =
							FC_PORTSTATE_BYPASSED;
			else
				fc_host_port_state(shost) =
							FC_PORTSTATE_ONLINE;
			break;
		case LPFC_HBA_ERROR:
			fc_host_port_state(shost) = FC_PORTSTATE_ERROR;
			break;
		default:
			fc_host_port_state(shost) = FC_PORTSTATE_UNKNOWN;
			break;
		}
	}

	spin_unlock_irq(shost->host_lock);
}

/**
 * lpfc_get_host_speed - Set the value of the scsi host speed
 * @shost: kernel scsi host pointer.
 **/
static void
lpfc_get_host_speed(struct Scsi_Host *shost)
{
	struct lpfc_vport *vport = (struct lpfc_vport *) shost->hostdata;
	struct lpfc_hba   *phba = vport->phba;

	spin_lock_irq(shost->host_lock);

	if ((lpfc_is_link_up(phba)) && (!(phba->hba_flag & HBA_FCOE_MODE))) {
		switch(phba->fc_linkspeed) {
		case LPFC_LINK_SPEED_1GHZ:
			fc_host_speed(shost) = FC_PORTSPEED_1GBIT;
			break;
		case LPFC_LINK_SPEED_2GHZ:
			fc_host_speed(shost) = FC_PORTSPEED_2GBIT;
			break;
		case LPFC_LINK_SPEED_4GHZ:
			fc_host_speed(shost) = FC_PORTSPEED_4GBIT;
			break;
		case LPFC_LINK_SPEED_8GHZ:
			fc_host_speed(shost) = FC_PORTSPEED_8GBIT;
			break;
		case LPFC_LINK_SPEED_10GHZ:
			fc_host_speed(shost) = FC_PORTSPEED_10GBIT;
			break;
		case LPFC_LINK_SPEED_16GHZ:
			fc_host_speed(shost) = FC_PORTSPEED_16GBIT;
			break;
		case LPFC_LINK_SPEED_32GHZ:
			fc_host_speed(shost) = FC_PORTSPEED_32GBIT;
			break;
		case LPFC_LINK_SPEED_64GHZ:
			fc_host_speed(shost) = FC_PORTSPEED_64GBIT;
			break;
		case LPFC_LINK_SPEED_128GHZ:
			fc_host_speed(shost) = FC_PORTSPEED_128GBIT;
			break;
		default:
			fc_host_speed(shost) = FC_PORTSPEED_UNKNOWN;
			break;
		}
	} else if (lpfc_is_link_up(phba) && (phba->hba_flag & HBA_FCOE_MODE)) {
		switch (phba->fc_linkspeed) {
		case LPFC_ASYNC_LINK_SPEED_10GBPS:
			fc_host_speed(shost) = FC_PORTSPEED_10GBIT;
			break;
		case LPFC_ASYNC_LINK_SPEED_25GBPS:
			fc_host_speed(shost) = FC_PORTSPEED_25GBIT;
			break;
		case LPFC_ASYNC_LINK_SPEED_40GBPS:
			fc_host_speed(shost) = FC_PORTSPEED_40GBIT;
			break;
		case LPFC_ASYNC_LINK_SPEED_100GBPS:
			fc_host_speed(shost) = FC_PORTSPEED_100GBIT;
			break;
		default:
			fc_host_speed(shost) = FC_PORTSPEED_UNKNOWN;
			break;
		}
	} else
		fc_host_speed(shost) = FC_PORTSPEED_UNKNOWN;

	spin_unlock_irq(shost->host_lock);
}

/**
 * lpfc_get_host_fabric_name - Set the value of the scsi host fabric name
 * @shost: kernel scsi host pointer.
 **/
static void
lpfc_get_host_fabric_name (struct Scsi_Host *shost)
{
	struct lpfc_vport *vport = (struct lpfc_vport *) shost->hostdata;
	struct lpfc_hba   *phba = vport->phba;
	u64 node_name;

	spin_lock_irq(shost->host_lock);

	if ((vport->port_state > LPFC_FLOGI) &&
	    ((vport->fc_flag & FC_FABRIC) ||
	     ((phba->fc_topology == LPFC_TOPOLOGY_LOOP) &&
	      (vport->fc_flag & FC_PUBLIC_LOOP))))
		node_name = wwn_to_u64(phba->fc_fabparam.nodeName.u.wwn);
	else
		/* fabric is local port if there is no F/FL_Port */
		node_name = 0;

	spin_unlock_irq(shost->host_lock);

	fc_host_fabric_name(shost) = node_name;
}

/**
 * lpfc_get_stats - Return statistical information about the adapter
 * @shost: kernel scsi host pointer.
 *
 * Notes:
 * NULL on error for link down, no mbox pool, sli2 active,
 * management not allowed, memory allocation error, or mbox error.
 *
 * Returns:
 * NULL for error
 * address of the adapter host statistics
 **/
static struct fc_host_statistics *
lpfc_get_stats(struct Scsi_Host *shost)
{
	struct lpfc_vport *vport = (struct lpfc_vport *) shost->hostdata;
	struct lpfc_hba   *phba = vport->phba;
	struct lpfc_sli   *psli = &phba->sli;
	struct fc_host_statistics *hs = &phba->link_stats;
	struct lpfc_lnk_stat * lso = &psli->lnk_stat_offsets;
	LPFC_MBOXQ_t *pmboxq;
	MAILBOX_t *pmb;
	int rc = 0;

	/*
	 * prevent udev from issuing mailbox commands until the port is
	 * configured.
	 */
	if (phba->link_state < LPFC_LINK_DOWN ||
	    !phba->mbox_mem_pool ||
	    (phba->sli.sli_flag & LPFC_SLI_ACTIVE) == 0)
		return NULL;

	if (phba->sli.sli_flag & LPFC_BLOCK_MGMT_IO)
		return NULL;

	pmboxq = mempool_alloc(phba->mbox_mem_pool, GFP_KERNEL);
	if (!pmboxq)
		return NULL;
	memset(pmboxq, 0, sizeof (LPFC_MBOXQ_t));

	pmb = &pmboxq->u.mb;
	pmb->mbxCommand = MBX_READ_STATUS;
	pmb->mbxOwner = OWN_HOST;
	pmboxq->ctx_buf = NULL;
	pmboxq->vport = vport;

	if (vport->fc_flag & FC_OFFLINE_MODE)
		rc = lpfc_sli_issue_mbox(phba, pmboxq, MBX_POLL);
	else
		rc = lpfc_sli_issue_mbox_wait(phba, pmboxq, phba->fc_ratov * 2);

	if (rc != MBX_SUCCESS) {
		if (rc != MBX_TIMEOUT)
			mempool_free(pmboxq, phba->mbox_mem_pool);
		return NULL;
	}

	memset(hs, 0, sizeof (struct fc_host_statistics));

	hs->tx_frames = pmb->un.varRdStatus.xmitFrameCnt;
	/*
	 * The MBX_READ_STATUS returns tx_k_bytes which has to
	 * converted to words
	 */
	hs->tx_words = (uint64_t)
			((uint64_t)pmb->un.varRdStatus.xmitByteCnt
			* (uint64_t)256);
	hs->rx_frames = pmb->un.varRdStatus.rcvFrameCnt;
	hs->rx_words = (uint64_t)
			((uint64_t)pmb->un.varRdStatus.rcvByteCnt
			 * (uint64_t)256);

	memset(pmboxq, 0, sizeof (LPFC_MBOXQ_t));
	pmb->mbxCommand = MBX_READ_LNK_STAT;
	pmb->mbxOwner = OWN_HOST;
	pmboxq->ctx_buf = NULL;
	pmboxq->vport = vport;

	if (vport->fc_flag & FC_OFFLINE_MODE)
		rc = lpfc_sli_issue_mbox(phba, pmboxq, MBX_POLL);
	else
		rc = lpfc_sli_issue_mbox_wait(phba, pmboxq, phba->fc_ratov * 2);

	if (rc != MBX_SUCCESS) {
		if (rc != MBX_TIMEOUT)
			mempool_free(pmboxq, phba->mbox_mem_pool);
		return NULL;
	}

	hs->link_failure_count = pmb->un.varRdLnk.linkFailureCnt;
	hs->loss_of_sync_count = pmb->un.varRdLnk.lossSyncCnt;
	hs->loss_of_signal_count = pmb->un.varRdLnk.lossSignalCnt;
	hs->prim_seq_protocol_err_count = pmb->un.varRdLnk.primSeqErrCnt;
	hs->invalid_tx_word_count = pmb->un.varRdLnk.invalidXmitWord;
	hs->invalid_crc_count = pmb->un.varRdLnk.crcCnt;
	hs->error_frames = pmb->un.varRdLnk.crcCnt;

	hs->link_failure_count -= lso->link_failure_count;
	hs->loss_of_sync_count -= lso->loss_of_sync_count;
	hs->loss_of_signal_count -= lso->loss_of_signal_count;
	hs->prim_seq_protocol_err_count -= lso->prim_seq_protocol_err_count;
	hs->invalid_tx_word_count -= lso->invalid_tx_word_count;
	hs->invalid_crc_count -= lso->invalid_crc_count;
	hs->error_frames -= lso->error_frames;

	if (phba->hba_flag & HBA_FCOE_MODE) {
		hs->lip_count = -1;
		hs->nos_count = (phba->link_events >> 1);
		hs->nos_count -= lso->link_events;
	} else if (phba->fc_topology == LPFC_TOPOLOGY_LOOP) {
		hs->lip_count = (phba->fc_eventTag >> 1);
		hs->lip_count -= lso->link_events;
		hs->nos_count = -1;
	} else {
		hs->lip_count = -1;
		hs->nos_count = (phba->fc_eventTag >> 1);
		hs->nos_count -= lso->link_events;
	}

	hs->dumped_frames = -1;

	hs->seconds_since_last_reset = ktime_get_seconds() - psli->stats_start;

	mempool_free(pmboxq, phba->mbox_mem_pool);

	return hs;
}

/**
 * lpfc_reset_stats - Copy the adapter link stats information
 * @shost: kernel scsi host pointer.
 **/
static void
lpfc_reset_stats(struct Scsi_Host *shost)
{
	struct lpfc_vport *vport = (struct lpfc_vport *) shost->hostdata;
	struct lpfc_hba   *phba = vport->phba;
	struct lpfc_sli   *psli = &phba->sli;
	struct lpfc_lnk_stat *lso = &psli->lnk_stat_offsets;
	LPFC_MBOXQ_t *pmboxq;
	MAILBOX_t *pmb;
	int rc = 0;

	if (phba->sli.sli_flag & LPFC_BLOCK_MGMT_IO)
		return;

	pmboxq = mempool_alloc(phba->mbox_mem_pool, GFP_KERNEL);
	if (!pmboxq)
		return;
	memset(pmboxq, 0, sizeof(LPFC_MBOXQ_t));

	pmb = &pmboxq->u.mb;
	pmb->mbxCommand = MBX_READ_STATUS;
	pmb->mbxOwner = OWN_HOST;
	pmb->un.varWords[0] = 0x1; /* reset request */
	pmboxq->ctx_buf = NULL;
	pmboxq->vport = vport;

	if ((vport->fc_flag & FC_OFFLINE_MODE) ||
		(!(psli->sli_flag & LPFC_SLI_ACTIVE)))
		rc = lpfc_sli_issue_mbox(phba, pmboxq, MBX_POLL);
	else
		rc = lpfc_sli_issue_mbox_wait(phba, pmboxq, phba->fc_ratov * 2);

	if (rc != MBX_SUCCESS) {
		if (rc != MBX_TIMEOUT)
			mempool_free(pmboxq, phba->mbox_mem_pool);
		return;
	}

	memset(pmboxq, 0, sizeof(LPFC_MBOXQ_t));
	pmb->mbxCommand = MBX_READ_LNK_STAT;
	pmb->mbxOwner = OWN_HOST;
	pmboxq->ctx_buf = NULL;
	pmboxq->vport = vport;

	if ((vport->fc_flag & FC_OFFLINE_MODE) ||
	    (!(psli->sli_flag & LPFC_SLI_ACTIVE)))
		rc = lpfc_sli_issue_mbox(phba, pmboxq, MBX_POLL);
	else
		rc = lpfc_sli_issue_mbox_wait(phba, pmboxq, phba->fc_ratov * 2);

	if (rc != MBX_SUCCESS) {
		if (rc != MBX_TIMEOUT)
			mempool_free( pmboxq, phba->mbox_mem_pool);
		return;
	}

	lso->link_failure_count = pmb->un.varRdLnk.linkFailureCnt;
	lso->loss_of_sync_count = pmb->un.varRdLnk.lossSyncCnt;
	lso->loss_of_signal_count = pmb->un.varRdLnk.lossSignalCnt;
	lso->prim_seq_protocol_err_count = pmb->un.varRdLnk.primSeqErrCnt;
	lso->invalid_tx_word_count = pmb->un.varRdLnk.invalidXmitWord;
	lso->invalid_crc_count = pmb->un.varRdLnk.crcCnt;
	lso->error_frames = pmb->un.varRdLnk.crcCnt;
	if (phba->hba_flag & HBA_FCOE_MODE)
		lso->link_events = (phba->link_events >> 1);
	else
		lso->link_events = (phba->fc_eventTag >> 1);

	psli->stats_start = ktime_get_seconds();

	mempool_free(pmboxq, phba->mbox_mem_pool);

	return;
}

/*
 * The LPFC driver treats linkdown handling as target loss events so there
 * are no sysfs handlers for link_down_tmo.
 */

/**
 * lpfc_get_node_by_target - Return the nodelist for a target
 * @starget: kernel scsi target pointer.
 *
 * Returns:
 * address of the node list if found
 * NULL target not found
 **/
static struct lpfc_nodelist *
lpfc_get_node_by_target(struct scsi_target *starget)
{
	struct Scsi_Host  *shost = dev_to_shost(starget->dev.parent);
	struct lpfc_vport *vport = (struct lpfc_vport *) shost->hostdata;
	struct lpfc_nodelist *ndlp;

	spin_lock_irq(shost->host_lock);
	/* Search for this, mapped, target ID */
	list_for_each_entry(ndlp, &vport->fc_nodes, nlp_listp) {
		if (NLP_CHK_NODE_ACT(ndlp) &&
		    ndlp->nlp_state == NLP_STE_MAPPED_NODE &&
		    starget->id == ndlp->nlp_sid) {
			spin_unlock_irq(shost->host_lock);
			return ndlp;
		}
	}
	spin_unlock_irq(shost->host_lock);
	return NULL;
}

/**
 * lpfc_get_starget_port_id - Set the target port id to the ndlp DID or -1
 * @starget: kernel scsi target pointer.
 **/
static void
lpfc_get_starget_port_id(struct scsi_target *starget)
{
	struct lpfc_nodelist *ndlp = lpfc_get_node_by_target(starget);

	fc_starget_port_id(starget) = ndlp ? ndlp->nlp_DID : -1;
}

/**
 * lpfc_get_starget_node_name - Set the target node name
 * @starget: kernel scsi target pointer.
 *
 * Description: Set the target node name to the ndlp node name wwn or zero.
 **/
static void
lpfc_get_starget_node_name(struct scsi_target *starget)
{
	struct lpfc_nodelist *ndlp = lpfc_get_node_by_target(starget);

	fc_starget_node_name(starget) =
		ndlp ? wwn_to_u64(ndlp->nlp_nodename.u.wwn) : 0;
}

/**
 * lpfc_get_starget_port_name - Set the target port name
 * @starget: kernel scsi target pointer.
 *
 * Description:  set the target port name to the ndlp port name wwn or zero.
 **/
static void
lpfc_get_starget_port_name(struct scsi_target *starget)
{
	struct lpfc_nodelist *ndlp = lpfc_get_node_by_target(starget);

	fc_starget_port_name(starget) =
		ndlp ? wwn_to_u64(ndlp->nlp_portname.u.wwn) : 0;
}

/**
 * lpfc_set_rport_loss_tmo - Set the rport dev loss tmo
 * @rport: fc rport address.
 * @timeout: new value for dev loss tmo.
 *
 * Description:
 * If timeout is non zero set the dev_loss_tmo to timeout, else set
 * dev_loss_tmo to one.
 **/
static void
lpfc_set_rport_loss_tmo(struct fc_rport *rport, uint32_t timeout)
{
	if (timeout)
		rport->dev_loss_tmo = timeout;
	else
		rport->dev_loss_tmo = 1;
}

/**
 * lpfc_rport_show_function - Return rport target information
 *
 * Description:
 * Macro that uses field to generate a function with the name lpfc_show_rport_
 *
 * lpfc_show_rport_##field: returns the bytes formatted in buf
 * @cdev: class converted to an fc_rport.
 * @buf: on return contains the target_field or zero.
 *
 * Returns: size of formatted string.
 **/
#define lpfc_rport_show_function(field, format_string, sz, cast)	\
static ssize_t								\
lpfc_show_rport_##field (struct device *dev,				\
			 struct device_attribute *attr,			\
			 char *buf)					\
{									\
	struct fc_rport *rport = transport_class_to_rport(dev);		\
	struct lpfc_rport_data *rdata = rport->hostdata;		\
	return scnprintf(buf, sz, format_string,			\
		(rdata->target) ? cast rdata->target->field : 0);	\
}

#define lpfc_rport_rd_attr(field, format_string, sz)			\
	lpfc_rport_show_function(field, format_string, sz, )		\
static FC_RPORT_ATTR(field, S_IRUGO, lpfc_show_rport_##field, NULL)

/**
 * lpfc_set_vport_symbolic_name - Set the vport's symbolic name
 * @fc_vport: The fc_vport who's symbolic name has been changed.
 *
 * Description:
 * This function is called by the transport after the @fc_vport's symbolic name
 * has been changed. This function re-registers the symbolic name with the
 * switch to propagate the change into the fabric if the vport is active.
 **/
static void
lpfc_set_vport_symbolic_name(struct fc_vport *fc_vport)
{
	struct lpfc_vport *vport = *(struct lpfc_vport **)fc_vport->dd_data;

	if (vport->port_state == LPFC_VPORT_READY)
		lpfc_ns_cmd(vport, SLI_CTNS_RSPN_ID, 0, 0);
}

/**
 * lpfc_hba_log_verbose_init - Set hba's log verbose level
 * @phba: Pointer to lpfc_hba struct.
 *
 * This function is called by the lpfc_get_cfgparam() routine to set the
 * module lpfc_log_verbose into the @phba cfg_log_verbose for use with
 * log message according to the module's lpfc_log_verbose parameter setting
 * before hba port or vport created.
 **/
static void
lpfc_hba_log_verbose_init(struct lpfc_hba *phba, uint32_t verbose)
{
	phba->cfg_log_verbose = verbose;
}

struct fc_function_template lpfc_transport_functions = {
	/* fixed attributes the driver supports */
	.show_host_node_name = 1,
	.show_host_port_name = 1,
	.show_host_supported_classes = 1,
	.show_host_supported_fc4s = 1,
	.show_host_supported_speeds = 1,
	.show_host_maxframe_size = 1,

	.get_host_symbolic_name = lpfc_get_host_symbolic_name,
	.show_host_symbolic_name = 1,

	/* dynamic attributes the driver supports */
	.get_host_port_id = lpfc_get_host_port_id,
	.show_host_port_id = 1,

	.get_host_port_type = lpfc_get_host_port_type,
	.show_host_port_type = 1,

	.get_host_port_state = lpfc_get_host_port_state,
	.show_host_port_state = 1,

	/* active_fc4s is shown but doesn't change (thus no get function) */
	.show_host_active_fc4s = 1,

	.get_host_speed = lpfc_get_host_speed,
	.show_host_speed = 1,

	.get_host_fabric_name = lpfc_get_host_fabric_name,
	.show_host_fabric_name = 1,

	/*
	 * The LPFC driver treats linkdown handling as target loss events
	 * so there are no sysfs handlers for link_down_tmo.
	 */

	.get_fc_host_stats = lpfc_get_stats,
	.reset_fc_host_stats = lpfc_reset_stats,

	.dd_fcrport_size = sizeof(struct lpfc_rport_data),
	.show_rport_maxframe_size = 1,
	.show_rport_supported_classes = 1,

	.set_rport_dev_loss_tmo = lpfc_set_rport_loss_tmo,
	.show_rport_dev_loss_tmo = 1,

	.get_starget_port_id  = lpfc_get_starget_port_id,
	.show_starget_port_id = 1,

	.get_starget_node_name = lpfc_get_starget_node_name,
	.show_starget_node_name = 1,

	.get_starget_port_name = lpfc_get_starget_port_name,
	.show_starget_port_name = 1,

	.issue_fc_host_lip = lpfc_issue_lip,
	.dev_loss_tmo_callbk = lpfc_dev_loss_tmo_callbk,
	.terminate_rport_io = lpfc_terminate_rport_io,

	.dd_fcvport_size = sizeof(struct lpfc_vport *),

	.vport_disable = lpfc_vport_disable,

	.set_vport_symbolic_name = lpfc_set_vport_symbolic_name,

	.bsg_request = lpfc_bsg_request,
	.bsg_timeout = lpfc_bsg_timeout,
};

struct fc_function_template lpfc_vport_transport_functions = {
	/* fixed attributes the driver supports */
	.show_host_node_name = 1,
	.show_host_port_name = 1,
	.show_host_supported_classes = 1,
	.show_host_supported_fc4s = 1,
	.show_host_supported_speeds = 1,
	.show_host_maxframe_size = 1,

	.get_host_symbolic_name = lpfc_get_host_symbolic_name,
	.show_host_symbolic_name = 1,

	/* dynamic attributes the driver supports */
	.get_host_port_id = lpfc_get_host_port_id,
	.show_host_port_id = 1,

	.get_host_port_type = lpfc_get_host_port_type,
	.show_host_port_type = 1,

	.get_host_port_state = lpfc_get_host_port_state,
	.show_host_port_state = 1,

	/* active_fc4s is shown but doesn't change (thus no get function) */
	.show_host_active_fc4s = 1,

	.get_host_speed = lpfc_get_host_speed,
	.show_host_speed = 1,

	.get_host_fabric_name = lpfc_get_host_fabric_name,
	.show_host_fabric_name = 1,

	/*
	 * The LPFC driver treats linkdown handling as target loss events
	 * so there are no sysfs handlers for link_down_tmo.
	 */

	.get_fc_host_stats = lpfc_get_stats,
	.reset_fc_host_stats = lpfc_reset_stats,

	.dd_fcrport_size = sizeof(struct lpfc_rport_data),
	.show_rport_maxframe_size = 1,
	.show_rport_supported_classes = 1,

	.set_rport_dev_loss_tmo = lpfc_set_rport_loss_tmo,
	.show_rport_dev_loss_tmo = 1,

	.get_starget_port_id  = lpfc_get_starget_port_id,
	.show_starget_port_id = 1,

	.get_starget_node_name = lpfc_get_starget_node_name,
	.show_starget_node_name = 1,

	.get_starget_port_name = lpfc_get_starget_port_name,
	.show_starget_port_name = 1,

	.dev_loss_tmo_callbk = lpfc_dev_loss_tmo_callbk,
	.terminate_rport_io = lpfc_terminate_rport_io,

	.vport_disable = lpfc_vport_disable,

	.set_vport_symbolic_name = lpfc_set_vport_symbolic_name,
};

/**
 * lpfc_get_cfgparam - Used during probe_one to init the adapter structure
 * @phba: lpfc_hba pointer.
 **/
void
lpfc_get_cfgparam(struct lpfc_hba *phba)
{
	lpfc_fcp_io_sched_init(phba, lpfc_fcp_io_sched);
	lpfc_ns_query_init(phba, lpfc_ns_query);
	lpfc_fcp2_no_tgt_reset_init(phba, lpfc_fcp2_no_tgt_reset);
	lpfc_cr_delay_init(phba, lpfc_cr_delay);
	lpfc_cr_count_init(phba, lpfc_cr_count);
	lpfc_multi_ring_support_init(phba, lpfc_multi_ring_support);
	lpfc_multi_ring_rctl_init(phba, lpfc_multi_ring_rctl);
	lpfc_multi_ring_type_init(phba, lpfc_multi_ring_type);
	lpfc_ack0_init(phba, lpfc_ack0);
	lpfc_xri_rebalancing_init(phba, lpfc_xri_rebalancing);
	lpfc_topology_init(phba, lpfc_topology);
	lpfc_link_speed_init(phba, lpfc_link_speed);
	lpfc_poll_tmo_init(phba, lpfc_poll_tmo);
	lpfc_task_mgmt_tmo_init(phba, lpfc_task_mgmt_tmo);
	lpfc_enable_npiv_init(phba, lpfc_enable_npiv);
	lpfc_fcf_failover_policy_init(phba, lpfc_fcf_failover_policy);
	lpfc_enable_rrq_init(phba, lpfc_enable_rrq);
	lpfc_fdmi_on_init(phba, lpfc_fdmi_on);
	lpfc_enable_SmartSAN_init(phba, lpfc_enable_SmartSAN);
	lpfc_use_msi_init(phba, lpfc_use_msi);
	lpfc_nvme_oas_init(phba, lpfc_nvme_oas);
	lpfc_nvme_embed_cmd_init(phba, lpfc_nvme_embed_cmd);
	lpfc_fcp_imax_init(phba, lpfc_fcp_imax);
	lpfc_force_rscn_init(phba, lpfc_force_rscn);
	lpfc_cq_poll_threshold_init(phba, lpfc_cq_poll_threshold);
	lpfc_cq_max_proc_limit_init(phba, lpfc_cq_max_proc_limit);
	lpfc_fcp_cpu_map_init(phba, lpfc_fcp_cpu_map);
	lpfc_enable_hba_reset_init(phba, lpfc_enable_hba_reset);
	lpfc_enable_hba_heartbeat_init(phba, lpfc_enable_hba_heartbeat);

	lpfc_EnableXLane_init(phba, lpfc_EnableXLane);
	if (phba->sli_rev != LPFC_SLI_REV4)
		phba->cfg_EnableXLane = 0;
	lpfc_XLanePriority_init(phba, lpfc_XLanePriority);

	memset(phba->cfg_oas_tgt_wwpn, 0, (8 * sizeof(uint8_t)));
	memset(phba->cfg_oas_vpt_wwpn, 0, (8 * sizeof(uint8_t)));
	phba->cfg_oas_lun_state = 0;
	phba->cfg_oas_lun_status = 0;
	phba->cfg_oas_flags = 0;
	phba->cfg_oas_priority = 0;
	lpfc_enable_bg_init(phba, lpfc_enable_bg);
	lpfc_prot_mask_init(phba, lpfc_prot_mask);
	lpfc_prot_guard_init(phba, lpfc_prot_guard);
	if (phba->sli_rev == LPFC_SLI_REV4)
		phba->cfg_poll = 0;
	else
		phba->cfg_poll = lpfc_poll;

	if (phba->cfg_enable_bg)
		phba->sli3_options |= LPFC_SLI3_BG_ENABLED;

	lpfc_suppress_rsp_init(phba, lpfc_suppress_rsp);

	lpfc_enable_fc4_type_init(phba, lpfc_enable_fc4_type);
	lpfc_nvmet_mrq_init(phba, lpfc_nvmet_mrq);
	lpfc_nvmet_mrq_post_init(phba, lpfc_nvmet_mrq_post);

	/* Initialize first burst. Target vs Initiator are different. */
	lpfc_nvme_enable_fb_init(phba, lpfc_nvme_enable_fb);
	lpfc_nvmet_fb_size_init(phba, lpfc_nvmet_fb_size);
	lpfc_fcp_mq_threshold_init(phba, lpfc_fcp_mq_threshold);
	lpfc_hdw_queue_init(phba, lpfc_hdw_queue);
	lpfc_irq_chann_init(phba, lpfc_irq_chann);
	lpfc_enable_bbcr_init(phba, lpfc_enable_bbcr);
	lpfc_enable_dpp_init(phba, lpfc_enable_dpp);

	if (phba->sli_rev != LPFC_SLI_REV4) {
		/* NVME only supported on SLI4 */
		phba->nvmet_support = 0;
		phba->cfg_nvmet_mrq = 0;
		phba->cfg_enable_fc4_type = LPFC_ENABLE_FCP;
		phba->cfg_enable_bbcr = 0;
		phba->cfg_xri_rebalancing = 0;
	} else {
		/* We MUST have FCP support */
		if (!(phba->cfg_enable_fc4_type & LPFC_ENABLE_FCP))
			phba->cfg_enable_fc4_type |= LPFC_ENABLE_FCP;
	}

	phba->cfg_auto_imax = (phba->cfg_fcp_imax) ? 0 : 1;

	phba->cfg_enable_pbde = 0;

	/* A value of 0 means use the number of CPUs found in the system */
	if (phba->cfg_hdw_queue == 0)
		phba->cfg_hdw_queue = phba->sli4_hba.num_present_cpu;
	if (phba->cfg_irq_chann == 0)
		phba->cfg_irq_chann = phba->sli4_hba.num_present_cpu;
	if (phba->cfg_irq_chann > phba->cfg_hdw_queue)
		phba->cfg_irq_chann = phba->cfg_hdw_queue;

	phba->cfg_soft_wwnn = 0L;
	phba->cfg_soft_wwpn = 0L;
	lpfc_sg_seg_cnt_init(phba, lpfc_sg_seg_cnt);
	lpfc_hba_queue_depth_init(phba, lpfc_hba_queue_depth);
	lpfc_hba_log_verbose_init(phba, lpfc_log_verbose);
	lpfc_aer_support_init(phba, lpfc_aer_support);
	lpfc_sriov_nr_virtfn_init(phba, lpfc_sriov_nr_virtfn);
	lpfc_request_firmware_upgrade_init(phba, lpfc_req_fw_upgrade);
	lpfc_suppress_link_up_init(phba, lpfc_suppress_link_up);
	lpfc_iocb_cnt_init(phba, lpfc_iocb_cnt);
	lpfc_delay_discovery_init(phba, lpfc_delay_discovery);
	lpfc_sli_mode_init(phba, lpfc_sli_mode);
	phba->cfg_enable_dss = 1;
	lpfc_enable_mds_diags_init(phba, lpfc_enable_mds_diags);
	lpfc_ras_fwlog_buffsize_init(phba, lpfc_ras_fwlog_buffsize);
	lpfc_ras_fwlog_level_init(phba, lpfc_ras_fwlog_level);
	lpfc_ras_fwlog_func_init(phba, lpfc_ras_fwlog_func);


	/* If the NVME FC4 type is enabled, scale the sg_seg_cnt to
	 * accommodate 512K and 1M IOs in a single nvme buf and supply
	 * enough NVME LS iocb buffers for larger connectivity counts.
	 */
	if (phba->cfg_enable_fc4_type & LPFC_ENABLE_NVME) {
		phba->cfg_sg_seg_cnt = LPFC_MAX_NVME_SEG_CNT;
		phba->cfg_iocb_cnt = 5;
	}

	return;
}

/**
 * lpfc_nvme_mod_param_dep - Adjust module parameter value based on
 * dependencies between protocols and roles.
 * @phba: lpfc_hba pointer.
 **/
void
lpfc_nvme_mod_param_dep(struct lpfc_hba *phba)
{
	if (phba->cfg_hdw_queue > phba->sli4_hba.num_present_cpu)
		phba->cfg_hdw_queue = phba->sli4_hba.num_present_cpu;
	if (phba->cfg_irq_chann > phba->sli4_hba.num_present_cpu)
		phba->cfg_irq_chann = phba->sli4_hba.num_present_cpu;
	if (phba->cfg_irq_chann > phba->cfg_hdw_queue)
		phba->cfg_irq_chann = phba->cfg_hdw_queue;

	if (phba->cfg_enable_fc4_type & LPFC_ENABLE_NVME &&
	    phba->nvmet_support) {
		phba->cfg_enable_fc4_type &= ~LPFC_ENABLE_FCP;

		lpfc_printf_log(phba, KERN_INFO, LOG_NVME_DISC,
				"6013 %s x%x fb_size x%x, fb_max x%x\n",
				"NVME Target PRLI ACC enable_fb ",
				phba->cfg_nvme_enable_fb,
				phba->cfg_nvmet_fb_size,
				LPFC_NVMET_FB_SZ_MAX);

		if (phba->cfg_nvme_enable_fb == 0)
			phba->cfg_nvmet_fb_size = 0;
		else {
			if (phba->cfg_nvmet_fb_size > LPFC_NVMET_FB_SZ_MAX)
				phba->cfg_nvmet_fb_size = LPFC_NVMET_FB_SZ_MAX;
		}

		if (!phba->cfg_nvmet_mrq)
			phba->cfg_nvmet_mrq = phba->cfg_irq_chann;

		/* Adjust lpfc_nvmet_mrq to avoid running out of WQE slots */
		if (phba->cfg_nvmet_mrq > phba->cfg_irq_chann) {
			phba->cfg_nvmet_mrq = phba->cfg_irq_chann;
			lpfc_printf_log(phba, KERN_ERR, LOG_NVME_DISC,
					"6018 Adjust lpfc_nvmet_mrq to %d\n",
					phba->cfg_nvmet_mrq);
		}
		if (phba->cfg_nvmet_mrq > LPFC_NVMET_MRQ_MAX)
			phba->cfg_nvmet_mrq = LPFC_NVMET_MRQ_MAX;

	} else {
		/* Not NVME Target mode.  Turn off Target parameters. */
		phba->nvmet_support = 0;
		phba->cfg_nvmet_mrq = 0;
		phba->cfg_nvmet_fb_size = 0;
	}
}

/**
 * lpfc_get_vport_cfgparam - Used during port create, init the vport structure
 * @vport: lpfc_vport pointer.
 **/
void
lpfc_get_vport_cfgparam(struct lpfc_vport *vport)
{
	lpfc_log_verbose_init(vport, lpfc_log_verbose);
	lpfc_lun_queue_depth_init(vport, lpfc_lun_queue_depth);
	lpfc_tgt_queue_depth_init(vport, lpfc_tgt_queue_depth);
	lpfc_devloss_tmo_init(vport, lpfc_devloss_tmo);
	lpfc_nodev_tmo_init(vport, lpfc_nodev_tmo);
	lpfc_peer_port_login_init(vport, lpfc_peer_port_login);
	lpfc_restrict_login_init(vport, lpfc_restrict_login);
	lpfc_fcp_class_init(vport, lpfc_fcp_class);
	lpfc_use_adisc_init(vport, lpfc_use_adisc);
	lpfc_first_burst_size_init(vport, lpfc_first_burst_size);
	lpfc_max_scsicmpl_time_init(vport, lpfc_max_scsicmpl_time);
	lpfc_discovery_threads_init(vport, lpfc_discovery_threads);
	lpfc_max_luns_init(vport, lpfc_max_luns);
	lpfc_scan_down_init(vport, lpfc_scan_down);
	lpfc_enable_da_id_init(vport, lpfc_enable_da_id);
	return;
}<|MERGE_RESOLUTION|>--- conflicted
+++ resolved
@@ -5715,11 +5715,7 @@
  *      0    = Set nr_hw_queues by the number of CPUs or HW queues.
  *      1,128 = Manually specify the maximum nr_hw_queue value to be set,
  *
-<<<<<<< HEAD
- * Value range is [0,128]. Default value is 8.
-=======
  * Value range is [0,256]. Default value is 8.
->>>>>>> b03bdd83
  */
 LPFC_ATTR_R(fcp_mq_threshold, LPFC_FCP_MQ_THRESHOLD_DEF,
 	    LPFC_FCP_MQ_THRESHOLD_MIN, LPFC_FCP_MQ_THRESHOLD_MAX,
