--- conflicted
+++ resolved
@@ -878,9 +878,6 @@
 		atari_stram_free(atari_dma_buffer);
 }
 
-<<<<<<< HEAD
-static struct platform_driver atari_scsi_driver = {
-=======
 /*
  * atari_scsi_remove() lives in .exit.text. For drivers registered via
  * module_platform_driver_probe() this is ok because they cannot get unbound at
@@ -888,7 +885,6 @@
  * triggering a section mismatch warning.
  */
 static struct platform_driver atari_scsi_driver __refdata = {
->>>>>>> 0c383648
 	.remove_new = __exit_p(atari_scsi_remove),
 	.driver = {
 		.name	= DRV_MODULE_NAME,
