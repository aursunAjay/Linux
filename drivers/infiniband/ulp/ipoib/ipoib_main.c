/*
 * Copyright (c) 2004 Topspin Communications.  All rights reserved.
 * Copyright (c) 2005 Sun Microsystems, Inc. All rights reserved.
 * Copyright (c) 2004 Voltaire, Inc. All rights reserved.
 *
 * This software is available to you under a choice of one of two
 * licenses.  You may choose to be licensed under the terms of the GNU
 * General Public License (GPL) Version 2, available from the file
 * COPYING in the main directory of this source tree, or the
 * OpenIB.org BSD license below:
 *
 *     Redistribution and use in source and binary forms, with or
 *     without modification, are permitted provided that the following
 *     conditions are met:
 *
 *      - Redistributions of source code must retain the above
 *        copyright notice, this list of conditions and the following
 *        disclaimer.
 *
 *      - Redistributions in binary form must reproduce the above
 *        copyright notice, this list of conditions and the following
 *        disclaimer in the documentation and/or other materials
 *        provided with the distribution.
 *
 * THE SOFTWARE IS PROVIDED "AS IS", WITHOUT WARRANTY OF ANY KIND,
 * EXPRESS OR IMPLIED, INCLUDING BUT NOT LIMITED TO THE WARRANTIES OF
 * MERCHANTABILITY, FITNESS FOR A PARTICULAR PURPOSE AND
 * NONINFRINGEMENT. IN NO EVENT SHALL THE AUTHORS OR COPYRIGHT HOLDERS
 * BE LIABLE FOR ANY CLAIM, DAMAGES OR OTHER LIABILITY, WHETHER IN AN
 * ACTION OF CONTRACT, TORT OR OTHERWISE, ARISING FROM, OUT OF OR IN
 * CONNECTION WITH THE SOFTWARE OR THE USE OR OTHER DEALINGS IN THE
 * SOFTWARE.
 */

#include "ipoib.h"

#include <linux/module.h>

#include <linux/init.h>
#include <linux/slab.h>
#include <linux/kernel.h>
#include <linux/vmalloc.h>

#include <linux/if_arp.h>	/* For ARPHRD_xxx */

#include <linux/ip.h>
#include <linux/in.h>

#include <linux/jhash.h>
#include <net/arp.h>

MODULE_AUTHOR("Roland Dreier");
MODULE_DESCRIPTION("IP-over-InfiniBand net driver");
MODULE_LICENSE("Dual BSD/GPL");

int ipoib_sendq_size __read_mostly = IPOIB_TX_RING_SIZE;
int ipoib_recvq_size __read_mostly = IPOIB_RX_RING_SIZE;

module_param_named(send_queue_size, ipoib_sendq_size, int, 0444);
MODULE_PARM_DESC(send_queue_size, "Number of descriptors in send queue");
module_param_named(recv_queue_size, ipoib_recvq_size, int, 0444);
MODULE_PARM_DESC(recv_queue_size, "Number of descriptors in receive queue");

#ifdef CONFIG_INFINIBAND_IPOIB_DEBUG
int ipoib_debug_level;

module_param_named(debug_level, ipoib_debug_level, int, 0644);
MODULE_PARM_DESC(debug_level, "Enable debug tracing if > 0");
#endif

struct ipoib_path_iter {
	struct net_device *dev;
	struct ipoib_path  path;
};

static const u8 ipv4_bcast_addr[] = {
	0x00, 0xff, 0xff, 0xff,
	0xff, 0x12, 0x40, 0x1b,	0x00, 0x00, 0x00, 0x00,
	0x00, 0x00, 0x00, 0x00,	0xff, 0xff, 0xff, 0xff
};

struct workqueue_struct *ipoib_workqueue;

struct ib_sa_client ipoib_sa_client;

static void ipoib_add_one(struct ib_device *device);
static void ipoib_remove_one(struct ib_device *device);
static void ipoib_neigh_reclaim(struct rcu_head *rp);

static struct ib_client ipoib_client = {
	.name   = "ipoib",
	.add    = ipoib_add_one,
	.remove = ipoib_remove_one
};

int ipoib_open(struct net_device *dev)
{
	struct ipoib_dev_priv *priv = netdev_priv(dev);

	ipoib_dbg(priv, "bringing up interface\n");

	set_bit(IPOIB_FLAG_ADMIN_UP, &priv->flags);

	if (ipoib_pkey_dev_delay_open(dev))
		return 0;

	if (ipoib_ib_dev_open(dev))
		goto err_disable;

	if (ipoib_ib_dev_up(dev))
		goto err_stop;

	if (!test_bit(IPOIB_FLAG_SUBINTERFACE, &priv->flags)) {
		struct ipoib_dev_priv *cpriv;

		/* Bring up any child interfaces too */
		mutex_lock(&priv->vlan_mutex);
		list_for_each_entry(cpriv, &priv->child_intfs, list) {
			int flags;

			flags = cpriv->dev->flags;
			if (flags & IFF_UP)
				continue;

			dev_change_flags(cpriv->dev, flags | IFF_UP);
		}
		mutex_unlock(&priv->vlan_mutex);
	}

	netif_start_queue(dev);

	return 0;

err_stop:
	ipoib_ib_dev_stop(dev, 1);

err_disable:
	clear_bit(IPOIB_FLAG_ADMIN_UP, &priv->flags);

	return -EINVAL;
}

static int ipoib_stop(struct net_device *dev)
{
	struct ipoib_dev_priv *priv = netdev_priv(dev);

	ipoib_dbg(priv, "stopping interface\n");

	clear_bit(IPOIB_FLAG_ADMIN_UP, &priv->flags);

	netif_stop_queue(dev);

	ipoib_ib_dev_down(dev, 0);
	ipoib_ib_dev_stop(dev, 0);

	if (!test_bit(IPOIB_FLAG_SUBINTERFACE, &priv->flags)) {
		struct ipoib_dev_priv *cpriv;

		/* Bring down any child interfaces too */
		mutex_lock(&priv->vlan_mutex);
		list_for_each_entry(cpriv, &priv->child_intfs, list) {
			int flags;

			flags = cpriv->dev->flags;
			if (!(flags & IFF_UP))
				continue;

			dev_change_flags(cpriv->dev, flags & ~IFF_UP);
		}
		mutex_unlock(&priv->vlan_mutex);
	}

	return 0;
}

static netdev_features_t ipoib_fix_features(struct net_device *dev, netdev_features_t features)
{
	struct ipoib_dev_priv *priv = netdev_priv(dev);

	if (test_bit(IPOIB_FLAG_ADMIN_CM, &priv->flags))
		features &= ~(NETIF_F_SG | NETIF_F_IP_CSUM | NETIF_F_TSO);

	return features;
}

static int ipoib_change_mtu(struct net_device *dev, int new_mtu)
{
	struct ipoib_dev_priv *priv = netdev_priv(dev);

	/* dev->mtu > 2K ==> connected mode */
	if (ipoib_cm_admin_enabled(dev)) {
		if (new_mtu > ipoib_cm_max_mtu(dev))
			return -EINVAL;

		if (new_mtu > priv->mcast_mtu)
			ipoib_warn(priv, "mtu > %d will cause multicast packet drops.\n",
				   priv->mcast_mtu);

		dev->mtu = new_mtu;
		return 0;
	}

	if (new_mtu > IPOIB_UD_MTU(priv->max_ib_mtu))
		return -EINVAL;

	priv->admin_mtu = new_mtu;

	dev->mtu = min(priv->mcast_mtu, priv->admin_mtu);

	return 0;
}

static struct ipoib_path *__path_find(struct net_device *dev, void *gid)
{
	struct ipoib_dev_priv *priv = netdev_priv(dev);
	struct rb_node *n = priv->path_tree.rb_node;
	struct ipoib_path *path;
	int ret;

	while (n) {
		path = rb_entry(n, struct ipoib_path, rb_node);

		ret = memcmp(gid, path->pathrec.dgid.raw,
			     sizeof (union ib_gid));

		if (ret < 0)
			n = n->rb_left;
		else if (ret > 0)
			n = n->rb_right;
		else
			return path;
	}

	return NULL;
}

static int __path_add(struct net_device *dev, struct ipoib_path *path)
{
	struct ipoib_dev_priv *priv = netdev_priv(dev);
	struct rb_node **n = &priv->path_tree.rb_node;
	struct rb_node *pn = NULL;
	struct ipoib_path *tpath;
	int ret;

	while (*n) {
		pn = *n;
		tpath = rb_entry(pn, struct ipoib_path, rb_node);

		ret = memcmp(path->pathrec.dgid.raw, tpath->pathrec.dgid.raw,
			     sizeof (union ib_gid));
		if (ret < 0)
			n = &pn->rb_left;
		else if (ret > 0)
			n = &pn->rb_right;
		else
			return -EEXIST;
	}

	rb_link_node(&path->rb_node, pn, n);
	rb_insert_color(&path->rb_node, &priv->path_tree);

	list_add_tail(&path->list, &priv->path_list);

	return 0;
}

static void path_free(struct net_device *dev, struct ipoib_path *path)
{
	struct sk_buff *skb;

	while ((skb = __skb_dequeue(&path->queue)))
		dev_kfree_skb_irq(skb);

	ipoib_dbg(netdev_priv(dev), "path_free\n");

	/* remove all neigh connected to this path */
	ipoib_del_neighs_by_gid(dev, path->pathrec.dgid.raw);

	if (path->ah)
		ipoib_put_ah(path->ah);

	kfree(path);
}

#ifdef CONFIG_INFINIBAND_IPOIB_DEBUG

struct ipoib_path_iter *ipoib_path_iter_init(struct net_device *dev)
{
	struct ipoib_path_iter *iter;

	iter = kmalloc(sizeof *iter, GFP_KERNEL);
	if (!iter)
		return NULL;

	iter->dev = dev;
	memset(iter->path.pathrec.dgid.raw, 0, 16);

	if (ipoib_path_iter_next(iter)) {
		kfree(iter);
		return NULL;
	}

	return iter;
}

int ipoib_path_iter_next(struct ipoib_path_iter *iter)
{
	struct ipoib_dev_priv *priv = netdev_priv(iter->dev);
	struct rb_node *n;
	struct ipoib_path *path;
	int ret = 1;

	spin_lock_irq(&priv->lock);

	n = rb_first(&priv->path_tree);

	while (n) {
		path = rb_entry(n, struct ipoib_path, rb_node);

		if (memcmp(iter->path.pathrec.dgid.raw, path->pathrec.dgid.raw,
			   sizeof (union ib_gid)) < 0) {
			iter->path = *path;
			ret = 0;
			break;
		}

		n = rb_next(n);
	}

	spin_unlock_irq(&priv->lock);

	return ret;
}

void ipoib_path_iter_read(struct ipoib_path_iter *iter,
			  struct ipoib_path *path)
{
	*path = iter->path;
}

#endif /* CONFIG_INFINIBAND_IPOIB_DEBUG */

void ipoib_mark_paths_invalid(struct net_device *dev)
{
	struct ipoib_dev_priv *priv = netdev_priv(dev);
	struct ipoib_path *path, *tp;

	spin_lock_irq(&priv->lock);

	list_for_each_entry_safe(path, tp, &priv->path_list, list) {
		ipoib_dbg(priv, "mark path LID 0x%04x GID %pI6 invalid\n",
			be16_to_cpu(path->pathrec.dlid),
			path->pathrec.dgid.raw);
		path->valid =  0;
	}

	spin_unlock_irq(&priv->lock);
}

void ipoib_flush_paths(struct net_device *dev)
{
	struct ipoib_dev_priv *priv = netdev_priv(dev);
	struct ipoib_path *path, *tp;
	LIST_HEAD(remove_list);
	unsigned long flags;

	netif_tx_lock_bh(dev);
	spin_lock_irqsave(&priv->lock, flags);

	list_splice_init(&priv->path_list, &remove_list);

	list_for_each_entry(path, &remove_list, list)
		rb_erase(&path->rb_node, &priv->path_tree);

	list_for_each_entry_safe(path, tp, &remove_list, list) {
		if (path->query)
			ib_sa_cancel_query(path->query_id, path->query);
		spin_unlock_irqrestore(&priv->lock, flags);
		netif_tx_unlock_bh(dev);
		wait_for_completion(&path->done);
		path_free(dev, path);
		netif_tx_lock_bh(dev);
		spin_lock_irqsave(&priv->lock, flags);
	}

	spin_unlock_irqrestore(&priv->lock, flags);
	netif_tx_unlock_bh(dev);
}

static void path_rec_completion(int status,
				struct ib_sa_path_rec *pathrec,
				void *path_ptr)
{
	struct ipoib_path *path = path_ptr;
	struct net_device *dev = path->dev;
	struct ipoib_dev_priv *priv = netdev_priv(dev);
	struct ipoib_ah *ah = NULL;
	struct ipoib_ah *old_ah = NULL;
	struct ipoib_neigh *neigh, *tn;
	struct sk_buff_head skqueue;
	struct sk_buff *skb;
	unsigned long flags;

	if (!status)
		ipoib_dbg(priv, "PathRec LID 0x%04x for GID %pI6\n",
			  be16_to_cpu(pathrec->dlid), pathrec->dgid.raw);
	else
		ipoib_dbg(priv, "PathRec status %d for GID %pI6\n",
			  status, path->pathrec.dgid.raw);

	skb_queue_head_init(&skqueue);

	if (!status) {
		struct ib_ah_attr av;

		if (!ib_init_ah_from_path(priv->ca, priv->port, pathrec, &av))
			ah = ipoib_create_ah(dev, priv->pd, &av);
	}

	spin_lock_irqsave(&priv->lock, flags);

	if (!IS_ERR_OR_NULL(ah)) {
		path->pathrec = *pathrec;

		old_ah   = path->ah;
		path->ah = ah;

		ipoib_dbg(priv, "created address handle %p for LID 0x%04x, SL %d\n",
			  ah, be16_to_cpu(pathrec->dlid), pathrec->sl);

		while ((skb = __skb_dequeue(&path->queue)))
			__skb_queue_tail(&skqueue, skb);

		list_for_each_entry_safe(neigh, tn, &path->neigh_list, list) {
			if (neigh->ah) {
				WARN_ON(neigh->ah != old_ah);
				/*
				 * Dropping the ah reference inside
				 * priv->lock is safe here, because we
				 * will hold one more reference from
				 * the original value of path->ah (ie
				 * old_ah).
				 */
				ipoib_put_ah(neigh->ah);
			}
			kref_get(&path->ah->ref);
			neigh->ah = path->ah;

			if (ipoib_cm_enabled(dev, neigh->daddr)) {
				if (!ipoib_cm_get(neigh))
					ipoib_cm_set(neigh, ipoib_cm_create_tx(dev,
									       path,
									       neigh));
				if (!ipoib_cm_get(neigh)) {
					list_del(&neigh->list);
					ipoib_neigh_free(neigh);
					continue;
				}
			}

			while ((skb = __skb_dequeue(&neigh->queue)))
				__skb_queue_tail(&skqueue, skb);
		}
		path->valid = 1;
	}

	path->query = NULL;
	complete(&path->done);

	spin_unlock_irqrestore(&priv->lock, flags);

	if (old_ah)
		ipoib_put_ah(old_ah);

	while ((skb = __skb_dequeue(&skqueue))) {
		skb->dev = dev;
		if (dev_queue_xmit(skb))
			ipoib_warn(priv, "dev_queue_xmit failed "
				   "to requeue packet\n");
	}
}

static struct ipoib_path *path_rec_create(struct net_device *dev, void *gid)
{
	struct ipoib_dev_priv *priv = netdev_priv(dev);
	struct ipoib_path *path;

	if (!priv->broadcast)
		return NULL;

	path = kzalloc(sizeof *path, GFP_ATOMIC);
	if (!path)
		return NULL;

	path->dev = dev;

	skb_queue_head_init(&path->queue);

	INIT_LIST_HEAD(&path->neigh_list);

	memcpy(path->pathrec.dgid.raw, gid, sizeof (union ib_gid));
	path->pathrec.sgid	    = priv->local_gid;
	path->pathrec.pkey	    = cpu_to_be16(priv->pkey);
	path->pathrec.numb_path     = 1;
	path->pathrec.traffic_class = priv->broadcast->mcmember.traffic_class;

	return path;
}

static int path_rec_start(struct net_device *dev,
			  struct ipoib_path *path)
{
	struct ipoib_dev_priv *priv = netdev_priv(dev);

	ipoib_dbg(priv, "Start path record lookup for %pI6\n",
		  path->pathrec.dgid.raw);

	init_completion(&path->done);

	path->query_id =
		ib_sa_path_rec_get(&ipoib_sa_client, priv->ca, priv->port,
				   &path->pathrec,
				   IB_SA_PATH_REC_DGID		|
				   IB_SA_PATH_REC_SGID		|
				   IB_SA_PATH_REC_NUMB_PATH	|
				   IB_SA_PATH_REC_TRAFFIC_CLASS |
				   IB_SA_PATH_REC_PKEY,
				   1000, GFP_ATOMIC,
				   path_rec_completion,
				   path, &path->query);
	if (path->query_id < 0) {
		ipoib_warn(priv, "ib_sa_path_rec_get failed: %d\n", path->query_id);
		path->query = NULL;
		complete(&path->done);
		return path->query_id;
	}

	return 0;
}

static void neigh_add_path(struct sk_buff *skb, u8 *daddr,
			   struct net_device *dev)
{
	struct ipoib_dev_priv *priv = netdev_priv(dev);
	struct ipoib_path *path;
	struct ipoib_neigh *neigh;
	unsigned long flags;

	neigh = ipoib_neigh_alloc(daddr, dev);
	if (!neigh) {
		++dev->stats.tx_dropped;
		dev_kfree_skb_any(skb);
		return;
	}

	spin_lock_irqsave(&priv->lock, flags);

	path = __path_find(dev, daddr + 4);
	if (!path) {
		path = path_rec_create(dev, daddr + 4);
		if (!path)
			goto err_path;

		__path_add(dev, path);
	}

	list_add_tail(&neigh->list, &path->neigh_list);

	if (path->ah) {
		kref_get(&path->ah->ref);
		neigh->ah = path->ah;

		if (ipoib_cm_enabled(dev, neigh->daddr)) {
			if (!ipoib_cm_get(neigh))
				ipoib_cm_set(neigh, ipoib_cm_create_tx(dev, path, neigh));
			if (!ipoib_cm_get(neigh)) {
				list_del(&neigh->list);
				ipoib_neigh_free(neigh);
				goto err_drop;
			}
			if (skb_queue_len(&neigh->queue) < IPOIB_MAX_PATH_REC_QUEUE)
				__skb_queue_tail(&neigh->queue, skb);
			else {
				ipoib_warn(priv, "queue length limit %d. Packet drop.\n",
					   skb_queue_len(&neigh->queue));
				goto err_drop;
			}
		} else {
			spin_unlock_irqrestore(&priv->lock, flags);
			ipoib_send(dev, skb, path->ah, IPOIB_QPN(daddr));
			ipoib_neigh_put(neigh);
			return;
		}
	} else {
		neigh->ah  = NULL;

		if (!path->query && path_rec_start(dev, path))
			goto err_list;

		__skb_queue_tail(&neigh->queue, skb);
	}

	spin_unlock_irqrestore(&priv->lock, flags);
	ipoib_neigh_put(neigh);
	return;

err_list:
	list_del(&neigh->list);

err_path:
	ipoib_neigh_free(neigh);
err_drop:
	++dev->stats.tx_dropped;
	dev_kfree_skb_any(skb);

	spin_unlock_irqrestore(&priv->lock, flags);
	ipoib_neigh_put(neigh);
}

static void unicast_arp_send(struct sk_buff *skb, struct net_device *dev,
			     struct ipoib_cb *cb)
{
	struct ipoib_dev_priv *priv = netdev_priv(dev);
	struct ipoib_path *path;
	unsigned long flags;

	spin_lock_irqsave(&priv->lock, flags);

	path = __path_find(dev, cb->hwaddr + 4);
	if (!path || !path->valid) {
		int new_path = 0;

		if (!path) {
			path = path_rec_create(dev, cb->hwaddr + 4);
			new_path = 1;
		}
		if (path) {
			__skb_queue_tail(&path->queue, skb);

			if (!path->query && path_rec_start(dev, path)) {
				spin_unlock_irqrestore(&priv->lock, flags);
				if (new_path)
					path_free(dev, path);
				return;
			} else
				__path_add(dev, path);
		} else {
			++dev->stats.tx_dropped;
			dev_kfree_skb_any(skb);
		}

		spin_unlock_irqrestore(&priv->lock, flags);
		return;
	}

	if (path->ah) {
		ipoib_dbg(priv, "Send unicast ARP to %04x\n",
			  be16_to_cpu(path->pathrec.dlid));

		spin_unlock_irqrestore(&priv->lock, flags);
		ipoib_send(dev, skb, path->ah, IPOIB_QPN(cb->hwaddr));
		return;
	} else if ((path->query || !path_rec_start(dev, path)) &&
		   skb_queue_len(&path->queue) < IPOIB_MAX_PATH_REC_QUEUE) {
		__skb_queue_tail(&path->queue, skb);
	} else {
		++dev->stats.tx_dropped;
		dev_kfree_skb_any(skb);
	}

	spin_unlock_irqrestore(&priv->lock, flags);
}

static int ipoib_start_xmit(struct sk_buff *skb, struct net_device *dev)
{
	struct ipoib_dev_priv *priv = netdev_priv(dev);
	struct ipoib_neigh *neigh;
	struct ipoib_cb *cb = (struct ipoib_cb *) skb->cb;
	struct ipoib_header *header;
	unsigned long flags;

<<<<<<< HEAD
	rcu_read_lock();
	if (likely(skb_dst(skb))) {
		n = dst_neigh_lookup_skb(skb_dst(skb), skb);
		if (!n) {
=======
	header = (struct ipoib_header *) skb->data;

	if (unlikely(cb->hwaddr[4] == 0xff)) {
		/* multicast, arrange "if" according to probability */
		if ((header->proto != htons(ETH_P_IP)) &&
		    (header->proto != htons(ETH_P_IPV6)) &&
		    (header->proto != htons(ETH_P_ARP)) &&
		    (header->proto != htons(ETH_P_RARP))) {
			/* ethertype not supported by IPoIB */
>>>>>>> 29fbbf80
			++dev->stats.tx_dropped;
			dev_kfree_skb_any(skb);
			return NETDEV_TX_OK;
		}
		/* Add in the P_Key for multicast*/
		cb->hwaddr[8] = (priv->pkey >> 8) & 0xff;
		cb->hwaddr[9] = priv->pkey & 0xff;

		neigh = ipoib_neigh_get(dev, cb->hwaddr);
		if (likely(neigh))
			goto send_using_neigh;
		ipoib_mcast_send(dev, cb->hwaddr, skb);
		return NETDEV_TX_OK;
	}

	/* unicast, arrange "switch" according to probability */
	switch (header->proto) {
	case htons(ETH_P_IP):
	case htons(ETH_P_IPV6):
		neigh = ipoib_neigh_get(dev, cb->hwaddr);
		if (unlikely(!neigh)) {
			neigh_add_path(skb, cb->hwaddr, dev);
			return NETDEV_TX_OK;
		}
		break;
	case htons(ETH_P_ARP):
	case htons(ETH_P_RARP):
		/* for unicast ARP and RARP should always perform path find */
		unicast_arp_send(skb, dev, cb);
		return NETDEV_TX_OK;
	default:
		/* ethertype not supported by IPoIB */
		++dev->stats.tx_dropped;
		dev_kfree_skb_any(skb);
		return NETDEV_TX_OK;
	}

send_using_neigh:
	/* note we now hold a ref to neigh */
	if (ipoib_cm_get(neigh)) {
		if (ipoib_cm_up(neigh)) {
			ipoib_cm_send(dev, skb, ipoib_cm_get(neigh));
			goto unref;
		}
	} else if (neigh->ah) {
		ipoib_send(dev, skb, neigh->ah, IPOIB_QPN(cb->hwaddr));
		goto unref;
	}

	if (skb_queue_len(&neigh->queue) < IPOIB_MAX_PATH_REC_QUEUE) {
		spin_lock_irqsave(&priv->lock, flags);
		__skb_queue_tail(&neigh->queue, skb);
		spin_unlock_irqrestore(&priv->lock, flags);
	} else {
		++dev->stats.tx_dropped;
		dev_kfree_skb_any(skb);
	}

unref:
	ipoib_neigh_put(neigh);

<<<<<<< HEAD
			unicast_arp_send(skb, dev, cb);
		}
	}
unlock:
	if (n)
		neigh_release(n);
	rcu_read_unlock();
=======
>>>>>>> 29fbbf80
	return NETDEV_TX_OK;
}

static void ipoib_timeout(struct net_device *dev)
{
	struct ipoib_dev_priv *priv = netdev_priv(dev);

	ipoib_warn(priv, "transmit timeout: latency %d msecs\n",
		   jiffies_to_msecs(jiffies - dev->trans_start));
	ipoib_warn(priv, "queue stopped %d, tx_head %u, tx_tail %u\n",
		   netif_queue_stopped(dev),
		   priv->tx_head, priv->tx_tail);
	/* XXX reset QP, etc. */
}

static int ipoib_hard_header(struct sk_buff *skb,
			     struct net_device *dev,
			     unsigned short type,
			     const void *daddr, const void *saddr, unsigned len)
{
	struct ipoib_header *header;
	struct ipoib_cb *cb = (struct ipoib_cb *) skb->cb;

	header = (struct ipoib_header *) skb_push(skb, sizeof *header);

	header->proto = htons(type);
	header->reserved = 0;

	/*
	 * we don't rely on dst_entry structure,  always stuff the
	 * destination address into skb->cb so we can figure out where
	 * to send the packet later.
	 */
	memcpy(cb->hwaddr, daddr, INFINIBAND_ALEN);

	return 0;
}

static void ipoib_set_mcast_list(struct net_device *dev)
{
	struct ipoib_dev_priv *priv = netdev_priv(dev);

	if (!test_bit(IPOIB_FLAG_OPER_UP, &priv->flags)) {
		ipoib_dbg(priv, "IPOIB_FLAG_OPER_UP not set");
		return;
	}

	queue_work(ipoib_workqueue, &priv->restart_task);
}

static u32 ipoib_addr_hash(struct ipoib_neigh_hash *htbl, u8 *daddr)
{
	/*
	 * Use only the address parts that contributes to spreading
	 * The subnet prefix is not used as one can not connect to
	 * same remote port (GUID) using the same remote QPN via two
	 * different subnets.
	 */
	 /* qpn octets[1:4) & port GUID octets[12:20) */
	u32 *daddr_32 = (u32 *) daddr;
	u32 hv;

	hv = jhash_3words(daddr_32[3], daddr_32[4], 0xFFFFFF & daddr_32[0], 0);
	return hv & htbl->mask;
}

struct ipoib_neigh *ipoib_neigh_get(struct net_device *dev, u8 *daddr)
{
	struct ipoib_dev_priv *priv = netdev_priv(dev);
	struct ipoib_neigh_table *ntbl = &priv->ntbl;
	struct ipoib_neigh_hash *htbl;
	struct ipoib_neigh *neigh = NULL;
	u32 hash_val;

	rcu_read_lock_bh();

	htbl = rcu_dereference_bh(ntbl->htbl);

	if (!htbl)
		goto out_unlock;

	hash_val = ipoib_addr_hash(htbl, daddr);
	for (neigh = rcu_dereference_bh(htbl->buckets[hash_val]);
	     neigh != NULL;
	     neigh = rcu_dereference_bh(neigh->hnext)) {
		if (memcmp(daddr, neigh->daddr, INFINIBAND_ALEN) == 0) {
			/* found, take one ref on behalf of the caller */
			if (!atomic_inc_not_zero(&neigh->refcnt)) {
				/* deleted */
				neigh = NULL;
				goto out_unlock;
			}
			neigh->alive = jiffies;
			goto out_unlock;
		}
	}

out_unlock:
	rcu_read_unlock_bh();
	return neigh;
}

static void __ipoib_reap_neigh(struct ipoib_dev_priv *priv)
{
	struct ipoib_neigh_table *ntbl = &priv->ntbl;
	struct ipoib_neigh_hash *htbl;
	unsigned long neigh_obsolete;
	unsigned long dt;
	unsigned long flags;
	int i;

	if (test_bit(IPOIB_STOP_NEIGH_GC, &priv->flags))
		return;

	write_lock_bh(&ntbl->rwlock);

	htbl = rcu_dereference_protected(ntbl->htbl,
					 lockdep_is_held(&ntbl->rwlock));

	if (!htbl)
		goto out_unlock;

	/* neigh is obsolete if it was idle for two GC periods */
	dt = 2 * arp_tbl.gc_interval;
	neigh_obsolete = jiffies - dt;
	/* handle possible race condition */
	if (test_bit(IPOIB_STOP_NEIGH_GC, &priv->flags))
		goto out_unlock;

	for (i = 0; i < htbl->size; i++) {
		struct ipoib_neigh *neigh;
		struct ipoib_neigh __rcu **np = &htbl->buckets[i];

		while ((neigh = rcu_dereference_protected(*np,
							  lockdep_is_held(&ntbl->rwlock))) != NULL) {
			/* was the neigh idle for two GC periods */
			if (time_after(neigh_obsolete, neigh->alive)) {
				rcu_assign_pointer(*np,
						   rcu_dereference_protected(neigh->hnext,
									     lockdep_is_held(&ntbl->rwlock)));
				/* remove from path/mc list */
				spin_lock_irqsave(&priv->lock, flags);
				list_del(&neigh->list);
				spin_unlock_irqrestore(&priv->lock, flags);
				call_rcu(&neigh->rcu, ipoib_neigh_reclaim);
			} else {
				np = &neigh->hnext;
			}

		}
	}

out_unlock:
	write_unlock_bh(&ntbl->rwlock);
}

static void ipoib_reap_neigh(struct work_struct *work)
{
	struct ipoib_dev_priv *priv =
		container_of(work, struct ipoib_dev_priv, neigh_reap_task.work);

	__ipoib_reap_neigh(priv);

	if (!test_bit(IPOIB_STOP_NEIGH_GC, &priv->flags))
		queue_delayed_work(ipoib_workqueue, &priv->neigh_reap_task,
				   arp_tbl.gc_interval);
}


static struct ipoib_neigh *ipoib_neigh_ctor(u8 *daddr,
				      struct net_device *dev)
{
	struct ipoib_neigh *neigh;

	neigh = kzalloc(sizeof *neigh, GFP_ATOMIC);
	if (!neigh)
		return NULL;

	neigh->dev = dev;
	memcpy(&neigh->daddr, daddr, sizeof(neigh->daddr));
	skb_queue_head_init(&neigh->queue);
	INIT_LIST_HEAD(&neigh->list);
	ipoib_cm_set(neigh, NULL);
	/* one ref on behalf of the caller */
	atomic_set(&neigh->refcnt, 1);

	return neigh;
}

struct ipoib_neigh *ipoib_neigh_alloc(u8 *daddr,
				      struct net_device *dev)
{
	struct ipoib_dev_priv *priv = netdev_priv(dev);
	struct ipoib_neigh_table *ntbl = &priv->ntbl;
	struct ipoib_neigh_hash *htbl;
	struct ipoib_neigh *neigh;
	u32 hash_val;

	write_lock_bh(&ntbl->rwlock);

	htbl = rcu_dereference_protected(ntbl->htbl,
					 lockdep_is_held(&ntbl->rwlock));
	if (!htbl) {
		neigh = NULL;
		goto out_unlock;
	}

	/* need to add a new neigh, but maybe some other thread succeeded?
	 * recalc hash, maybe hash resize took place so we do a search
	 */
	hash_val = ipoib_addr_hash(htbl, daddr);
	for (neigh = rcu_dereference_protected(htbl->buckets[hash_val],
					       lockdep_is_held(&ntbl->rwlock));
	     neigh != NULL;
	     neigh = rcu_dereference_protected(neigh->hnext,
					       lockdep_is_held(&ntbl->rwlock))) {
		if (memcmp(daddr, neigh->daddr, INFINIBAND_ALEN) == 0) {
			/* found, take one ref on behalf of the caller */
			if (!atomic_inc_not_zero(&neigh->refcnt)) {
				/* deleted */
				neigh = NULL;
				break;
			}
			neigh->alive = jiffies;
			goto out_unlock;
		}
	}

	neigh = ipoib_neigh_ctor(daddr, dev);
	if (!neigh)
		goto out_unlock;

	/* one ref on behalf of the hash table */
	atomic_inc(&neigh->refcnt);
	neigh->alive = jiffies;
	/* put in hash */
	rcu_assign_pointer(neigh->hnext,
			   rcu_dereference_protected(htbl->buckets[hash_val],
						     lockdep_is_held(&ntbl->rwlock)));
	rcu_assign_pointer(htbl->buckets[hash_val], neigh);
	atomic_inc(&ntbl->entries);

out_unlock:
	write_unlock_bh(&ntbl->rwlock);

	return neigh;
}

void ipoib_neigh_dtor(struct ipoib_neigh *neigh)
{
	/* neigh reference count was dropprd to zero */
	struct net_device *dev = neigh->dev;
	struct ipoib_dev_priv *priv = netdev_priv(dev);
	struct sk_buff *skb;
	if (neigh->ah)
		ipoib_put_ah(neigh->ah);
	while ((skb = __skb_dequeue(&neigh->queue))) {
		++dev->stats.tx_dropped;
		dev_kfree_skb_any(skb);
	}
	if (ipoib_cm_get(neigh))
		ipoib_cm_destroy_tx(ipoib_cm_get(neigh));
	ipoib_dbg(netdev_priv(dev),
		  "neigh free for %06x %pI6\n",
		  IPOIB_QPN(neigh->daddr),
		  neigh->daddr + 4);
	kfree(neigh);
	if (atomic_dec_and_test(&priv->ntbl.entries)) {
		if (test_bit(IPOIB_NEIGH_TBL_FLUSH, &priv->flags))
			complete(&priv->ntbl.flushed);
	}
}

static void ipoib_neigh_reclaim(struct rcu_head *rp)
{
	/* Called as a result of removal from hash table */
	struct ipoib_neigh *neigh = container_of(rp, struct ipoib_neigh, rcu);
	/* note TX context may hold another ref */
	ipoib_neigh_put(neigh);
}

void ipoib_neigh_free(struct ipoib_neigh *neigh)
{
	struct net_device *dev = neigh->dev;
	struct ipoib_dev_priv *priv = netdev_priv(dev);
	struct ipoib_neigh_table *ntbl = &priv->ntbl;
	struct ipoib_neigh_hash *htbl;
	struct ipoib_neigh __rcu **np;
	struct ipoib_neigh *n;
	u32 hash_val;

	write_lock_bh(&ntbl->rwlock);

	htbl = rcu_dereference_protected(ntbl->htbl,
					lockdep_is_held(&ntbl->rwlock));
	if (!htbl)
		goto out_unlock;

	hash_val = ipoib_addr_hash(htbl, neigh->daddr);
	np = &htbl->buckets[hash_val];
	for (n = rcu_dereference_protected(*np,
					    lockdep_is_held(&ntbl->rwlock));
	     n != NULL;
	     n = rcu_dereference_protected(neigh->hnext,
					lockdep_is_held(&ntbl->rwlock))) {
		if (n == neigh) {
			/* found */
			rcu_assign_pointer(*np,
					   rcu_dereference_protected(neigh->hnext,
								     lockdep_is_held(&ntbl->rwlock)));
			call_rcu(&neigh->rcu, ipoib_neigh_reclaim);
			goto out_unlock;
		} else {
			np = &n->hnext;
		}
	}

out_unlock:
	write_unlock_bh(&ntbl->rwlock);

}

static int ipoib_neigh_hash_init(struct ipoib_dev_priv *priv)
{
	struct ipoib_neigh_table *ntbl = &priv->ntbl;
	struct ipoib_neigh_hash *htbl;
	struct ipoib_neigh **buckets;
	u32 size;

	clear_bit(IPOIB_NEIGH_TBL_FLUSH, &priv->flags);
	ntbl->htbl = NULL;
	rwlock_init(&ntbl->rwlock);
	htbl = kzalloc(sizeof(*htbl), GFP_KERNEL);
	if (!htbl)
		return -ENOMEM;
	set_bit(IPOIB_STOP_NEIGH_GC, &priv->flags);
	size = roundup_pow_of_two(arp_tbl.gc_thresh3);
	buckets = kzalloc(size * sizeof(*buckets), GFP_KERNEL);
	if (!buckets) {
		kfree(htbl);
		return -ENOMEM;
	}
	htbl->size = size;
	htbl->mask = (size - 1);
	htbl->buckets = buckets;
	ntbl->htbl = htbl;
	atomic_set(&ntbl->entries, 0);

	/* start garbage collection */
	clear_bit(IPOIB_STOP_NEIGH_GC, &priv->flags);
	queue_delayed_work(ipoib_workqueue, &priv->neigh_reap_task,
			   arp_tbl.gc_interval);

	return 0;
}

static void neigh_hash_free_rcu(struct rcu_head *head)
{
	struct ipoib_neigh_hash *htbl = container_of(head,
						    struct ipoib_neigh_hash,
						    rcu);
	struct ipoib_neigh __rcu **buckets = htbl->buckets;

	kfree(buckets);
	kfree(htbl);
}

void ipoib_del_neighs_by_gid(struct net_device *dev, u8 *gid)
{
	struct ipoib_dev_priv *priv = netdev_priv(dev);
	struct ipoib_neigh_table *ntbl = &priv->ntbl;
	struct ipoib_neigh_hash *htbl;
	unsigned long flags;
	int i;

	/* remove all neigh connected to a given path or mcast */
	write_lock_bh(&ntbl->rwlock);

	htbl = rcu_dereference_protected(ntbl->htbl,
					 lockdep_is_held(&ntbl->rwlock));

	if (!htbl)
		goto out_unlock;

	for (i = 0; i < htbl->size; i++) {
		struct ipoib_neigh *neigh;
		struct ipoib_neigh __rcu **np = &htbl->buckets[i];

		while ((neigh = rcu_dereference_protected(*np,
							  lockdep_is_held(&ntbl->rwlock))) != NULL) {
			/* delete neighs belong to this parent */
			if (!memcmp(gid, neigh->daddr + 4, sizeof (union ib_gid))) {
				rcu_assign_pointer(*np,
						   rcu_dereference_protected(neigh->hnext,
									     lockdep_is_held(&ntbl->rwlock)));
				/* remove from parent list */
				spin_lock_irqsave(&priv->lock, flags);
				list_del(&neigh->list);
				spin_unlock_irqrestore(&priv->lock, flags);
				call_rcu(&neigh->rcu, ipoib_neigh_reclaim);
			} else {
				np = &neigh->hnext;
			}

		}
	}
out_unlock:
	write_unlock_bh(&ntbl->rwlock);
}

static void ipoib_flush_neighs(struct ipoib_dev_priv *priv)
{
	struct ipoib_neigh_table *ntbl = &priv->ntbl;
	struct ipoib_neigh_hash *htbl;
	unsigned long flags;
	int i;

	write_lock_bh(&ntbl->rwlock);

	htbl = rcu_dereference_protected(ntbl->htbl,
					lockdep_is_held(&ntbl->rwlock));
	if (!htbl)
		goto out_unlock;

	for (i = 0; i < htbl->size; i++) {
		struct ipoib_neigh *neigh;
		struct ipoib_neigh __rcu **np = &htbl->buckets[i];

		while ((neigh = rcu_dereference_protected(*np,
							  lockdep_is_held(&ntbl->rwlock))) != NULL) {
			rcu_assign_pointer(*np,
					   rcu_dereference_protected(neigh->hnext,
								     lockdep_is_held(&ntbl->rwlock)));
			/* remove from path/mc list */
			spin_lock_irqsave(&priv->lock, flags);
			list_del(&neigh->list);
			spin_unlock_irqrestore(&priv->lock, flags);
			call_rcu(&neigh->rcu, ipoib_neigh_reclaim);
		}
	}

	rcu_assign_pointer(ntbl->htbl, NULL);
	call_rcu(&htbl->rcu, neigh_hash_free_rcu);

out_unlock:
	write_unlock_bh(&ntbl->rwlock);
}

static void ipoib_neigh_hash_uninit(struct net_device *dev)
{
	struct ipoib_dev_priv *priv = netdev_priv(dev);
	int stopped;

	ipoib_dbg(priv, "ipoib_neigh_hash_uninit\n");
	init_completion(&priv->ntbl.flushed);
	set_bit(IPOIB_NEIGH_TBL_FLUSH, &priv->flags);

	/* Stop GC if called at init fail need to cancel work */
	stopped = test_and_set_bit(IPOIB_STOP_NEIGH_GC, &priv->flags);
	if (!stopped)
		cancel_delayed_work(&priv->neigh_reap_task);

	if (atomic_read(&priv->ntbl.entries)) {
		ipoib_flush_neighs(priv);
		wait_for_completion(&priv->ntbl.flushed);
	}
}


int ipoib_dev_init(struct net_device *dev, struct ib_device *ca, int port)
{
	struct ipoib_dev_priv *priv = netdev_priv(dev);

	if (ipoib_neigh_hash_init(priv) < 0)
		goto out;
	/* Allocate RX/TX "rings" to hold queued skbs */
	priv->rx_ring =	kzalloc(ipoib_recvq_size * sizeof *priv->rx_ring,
				GFP_KERNEL);
	if (!priv->rx_ring) {
		printk(KERN_WARNING "%s: failed to allocate RX ring (%d entries)\n",
		       ca->name, ipoib_recvq_size);
		goto out_neigh_hash_cleanup;
	}

	priv->tx_ring = vzalloc(ipoib_sendq_size * sizeof *priv->tx_ring);
	if (!priv->tx_ring) {
		printk(KERN_WARNING "%s: failed to allocate TX ring (%d entries)\n",
		       ca->name, ipoib_sendq_size);
		goto out_rx_ring_cleanup;
	}

	/* priv->tx_head, tx_tail & tx_outstanding are already 0 */

	if (ipoib_ib_dev_init(dev, ca, port))
		goto out_tx_ring_cleanup;

	return 0;

out_tx_ring_cleanup:
	vfree(priv->tx_ring);

out_rx_ring_cleanup:
	kfree(priv->rx_ring);

out_neigh_hash_cleanup:
	ipoib_neigh_hash_uninit(dev);
out:
	return -ENOMEM;
}

void ipoib_dev_cleanup(struct net_device *dev)
{
	struct ipoib_dev_priv *priv = netdev_priv(dev), *cpriv, *tcpriv;

	ipoib_delete_debug_files(dev);

	/* Delete any child interfaces first */
	list_for_each_entry_safe(cpriv, tcpriv, &priv->child_intfs, list) {
		/* Stop GC on child */
		set_bit(IPOIB_STOP_NEIGH_GC, &cpriv->flags);
		cancel_delayed_work(&cpriv->neigh_reap_task);
		unregister_netdev(cpriv->dev);
		ipoib_dev_cleanup(cpriv->dev);
		free_netdev(cpriv->dev);
	}

	ipoib_ib_dev_cleanup(dev);

	kfree(priv->rx_ring);
	vfree(priv->tx_ring);

	priv->rx_ring = NULL;
	priv->tx_ring = NULL;

	ipoib_neigh_hash_uninit(dev);
}

static const struct header_ops ipoib_header_ops = {
	.create	= ipoib_hard_header,
};

static const struct net_device_ops ipoib_netdev_ops = {
	.ndo_open		 = ipoib_open,
	.ndo_stop		 = ipoib_stop,
	.ndo_change_mtu		 = ipoib_change_mtu,
	.ndo_fix_features	 = ipoib_fix_features,
	.ndo_start_xmit	 	 = ipoib_start_xmit,
	.ndo_tx_timeout		 = ipoib_timeout,
	.ndo_set_rx_mode	 = ipoib_set_mcast_list,
};

static void ipoib_setup(struct net_device *dev)
{
	struct ipoib_dev_priv *priv = netdev_priv(dev);

	dev->netdev_ops		 = &ipoib_netdev_ops;
	dev->header_ops		 = &ipoib_header_ops;

	ipoib_set_ethtool_ops(dev);

	netif_napi_add(dev, &priv->napi, ipoib_poll, 100);

	dev->watchdog_timeo	 = HZ;

	dev->flags		|= IFF_BROADCAST | IFF_MULTICAST;

	dev->hard_header_len	 = IPOIB_ENCAP_LEN;
	dev->addr_len		 = INFINIBAND_ALEN;
	dev->type		 = ARPHRD_INFINIBAND;
	dev->tx_queue_len	 = ipoib_sendq_size * 2;
	dev->features		 = (NETIF_F_VLAN_CHALLENGED	|
				    NETIF_F_HIGHDMA);
	dev->priv_flags		&= ~IFF_XMIT_DST_RELEASE;

	memcpy(dev->broadcast, ipv4_bcast_addr, INFINIBAND_ALEN);

	netif_carrier_off(dev);

	priv->dev = dev;

	spin_lock_init(&priv->lock);

	mutex_init(&priv->vlan_mutex);

	INIT_LIST_HEAD(&priv->path_list);
	INIT_LIST_HEAD(&priv->child_intfs);
	INIT_LIST_HEAD(&priv->dead_ahs);
	INIT_LIST_HEAD(&priv->multicast_list);

	INIT_DELAYED_WORK(&priv->pkey_poll_task, ipoib_pkey_poll);
	INIT_DELAYED_WORK(&priv->mcast_task,   ipoib_mcast_join_task);
	INIT_WORK(&priv->carrier_on_task, ipoib_mcast_carrier_on_task);
	INIT_WORK(&priv->flush_light,   ipoib_ib_dev_flush_light);
	INIT_WORK(&priv->flush_normal,   ipoib_ib_dev_flush_normal);
	INIT_WORK(&priv->flush_heavy,   ipoib_ib_dev_flush_heavy);
	INIT_WORK(&priv->restart_task, ipoib_mcast_restart_task);
	INIT_DELAYED_WORK(&priv->ah_reap_task, ipoib_reap_ah);
	INIT_DELAYED_WORK(&priv->neigh_reap_task, ipoib_reap_neigh);
}

struct ipoib_dev_priv *ipoib_intf_alloc(const char *name)
{
	struct net_device *dev;

	dev = alloc_netdev((int) sizeof (struct ipoib_dev_priv), name,
			   ipoib_setup);
	if (!dev)
		return NULL;

	return netdev_priv(dev);
}

static ssize_t show_pkey(struct device *dev,
			 struct device_attribute *attr, char *buf)
{
	struct ipoib_dev_priv *priv = netdev_priv(to_net_dev(dev));

	return sprintf(buf, "0x%04x\n", priv->pkey);
}
static DEVICE_ATTR(pkey, S_IRUGO, show_pkey, NULL);

static ssize_t show_umcast(struct device *dev,
			   struct device_attribute *attr, char *buf)
{
	struct ipoib_dev_priv *priv = netdev_priv(to_net_dev(dev));

	return sprintf(buf, "%d\n", test_bit(IPOIB_FLAG_UMCAST, &priv->flags));
}

static ssize_t set_umcast(struct device *dev,
			  struct device_attribute *attr,
			  const char *buf, size_t count)
{
	struct ipoib_dev_priv *priv = netdev_priv(to_net_dev(dev));
	unsigned long umcast_val = simple_strtoul(buf, NULL, 0);

	if (umcast_val > 0) {
		set_bit(IPOIB_FLAG_UMCAST, &priv->flags);
		ipoib_warn(priv, "ignoring multicast groups joined directly "
				"by userspace\n");
	} else
		clear_bit(IPOIB_FLAG_UMCAST, &priv->flags);

	return count;
}
static DEVICE_ATTR(umcast, S_IWUSR | S_IRUGO, show_umcast, set_umcast);

int ipoib_add_umcast_attr(struct net_device *dev)
{
	return device_create_file(&dev->dev, &dev_attr_umcast);
}

static ssize_t create_child(struct device *dev,
			    struct device_attribute *attr,
			    const char *buf, size_t count)
{
	int pkey;
	int ret;

	if (sscanf(buf, "%i", &pkey) != 1)
		return -EINVAL;

	if (pkey < 0 || pkey > 0xffff)
		return -EINVAL;

	/*
	 * Set the full membership bit, so that we join the right
	 * broadcast group, etc.
	 */
	pkey |= 0x8000;

	ret = ipoib_vlan_add(to_net_dev(dev), pkey);

	return ret ? ret : count;
}
static DEVICE_ATTR(create_child, S_IWUSR, NULL, create_child);

static ssize_t delete_child(struct device *dev,
			    struct device_attribute *attr,
			    const char *buf, size_t count)
{
	int pkey;
	int ret;

	if (sscanf(buf, "%i", &pkey) != 1)
		return -EINVAL;

	if (pkey < 0 || pkey > 0xffff)
		return -EINVAL;

	ret = ipoib_vlan_delete(to_net_dev(dev), pkey);

	return ret ? ret : count;

}
static DEVICE_ATTR(delete_child, S_IWUSR, NULL, delete_child);

int ipoib_add_pkey_attr(struct net_device *dev)
{
	return device_create_file(&dev->dev, &dev_attr_pkey);
}

int ipoib_set_dev_features(struct ipoib_dev_priv *priv, struct ib_device *hca)
{
	struct ib_device_attr *device_attr;
	int result = -ENOMEM;

	device_attr = kmalloc(sizeof *device_attr, GFP_KERNEL);
	if (!device_attr) {
		printk(KERN_WARNING "%s: allocation of %zu bytes failed\n",
		       hca->name, sizeof *device_attr);
		return result;
	}

	result = ib_query_device(hca, device_attr);
	if (result) {
		printk(KERN_WARNING "%s: ib_query_device failed (ret = %d)\n",
		       hca->name, result);
		kfree(device_attr);
		return result;
	}
	priv->hca_caps = device_attr->device_cap_flags;

	kfree(device_attr);

	if (priv->hca_caps & IB_DEVICE_UD_IP_CSUM) {
		priv->dev->hw_features = NETIF_F_SG |
			NETIF_F_IP_CSUM | NETIF_F_RXCSUM;

		if (priv->hca_caps & IB_DEVICE_UD_TSO)
			priv->dev->hw_features |= NETIF_F_TSO;

		priv->dev->features |= priv->dev->hw_features;
	}

	return 0;
}

static struct net_device *ipoib_add_port(const char *format,
					 struct ib_device *hca, u8 port)
{
	struct ipoib_dev_priv *priv;
	struct ib_port_attr attr;
	int result = -ENOMEM;

	priv = ipoib_intf_alloc(format);
	if (!priv)
		goto alloc_mem_failed;

	SET_NETDEV_DEV(priv->dev, hca->dma_device);
	priv->dev->dev_id = port - 1;

	if (!ib_query_port(hca, port, &attr))
		priv->max_ib_mtu = ib_mtu_enum_to_int(attr.max_mtu);
	else {
		printk(KERN_WARNING "%s: ib_query_port %d failed\n",
		       hca->name, port);
		goto device_init_failed;
	}

	/* MTU will be reset when mcast join happens */
	priv->dev->mtu  = IPOIB_UD_MTU(priv->max_ib_mtu);
	priv->mcast_mtu  = priv->admin_mtu = priv->dev->mtu;

	priv->dev->neigh_priv_len = sizeof(struct ipoib_neigh);

	result = ib_query_pkey(hca, port, 0, &priv->pkey);
	if (result) {
		printk(KERN_WARNING "%s: ib_query_pkey port %d failed (ret = %d)\n",
		       hca->name, port, result);
		goto device_init_failed;
	}

	if (ipoib_set_dev_features(priv, hca))
		goto device_init_failed;

	/*
	 * Set the full membership bit, so that we join the right
	 * broadcast group, etc.
	 */
	priv->pkey |= 0x8000;

	priv->dev->broadcast[8] = priv->pkey >> 8;
	priv->dev->broadcast[9] = priv->pkey & 0xff;

	result = ib_query_gid(hca, port, 0, &priv->local_gid);
	if (result) {
		printk(KERN_WARNING "%s: ib_query_gid port %d failed (ret = %d)\n",
		       hca->name, port, result);
		goto device_init_failed;
	} else
		memcpy(priv->dev->dev_addr + 4, priv->local_gid.raw, sizeof (union ib_gid));

	result = ipoib_dev_init(priv->dev, hca, port);
	if (result < 0) {
		printk(KERN_WARNING "%s: failed to initialize port %d (ret = %d)\n",
		       hca->name, port, result);
		goto device_init_failed;
	}

	INIT_IB_EVENT_HANDLER(&priv->event_handler,
			      priv->ca, ipoib_event);
	result = ib_register_event_handler(&priv->event_handler);
	if (result < 0) {
		printk(KERN_WARNING "%s: ib_register_event_handler failed for "
		       "port %d (ret = %d)\n",
		       hca->name, port, result);
		goto event_failed;
	}

	result = register_netdev(priv->dev);
	if (result) {
		printk(KERN_WARNING "%s: couldn't register ipoib port %d; error %d\n",
		       hca->name, port, result);
		goto register_failed;
	}

	ipoib_create_debug_files(priv->dev);

	if (ipoib_cm_add_mode_attr(priv->dev))
		goto sysfs_failed;
	if (ipoib_add_pkey_attr(priv->dev))
		goto sysfs_failed;
	if (ipoib_add_umcast_attr(priv->dev))
		goto sysfs_failed;
	if (device_create_file(&priv->dev->dev, &dev_attr_create_child))
		goto sysfs_failed;
	if (device_create_file(&priv->dev->dev, &dev_attr_delete_child))
		goto sysfs_failed;

	return priv->dev;

sysfs_failed:
	ipoib_delete_debug_files(priv->dev);
	unregister_netdev(priv->dev);

register_failed:
	ib_unregister_event_handler(&priv->event_handler);
	/* Stop GC if started before flush */
	set_bit(IPOIB_STOP_NEIGH_GC, &priv->flags);
	cancel_delayed_work(&priv->neigh_reap_task);
	flush_workqueue(ipoib_workqueue);

event_failed:
	ipoib_dev_cleanup(priv->dev);

device_init_failed:
	free_netdev(priv->dev);

alloc_mem_failed:
	return ERR_PTR(result);
}

static void ipoib_add_one(struct ib_device *device)
{
	struct list_head *dev_list;
	struct net_device *dev;
	struct ipoib_dev_priv *priv;
	int s, e, p;

	if (rdma_node_get_transport(device->node_type) != RDMA_TRANSPORT_IB)
		return;

	dev_list = kmalloc(sizeof *dev_list, GFP_KERNEL);
	if (!dev_list)
		return;

	INIT_LIST_HEAD(dev_list);

	if (device->node_type == RDMA_NODE_IB_SWITCH) {
		s = 0;
		e = 0;
	} else {
		s = 1;
		e = device->phys_port_cnt;
	}

	for (p = s; p <= e; ++p) {
		if (rdma_port_get_link_layer(device, p) != IB_LINK_LAYER_INFINIBAND)
			continue;
		dev = ipoib_add_port("ib%d", device, p);
		if (!IS_ERR(dev)) {
			priv = netdev_priv(dev);
			list_add_tail(&priv->list, dev_list);
		}
	}

	ib_set_client_data(device, &ipoib_client, dev_list);
}

static void ipoib_remove_one(struct ib_device *device)
{
	struct ipoib_dev_priv *priv, *tmp;
	struct list_head *dev_list;

	if (rdma_node_get_transport(device->node_type) != RDMA_TRANSPORT_IB)
		return;

	dev_list = ib_get_client_data(device, &ipoib_client);

	list_for_each_entry_safe(priv, tmp, dev_list, list) {
		ib_unregister_event_handler(&priv->event_handler);

		rtnl_lock();
		dev_change_flags(priv->dev, priv->dev->flags & ~IFF_UP);
		rtnl_unlock();

		/* Stop GC */
		set_bit(IPOIB_STOP_NEIGH_GC, &priv->flags);
		cancel_delayed_work(&priv->neigh_reap_task);
		flush_workqueue(ipoib_workqueue);

		unregister_netdev(priv->dev);
		ipoib_dev_cleanup(priv->dev);
		free_netdev(priv->dev);
	}

	kfree(dev_list);
}

static int __init ipoib_init_module(void)
{
	int ret;

	ipoib_recvq_size = roundup_pow_of_two(ipoib_recvq_size);
	ipoib_recvq_size = min(ipoib_recvq_size, IPOIB_MAX_QUEUE_SIZE);
	ipoib_recvq_size = max(ipoib_recvq_size, IPOIB_MIN_QUEUE_SIZE);

	ipoib_sendq_size = roundup_pow_of_two(ipoib_sendq_size);
	ipoib_sendq_size = min(ipoib_sendq_size, IPOIB_MAX_QUEUE_SIZE);
	ipoib_sendq_size = max3(ipoib_sendq_size, 2 * MAX_SEND_CQE, IPOIB_MIN_QUEUE_SIZE);
#ifdef CONFIG_INFINIBAND_IPOIB_CM
	ipoib_max_conn_qp = min(ipoib_max_conn_qp, IPOIB_CM_MAX_CONN_QP);
#endif

	/*
	 * When copying small received packets, we only copy from the
	 * linear data part of the SKB, so we rely on this condition.
	 */
	BUILD_BUG_ON(IPOIB_CM_COPYBREAK > IPOIB_CM_HEAD_SIZE);

	ret = ipoib_register_debugfs();
	if (ret)
		return ret;

	/*
	 * We create our own workqueue mainly because we want to be
	 * able to flush it when devices are being removed.  We can't
	 * use schedule_work()/flush_scheduled_work() because both
	 * unregister_netdev() and linkwatch_event take the rtnl lock,
	 * so flush_scheduled_work() can deadlock during device
	 * removal.
	 */
	ipoib_workqueue = create_singlethread_workqueue("ipoib");
	if (!ipoib_workqueue) {
		ret = -ENOMEM;
		goto err_fs;
	}

	ib_sa_register_client(&ipoib_sa_client);

	ret = ib_register_client(&ipoib_client);
	if (ret)
		goto err_sa;

	return 0;

err_sa:
	ib_sa_unregister_client(&ipoib_sa_client);
	destroy_workqueue(ipoib_workqueue);

err_fs:
	ipoib_unregister_debugfs();

	return ret;
}

static void __exit ipoib_cleanup_module(void)
{
	ib_unregister_client(&ipoib_client);
	ib_sa_unregister_client(&ipoib_sa_client);
	ipoib_unregister_debugfs();
	destroy_workqueue(ipoib_workqueue);
}

module_init(ipoib_init_module);
module_exit(ipoib_cleanup_module);<|MERGE_RESOLUTION|>--- conflicted
+++ resolved
@@ -679,12 +679,6 @@
 	struct ipoib_header *header;
 	unsigned long flags;
 
-<<<<<<< HEAD
-	rcu_read_lock();
-	if (likely(skb_dst(skb))) {
-		n = dst_neigh_lookup_skb(skb_dst(skb), skb);
-		if (!n) {
-=======
 	header = (struct ipoib_header *) skb->data;
 
 	if (unlikely(cb->hwaddr[4] == 0xff)) {
@@ -694,7 +688,6 @@
 		    (header->proto != htons(ETH_P_ARP)) &&
 		    (header->proto != htons(ETH_P_RARP))) {
 			/* ethertype not supported by IPoIB */
->>>>>>> 29fbbf80
 			++dev->stats.tx_dropped;
 			dev_kfree_skb_any(skb);
 			return NETDEV_TX_OK;
@@ -756,16 +749,6 @@
 unref:
 	ipoib_neigh_put(neigh);
 
-<<<<<<< HEAD
-			unicast_arp_send(skb, dev, cb);
-		}
-	}
-unlock:
-	if (n)
-		neigh_release(n);
-	rcu_read_unlock();
-=======
->>>>>>> 29fbbf80
 	return NETDEV_TX_OK;
 }
 
