--- conflicted
+++ resolved
@@ -303,27 +303,10 @@
 	pkgdev->work_scheduled = false;
 
 	rdmsrl(MSR_IA32_PACKAGE_THERM_STATUS, msr_val);
-<<<<<<< HEAD
-	if (msr_val & THERM_LOG_THRESHOLD0) {
-		wrmsrl(MSR_IA32_PACKAGE_THERM_STATUS,
-				msr_val & ~THERM_LOG_THRESHOLD0);
-		notify = true;
-	}
-	if (msr_val & THERM_LOG_THRESHOLD1) {
-		wrmsrl(MSR_IA32_PACKAGE_THERM_STATUS,
-				msr_val & ~THERM_LOG_THRESHOLD1);
-		notify = true;
-	}
-	if (notify) {
-		pr_debug("thermal_zone_device_update\n");
-		thermal_zone_device_update(phdev->tzone,
-					   THERMAL_EVENT_UNSPECIFIED);
-=======
 	wr_val = msr_val & ~(THERM_LOG_THRESHOLD0 | THERM_LOG_THRESHOLD1);
 	if (wr_val != msr_val) {
 		wrmsrl(MSR_IA32_PACKAGE_THERM_STATUS, wr_val);
 		tzone = pkgdev->tzone;
->>>>>>> 405182c2
 	}
 
 	enable_pkg_thres_interrupt();
