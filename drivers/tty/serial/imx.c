--- conflicted
+++ resolved
@@ -1615,8 +1615,6 @@
 	ucr4 &= ~UCR4_TCEN;
 	imx_uart_writel(sport, ucr4, UCR4);
 
-<<<<<<< HEAD
-=======
 	/*
 	 * We have to ensure the tx state machine ends up in OFF. This
 	 * is especially important for rs485 where we must not leave
@@ -1667,7 +1665,6 @@
 		sport->tx_state = OFF;
 	}
 
->>>>>>> 0c383648
 	uart_port_unlock_irqrestore(&sport->port, flags);
 
 	clk_disable_unprepare(sport->clk_per);
@@ -2013,10 +2010,7 @@
 		if ((ufcr & UFCR_RXTL_MASK) == 0)
 			imx_uart_setup_ufcr(sport, TXTL_DEFAULT, RXTL_DEFAULT);
 		imx_uart_start_rx(port);
-<<<<<<< HEAD
-=======
-	}
->>>>>>> 0c383648
+	}
 
 	return 0;
 }
