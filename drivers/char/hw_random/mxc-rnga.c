// SPDX-License-Identifier: GPL-2.0-or-later
/*
 * RNG driver for Freescale RNGA
 *
 * Copyright 2008-2009 Freescale Semiconductor, Inc. All Rights Reserved.
 * Author: Alan Carvalho de Assis <acassis@gmail.com>
 */

/*
 *
 * This driver is based on other RNG drivers.
 */

#include <linux/clk.h>
#include <linux/delay.h>
#include <linux/hw_random.h>
#include <linux/io.h>
#include <linux/module.h>
#include <linux/of.h>
#include <linux/platform_device.h>

/* RNGA Registers */
#define RNGA_CONTROL			0x00
#define RNGA_STATUS			0x04
#define RNGA_ENTROPY			0x08
#define RNGA_OUTPUT_FIFO		0x0c
#define RNGA_MODE			0x10
#define RNGA_VERIFICATION_CONTROL	0x14
#define RNGA_OSC_CONTROL_COUNTER	0x18
#define RNGA_OSC1_COUNTER		0x1c
#define RNGA_OSC2_COUNTER		0x20
#define RNGA_OSC_COUNTER_STATUS		0x24

/* RNGA Registers Range */
#define RNG_ADDR_RANGE			0x28

/* RNGA Control Register */
#define RNGA_CONTROL_SLEEP		0x00000010
#define RNGA_CONTROL_CLEAR_INT		0x00000008
#define RNGA_CONTROL_MASK_INTS		0x00000004
#define RNGA_CONTROL_HIGH_ASSURANCE	0x00000002
#define RNGA_CONTROL_GO			0x00000001

#define RNGA_STATUS_LEVEL_MASK		0x0000ff00

/* RNGA Status Register */
#define RNGA_STATUS_OSC_DEAD		0x80000000
#define RNGA_STATUS_SLEEP		0x00000010
#define RNGA_STATUS_ERROR_INT		0x00000008
#define RNGA_STATUS_FIFO_UNDERFLOW	0x00000004
#define RNGA_STATUS_LAST_READ_STATUS	0x00000002
#define RNGA_STATUS_SECURITY_VIOLATION	0x00000001

struct mxc_rng {
	struct device *dev;
	struct hwrng rng;
	void __iomem *mem;
	struct clk *clk;
};

static int mxc_rnga_data_present(struct hwrng *rng, int wait)
{
	int i;
	struct mxc_rng *mxc_rng = container_of(rng, struct mxc_rng, rng);

	for (i = 0; i < 20; i++) {
		/* how many random numbers are in FIFO? [0-16] */
		int level = (__raw_readl(mxc_rng->mem + RNGA_STATUS) &
				RNGA_STATUS_LEVEL_MASK) >> 8;
		if (level || !wait)
			return !!level;
		udelay(10);
	}
	return 0;
}

static int mxc_rnga_data_read(struct hwrng *rng, u32 * data)
{
	int err;
	u32 ctrl;
	struct mxc_rng *mxc_rng = container_of(rng, struct mxc_rng, rng);

	/* retrieve a random number from FIFO */
	*data = __raw_readl(mxc_rng->mem + RNGA_OUTPUT_FIFO);

	/* some error while reading this random number? */
	err = __raw_readl(mxc_rng->mem + RNGA_STATUS) & RNGA_STATUS_ERROR_INT;

	/* if error: clear error interrupt, but doesn't return random number */
	if (err) {
		dev_dbg(mxc_rng->dev, "Error while reading random number!\n");
		ctrl = __raw_readl(mxc_rng->mem + RNGA_CONTROL);
		__raw_writel(ctrl | RNGA_CONTROL_CLEAR_INT,
					mxc_rng->mem + RNGA_CONTROL);
		return 0;
	} else
		return 4;
}

static int mxc_rnga_init(struct hwrng *rng)
{
	u32 ctrl, osc;
	struct mxc_rng *mxc_rng = container_of(rng, struct mxc_rng, rng);

	/* wake up */
	ctrl = __raw_readl(mxc_rng->mem + RNGA_CONTROL);
	__raw_writel(ctrl & ~RNGA_CONTROL_SLEEP, mxc_rng->mem + RNGA_CONTROL);

	/* verify if oscillator is working */
	osc = __raw_readl(mxc_rng->mem + RNGA_STATUS);
	if (osc & RNGA_STATUS_OSC_DEAD) {
		dev_err(mxc_rng->dev, "RNGA Oscillator is dead!\n");
		return -ENODEV;
	}

	/* go running */
	ctrl = __raw_readl(mxc_rng->mem + RNGA_CONTROL);
	__raw_writel(ctrl | RNGA_CONTROL_GO, mxc_rng->mem + RNGA_CONTROL);

	return 0;
}

static void mxc_rnga_cleanup(struct hwrng *rng)
{
	u32 ctrl;
	struct mxc_rng *mxc_rng = container_of(rng, struct mxc_rng, rng);

	ctrl = __raw_readl(mxc_rng->mem + RNGA_CONTROL);

	/* stop rnga */
	__raw_writel(ctrl & ~RNGA_CONTROL_GO, mxc_rng->mem + RNGA_CONTROL);
}

static int mxc_rnga_probe(struct platform_device *pdev)
{
	int err;
	struct mxc_rng *mxc_rng;

	mxc_rng = devm_kzalloc(&pdev->dev, sizeof(*mxc_rng), GFP_KERNEL);
	if (!mxc_rng)
		return -ENOMEM;

	mxc_rng->dev = &pdev->dev;
	mxc_rng->rng.name = "mxc-rnga";
	mxc_rng->rng.init = mxc_rnga_init;
	mxc_rng->rng.cleanup = mxc_rnga_cleanup;
	mxc_rng->rng.data_present = mxc_rnga_data_present;
	mxc_rng->rng.data_read = mxc_rnga_data_read;

	mxc_rng->clk = devm_clk_get(&pdev->dev, NULL);
	if (IS_ERR(mxc_rng->clk)) {
		dev_err(&pdev->dev, "Could not get rng_clk!\n");
		return PTR_ERR(mxc_rng->clk);
	}

	err = clk_prepare_enable(mxc_rng->clk);
	if (err)
		return err;

	mxc_rng->mem = devm_platform_ioremap_resource(pdev, 0);
	if (IS_ERR(mxc_rng->mem)) {
		err = PTR_ERR(mxc_rng->mem);
		goto err_ioremap;
	}

	err = hwrng_register(&mxc_rng->rng);
	if (err) {
		dev_err(&pdev->dev, "MXC RNGA registering failed (%d)\n", err);
		goto err_ioremap;
	}

	return 0;

err_ioremap:
	clk_disable_unprepare(mxc_rng->clk);
	return err;
}

<<<<<<< HEAD
static void __exit mxc_rnga_remove(struct platform_device *pdev)
=======
static void mxc_rnga_remove(struct platform_device *pdev)
>>>>>>> 0c383648
{
	struct mxc_rng *mxc_rng = platform_get_drvdata(pdev);

	hwrng_unregister(&mxc_rng->rng);

	clk_disable_unprepare(mxc_rng->clk);
}

static const struct of_device_id mxc_rnga_of_match[] = {
	{ .compatible = "fsl,imx21-rnga", },
	{ .compatible = "fsl,imx31-rnga", },
	{ /* sentinel */ },
};
MODULE_DEVICE_TABLE(of, mxc_rnga_of_match);

static struct platform_driver mxc_rnga_driver = {
	.driver = {
		.name = "mxc_rnga",
		.of_match_table = mxc_rnga_of_match,
	},
<<<<<<< HEAD
	.remove_new = __exit_p(mxc_rnga_remove),
=======
	.probe = mxc_rnga_probe,
	.remove_new = mxc_rnga_remove,
>>>>>>> 0c383648
};

module_platform_driver(mxc_rnga_driver);

MODULE_AUTHOR("Freescale Semiconductor, Inc.");
MODULE_DESCRIPTION("H/W RNGA driver for i.MX");
MODULE_LICENSE("GPL");<|MERGE_RESOLUTION|>--- conflicted
+++ resolved
@@ -176,11 +176,7 @@
 	return err;
 }
 
-<<<<<<< HEAD
-static void __exit mxc_rnga_remove(struct platform_device *pdev)
-=======
 static void mxc_rnga_remove(struct platform_device *pdev)
->>>>>>> 0c383648
 {
 	struct mxc_rng *mxc_rng = platform_get_drvdata(pdev);
 
@@ -201,12 +197,8 @@
 		.name = "mxc_rnga",
 		.of_match_table = mxc_rnga_of_match,
 	},
-<<<<<<< HEAD
-	.remove_new = __exit_p(mxc_rnga_remove),
-=======
 	.probe = mxc_rnga_probe,
 	.remove_new = mxc_rnga_remove,
->>>>>>> 0c383648
 };
 
 module_platform_driver(mxc_rnga_driver);
