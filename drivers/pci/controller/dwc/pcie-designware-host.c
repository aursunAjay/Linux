--- conflicted
+++ resolved
@@ -480,11 +480,7 @@
 
 	ret = pci_generic_config_read(bus, devfn, where, size, val);
 
-<<<<<<< HEAD
-	if (!ret && pci->io_cfg_atu_shared)
-=======
 	if (!ret && (pci->iatu_unroll_enabled & DWC_IATU_IOCFG_SHARED))
->>>>>>> d40d310e
 		dw_pcie_prog_outbound_atu(pci, 0, PCIE_ATU_TYPE_IO, pp->io_base,
 					  pp->io_bus_addr, pp->io_size);
 
@@ -500,11 +496,7 @@
 
 	ret = pci_generic_config_write(bus, devfn, where, size, val);
 
-<<<<<<< HEAD
-	if (!ret && pci->io_cfg_atu_shared)
-=======
 	if (!ret && (pci->iatu_unroll_enabled & DWC_IATU_IOCFG_SHARED))
->>>>>>> d40d310e
 		dw_pcie_prog_outbound_atu(pci, 0, PCIE_ATU_TYPE_IO, pp->io_base,
 					  pp->io_bus_addr, pp->io_size);
 
@@ -615,11 +607,7 @@
 							  PCIE_ATU_TYPE_IO, pp->io_base,
 							  pp->io_bus_addr, pp->io_size);
 			else
-<<<<<<< HEAD
-				pci->io_cfg_atu_shared = true;
-=======
 				pci->iatu_unroll_enabled |= DWC_IATU_IOCFG_SHARED;
->>>>>>> d40d310e
 		}
 
 		if (pci->num_viewport <= atu_idx)
