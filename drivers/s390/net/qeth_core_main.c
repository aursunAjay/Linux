--- conflicted
+++ resolved
@@ -538,36 +538,8 @@
 	return ret;
 }
 
-<<<<<<< HEAD
-static struct qeth_reply *qeth_alloc_reply(struct qeth_card *card)
-{
-	struct qeth_reply *reply;
-
-	reply = kzalloc(sizeof(*reply), GFP_KERNEL);
-	if (reply) {
-		refcount_set(&reply->refcnt, 1);
-		init_completion(&reply->received);
-		spin_lock_init(&reply->lock);
-	}
-	return reply;
-}
-
-static void qeth_get_reply(struct qeth_reply *reply)
-{
-	refcount_inc(&reply->refcnt);
-}
-
-static void qeth_put_reply(struct qeth_reply *reply)
-{
-	if (refcount_dec_and_test(&reply->refcnt))
-		kfree(reply);
-}
-
-static void qeth_enqueue_reply(struct qeth_card *card, struct qeth_reply *reply)
-=======
 static void qeth_enqueue_cmd(struct qeth_card *card,
 			     struct qeth_cmd_buffer *iob)
->>>>>>> 3877dcd0
 {
 	spin_lock_irq(&card->lock);
 	list_add_tail(&iob->list, &card->cmd_waiter_list);
@@ -811,31 +783,8 @@
 	if (!reply->callback) {
 		rc = 0;
 		goto no_callback;
-<<<<<<< HEAD
-	}
-
-	spin_lock_irqsave(&reply->lock, flags);
-	if (reply->rc) {
-		/* Bail out when the requestor has already left: */
-		rc = reply->rc;
-	} else {
-		if (cmd) {
-			reply->offset = (u16)((char *)cmd - (char *)iob->data);
-			rc = reply->callback(card, reply, (unsigned long)cmd);
-		} else {
-			rc = reply->callback(card, reply, (unsigned long)iob);
-		}
-=======
->>>>>>> 3877dcd0
-	}
-	spin_unlock_irqrestore(&reply->lock, flags);
-
-<<<<<<< HEAD
-no_callback:
-	if (rc <= 0)
-		qeth_notify_reply(reply, rc);
-	qeth_put_reply(reply);
-=======
+	}
+
 	spin_lock_irqsave(&request->lock, flags);
 	if (request->rc)
 		/* Bail out when the requestor has already left: */
@@ -844,7 +793,6 @@
 		rc = reply->callback(card, reply, cmd ? (unsigned long)cmd :
 							(unsigned long)iob);
 	spin_unlock_irqrestore(&request->lock, flags);
->>>>>>> 3877dcd0
 
 no_callback:
 	if (rc <= 0)
@@ -1816,17 +1764,6 @@
 	if (timeout <= 0)
 		rc = (timeout == -ERESTARTSYS) ? -EINTR : -ETIME;
 
-<<<<<<< HEAD
-	qeth_dequeue_reply(card, reply);
-
-	if (reply_cb) {
-		/* Wait until the callback for a late reply has completed: */
-		spin_lock_irq(&reply->lock);
-		if (rc)
-			/* Zap any callback that's still pending: */
-			reply->rc = rc;
-		spin_unlock_irq(&reply->lock);
-=======
 	qeth_dequeue_cmd(card, iob);
 
 	if (reply_cb) {
@@ -1836,7 +1773,6 @@
 			/* Zap any callback that's still pending: */
 			iob->rc = rc;
 		spin_unlock_irq(&iob->lock);
->>>>>>> 3877dcd0
 	}
 
 	if (!rc)
