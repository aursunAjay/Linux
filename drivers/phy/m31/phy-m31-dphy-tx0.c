--- conflicted
+++ resolved
@@ -224,18 +224,9 @@
 	const struct m31_dphy_config *p;
 	const uint32_t AON_POWER_READY_N_active = 0;
 	dphy = phy_get_drvdata(phy);	
-<<<<<<< HEAD
-	//bitrate = 680000000;//1228M 60fps
-	//bitrate = 750000000;//1188M 60fps
-	//  bitrate = 490000000;//1188M 60fps
-	bitrate = opts->mipi_dphy.hs_clk_rate;//1188M 60fps
-	printk("sys_m31_dphy_tx_configure opts->mipi_dphy.hs_clk_rate = %ld\n",opts->mipi_dphy.hs_clk_rate);
-
-=======
 
 	bitrate = opts->mipi_dphy.hs_clk_rate;//1188M 60fps
 	dev_info(dphy->dev, "%s bitrate = %ld\n", __func__, bitrate);
->>>>>>> 937fa63a
 
 	sf_dphy_set_reg(dphy->topsys + 0x8, 0x10, 
 					RG_CDTX_L0N_HSTX_RES_SHIFT, RG_CDTX_L0N_HSTX_RES_MASK);
