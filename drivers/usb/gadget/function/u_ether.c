/*
 * u_ether.c -- Ethernet-over-USB link layer utilities for Gadget stack
 *
 * Copyright (C) 2003-2005,2008 David Brownell
 * Copyright (C) 2003-2004 Robert Schwebel, Benedikt Spranger
 * Copyright (C) 2008 Nokia Corporation
 *
 * This program is free software; you can redistribute it and/or modify
 * it under the terms of the GNU General Public License as published by
 * the Free Software Foundation; either version 2 of the License, or
 * (at your option) any later version.
 */

/* #define VERBOSE_DEBUG */

#include <linux/kernel.h>
#include <linux/module.h>
#include <linux/gfp.h>
#include <linux/device.h>
#include <linux/ctype.h>
#include <linux/etherdevice.h>
#include <linux/ethtool.h>
#include <linux/if_vlan.h>

#include "u_ether.h"


/*
 * This component encapsulates the Ethernet link glue needed to provide
 * one (!) network link through the USB gadget stack, normally "usb0".
 *
 * The control and data models are handled by the function driver which
 * connects to this code; such as CDC Ethernet (ECM or EEM),
 * "CDC Subset", or RNDIS.  That includes all descriptor and endpoint
 * management.
 *
 * Link level addressing is handled by this component using module
 * parameters; if no such parameters are provided, random link level
 * addresses are used.  Each end of the link uses one address.  The
 * host end address is exported in various ways, and is often recorded
 * in configuration databases.
 *
 * The driver which assembles each configuration using such a link is
 * responsible for ensuring that each configuration includes at most one
 * instance of is network link.  (The network layer provides ways for
 * this single "physical" link to be used by multiple virtual links.)
 */

#define UETH__VERSION	"29-May-2008"

/* Experiments show that both Linux and Windows hosts allow up to 16k
 * frame sizes. Set the max size to 15k+52 to prevent allocating 32k
 * blocks and still have efficient handling. */
#define GETHER_MAX_ETH_FRAME_LEN 15412

struct eth_dev {
	/* lock is held while accessing port_usb
	 */
	spinlock_t		lock;
	struct gether		*port_usb;

	struct net_device	*net;
	struct usb_gadget	*gadget;

	spinlock_t		req_lock;	/* guard {rx,tx}_reqs */
	struct list_head	tx_reqs, rx_reqs;
	atomic_t		tx_qlen;

	struct sk_buff_head	rx_frames;

	unsigned		qmult;

	unsigned		header_len;
	struct sk_buff		*(*wrap)(struct gether *, struct sk_buff *skb);
	int			(*unwrap)(struct gether *,
						struct sk_buff *skb,
						struct sk_buff_head *list);

	struct work_struct	work;

	unsigned long		todo;
#define	WORK_RX_MEMORY		0

	bool			zlp;
	bool			no_skb_reserve;
	u8			host_mac[ETH_ALEN];
	u8			dev_mac[ETH_ALEN];
};

/*-------------------------------------------------------------------------*/

#define RX_EXTRA	20	/* bytes guarding against rx overflows */

#define DEFAULT_QLEN	2	/* double buffering by default */

/* for dual-speed hardware, use deeper queues at high/super speed */
static inline int qlen(struct usb_gadget *gadget, unsigned qmult)
{
	if (gadget_is_dualspeed(gadget) && (gadget->speed == USB_SPEED_HIGH ||
					    gadget->speed == USB_SPEED_SUPER))
		return qmult * DEFAULT_QLEN;
	else
		return DEFAULT_QLEN;
}

/*-------------------------------------------------------------------------*/

/* REVISIT there must be a better way than having two sets
 * of debug calls ...
 */

#undef DBG
#undef VDBG
#undef ERROR
#undef INFO

#define xprintk(d, level, fmt, args...) \
	printk(level "%s: " fmt , (d)->net->name , ## args)

#ifdef DEBUG
#undef DEBUG
#define DBG(dev, fmt, args...) \
	xprintk(dev , KERN_DEBUG , fmt , ## args)
#else
#define DBG(dev, fmt, args...) \
	do { } while (0)
#endif /* DEBUG */

#ifdef VERBOSE_DEBUG
#define VDBG	DBG
#else
#define VDBG(dev, fmt, args...) \
	do { } while (0)
#endif /* DEBUG */

#define ERROR(dev, fmt, args...) \
	xprintk(dev , KERN_ERR , fmt , ## args)
#define INFO(dev, fmt, args...) \
	xprintk(dev , KERN_INFO , fmt , ## args)

/*-------------------------------------------------------------------------*/

/* NETWORK DRIVER HOOKUP (to the layer above this driver) */

static int ueth_change_mtu(struct net_device *net, int new_mtu)
{
	if (new_mtu <= ETH_HLEN || new_mtu > GETHER_MAX_ETH_FRAME_LEN)
		return -ERANGE;
	net->mtu = new_mtu;

	return 0;
}

static void eth_get_drvinfo(struct net_device *net, struct ethtool_drvinfo *p)
{
	struct eth_dev *dev = netdev_priv(net);

	strlcpy(p->driver, "g_ether", sizeof(p->driver));
	strlcpy(p->version, UETH__VERSION, sizeof(p->version));
	strlcpy(p->fw_version, dev->gadget->name, sizeof(p->fw_version));
	strlcpy(p->bus_info, dev_name(&dev->gadget->dev), sizeof(p->bus_info));
}

/* REVISIT can also support:
 *   - WOL (by tracking suspends and issuing remote wakeup)
 *   - msglevel (implies updated messaging)
 *   - ... probably more ethtool ops
 */

static const struct ethtool_ops ops = {
	.get_drvinfo = eth_get_drvinfo,
	.get_link = ethtool_op_get_link,
};

static void defer_kevent(struct eth_dev *dev, int flag)
{
	if (test_and_set_bit(flag, &dev->todo))
		return;
	if (!schedule_work(&dev->work))
		ERROR(dev, "kevent %d may have been dropped\n", flag);
	else
		DBG(dev, "kevent %d scheduled\n", flag);
}

static void rx_complete(struct usb_ep *ep, struct usb_request *req);

static int
rx_submit(struct eth_dev *dev, struct usb_request *req, gfp_t gfp_flags)
{
	struct sk_buff	*skb;
	int		retval = -ENOMEM;
	size_t		size = 0;
	struct usb_ep	*out;
	unsigned long	flags;

	spin_lock_irqsave(&dev->lock, flags);
	if (dev->port_usb)
		out = dev->port_usb->out_ep;
	else
		out = NULL;
	spin_unlock_irqrestore(&dev->lock, flags);

	if (!out)
		return -ENOTCONN;


	/* Padding up to RX_EXTRA handles minor disagreements with host.
	 * Normally we use the USB "terminate on short read" convention;
	 * so allow up to (N*maxpacket), since that memory is normally
	 * already allocated.  Some hardware doesn't deal well with short
	 * reads (e.g. DMA must be N*maxpacket), so for now don't trim a
	 * byte off the end (to force hardware errors on overflow).
	 *
	 * RNDIS uses internal framing, and explicitly allows senders to
	 * pad to end-of-packet.  That's potentially nice for speed, but
	 * means receivers can't recover lost synch on their own (because
	 * new packets don't only start after a short RX).
	 */
	size += sizeof(struct ethhdr) + dev->net->mtu + RX_EXTRA;
	size += dev->port_usb->header_len;
	size += out->maxpacket - 1;
	size -= size % out->maxpacket;

	if (dev->port_usb->is_fixed)
		size = max_t(size_t, size, dev->port_usb->fixed_out_len);

	skb = alloc_skb(size + NET_IP_ALIGN, gfp_flags);
	if (skb == NULL) {
		DBG(dev, "no rx skb\n");
		goto enomem;
	}

	/* Some platforms perform better when IP packets are aligned,
	 * but on at least one, checksumming fails otherwise.  Note:
	 * RNDIS headers involve variable numbers of LE32 values.
	 */
	if (likely(!dev->no_skb_reserve))
		skb_reserve(skb, NET_IP_ALIGN);

	req->buf = skb->data;
	req->length = size;
	req->complete = rx_complete;
	req->context = skb;

	retval = usb_ep_queue(out, req, gfp_flags);
	if (retval == -ENOMEM)
enomem:
		defer_kevent(dev, WORK_RX_MEMORY);
	if (retval) {
		DBG(dev, "rx submit --> %d\n", retval);
		if (skb)
			dev_kfree_skb_any(skb);
		spin_lock_irqsave(&dev->req_lock, flags);
		list_add(&req->list, &dev->rx_reqs);
		spin_unlock_irqrestore(&dev->req_lock, flags);
	}
	return retval;
}

static void rx_complete(struct usb_ep *ep, struct usb_request *req)
{
	struct sk_buff	*skb = req->context, *skb2;
	struct eth_dev	*dev = ep->driver_data;
	int		status = req->status;

	switch (status) {

	/* normal completion */
	case 0:
		skb_put(skb, req->actual);

		if (dev->unwrap) {
			unsigned long	flags;

			spin_lock_irqsave(&dev->lock, flags);
			if (dev->port_usb) {
				status = dev->unwrap(dev->port_usb,
							skb,
							&dev->rx_frames);
			} else {
				dev_kfree_skb_any(skb);
				status = -ENOTCONN;
			}
			spin_unlock_irqrestore(&dev->lock, flags);
		} else {
			skb_queue_tail(&dev->rx_frames, skb);
		}
		skb = NULL;

		skb2 = skb_dequeue(&dev->rx_frames);
		while (skb2) {
			if (status < 0
					|| ETH_HLEN > skb2->len
					|| skb2->len > GETHER_MAX_ETH_FRAME_LEN) {
				dev->net->stats.rx_errors++;
				dev->net->stats.rx_length_errors++;
				DBG(dev, "rx length %d\n", skb2->len);
				dev_kfree_skb_any(skb2);
				goto next_frame;
			}
			skb2->protocol = eth_type_trans(skb2, dev->net);
			dev->net->stats.rx_packets++;
			dev->net->stats.rx_bytes += skb2->len;

			/* no buffer copies needed, unless hardware can't
			 * use skb buffers.
			 */
			status = netif_rx(skb2);
next_frame:
			skb2 = skb_dequeue(&dev->rx_frames);
		}
		break;

	/* software-driven interface shutdown */
	case -ECONNRESET:		/* unlink */
	case -ESHUTDOWN:		/* disconnect etc */
		VDBG(dev, "rx shutdown, code %d\n", status);
		goto quiesce;

	/* for hardware automagic (such as pxa) */
	case -ECONNABORTED:		/* endpoint reset */
		DBG(dev, "rx %s reset\n", ep->name);
		defer_kevent(dev, WORK_RX_MEMORY);
quiesce:
		dev_kfree_skb_any(skb);
		goto clean;

	/* data overrun */
	case -EOVERFLOW:
		dev->net->stats.rx_over_errors++;
		/* FALLTHROUGH */

	default:
		dev->net->stats.rx_errors++;
		DBG(dev, "rx status %d\n", status);
		break;
	}

	if (skb)
		dev_kfree_skb_any(skb);
	if (!netif_running(dev->net)) {
clean:
		spin_lock(&dev->req_lock);
		list_add(&req->list, &dev->rx_reqs);
		spin_unlock(&dev->req_lock);
		req = NULL;
	}
	if (req)
		rx_submit(dev, req, GFP_ATOMIC);
}

static int prealloc(struct list_head *list, struct usb_ep *ep, unsigned n)
{
	unsigned		i;
	struct usb_request	*req;

	if (!n)
		return -ENOMEM;

	/* queue/recycle up to N requests */
	i = n;
	list_for_each_entry(req, list, list) {
		if (i-- == 0)
			goto extra;
	}
	while (i--) {
		req = usb_ep_alloc_request(ep, GFP_ATOMIC);
		if (!req)
			return list_empty(list) ? -ENOMEM : 0;
		list_add(&req->list, list);
	}
	return 0;

extra:
	/* free extras */
	for (;;) {
		struct list_head	*next;

		next = req->list.next;
		list_del(&req->list);
		usb_ep_free_request(ep, req);

		if (next == list)
			break;

		req = container_of(next, struct usb_request, list);
	}
	return 0;
}

static int alloc_requests(struct eth_dev *dev, struct gether *link, unsigned n)
{
	int	status;

	spin_lock(&dev->req_lock);
	status = prealloc(&dev->tx_reqs, link->in_ep, n);
	if (status < 0)
		goto fail;
	status = prealloc(&dev->rx_reqs, link->out_ep, n);
	if (status < 0)
		goto fail;
	goto done;
fail:
	DBG(dev, "can't alloc requests\n");
done:
	spin_unlock(&dev->req_lock);
	return status;
}

static void rx_fill(struct eth_dev *dev, gfp_t gfp_flags)
{
	struct usb_request	*req;
	unsigned long		flags;

	/* fill unused rxq slots with some skb */
	spin_lock_irqsave(&dev->req_lock, flags);
	while (!list_empty(&dev->rx_reqs)) {
		req = container_of(dev->rx_reqs.next,
				struct usb_request, list);
		list_del_init(&req->list);
		spin_unlock_irqrestore(&dev->req_lock, flags);

		if (rx_submit(dev, req, gfp_flags) < 0) {
			defer_kevent(dev, WORK_RX_MEMORY);
			return;
		}

		spin_lock_irqsave(&dev->req_lock, flags);
	}
	spin_unlock_irqrestore(&dev->req_lock, flags);
}

static void eth_work(struct work_struct *work)
{
	struct eth_dev	*dev = container_of(work, struct eth_dev, work);

	if (test_and_clear_bit(WORK_RX_MEMORY, &dev->todo)) {
		if (netif_running(dev->net))
			rx_fill(dev, GFP_KERNEL);
	}

	if (dev->todo)
		DBG(dev, "work done, flags = 0x%lx\n", dev->todo);
}

static void tx_complete(struct usb_ep *ep, struct usb_request *req)
{
	struct sk_buff	*skb = req->context;
	struct eth_dev	*dev = ep->driver_data;

	switch (req->status) {
	default:
		dev->net->stats.tx_errors++;
		VDBG(dev, "tx err %d\n", req->status);
		/* FALLTHROUGH */
	case -ECONNRESET:		/* unlink */
	case -ESHUTDOWN:		/* disconnect etc */
		break;
	case 0:
		dev->net->stats.tx_bytes += skb->len;
	}
	dev->net->stats.tx_packets++;

	spin_lock(&dev->req_lock);
	list_add(&req->list, &dev->tx_reqs);
	spin_unlock(&dev->req_lock);
	dev_kfree_skb_any(skb);

	atomic_dec(&dev->tx_qlen);
	if (netif_carrier_ok(dev->net))
		netif_wake_queue(dev->net);
}

static inline int is_promisc(u16 cdc_filter)
{
	return cdc_filter & USB_CDC_PACKET_TYPE_PROMISCUOUS;
}

static netdev_tx_t eth_start_xmit(struct sk_buff *skb,
					struct net_device *net)
{
	struct eth_dev		*dev = netdev_priv(net);
	int			length = 0;
	int			retval;
	struct usb_request	*req = NULL;
	unsigned long		flags;
	struct usb_ep		*in;
	u16			cdc_filter;

	spin_lock_irqsave(&dev->lock, flags);
	if (dev->port_usb) {
		in = dev->port_usb->in_ep;
		cdc_filter = dev->port_usb->cdc_filter;
	} else {
		in = NULL;
		cdc_filter = 0;
	}
	spin_unlock_irqrestore(&dev->lock, flags);

	if (skb && !in) {
		dev_kfree_skb_any(skb);
		return NETDEV_TX_OK;
	}

	/* apply outgoing CDC or RNDIS filters */
	if (skb && !is_promisc(cdc_filter)) {
		u8		*dest = skb->data;

		if (is_multicast_ether_addr(dest)) {
			u16	type;

			/* ignores USB_CDC_PACKET_TYPE_MULTICAST and host
			 * SET_ETHERNET_MULTICAST_FILTERS requests
			 */
			if (is_broadcast_ether_addr(dest))
				type = USB_CDC_PACKET_TYPE_BROADCAST;
			else
				type = USB_CDC_PACKET_TYPE_ALL_MULTICAST;
			if (!(cdc_filter & type)) {
				dev_kfree_skb_any(skb);
				return NETDEV_TX_OK;
			}
		}
		/* ignores USB_CDC_PACKET_TYPE_DIRECTED */
	}

	spin_lock_irqsave(&dev->req_lock, flags);
	/*
	 * this freelist can be empty if an interrupt triggered disconnect()
	 * and reconfigured the gadget (shutting down this queue) after the
	 * network stack decided to xmit but before we got the spinlock.
	 */
	if (list_empty(&dev->tx_reqs)) {
		spin_unlock_irqrestore(&dev->req_lock, flags);
		return NETDEV_TX_BUSY;
	}

	req = container_of(dev->tx_reqs.next, struct usb_request, list);
	list_del(&req->list);

	/* temporarily stop TX queue when the freelist empties */
	if (list_empty(&dev->tx_reqs))
		netif_stop_queue(net);
	spin_unlock_irqrestore(&dev->req_lock, flags);

	/* no buffer copies needed, unless the network stack did it
	 * or the hardware can't use skb buffers.
	 * or there's not enough space for extra headers we need
	 */
	if (dev->wrap) {
		unsigned long	flags;

		spin_lock_irqsave(&dev->lock, flags);
		if (dev->port_usb)
			skb = dev->wrap(dev->port_usb, skb);
		spin_unlock_irqrestore(&dev->lock, flags);
		if (!skb) {
			/* Multi frame CDC protocols may store the frame for
			 * later which is not a dropped frame.
			 */
			if (dev->port_usb &&
					dev->port_usb->supports_multi_frame)
				goto multiframe;
			goto drop;
		}
	}

	length = skb->len;
	req->buf = skb->data;
	req->context = skb;
	req->complete = tx_complete;

	/* NCM requires no zlp if transfer is dwNtbInMaxSize */
	if (dev->port_usb &&
	    dev->port_usb->is_fixed &&
	    length == dev->port_usb->fixed_in_len &&
	    (length % in->maxpacket) == 0)
		req->zero = 0;
	else
		req->zero = 1;

	/* use zlp framing on tx for strict CDC-Ether conformance,
	 * though any robust network rx path ignores extra padding.
	 * and some hardware doesn't like to write zlps.
	 */
	if (req->zero && !dev->zlp && (length % in->maxpacket) == 0)
		length++;

	req->length = length;

<<<<<<< HEAD
	/* throttle high/super speed IRQ rate back slightly */
	if (gadget_is_dualspeed(dev->gadget))
		req->no_interrupt = (((dev->gadget->speed == USB_SPEED_HIGH ||
				       dev->gadget->speed == USB_SPEED_SUPER)) &&
					!list_empty(&dev->tx_reqs))
			? ((atomic_read(&dev->tx_qlen) % dev->qmult) != 0)
			: 0;

=======
>>>>>>> 5cc5084d
	retval = usb_ep_queue(in, req, GFP_ATOMIC);
	switch (retval) {
	default:
		DBG(dev, "tx queue err %d\n", retval);
		break;
	case 0:
		netif_trans_update(net);
		atomic_inc(&dev->tx_qlen);
	}

	if (retval) {
		dev_kfree_skb_any(skb);
drop:
		dev->net->stats.tx_dropped++;
multiframe:
		spin_lock_irqsave(&dev->req_lock, flags);
		if (list_empty(&dev->tx_reqs))
			netif_start_queue(net);
		list_add(&req->list, &dev->tx_reqs);
		spin_unlock_irqrestore(&dev->req_lock, flags);
	}
	return NETDEV_TX_OK;
}

/*-------------------------------------------------------------------------*/

static void eth_start(struct eth_dev *dev, gfp_t gfp_flags)
{
	DBG(dev, "%s\n", __func__);

	/* fill the rx queue */
	rx_fill(dev, gfp_flags);

	/* and open the tx floodgates */
	atomic_set(&dev->tx_qlen, 0);
	netif_wake_queue(dev->net);
}

static int eth_open(struct net_device *net)
{
	struct eth_dev	*dev = netdev_priv(net);
	struct gether	*link;

	DBG(dev, "%s\n", __func__);
	if (netif_carrier_ok(dev->net))
		eth_start(dev, GFP_KERNEL);

	spin_lock_irq(&dev->lock);
	link = dev->port_usb;
	if (link && link->open)
		link->open(link);
	spin_unlock_irq(&dev->lock);

	return 0;
}

static int eth_stop(struct net_device *net)
{
	struct eth_dev	*dev = netdev_priv(net);
	unsigned long	flags;

	VDBG(dev, "%s\n", __func__);
	netif_stop_queue(net);

	DBG(dev, "stop stats: rx/tx %ld/%ld, errs %ld/%ld\n",
		dev->net->stats.rx_packets, dev->net->stats.tx_packets,
		dev->net->stats.rx_errors, dev->net->stats.tx_errors
		);

	/* ensure there are no more active requests */
	spin_lock_irqsave(&dev->lock, flags);
	if (dev->port_usb) {
		struct gether	*link = dev->port_usb;
		const struct usb_endpoint_descriptor *in;
		const struct usb_endpoint_descriptor *out;

		if (link->close)
			link->close(link);

		/* NOTE:  we have no abort-queue primitive we could use
		 * to cancel all pending I/O.  Instead, we disable then
		 * reenable the endpoints ... this idiom may leave toggle
		 * wrong, but that's a self-correcting error.
		 *
		 * REVISIT:  we *COULD* just let the transfers complete at
		 * their own pace; the network stack can handle old packets.
		 * For the moment we leave this here, since it works.
		 */
		in = link->in_ep->desc;
		out = link->out_ep->desc;
		usb_ep_disable(link->in_ep);
		usb_ep_disable(link->out_ep);
		if (netif_carrier_ok(net)) {
			DBG(dev, "host still using in/out endpoints\n");
			link->in_ep->desc = in;
			link->out_ep->desc = out;
			usb_ep_enable(link->in_ep);
			usb_ep_enable(link->out_ep);
		}
	}
	spin_unlock_irqrestore(&dev->lock, flags);

	return 0;
}

/*-------------------------------------------------------------------------*/

static int get_ether_addr(const char *str, u8 *dev_addr)
{
	if (str) {
		unsigned	i;

		for (i = 0; i < 6; i++) {
			unsigned char num;

			if ((*str == '.') || (*str == ':'))
				str++;
			num = hex_to_bin(*str++) << 4;
			num |= hex_to_bin(*str++);
			dev_addr [i] = num;
		}
		if (is_valid_ether_addr(dev_addr))
			return 0;
	}
	eth_random_addr(dev_addr);
	return 1;
}

static int get_ether_addr_str(u8 dev_addr[ETH_ALEN], char *str, int len)
{
	if (len < 18)
		return -EINVAL;

	snprintf(str, len, "%pM", dev_addr);
	return 18;
}

static const struct net_device_ops eth_netdev_ops = {
	.ndo_open		= eth_open,
	.ndo_stop		= eth_stop,
	.ndo_start_xmit		= eth_start_xmit,
	.ndo_change_mtu		= ueth_change_mtu,
	.ndo_set_mac_address 	= eth_mac_addr,
	.ndo_validate_addr	= eth_validate_addr,
};

static struct device_type gadget_type = {
	.name	= "gadget",
};

/**
 * gether_setup_name - initialize one ethernet-over-usb link
 * @g: gadget to associated with these links
 * @ethaddr: NULL, or a buffer in which the ethernet address of the
 *	host side of the link is recorded
 * @netname: name for network device (for example, "usb")
 * Context: may sleep
 *
 * This sets up the single network link that may be exported by a
 * gadget driver using this framework.  The link layer addresses are
 * set up using module parameters.
 *
 * Returns an eth_dev pointer on success, or an ERR_PTR on failure.
 */
struct eth_dev *gether_setup_name(struct usb_gadget *g,
		const char *dev_addr, const char *host_addr,
		u8 ethaddr[ETH_ALEN], unsigned qmult, const char *netname)
{
	struct eth_dev		*dev;
	struct net_device	*net;
	int			status;

	net = alloc_etherdev(sizeof *dev);
	if (!net)
		return ERR_PTR(-ENOMEM);

	dev = netdev_priv(net);
	spin_lock_init(&dev->lock);
	spin_lock_init(&dev->req_lock);
	INIT_WORK(&dev->work, eth_work);
	INIT_LIST_HEAD(&dev->tx_reqs);
	INIT_LIST_HEAD(&dev->rx_reqs);

	skb_queue_head_init(&dev->rx_frames);

	/* network device setup */
	dev->net = net;
	dev->qmult = qmult;
	snprintf(net->name, sizeof(net->name), "%s%%d", netname);

	if (get_ether_addr(dev_addr, net->dev_addr))
		dev_warn(&g->dev,
			"using random %s ethernet address\n", "self");
	if (get_ether_addr(host_addr, dev->host_mac))
		dev_warn(&g->dev,
			"using random %s ethernet address\n", "host");

	if (ethaddr)
		memcpy(ethaddr, dev->host_mac, ETH_ALEN);

	net->netdev_ops = &eth_netdev_ops;

	net->ethtool_ops = &ops;

	dev->gadget = g;
	SET_NETDEV_DEV(net, &g->dev);
	SET_NETDEV_DEVTYPE(net, &gadget_type);

	status = register_netdev(net);
	if (status < 0) {
		dev_dbg(&g->dev, "register_netdev failed, %d\n", status);
		free_netdev(net);
		dev = ERR_PTR(status);
	} else {
		INFO(dev, "MAC %pM\n", net->dev_addr);
		INFO(dev, "HOST MAC %pM\n", dev->host_mac);

		/*
		 * two kinds of host-initiated state changes:
		 *  - iff DATA transfer is active, carrier is "on"
		 *  - tx queueing enabled if open *and* carrier is "on"
		 */
		netif_carrier_off(net);
	}

	return dev;
}
EXPORT_SYMBOL_GPL(gether_setup_name);

struct net_device *gether_setup_name_default(const char *netname)
{
	struct net_device	*net;
	struct eth_dev		*dev;

	net = alloc_etherdev(sizeof(*dev));
	if (!net)
		return ERR_PTR(-ENOMEM);

	dev = netdev_priv(net);
	spin_lock_init(&dev->lock);
	spin_lock_init(&dev->req_lock);
	INIT_WORK(&dev->work, eth_work);
	INIT_LIST_HEAD(&dev->tx_reqs);
	INIT_LIST_HEAD(&dev->rx_reqs);

	skb_queue_head_init(&dev->rx_frames);

	/* network device setup */
	dev->net = net;
	dev->qmult = QMULT_DEFAULT;
	snprintf(net->name, sizeof(net->name), "%s%%d", netname);

	eth_random_addr(dev->dev_mac);
	pr_warn("using random %s ethernet address\n", "self");
	eth_random_addr(dev->host_mac);
	pr_warn("using random %s ethernet address\n", "host");

	net->netdev_ops = &eth_netdev_ops;

	net->ethtool_ops = &ops;
	SET_NETDEV_DEVTYPE(net, &gadget_type);

	return net;
}
EXPORT_SYMBOL_GPL(gether_setup_name_default);

int gether_register_netdev(struct net_device *net)
{
	struct eth_dev *dev;
	struct usb_gadget *g;
	struct sockaddr sa;
	int status;

	if (!net->dev.parent)
		return -EINVAL;
	dev = netdev_priv(net);
	g = dev->gadget;
	status = register_netdev(net);
	if (status < 0) {
		dev_dbg(&g->dev, "register_netdev failed, %d\n", status);
		return status;
	} else {
		INFO(dev, "HOST MAC %pM\n", dev->host_mac);

		/* two kinds of host-initiated state changes:
		 *  - iff DATA transfer is active, carrier is "on"
		 *  - tx queueing enabled if open *and* carrier is "on"
		 */
		netif_carrier_off(net);
	}
	sa.sa_family = net->type;
	memcpy(sa.sa_data, dev->dev_mac, ETH_ALEN);
	rtnl_lock();
	status = dev_set_mac_address(net, &sa);
	rtnl_unlock();
	if (status)
		pr_warn("cannot set self ethernet address: %d\n", status);
	else
		INFO(dev, "MAC %pM\n", dev->dev_mac);

	return status;
}
EXPORT_SYMBOL_GPL(gether_register_netdev);

void gether_set_gadget(struct net_device *net, struct usb_gadget *g)
{
	struct eth_dev *dev;

	dev = netdev_priv(net);
	dev->gadget = g;
	SET_NETDEV_DEV(net, &g->dev);
}
EXPORT_SYMBOL_GPL(gether_set_gadget);

int gether_set_dev_addr(struct net_device *net, const char *dev_addr)
{
	struct eth_dev *dev;
	u8 new_addr[ETH_ALEN];

	dev = netdev_priv(net);
	if (get_ether_addr(dev_addr, new_addr))
		return -EINVAL;
	memcpy(dev->dev_mac, new_addr, ETH_ALEN);
	return 0;
}
EXPORT_SYMBOL_GPL(gether_set_dev_addr);

int gether_get_dev_addr(struct net_device *net, char *dev_addr, int len)
{
	struct eth_dev *dev;

	dev = netdev_priv(net);
	return get_ether_addr_str(dev->dev_mac, dev_addr, len);
}
EXPORT_SYMBOL_GPL(gether_get_dev_addr);

int gether_set_host_addr(struct net_device *net, const char *host_addr)
{
	struct eth_dev *dev;
	u8 new_addr[ETH_ALEN];

	dev = netdev_priv(net);
	if (get_ether_addr(host_addr, new_addr))
		return -EINVAL;
	memcpy(dev->host_mac, new_addr, ETH_ALEN);
	return 0;
}
EXPORT_SYMBOL_GPL(gether_set_host_addr);

int gether_get_host_addr(struct net_device *net, char *host_addr, int len)
{
	struct eth_dev *dev;

	dev = netdev_priv(net);
	return get_ether_addr_str(dev->host_mac, host_addr, len);
}
EXPORT_SYMBOL_GPL(gether_get_host_addr);

int gether_get_host_addr_cdc(struct net_device *net, char *host_addr, int len)
{
	struct eth_dev *dev;

	if (len < 13)
		return -EINVAL;

	dev = netdev_priv(net);
	snprintf(host_addr, len, "%pm", dev->host_mac);

	return strlen(host_addr);
}
EXPORT_SYMBOL_GPL(gether_get_host_addr_cdc);

void gether_get_host_addr_u8(struct net_device *net, u8 host_mac[ETH_ALEN])
{
	struct eth_dev *dev;

	dev = netdev_priv(net);
	memcpy(host_mac, dev->host_mac, ETH_ALEN);
}
EXPORT_SYMBOL_GPL(gether_get_host_addr_u8);

void gether_set_qmult(struct net_device *net, unsigned qmult)
{
	struct eth_dev *dev;

	dev = netdev_priv(net);
	dev->qmult = qmult;
}
EXPORT_SYMBOL_GPL(gether_set_qmult);

unsigned gether_get_qmult(struct net_device *net)
{
	struct eth_dev *dev;

	dev = netdev_priv(net);
	return dev->qmult;
}
EXPORT_SYMBOL_GPL(gether_get_qmult);

int gether_get_ifname(struct net_device *net, char *name, int len)
{
	rtnl_lock();
	strlcpy(name, netdev_name(net), len);
	rtnl_unlock();
	return strlen(name);
}
EXPORT_SYMBOL_GPL(gether_get_ifname);

/**
 * gether_cleanup - remove Ethernet-over-USB device
 * Context: may sleep
 *
 * This is called to free all resources allocated by @gether_setup().
 */
void gether_cleanup(struct eth_dev *dev)
{
	if (!dev)
		return;

	unregister_netdev(dev->net);
	flush_work(&dev->work);
	free_netdev(dev->net);
}
EXPORT_SYMBOL_GPL(gether_cleanup);

/**
 * gether_connect - notify network layer that USB link is active
 * @link: the USB link, set up with endpoints, descriptors matching
 *	current device speed, and any framing wrapper(s) set up.
 * Context: irqs blocked
 *
 * This is called to activate endpoints and let the network layer know
 * the connection is active ("carrier detect").  It may cause the I/O
 * queues to open and start letting network packets flow, but will in
 * any case activate the endpoints so that they respond properly to the
 * USB host.
 *
 * Verify net_device pointer returned using IS_ERR().  If it doesn't
 * indicate some error code (negative errno), ep->driver_data values
 * have been overwritten.
 */
struct net_device *gether_connect(struct gether *link)
{
	struct eth_dev		*dev = link->ioport;
	int			result = 0;

	if (!dev)
		return ERR_PTR(-EINVAL);

	link->in_ep->driver_data = dev;
	result = usb_ep_enable(link->in_ep);
	if (result != 0) {
		DBG(dev, "enable %s --> %d\n",
			link->in_ep->name, result);
		goto fail0;
	}

	link->out_ep->driver_data = dev;
	result = usb_ep_enable(link->out_ep);
	if (result != 0) {
		DBG(dev, "enable %s --> %d\n",
			link->out_ep->name, result);
		goto fail1;
	}

	if (result == 0)
		result = alloc_requests(dev, link, qlen(dev->gadget,
					dev->qmult));

	if (result == 0) {
		dev->zlp = link->is_zlp_ok;
		dev->no_skb_reserve = link->no_skb_reserve;
		DBG(dev, "qlen %d\n", qlen(dev->gadget, dev->qmult));

		dev->header_len = link->header_len;
		dev->unwrap = link->unwrap;
		dev->wrap = link->wrap;

		spin_lock(&dev->lock);
		dev->port_usb = link;
		if (netif_running(dev->net)) {
			if (link->open)
				link->open(link);
		} else {
			if (link->close)
				link->close(link);
		}
		spin_unlock(&dev->lock);

		netif_carrier_on(dev->net);
		if (netif_running(dev->net))
			eth_start(dev, GFP_ATOMIC);

	/* on error, disable any endpoints  */
	} else {
		(void) usb_ep_disable(link->out_ep);
fail1:
		(void) usb_ep_disable(link->in_ep);
	}
fail0:
	/* caller is responsible for cleanup on error */
	if (result < 0)
		return ERR_PTR(result);
	return dev->net;
}
EXPORT_SYMBOL_GPL(gether_connect);

/**
 * gether_disconnect - notify network layer that USB link is inactive
 * @link: the USB link, on which gether_connect() was called
 * Context: irqs blocked
 *
 * This is called to deactivate endpoints and let the network layer know
 * the connection went inactive ("no carrier").
 *
 * On return, the state is as if gether_connect() had never been called.
 * The endpoints are inactive, and accordingly without active USB I/O.
 * Pointers to endpoint descriptors and endpoint private data are nulled.
 */
void gether_disconnect(struct gether *link)
{
	struct eth_dev		*dev = link->ioport;
	struct usb_request	*req;

	WARN_ON(!dev);
	if (!dev)
		return;

	DBG(dev, "%s\n", __func__);

	netif_stop_queue(dev->net);
	netif_carrier_off(dev->net);

	/* disable endpoints, forcing (synchronous) completion
	 * of all pending i/o.  then free the request objects
	 * and forget about the endpoints.
	 */
	usb_ep_disable(link->in_ep);
	spin_lock(&dev->req_lock);
	while (!list_empty(&dev->tx_reqs)) {
		req = container_of(dev->tx_reqs.next,
					struct usb_request, list);
		list_del(&req->list);

		spin_unlock(&dev->req_lock);
		usb_ep_free_request(link->in_ep, req);
		spin_lock(&dev->req_lock);
	}
	spin_unlock(&dev->req_lock);
	link->in_ep->desc = NULL;

	usb_ep_disable(link->out_ep);
	spin_lock(&dev->req_lock);
	while (!list_empty(&dev->rx_reqs)) {
		req = container_of(dev->rx_reqs.next,
					struct usb_request, list);
		list_del(&req->list);

		spin_unlock(&dev->req_lock);
		usb_ep_free_request(link->out_ep, req);
		spin_lock(&dev->req_lock);
	}
	spin_unlock(&dev->req_lock);
	link->out_ep->desc = NULL;

	/* finish forgetting about this USB link episode */
	dev->header_len = 0;
	dev->unwrap = NULL;
	dev->wrap = NULL;

	spin_lock(&dev->lock);
	dev->port_usb = NULL;
	spin_unlock(&dev->lock);
}
EXPORT_SYMBOL_GPL(gether_disconnect);

MODULE_LICENSE("GPL");
MODULE_AUTHOR("David Brownell");<|MERGE_RESOLUTION|>--- conflicted
+++ resolved
@@ -588,17 +588,6 @@
 
 	req->length = length;
 
-<<<<<<< HEAD
-	/* throttle high/super speed IRQ rate back slightly */
-	if (gadget_is_dualspeed(dev->gadget))
-		req->no_interrupt = (((dev->gadget->speed == USB_SPEED_HIGH ||
-				       dev->gadget->speed == USB_SPEED_SUPER)) &&
-					!list_empty(&dev->tx_reqs))
-			? ((atomic_read(&dev->tx_qlen) % dev->qmult) != 0)
-			: 0;
-
-=======
->>>>>>> 5cc5084d
 	retval = usb_ep_queue(in, req, GFP_ATOMIC);
 	switch (retval) {
 	default:
