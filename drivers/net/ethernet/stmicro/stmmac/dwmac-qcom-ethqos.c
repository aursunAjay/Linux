// SPDX-License-Identifier: GPL-2.0
// Copyright (c) 2018-19, Linaro Limited

#include <linux/module.h>
#include <linux/of.h>
#include <linux/of_net.h>
#include <linux/platform_device.h>
#include <linux/phy.h>
#include <linux/phy/phy.h>

#include "stmmac.h"
#include "stmmac_platform.h"

#define RGMII_IO_MACRO_CONFIG		0x0
#define SDCC_HC_REG_DLL_CONFIG		0x4
#define SDCC_TEST_CTL			0x8
#define SDCC_HC_REG_DDR_CONFIG		0xC
#define SDCC_HC_REG_DLL_CONFIG2		0x10
#define SDC4_STATUS			0x14
#define SDCC_USR_CTL			0x18
#define RGMII_IO_MACRO_CONFIG2		0x1C
#define RGMII_IO_MACRO_DEBUG1		0x20
#define EMAC_SYSTEM_LOW_POWER_DEBUG	0x28

/* RGMII_IO_MACRO_CONFIG fields */
#define RGMII_CONFIG_FUNC_CLK_EN		BIT(30)
#define RGMII_CONFIG_POS_NEG_DATA_SEL		BIT(23)
#define RGMII_CONFIG_GPIO_CFG_RX_INT		GENMASK(21, 20)
#define RGMII_CONFIG_GPIO_CFG_TX_INT		GENMASK(19, 17)
#define RGMII_CONFIG_MAX_SPD_PRG_9		GENMASK(16, 8)
#define RGMII_CONFIG_MAX_SPD_PRG_2		GENMASK(7, 6)
#define RGMII_CONFIG_INTF_SEL			GENMASK(5, 4)
#define RGMII_CONFIG_BYPASS_TX_ID_EN		BIT(3)
#define RGMII_CONFIG_LOOPBACK_EN		BIT(2)
#define RGMII_CONFIG_PROG_SWAP			BIT(1)
#define RGMII_CONFIG_DDR_MODE			BIT(0)
#define RGMII_CONFIG_SGMII_CLK_DVDR		GENMASK(18, 10)

/* SDCC_HC_REG_DLL_CONFIG fields */
#define SDCC_DLL_CONFIG_DLL_RST			BIT(30)
#define SDCC_DLL_CONFIG_PDN			BIT(29)
#define SDCC_DLL_CONFIG_MCLK_FREQ		GENMASK(26, 24)
#define SDCC_DLL_CONFIG_CDR_SELEXT		GENMASK(23, 20)
#define SDCC_DLL_CONFIG_CDR_EXT_EN		BIT(19)
#define SDCC_DLL_CONFIG_CK_OUT_EN		BIT(18)
#define SDCC_DLL_CONFIG_CDR_EN			BIT(17)
#define SDCC_DLL_CONFIG_DLL_EN			BIT(16)
#define SDCC_DLL_MCLK_GATING_EN			BIT(5)
#define SDCC_DLL_CDR_FINE_PHASE			GENMASK(3, 2)

/* SDCC_HC_REG_DDR_CONFIG fields */
#define SDCC_DDR_CONFIG_PRG_DLY_EN		BIT(31)
#define SDCC_DDR_CONFIG_EXT_PRG_RCLK_DLY	GENMASK(26, 21)
#define SDCC_DDR_CONFIG_EXT_PRG_RCLK_DLY_CODE	GENMASK(29, 27)
#define SDCC_DDR_CONFIG_EXT_PRG_RCLK_DLY_EN	BIT(30)
#define SDCC_DDR_CONFIG_TCXO_CYCLES_CNT		GENMASK(11, 9)
#define SDCC_DDR_CONFIG_PRG_RCLK_DLY		GENMASK(8, 0)

/* SDCC_HC_REG_DLL_CONFIG2 fields */
#define SDCC_DLL_CONFIG2_DLL_CLOCK_DIS		BIT(21)
#define SDCC_DLL_CONFIG2_MCLK_FREQ_CALC		GENMASK(17, 10)
#define SDCC_DLL_CONFIG2_DDR_TRAFFIC_INIT_SEL	GENMASK(3, 2)
#define SDCC_DLL_CONFIG2_DDR_TRAFFIC_INIT_SW	BIT(1)
#define SDCC_DLL_CONFIG2_DDR_CAL_EN		BIT(0)

/* SDC4_STATUS bits */
#define SDC4_STATUS_DLL_LOCK			BIT(7)

/* RGMII_IO_MACRO_CONFIG2 fields */
#define RGMII_CONFIG2_RSVD_CONFIG15		GENMASK(31, 17)
#define RGMII_CONFIG2_RGMII_CLK_SEL_CFG		BIT(16)
#define RGMII_CONFIG2_TX_TO_RX_LOOPBACK_EN	BIT(13)
#define RGMII_CONFIG2_CLK_DIVIDE_SEL		BIT(12)
#define RGMII_CONFIG2_RX_PROG_SWAP		BIT(7)
#define RGMII_CONFIG2_DATA_DIVIDE_CLK_SEL	BIT(6)
#define RGMII_CONFIG2_TX_CLK_PHASE_SHIFT_EN	BIT(5)

/* MAC_CTRL_REG bits */
#define ETHQOS_MAC_CTRL_SPEED_MODE		BIT(14)
#define ETHQOS_MAC_CTRL_PORT_SEL		BIT(15)

#define SGMII_10M_RX_CLK_DVDR			0x31

struct ethqos_emac_por {
	unsigned int offset;
	unsigned int value;
};

struct ethqos_emac_driver_data {
	const struct ethqos_emac_por *por;
	unsigned int num_por;
	bool rgmii_config_loopback_en;
	bool has_emac_ge_3;
	const char *link_clk_name;
	bool has_integrated_pcs;
	u32 dma_addr_width;
	struct dwmac4_addrs dwmac4_addrs;
};

struct qcom_ethqos {
	struct platform_device *pdev;
	void __iomem *rgmii_base;
	void __iomem *mac_base;
	int (*configure_func)(struct qcom_ethqos *ethqos);

	unsigned int link_clk_rate;
	struct clk *link_clk;
	struct phy *serdes_phy;
	unsigned int speed;
	int serdes_speed;
	phy_interface_t phy_mode;

	const struct ethqos_emac_por *por;
	unsigned int num_por;
	bool rgmii_config_loopback_en;
	bool has_emac_ge_3;
};

static int rgmii_readl(struct qcom_ethqos *ethqos, unsigned int offset)
{
	return readl(ethqos->rgmii_base + offset);
}

static void rgmii_writel(struct qcom_ethqos *ethqos,
			 int value, unsigned int offset)
{
	writel(value, ethqos->rgmii_base + offset);
}

static void rgmii_updatel(struct qcom_ethqos *ethqos,
			  int mask, int val, unsigned int offset)
{
	unsigned int temp;

	temp = rgmii_readl(ethqos, offset);
	temp = (temp & ~(mask)) | val;
	rgmii_writel(ethqos, temp, offset);
}

static void rgmii_dump(void *priv)
{
	struct qcom_ethqos *ethqos = priv;
	struct device *dev = &ethqos->pdev->dev;

	dev_dbg(dev, "Rgmii register dump\n");
	dev_dbg(dev, "RGMII_IO_MACRO_CONFIG: %x\n",
		rgmii_readl(ethqos, RGMII_IO_MACRO_CONFIG));
	dev_dbg(dev, "SDCC_HC_REG_DLL_CONFIG: %x\n",
		rgmii_readl(ethqos, SDCC_HC_REG_DLL_CONFIG));
	dev_dbg(dev, "SDCC_HC_REG_DDR_CONFIG: %x\n",
		rgmii_readl(ethqos, SDCC_HC_REG_DDR_CONFIG));
	dev_dbg(dev, "SDCC_HC_REG_DLL_CONFIG2: %x\n",
		rgmii_readl(ethqos, SDCC_HC_REG_DLL_CONFIG2));
	dev_dbg(dev, "SDC4_STATUS: %x\n",
		rgmii_readl(ethqos, SDC4_STATUS));
	dev_dbg(dev, "SDCC_USR_CTL: %x\n",
		rgmii_readl(ethqos, SDCC_USR_CTL));
	dev_dbg(dev, "RGMII_IO_MACRO_CONFIG2: %x\n",
		rgmii_readl(ethqos, RGMII_IO_MACRO_CONFIG2));
	dev_dbg(dev, "RGMII_IO_MACRO_DEBUG1: %x\n",
		rgmii_readl(ethqos, RGMII_IO_MACRO_DEBUG1));
	dev_dbg(dev, "EMAC_SYSTEM_LOW_POWER_DEBUG: %x\n",
		rgmii_readl(ethqos, EMAC_SYSTEM_LOW_POWER_DEBUG));
}

/* Clock rates */
#define RGMII_1000_NOM_CLK_FREQ			(250 * 1000 * 1000UL)
#define RGMII_ID_MODE_100_LOW_SVS_CLK_FREQ	 (50 * 1000 * 1000UL)
#define RGMII_ID_MODE_10_LOW_SVS_CLK_FREQ	  (5 * 1000 * 1000UL)

static void
ethqos_update_link_clk(struct qcom_ethqos *ethqos, unsigned int speed)
{
	if (!phy_interface_mode_is_rgmii(ethqos->phy_mode))
		return;

	switch (speed) {
	case SPEED_1000:
		ethqos->link_clk_rate =  RGMII_1000_NOM_CLK_FREQ;
		break;

	case SPEED_100:
		ethqos->link_clk_rate =  RGMII_ID_MODE_100_LOW_SVS_CLK_FREQ;
		break;

	case SPEED_10:
		ethqos->link_clk_rate =  RGMII_ID_MODE_10_LOW_SVS_CLK_FREQ;
		break;
	}

	clk_set_rate(ethqos->link_clk, ethqos->link_clk_rate);
}

static void ethqos_set_func_clk_en(struct qcom_ethqos *ethqos)
{
	rgmii_updatel(ethqos, RGMII_CONFIG_FUNC_CLK_EN,
		      RGMII_CONFIG_FUNC_CLK_EN, RGMII_IO_MACRO_CONFIG);
}

static const struct ethqos_emac_por emac_v2_3_0_por[] = {
	{ .offset = RGMII_IO_MACRO_CONFIG,	.value = 0x00C01343 },
	{ .offset = SDCC_HC_REG_DLL_CONFIG,	.value = 0x2004642C },
	{ .offset = SDCC_HC_REG_DDR_CONFIG,	.value = 0x00000000 },
	{ .offset = SDCC_HC_REG_DLL_CONFIG2,	.value = 0x00200000 },
	{ .offset = SDCC_USR_CTL,		.value = 0x00010800 },
	{ .offset = RGMII_IO_MACRO_CONFIG2,	.value = 0x00002060 },
};

static const struct ethqos_emac_driver_data emac_v2_3_0_data = {
	.por = emac_v2_3_0_por,
	.num_por = ARRAY_SIZE(emac_v2_3_0_por),
	.rgmii_config_loopback_en = true,
	.has_emac_ge_3 = false,
};

static const struct ethqos_emac_por emac_v2_1_0_por[] = {
	{ .offset = RGMII_IO_MACRO_CONFIG,	.value = 0x40C01343 },
	{ .offset = SDCC_HC_REG_DLL_CONFIG,	.value = 0x2004642C },
	{ .offset = SDCC_HC_REG_DDR_CONFIG,	.value = 0x00000000 },
	{ .offset = SDCC_HC_REG_DLL_CONFIG2,	.value = 0x00200000 },
	{ .offset = SDCC_USR_CTL,		.value = 0x00010800 },
	{ .offset = RGMII_IO_MACRO_CONFIG2,	.value = 0x00002060 },
};

static const struct ethqos_emac_driver_data emac_v2_1_0_data = {
	.por = emac_v2_1_0_por,
	.num_por = ARRAY_SIZE(emac_v2_1_0_por),
	.rgmii_config_loopback_en = false,
	.has_emac_ge_3 = false,
};

static const struct ethqos_emac_por emac_v3_0_0_por[] = {
	{ .offset = RGMII_IO_MACRO_CONFIG,	.value = 0x40c01343 },
	{ .offset = SDCC_HC_REG_DLL_CONFIG,	.value = 0x2004642c },
	{ .offset = SDCC_HC_REG_DDR_CONFIG,	.value = 0x80040800 },
	{ .offset = SDCC_HC_REG_DLL_CONFIG2,	.value = 0x00200000 },
	{ .offset = SDCC_USR_CTL,		.value = 0x00010800 },
	{ .offset = RGMII_IO_MACRO_CONFIG2,	.value = 0x00002060 },
};

static const struct ethqos_emac_driver_data emac_v3_0_0_data = {
	.por = emac_v3_0_0_por,
	.num_por = ARRAY_SIZE(emac_v3_0_0_por),
	.rgmii_config_loopback_en = false,
	.has_emac_ge_3 = true,
	.dwmac4_addrs = {
		.dma_chan = 0x00008100,
		.dma_chan_offset = 0x1000,
		.mtl_chan = 0x00008000,
		.mtl_chan_offset = 0x1000,
		.mtl_ets_ctrl = 0x00008010,
		.mtl_ets_ctrl_offset = 0x1000,
		.mtl_txq_weight = 0x00008018,
		.mtl_txq_weight_offset = 0x1000,
		.mtl_send_slp_cred = 0x0000801c,
		.mtl_send_slp_cred_offset = 0x1000,
		.mtl_high_cred = 0x00008020,
		.mtl_high_cred_offset = 0x1000,
		.mtl_low_cred = 0x00008024,
		.mtl_low_cred_offset = 0x1000,
	},
};

static const struct ethqos_emac_por emac_v4_0_0_por[] = {
	{ .offset = RGMII_IO_MACRO_CONFIG,	.value = 0x40c01343 },
	{ .offset = SDCC_HC_REG_DLL_CONFIG,	.value = 0x2004642c },
	{ .offset = SDCC_HC_REG_DDR_CONFIG,	.value = 0x80040800 },
	{ .offset = SDCC_HC_REG_DLL_CONFIG2,	.value = 0x00200000 },
	{ .offset = SDCC_USR_CTL,		.value = 0x00010800 },
	{ .offset = RGMII_IO_MACRO_CONFIG2,	.value = 0x00002060 },
};

static const struct ethqos_emac_driver_data emac_v4_0_0_data = {
	.por = emac_v4_0_0_por,
	.num_por = ARRAY_SIZE(emac_v4_0_0_por),
	.rgmii_config_loopback_en = false,
	.has_emac_ge_3 = true,
	.link_clk_name = "phyaux",
	.has_integrated_pcs = true,
	.dma_addr_width = 36,
	.dwmac4_addrs = {
		.dma_chan = 0x00008100,
		.dma_chan_offset = 0x1000,
		.mtl_chan = 0x00008000,
		.mtl_chan_offset = 0x1000,
		.mtl_ets_ctrl = 0x00008010,
		.mtl_ets_ctrl_offset = 0x1000,
		.mtl_txq_weight = 0x00008018,
		.mtl_txq_weight_offset = 0x1000,
		.mtl_send_slp_cred = 0x0000801c,
		.mtl_send_slp_cred_offset = 0x1000,
		.mtl_high_cred = 0x00008020,
		.mtl_high_cred_offset = 0x1000,
		.mtl_low_cred = 0x00008024,
		.mtl_low_cred_offset = 0x1000,
	},
};

static int ethqos_dll_configure(struct qcom_ethqos *ethqos)
{
	struct device *dev = &ethqos->pdev->dev;
	unsigned int val;
	int retry = 1000;

	/* Set CDR_EN */
	rgmii_updatel(ethqos, SDCC_DLL_CONFIG_CDR_EN,
		      SDCC_DLL_CONFIG_CDR_EN, SDCC_HC_REG_DLL_CONFIG);

	/* Set CDR_EXT_EN */
	rgmii_updatel(ethqos, SDCC_DLL_CONFIG_CDR_EXT_EN,
		      SDCC_DLL_CONFIG_CDR_EXT_EN, SDCC_HC_REG_DLL_CONFIG);

	/* Clear CK_OUT_EN */
	rgmii_updatel(ethqos, SDCC_DLL_CONFIG_CK_OUT_EN,
		      0, SDCC_HC_REG_DLL_CONFIG);

	/* Set DLL_EN */
	rgmii_updatel(ethqos, SDCC_DLL_CONFIG_DLL_EN,
		      SDCC_DLL_CONFIG_DLL_EN, SDCC_HC_REG_DLL_CONFIG);

	if (!ethqos->has_emac_ge_3) {
		rgmii_updatel(ethqos, SDCC_DLL_MCLK_GATING_EN,
			      0, SDCC_HC_REG_DLL_CONFIG);

		rgmii_updatel(ethqos, SDCC_DLL_CDR_FINE_PHASE,
			      0, SDCC_HC_REG_DLL_CONFIG);
	}

	/* Wait for CK_OUT_EN clear */
	do {
		val = rgmii_readl(ethqos, SDCC_HC_REG_DLL_CONFIG);
		val &= SDCC_DLL_CONFIG_CK_OUT_EN;
		if (!val)
			break;
		mdelay(1);
		retry--;
	} while (retry > 0);
	if (!retry)
		dev_err(dev, "Clear CK_OUT_EN timedout\n");

	/* Set CK_OUT_EN */
	rgmii_updatel(ethqos, SDCC_DLL_CONFIG_CK_OUT_EN,
		      SDCC_DLL_CONFIG_CK_OUT_EN, SDCC_HC_REG_DLL_CONFIG);

	/* Wait for CK_OUT_EN set */
	retry = 1000;
	do {
		val = rgmii_readl(ethqos, SDCC_HC_REG_DLL_CONFIG);
		val &= SDCC_DLL_CONFIG_CK_OUT_EN;
		if (val)
			break;
		mdelay(1);
		retry--;
	} while (retry > 0);
	if (!retry)
		dev_err(dev, "Set CK_OUT_EN timedout\n");

	/* Set DDR_CAL_EN */
	rgmii_updatel(ethqos, SDCC_DLL_CONFIG2_DDR_CAL_EN,
		      SDCC_DLL_CONFIG2_DDR_CAL_EN, SDCC_HC_REG_DLL_CONFIG2);

	if (!ethqos->has_emac_ge_3) {
		rgmii_updatel(ethqos, SDCC_DLL_CONFIG2_DLL_CLOCK_DIS,
			      0, SDCC_HC_REG_DLL_CONFIG2);

		rgmii_updatel(ethqos, SDCC_DLL_CONFIG2_MCLK_FREQ_CALC,
			      0x1A << 10, SDCC_HC_REG_DLL_CONFIG2);

		rgmii_updatel(ethqos, SDCC_DLL_CONFIG2_DDR_TRAFFIC_INIT_SEL,
			      BIT(2), SDCC_HC_REG_DLL_CONFIG2);

		rgmii_updatel(ethqos, SDCC_DLL_CONFIG2_DDR_TRAFFIC_INIT_SW,
			      SDCC_DLL_CONFIG2_DDR_TRAFFIC_INIT_SW,
			      SDCC_HC_REG_DLL_CONFIG2);
	}

	return 0;
}

static int ethqos_rgmii_macro_init(struct qcom_ethqos *ethqos)
{
	struct device *dev = &ethqos->pdev->dev;
	int phase_shift;
	int loopback;

	/* Determine if the PHY adds a 2 ns TX delay or the MAC handles it */
	if (ethqos->phy_mode == PHY_INTERFACE_MODE_RGMII_ID ||
	    ethqos->phy_mode == PHY_INTERFACE_MODE_RGMII_TXID)
		phase_shift = 0;
	else
		phase_shift = RGMII_CONFIG2_TX_CLK_PHASE_SHIFT_EN;

	/* Disable loopback mode */
	rgmii_updatel(ethqos, RGMII_CONFIG2_TX_TO_RX_LOOPBACK_EN,
		      0, RGMII_IO_MACRO_CONFIG2);

	/* Determine if this platform wants loopback enabled after programming */
	if (ethqos->rgmii_config_loopback_en)
		loopback = RGMII_CONFIG_LOOPBACK_EN;
	else
		loopback = 0;

	/* Select RGMII, write 0 to interface select */
	rgmii_updatel(ethqos, RGMII_CONFIG_INTF_SEL,
		      0, RGMII_IO_MACRO_CONFIG);

	switch (ethqos->speed) {
	case SPEED_1000:
		rgmii_updatel(ethqos, RGMII_CONFIG_DDR_MODE,
			      RGMII_CONFIG_DDR_MODE, RGMII_IO_MACRO_CONFIG);
		rgmii_updatel(ethqos, RGMII_CONFIG_BYPASS_TX_ID_EN,
			      0, RGMII_IO_MACRO_CONFIG);
		rgmii_updatel(ethqos, RGMII_CONFIG_POS_NEG_DATA_SEL,
			      RGMII_CONFIG_POS_NEG_DATA_SEL,
			      RGMII_IO_MACRO_CONFIG);
		rgmii_updatel(ethqos, RGMII_CONFIG_PROG_SWAP,
			      RGMII_CONFIG_PROG_SWAP, RGMII_IO_MACRO_CONFIG);
		rgmii_updatel(ethqos, RGMII_CONFIG2_DATA_DIVIDE_CLK_SEL,
			      0, RGMII_IO_MACRO_CONFIG2);

		rgmii_updatel(ethqos, RGMII_CONFIG2_TX_CLK_PHASE_SHIFT_EN,
			      phase_shift, RGMII_IO_MACRO_CONFIG2);
		rgmii_updatel(ethqos, RGMII_CONFIG2_RSVD_CONFIG15,
			      0, RGMII_IO_MACRO_CONFIG2);
		rgmii_updatel(ethqos, RGMII_CONFIG2_RX_PROG_SWAP,
			      RGMII_CONFIG2_RX_PROG_SWAP,
			      RGMII_IO_MACRO_CONFIG2);

		/* PRG_RCLK_DLY = TCXO period * TCXO_CYCLES_CNT / 2 * RX delay ns,
		 * in practice this becomes PRG_RCLK_DLY = 52 * 4 / 2 * RX delay ns
		 */
		if (ethqos->has_emac_ge_3) {
			/* 0.9 ns */
			rgmii_updatel(ethqos, SDCC_DDR_CONFIG_PRG_RCLK_DLY,
				      115, SDCC_HC_REG_DDR_CONFIG);
		} else {
			/* 1.8 ns */
			rgmii_updatel(ethqos, SDCC_DDR_CONFIG_PRG_RCLK_DLY,
				      57, SDCC_HC_REG_DDR_CONFIG);
		}
		rgmii_updatel(ethqos, SDCC_DDR_CONFIG_PRG_DLY_EN,
			      SDCC_DDR_CONFIG_PRG_DLY_EN,
			      SDCC_HC_REG_DDR_CONFIG);
		rgmii_updatel(ethqos, RGMII_CONFIG_LOOPBACK_EN,
			      loopback, RGMII_IO_MACRO_CONFIG);
		break;

	case SPEED_100:
		rgmii_updatel(ethqos, RGMII_CONFIG_DDR_MODE,
			      RGMII_CONFIG_DDR_MODE, RGMII_IO_MACRO_CONFIG);
		rgmii_updatel(ethqos, RGMII_CONFIG_BYPASS_TX_ID_EN,
			      RGMII_CONFIG_BYPASS_TX_ID_EN,
			      RGMII_IO_MACRO_CONFIG);
		rgmii_updatel(ethqos, RGMII_CONFIG_POS_NEG_DATA_SEL,
			      0, RGMII_IO_MACRO_CONFIG);
		rgmii_updatel(ethqos, RGMII_CONFIG_PROG_SWAP,
			      0, RGMII_IO_MACRO_CONFIG);
		rgmii_updatel(ethqos, RGMII_CONFIG2_DATA_DIVIDE_CLK_SEL,
			      0, RGMII_IO_MACRO_CONFIG2);
		rgmii_updatel(ethqos, RGMII_CONFIG2_TX_CLK_PHASE_SHIFT_EN,
			      phase_shift, RGMII_IO_MACRO_CONFIG2);
		rgmii_updatel(ethqos, RGMII_CONFIG_MAX_SPD_PRG_2,
			      BIT(6), RGMII_IO_MACRO_CONFIG);
		rgmii_updatel(ethqos, RGMII_CONFIG2_RSVD_CONFIG15,
			      0, RGMII_IO_MACRO_CONFIG2);

		if (ethqos->has_emac_ge_3)
			rgmii_updatel(ethqos, RGMII_CONFIG2_RX_PROG_SWAP,
				      RGMII_CONFIG2_RX_PROG_SWAP,
				      RGMII_IO_MACRO_CONFIG2);
		else
			rgmii_updatel(ethqos, RGMII_CONFIG2_RX_PROG_SWAP,
				      0, RGMII_IO_MACRO_CONFIG2);

		/* Write 0x5 to PRG_RCLK_DLY_CODE */
		rgmii_updatel(ethqos, SDCC_DDR_CONFIG_EXT_PRG_RCLK_DLY_CODE,
			      (BIT(29) | BIT(27)), SDCC_HC_REG_DDR_CONFIG);
		rgmii_updatel(ethqos, SDCC_DDR_CONFIG_EXT_PRG_RCLK_DLY,
			      SDCC_DDR_CONFIG_EXT_PRG_RCLK_DLY,
			      SDCC_HC_REG_DDR_CONFIG);
		rgmii_updatel(ethqos, SDCC_DDR_CONFIG_EXT_PRG_RCLK_DLY_EN,
			      SDCC_DDR_CONFIG_EXT_PRG_RCLK_DLY_EN,
			      SDCC_HC_REG_DDR_CONFIG);
		rgmii_updatel(ethqos, RGMII_CONFIG_LOOPBACK_EN,
			      loopback, RGMII_IO_MACRO_CONFIG);
		break;

	case SPEED_10:
		rgmii_updatel(ethqos, RGMII_CONFIG_DDR_MODE,
			      RGMII_CONFIG_DDR_MODE, RGMII_IO_MACRO_CONFIG);
		rgmii_updatel(ethqos, RGMII_CONFIG_BYPASS_TX_ID_EN,
			      RGMII_CONFIG_BYPASS_TX_ID_EN,
			      RGMII_IO_MACRO_CONFIG);
		rgmii_updatel(ethqos, RGMII_CONFIG_POS_NEG_DATA_SEL,
			      0, RGMII_IO_MACRO_CONFIG);
		rgmii_updatel(ethqos, RGMII_CONFIG_PROG_SWAP,
			      0, RGMII_IO_MACRO_CONFIG);
		rgmii_updatel(ethqos, RGMII_CONFIG2_DATA_DIVIDE_CLK_SEL,
			      0, RGMII_IO_MACRO_CONFIG2);
		rgmii_updatel(ethqos, RGMII_CONFIG2_TX_CLK_PHASE_SHIFT_EN,
			      phase_shift, RGMII_IO_MACRO_CONFIG2);
		rgmii_updatel(ethqos, RGMII_CONFIG_MAX_SPD_PRG_9,
			      BIT(12) | GENMASK(9, 8),
			      RGMII_IO_MACRO_CONFIG);
		rgmii_updatel(ethqos, RGMII_CONFIG2_RSVD_CONFIG15,
			      0, RGMII_IO_MACRO_CONFIG2);
		if (ethqos->has_emac_ge_3)
			rgmii_updatel(ethqos, RGMII_CONFIG2_RX_PROG_SWAP,
				      RGMII_CONFIG2_RX_PROG_SWAP,
				      RGMII_IO_MACRO_CONFIG2);
		else
			rgmii_updatel(ethqos, RGMII_CONFIG2_RX_PROG_SWAP,
				      0, RGMII_IO_MACRO_CONFIG2);
		/* Write 0x5 to PRG_RCLK_DLY_CODE */
		rgmii_updatel(ethqos, SDCC_DDR_CONFIG_EXT_PRG_RCLK_DLY_CODE,
			      (BIT(29) | BIT(27)), SDCC_HC_REG_DDR_CONFIG);
		rgmii_updatel(ethqos, SDCC_DDR_CONFIG_EXT_PRG_RCLK_DLY,
			      SDCC_DDR_CONFIG_EXT_PRG_RCLK_DLY,
			      SDCC_HC_REG_DDR_CONFIG);
		rgmii_updatel(ethqos, SDCC_DDR_CONFIG_EXT_PRG_RCLK_DLY_EN,
			      SDCC_DDR_CONFIG_EXT_PRG_RCLK_DLY_EN,
			      SDCC_HC_REG_DDR_CONFIG);
		rgmii_updatel(ethqos, RGMII_CONFIG_LOOPBACK_EN,
			      loopback, RGMII_IO_MACRO_CONFIG);
		break;
	default:
		dev_err(dev, "Invalid speed %d\n", ethqos->speed);
		return -EINVAL;
	}

	return 0;
}

static int ethqos_configure_rgmii(struct qcom_ethqos *ethqos)
{
	struct device *dev = &ethqos->pdev->dev;
	volatile unsigned int dll_lock;
	unsigned int i, retry = 1000;

	/* Reset to POR values and enable clk */
	for (i = 0; i < ethqos->num_por; i++)
		rgmii_writel(ethqos, ethqos->por[i].value,
			     ethqos->por[i].offset);
	ethqos_set_func_clk_en(ethqos);

	/* Initialize the DLL first */

	/* Set DLL_RST */
	rgmii_updatel(ethqos, SDCC_DLL_CONFIG_DLL_RST,
		      SDCC_DLL_CONFIG_DLL_RST, SDCC_HC_REG_DLL_CONFIG);

	/* Set PDN */
	rgmii_updatel(ethqos, SDCC_DLL_CONFIG_PDN,
		      SDCC_DLL_CONFIG_PDN, SDCC_HC_REG_DLL_CONFIG);

	if (ethqos->has_emac_ge_3) {
		if (ethqos->speed == SPEED_1000) {
			rgmii_writel(ethqos, 0x1800000, SDCC_TEST_CTL);
			rgmii_writel(ethqos, 0x2C010800, SDCC_USR_CTL);
			rgmii_writel(ethqos, 0xA001, SDCC_HC_REG_DLL_CONFIG2);
		} else {
			rgmii_writel(ethqos, 0x40010800, SDCC_USR_CTL);
			rgmii_writel(ethqos, 0xA001, SDCC_HC_REG_DLL_CONFIG2);
		}
	}

	/* Clear DLL_RST */
	rgmii_updatel(ethqos, SDCC_DLL_CONFIG_DLL_RST, 0,
		      SDCC_HC_REG_DLL_CONFIG);

	/* Clear PDN */
	rgmii_updatel(ethqos, SDCC_DLL_CONFIG_PDN, 0,
		      SDCC_HC_REG_DLL_CONFIG);

	if (ethqos->speed != SPEED_100 && ethqos->speed != SPEED_10) {
		/* Set DLL_EN */
		rgmii_updatel(ethqos, SDCC_DLL_CONFIG_DLL_EN,
			      SDCC_DLL_CONFIG_DLL_EN, SDCC_HC_REG_DLL_CONFIG);

		/* Set CK_OUT_EN */
		rgmii_updatel(ethqos, SDCC_DLL_CONFIG_CK_OUT_EN,
			      SDCC_DLL_CONFIG_CK_OUT_EN,
			      SDCC_HC_REG_DLL_CONFIG);

		/* Set USR_CTL bit 26 with mask of 3 bits */
		if (!ethqos->has_emac_ge_3)
			rgmii_updatel(ethqos, GENMASK(26, 24), BIT(26),
				      SDCC_USR_CTL);

		/* wait for DLL LOCK */
		do {
			mdelay(1);
			dll_lock = rgmii_readl(ethqos, SDC4_STATUS);
			if (dll_lock & SDC4_STATUS_DLL_LOCK)
				break;
			retry--;
		} while (retry > 0);
		if (!retry)
			dev_err(dev, "Timeout while waiting for DLL lock\n");
	}

	if (ethqos->speed == SPEED_1000)
		ethqos_dll_configure(ethqos);

	ethqos_rgmii_macro_init(ethqos);

	return 0;
}

/* On interface toggle MAC registers gets reset.
 * Configure MAC block for SGMII on ethernet phy link up
 */
static int ethqos_configure_sgmii(struct qcom_ethqos *ethqos)
{
	struct net_device *dev = platform_get_drvdata(ethqos->pdev);
	struct stmmac_priv *priv = netdev_priv(dev);
	int val;

	val = readl(ethqos->mac_base + MAC_CTRL_REG);

	switch (ethqos->speed) {
	case SPEED_2500:
		val &= ~ETHQOS_MAC_CTRL_PORT_SEL;
		rgmii_updatel(ethqos, RGMII_CONFIG2_RGMII_CLK_SEL_CFG,
			      RGMII_CONFIG2_RGMII_CLK_SEL_CFG,
			      RGMII_IO_MACRO_CONFIG2);
		if (ethqos->serdes_speed != SPEED_2500)
			phy_set_speed(ethqos->serdes_phy, SPEED_2500);
		ethqos->serdes_speed = SPEED_2500;
		stmmac_pcs_ctrl_ane(priv, priv->ioaddr, 0, 0, 0);
		break;
	case SPEED_1000:
		val &= ~ETHQOS_MAC_CTRL_PORT_SEL;
		rgmii_updatel(ethqos, RGMII_CONFIG2_RGMII_CLK_SEL_CFG,
			      RGMII_CONFIG2_RGMII_CLK_SEL_CFG,
			      RGMII_IO_MACRO_CONFIG2);
		if (ethqos->serdes_speed != SPEED_1000)
			phy_set_speed(ethqos->serdes_phy, SPEED_1000);
		ethqos->serdes_speed = SPEED_1000;
		stmmac_pcs_ctrl_ane(priv, priv->ioaddr, 1, 0, 0);
		break;
	case SPEED_100:
		val |= ETHQOS_MAC_CTRL_PORT_SEL | ETHQOS_MAC_CTRL_SPEED_MODE;
		if (ethqos->serdes_speed != SPEED_1000)
			phy_set_speed(ethqos->serdes_phy, SPEED_1000);
		ethqos->serdes_speed = SPEED_1000;
		stmmac_pcs_ctrl_ane(priv, priv->ioaddr, 1, 0, 0);
		break;
	case SPEED_10:
		val |= ETHQOS_MAC_CTRL_PORT_SEL;
		val &= ~ETHQOS_MAC_CTRL_SPEED_MODE;
		rgmii_updatel(ethqos, RGMII_CONFIG_SGMII_CLK_DVDR,
			      FIELD_PREP(RGMII_CONFIG_SGMII_CLK_DVDR,
					 SGMII_10M_RX_CLK_DVDR),
			      RGMII_IO_MACRO_CONFIG);
		if (ethqos->serdes_speed != SPEED_1000)
			phy_set_speed(ethqos->serdes_phy, ethqos->speed);
		ethqos->serdes_speed = SPEED_1000;
		stmmac_pcs_ctrl_ane(priv, priv->ioaddr, 1, 0, 0);
		break;
	}

	writel(val, ethqos->mac_base + MAC_CTRL_REG);

	return val;
}

static int ethqos_configure(struct qcom_ethqos *ethqos)
{
	return ethqos->configure_func(ethqos);
}

static void ethqos_fix_mac_speed(void *priv, unsigned int speed, unsigned int mode)
{
	struct qcom_ethqos *ethqos = priv;

	ethqos->speed = speed;
	ethqos_update_link_clk(ethqos, speed);
	ethqos_configure(ethqos);
}

static int qcom_ethqos_serdes_powerup(struct net_device *ndev, void *priv)
{
	struct qcom_ethqos *ethqos = priv;
	int ret;

	ret = phy_init(ethqos->serdes_phy);
	if (ret)
		return ret;

	ret = phy_power_on(ethqos->serdes_phy);
	if (ret)
		return ret;

	return phy_set_speed(ethqos->serdes_phy, ethqos->speed);
}

static void qcom_ethqos_serdes_powerdown(struct net_device *ndev, void *priv)
{
	struct qcom_ethqos *ethqos = priv;

	phy_power_off(ethqos->serdes_phy);
	phy_exit(ethqos->serdes_phy);
}

static int ethqos_clks_config(void *priv, bool enabled)
{
	struct qcom_ethqos *ethqos = priv;
	int ret = 0;

	if (enabled) {
		ret = clk_prepare_enable(ethqos->link_clk);
		if (ret) {
			dev_err(&ethqos->pdev->dev, "link_clk enable failed\n");
			return ret;
		}

		/* Enable functional clock to prevent DMA reset to timeout due
		 * to lacking PHY clock after the hardware block has been power
		 * cycled. The actual configuration will be adjusted once
		 * ethqos_fix_mac_speed() is invoked.
		 */
		ethqos_set_func_clk_en(ethqos);
	} else {
		clk_disable_unprepare(ethqos->link_clk);
	}

	return ret;
}

static void ethqos_clks_disable(void *data)
{
	ethqos_clks_config(data, false);
}

static void ethqos_ptp_clk_freq_config(struct stmmac_priv *priv)
{
	struct plat_stmmacenet_data *plat_dat = priv->plat;
	int err;

	if (!plat_dat->clk_ptp_ref)
		return;

	/* Max the PTP ref clock out to get the best resolution possible */
	err = clk_set_rate(plat_dat->clk_ptp_ref, ULONG_MAX);
	if (err)
		netdev_err(priv->dev, "Failed to max out clk_ptp_ref: %d\n", err);
	plat_dat->clk_ptp_rate = clk_get_rate(plat_dat->clk_ptp_ref);

	netdev_dbg(priv->dev, "PTP rate %d\n", plat_dat->clk_ptp_rate);
}

static int qcom_ethqos_probe(struct platform_device *pdev)
{
	struct device_node *np = pdev->dev.of_node;
	const struct ethqos_emac_driver_data *data;
	struct plat_stmmacenet_data *plat_dat;
	struct stmmac_resources stmmac_res;
	struct device *dev = &pdev->dev;
	struct qcom_ethqos *ethqos;
	int ret, i;

	ret = stmmac_get_platform_resources(pdev, &stmmac_res);
	if (ret)
		return dev_err_probe(dev, ret,
				     "Failed to get platform resources\n");

	plat_dat = devm_stmmac_probe_config_dt(pdev, stmmac_res.mac);
	if (IS_ERR(plat_dat)) {
		return dev_err_probe(dev, PTR_ERR(plat_dat),
				     "dt configuration failed\n");
	}

	plat_dat->clks_config = ethqos_clks_config;

	ethqos = devm_kzalloc(dev, sizeof(*ethqos), GFP_KERNEL);
	if (!ethqos)
		return -ENOMEM;

	ret = of_get_phy_mode(np, &ethqos->phy_mode);
	if (ret)
		return dev_err_probe(dev, ret, "Failed to get phy mode\n");
	switch (ethqos->phy_mode) {
	case PHY_INTERFACE_MODE_RGMII:
	case PHY_INTERFACE_MODE_RGMII_ID:
	case PHY_INTERFACE_MODE_RGMII_RXID:
	case PHY_INTERFACE_MODE_RGMII_TXID:
		ethqos->configure_func = ethqos_configure_rgmii;
		break;
	case PHY_INTERFACE_MODE_SGMII:
		ethqos->configure_func = ethqos_configure_sgmii;
		break;
	default:
		dev_err(dev, "Unsupported phy mode %s\n",
			phy_modes(ethqos->phy_mode));
		return -EINVAL;
	}

	ethqos->pdev = pdev;
	ethqos->rgmii_base = devm_platform_ioremap_resource_byname(pdev, "rgmii");
	if (IS_ERR(ethqos->rgmii_base))
		return dev_err_probe(dev, PTR_ERR(ethqos->rgmii_base),
				     "Failed to map rgmii resource\n");

	ethqos->mac_base = stmmac_res.addr;

	data = of_device_get_match_data(dev);
	ethqos->por = data->por;
	ethqos->num_por = data->num_por;
	ethqos->rgmii_config_loopback_en = data->rgmii_config_loopback_en;
	ethqos->has_emac_ge_3 = data->has_emac_ge_3;

	ethqos->link_clk = devm_clk_get(dev, data->link_clk_name ?: "rgmii");
	if (IS_ERR(ethqos->link_clk))
		return dev_err_probe(dev, PTR_ERR(ethqos->link_clk),
				     "Failed to get link_clk\n");

	ret = ethqos_clks_config(ethqos, true);
	if (ret)
		return ret;

	ret = devm_add_action_or_reset(dev, ethqos_clks_disable, ethqos);
	if (ret)
		return ret;

	ethqos->serdes_phy = devm_phy_optional_get(dev, "serdes");
	if (IS_ERR(ethqos->serdes_phy))
		return dev_err_probe(dev, PTR_ERR(ethqos->serdes_phy),
				     "Failed to get serdes phy\n");

	ethqos->speed = SPEED_1000;
	ethqos->serdes_speed = SPEED_1000;
	ethqos_update_link_clk(ethqos, SPEED_1000);
	ethqos_set_func_clk_en(ethqos);

	plat_dat->bsp_priv = ethqos;
	plat_dat->fix_mac_speed = ethqos_fix_mac_speed;
	plat_dat->dump_debug_regs = rgmii_dump;
	plat_dat->ptp_clk_freq_config = ethqos_ptp_clk_freq_config;
	plat_dat->has_gmac4 = 1;
	if (ethqos->has_emac_ge_3)
		plat_dat->dwmac4_addrs = &data->dwmac4_addrs;
	plat_dat->pmt = 1;
	if (of_property_read_bool(np, "snps,tso"))
		plat_dat->flags |= STMMAC_FLAG_TSO_EN;
	if (of_device_is_compatible(np, "qcom,qcs404-ethqos"))
		plat_dat->flags |= STMMAC_FLAG_RX_CLK_RUNS_IN_LPI;
	if (data->has_integrated_pcs)
		plat_dat->flags |= STMMAC_FLAG_HAS_INTEGRATED_PCS;
<<<<<<< HEAD
=======
	if (data->dma_addr_width)
		plat_dat->host_dma_width = data->dma_addr_width;
>>>>>>> 0c383648

	if (ethqos->serdes_phy) {
		plat_dat->serdes_powerup = qcom_ethqos_serdes_powerup;
		plat_dat->serdes_powerdown  = qcom_ethqos_serdes_powerdown;
	}

	/* Enable TSO on queue0 and enable TBS on rest of the queues */
	for (i = 1; i < plat_dat->tx_queues_to_use; i++)
		plat_dat->tx_queues_cfg[i].tbs_en = 1;

	return devm_stmmac_pltfr_probe(pdev, plat_dat, &stmmac_res);
}

static const struct of_device_id qcom_ethqos_match[] = {
	{ .compatible = "qcom,qcs404-ethqos", .data = &emac_v2_3_0_data},
	{ .compatible = "qcom,sa8775p-ethqos", .data = &emac_v4_0_0_data},
	{ .compatible = "qcom,sc8280xp-ethqos", .data = &emac_v3_0_0_data},
	{ .compatible = "qcom,sm8150-ethqos", .data = &emac_v2_1_0_data},
	{ }
};
MODULE_DEVICE_TABLE(of, qcom_ethqos_match);

static struct platform_driver qcom_ethqos_driver = {
	.probe  = qcom_ethqos_probe,
	.driver = {
		.name           = "qcom-ethqos",
		.pm		= &stmmac_pltfr_pm_ops,
		.of_match_table = qcom_ethqos_match,
	},
};
module_platform_driver(qcom_ethqos_driver);

MODULE_DESCRIPTION("Qualcomm ETHQOS driver");
MODULE_LICENSE("GPL v2");<|MERGE_RESOLUTION|>--- conflicted
+++ resolved
@@ -847,11 +847,8 @@
 		plat_dat->flags |= STMMAC_FLAG_RX_CLK_RUNS_IN_LPI;
 	if (data->has_integrated_pcs)
 		plat_dat->flags |= STMMAC_FLAG_HAS_INTEGRATED_PCS;
-<<<<<<< HEAD
-=======
 	if (data->dma_addr_width)
 		plat_dat->host_dma_width = data->dma_addr_width;
->>>>>>> 0c383648
 
 	if (ethqos->serdes_phy) {
 		plat_dat->serdes_powerup = qcom_ethqos_serdes_powerup;
