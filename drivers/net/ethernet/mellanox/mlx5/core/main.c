/*
 * Copyright (c) 2013-2015, Mellanox Technologies. All rights reserved.
 *
 * This software is available to you under a choice of one of two
 * licenses.  You may choose to be licensed under the terms of the GNU
 * General Public License (GPL) Version 2, available from the file
 * COPYING in the main directory of this source tree, or the
 * OpenIB.org BSD license below:
 *
 *     Redistribution and use in source and binary forms, with or
 *     without modification, are permitted provided that the following
 *     conditions are met:
 *
 *      - Redistributions of source code must retain the above
 *        copyright notice, this list of conditions and the following
 *        disclaimer.
 *
 *      - Redistributions in binary form must reproduce the above
 *        copyright notice, this list of conditions and the following
 *        disclaimer in the documentation and/or other materials
 *        provided with the distribution.
 *
 * THE SOFTWARE IS PROVIDED "AS IS", WITHOUT WARRANTY OF ANY KIND,
 * EXPRESS OR IMPLIED, INCLUDING BUT NOT LIMITED TO THE WARRANTIES OF
 * MERCHANTABILITY, FITNESS FOR A PARTICULAR PURPOSE AND
 * NONINFRINGEMENT. IN NO EVENT SHALL THE AUTHORS OR COPYRIGHT HOLDERS
 * BE LIABLE FOR ANY CLAIM, DAMAGES OR OTHER LIABILITY, WHETHER IN AN
 * ACTION OF CONTRACT, TORT OR OTHERWISE, ARISING FROM, OUT OF OR IN
 * CONNECTION WITH THE SOFTWARE OR THE USE OR OTHER DEALINGS IN THE
 * SOFTWARE.
 */

#include <linux/highmem.h>
#include <linux/module.h>
#include <linux/init.h>
#include <linux/errno.h>
#include <linux/pci.h>
#include <linux/dma-mapping.h>
#include <linux/slab.h>
#include <linux/io-mapping.h>
#include <linux/interrupt.h>
#include <linux/delay.h>
#include <linux/mlx5/driver.h>
#include <linux/mlx5/cq.h>
#include <linux/mlx5/qp.h>
#include <linux/mlx5/srq.h>
#include <linux/debugfs.h>
#include <linux/kmod.h>
#include <linux/mlx5/mlx5_ifc.h>
#ifdef CONFIG_RFS_ACCEL
#include <linux/cpu_rmap.h>
#endif
#include <net/devlink.h>
#include "mlx5_core.h"
#include "fs_core.h"
#ifdef CONFIG_MLX5_CORE_EN
#include "eswitch.h"
#endif

MODULE_AUTHOR("Eli Cohen <eli@mellanox.com>");
MODULE_DESCRIPTION("Mellanox Connect-IB, ConnectX-4 core driver");
MODULE_LICENSE("Dual BSD/GPL");
MODULE_VERSION(DRIVER_VERSION);

unsigned int mlx5_core_debug_mask;
module_param_named(debug_mask, mlx5_core_debug_mask, uint, 0644);
MODULE_PARM_DESC(debug_mask, "debug mask: 1 = dump cmd data, 2 = dump cmd exec time, 3 = both. Default=0");

#define MLX5_DEFAULT_PROF	2
static unsigned int prof_sel = MLX5_DEFAULT_PROF;
module_param_named(prof_sel, prof_sel, uint, 0444);
MODULE_PARM_DESC(prof_sel, "profile selector. Valid range 0 - 2");

enum {
	MLX5_ATOMIC_REQ_MODE_BE = 0x0,
	MLX5_ATOMIC_REQ_MODE_HOST_ENDIANNESS = 0x1,
};

static struct mlx5_profile profile[] = {
	[0] = {
		.mask           = 0,
	},
	[1] = {
		.mask		= MLX5_PROF_MASK_QP_SIZE,
		.log_max_qp	= 12,
	},
	[2] = {
		.mask		= MLX5_PROF_MASK_QP_SIZE |
				  MLX5_PROF_MASK_MR_CACHE,
		.log_max_qp	= 17,
		.mr_cache[0]	= {
			.size	= 500,
			.limit	= 250
		},
		.mr_cache[1]	= {
			.size	= 500,
			.limit	= 250
		},
		.mr_cache[2]	= {
			.size	= 500,
			.limit	= 250
		},
		.mr_cache[3]	= {
			.size	= 500,
			.limit	= 250
		},
		.mr_cache[4]	= {
			.size	= 500,
			.limit	= 250
		},
		.mr_cache[5]	= {
			.size	= 500,
			.limit	= 250
		},
		.mr_cache[6]	= {
			.size	= 500,
			.limit	= 250
		},
		.mr_cache[7]	= {
			.size	= 500,
			.limit	= 250
		},
		.mr_cache[8]	= {
			.size	= 500,
			.limit	= 250
		},
		.mr_cache[9]	= {
			.size	= 500,
			.limit	= 250
		},
		.mr_cache[10]	= {
			.size	= 500,
			.limit	= 250
		},
		.mr_cache[11]	= {
			.size	= 500,
			.limit	= 250
		},
		.mr_cache[12]	= {
			.size	= 64,
			.limit	= 32
		},
		.mr_cache[13]	= {
			.size	= 32,
			.limit	= 16
		},
		.mr_cache[14]	= {
			.size	= 16,
			.limit	= 8
		},
		.mr_cache[15]	= {
			.size	= 8,
			.limit	= 4
		},
	},
};

#define FW_INIT_TIMEOUT_MILI	2000
#define FW_INIT_WAIT_MS		2

static int wait_fw_init(struct mlx5_core_dev *dev, u32 max_wait_mili)
{
	unsigned long end = jiffies + msecs_to_jiffies(max_wait_mili);
	int err = 0;

	while (fw_initializing(dev)) {
		if (time_after(jiffies, end)) {
			err = -EBUSY;
			break;
		}
		msleep(FW_INIT_WAIT_MS);
	}

	return err;
}

static void mlx5_set_driver_version(struct mlx5_core_dev *dev)
{
	int driver_ver_sz = MLX5_FLD_SZ_BYTES(set_driver_version_in,
					      driver_version);
	u8 in[MLX5_ST_SZ_BYTES(set_driver_version_in)] = {0};
	u8 out[MLX5_ST_SZ_BYTES(set_driver_version_out)] = {0};
	int remaining_size = driver_ver_sz;
	char *string;

	if (!MLX5_CAP_GEN(dev, driver_version))
		return;

	string = MLX5_ADDR_OF(set_driver_version_in, in, driver_version);

	strncpy(string, "Linux", remaining_size);

	remaining_size = max_t(int, 0, driver_ver_sz - strlen(string));
	strncat(string, ",", remaining_size);

	remaining_size = max_t(int, 0, driver_ver_sz - strlen(string));
	strncat(string, DRIVER_NAME, remaining_size);

	remaining_size = max_t(int, 0, driver_ver_sz - strlen(string));
	strncat(string, ",", remaining_size);

	remaining_size = max_t(int, 0, driver_ver_sz - strlen(string));
	strncat(string, DRIVER_VERSION, remaining_size);

	/*Send the command*/
	MLX5_SET(set_driver_version_in, in, opcode,
		 MLX5_CMD_OP_SET_DRIVER_VERSION);

	mlx5_cmd_exec(dev, in, sizeof(in), out, sizeof(out));
}

static int set_dma_caps(struct pci_dev *pdev)
{
	int err;

	err = pci_set_dma_mask(pdev, DMA_BIT_MASK(64));
	if (err) {
		dev_warn(&pdev->dev, "Warning: couldn't set 64-bit PCI DMA mask\n");
		err = pci_set_dma_mask(pdev, DMA_BIT_MASK(32));
		if (err) {
			dev_err(&pdev->dev, "Can't set PCI DMA mask, aborting\n");
			return err;
		}
	}

	err = pci_set_consistent_dma_mask(pdev, DMA_BIT_MASK(64));
	if (err) {
		dev_warn(&pdev->dev,
			 "Warning: couldn't set 64-bit consistent PCI DMA mask\n");
		err = pci_set_consistent_dma_mask(pdev, DMA_BIT_MASK(32));
		if (err) {
			dev_err(&pdev->dev,
				"Can't set consistent PCI DMA mask, aborting\n");
			return err;
		}
	}

	dma_set_max_seg_size(&pdev->dev, 2u * 1024 * 1024 * 1024);
	return err;
}

static int mlx5_pci_enable_device(struct mlx5_core_dev *dev)
{
	struct pci_dev *pdev = dev->pdev;
	int err = 0;

	mutex_lock(&dev->pci_status_mutex);
	if (dev->pci_status == MLX5_PCI_STATUS_DISABLED) {
		err = pci_enable_device(pdev);
		if (!err)
			dev->pci_status = MLX5_PCI_STATUS_ENABLED;
	}
	mutex_unlock(&dev->pci_status_mutex);

	return err;
}

static void mlx5_pci_disable_device(struct mlx5_core_dev *dev)
{
	struct pci_dev *pdev = dev->pdev;

	mutex_lock(&dev->pci_status_mutex);
	if (dev->pci_status == MLX5_PCI_STATUS_ENABLED) {
		pci_disable_device(pdev);
		dev->pci_status = MLX5_PCI_STATUS_DISABLED;
	}
	mutex_unlock(&dev->pci_status_mutex);
}

static int request_bar(struct pci_dev *pdev)
{
	int err = 0;

	if (!(pci_resource_flags(pdev, 0) & IORESOURCE_MEM)) {
		dev_err(&pdev->dev, "Missing registers BAR, aborting\n");
		return -ENODEV;
	}

	err = pci_request_regions(pdev, DRIVER_NAME);
	if (err)
		dev_err(&pdev->dev, "Couldn't get PCI resources, aborting\n");

	return err;
}

static void release_bar(struct pci_dev *pdev)
{
	pci_release_regions(pdev);
}

static int mlx5_enable_msix(struct mlx5_core_dev *dev)
{
	struct mlx5_priv *priv = &dev->priv;
	struct mlx5_eq_table *table = &priv->eq_table;
	int num_eqs = 1 << MLX5_CAP_GEN(dev, log_max_eq);
	int nvec;
	int i;

	nvec = MLX5_CAP_GEN(dev, num_ports) * num_online_cpus() +
	       MLX5_EQ_VEC_COMP_BASE;
	nvec = min_t(int, nvec, num_eqs);
	if (nvec <= MLX5_EQ_VEC_COMP_BASE)
		return -ENOMEM;

	priv->msix_arr = kcalloc(nvec, sizeof(*priv->msix_arr), GFP_KERNEL);

	priv->irq_info = kcalloc(nvec, sizeof(*priv->irq_info), GFP_KERNEL);
	if (!priv->msix_arr || !priv->irq_info)
		goto err_free_msix;

	for (i = 0; i < nvec; i++)
		priv->msix_arr[i].entry = i;

	nvec = pci_enable_msix_range(dev->pdev, priv->msix_arr,
				     MLX5_EQ_VEC_COMP_BASE + 1, nvec);
	if (nvec < 0)
		return nvec;

	table->num_comp_vectors = nvec - MLX5_EQ_VEC_COMP_BASE;

	return 0;

err_free_msix:
	kfree(priv->irq_info);
	kfree(priv->msix_arr);
	return -ENOMEM;
}

static void mlx5_disable_msix(struct mlx5_core_dev *dev)
{
	struct mlx5_priv *priv = &dev->priv;

	pci_disable_msix(dev->pdev);
	kfree(priv->irq_info);
	kfree(priv->msix_arr);
}

struct mlx5_reg_host_endianess {
	u8	he;
	u8      rsvd[15];
};


#define CAP_MASK(pos, size) ((u64)((1 << (size)) - 1) << (pos))

enum {
	MLX5_CAP_BITS_RW_MASK = CAP_MASK(MLX5_CAP_OFF_CMDIF_CSUM, 2) |
				MLX5_DEV_CAP_FLAG_DCT,
};

static u16 to_fw_pkey_sz(struct mlx5_core_dev *dev, u32 size)
{
	switch (size) {
	case 128:
		return 0;
	case 256:
		return 1;
	case 512:
		return 2;
	case 1024:
		return 3;
	case 2048:
		return 4;
	case 4096:
		return 5;
	default:
		mlx5_core_warn(dev, "invalid pkey table size %d\n", size);
		return 0;
	}
}

static int mlx5_core_get_caps_mode(struct mlx5_core_dev *dev,
				   enum mlx5_cap_type cap_type,
				   enum mlx5_cap_mode cap_mode)
{
	u8 in[MLX5_ST_SZ_BYTES(query_hca_cap_in)];
	int out_sz = MLX5_ST_SZ_BYTES(query_hca_cap_out);
	void *out, *hca_caps;
	u16 opmod = (cap_type << 1) | (cap_mode & 0x01);
	int err;

	memset(in, 0, sizeof(in));
	out = kzalloc(out_sz, GFP_KERNEL);
	if (!out)
		return -ENOMEM;

	MLX5_SET(query_hca_cap_in, in, opcode, MLX5_CMD_OP_QUERY_HCA_CAP);
	MLX5_SET(query_hca_cap_in, in, op_mod, opmod);
	err = mlx5_cmd_exec(dev, in, sizeof(in), out, out_sz);
	if (err) {
		mlx5_core_warn(dev,
			       "QUERY_HCA_CAP : type(%x) opmode(%x) Failed(%d)\n",
			       cap_type, cap_mode, err);
		goto query_ex;
	}

	hca_caps =  MLX5_ADDR_OF(query_hca_cap_out, out, capability);

	switch (cap_mode) {
	case HCA_CAP_OPMOD_GET_MAX:
		memcpy(dev->hca_caps_max[cap_type], hca_caps,
		       MLX5_UN_SZ_BYTES(hca_cap_union));
		break;
	case HCA_CAP_OPMOD_GET_CUR:
		memcpy(dev->hca_caps_cur[cap_type], hca_caps,
		       MLX5_UN_SZ_BYTES(hca_cap_union));
		break;
	default:
		mlx5_core_warn(dev,
			       "Tried to query dev cap type(%x) with wrong opmode(%x)\n",
			       cap_type, cap_mode);
		err = -EINVAL;
		break;
	}
query_ex:
	kfree(out);
	return err;
}

int mlx5_core_get_caps(struct mlx5_core_dev *dev, enum mlx5_cap_type cap_type)
{
	int ret;

	ret = mlx5_core_get_caps_mode(dev, cap_type, HCA_CAP_OPMOD_GET_CUR);
	if (ret)
		return ret;
	return mlx5_core_get_caps_mode(dev, cap_type, HCA_CAP_OPMOD_GET_MAX);
}

static int set_caps(struct mlx5_core_dev *dev, void *in, int in_sz, int opmod)
{
	u32 out[MLX5_ST_SZ_DW(set_hca_cap_out)] = {0};

	MLX5_SET(set_hca_cap_in, in, opcode, MLX5_CMD_OP_SET_HCA_CAP);
	MLX5_SET(set_hca_cap_in, in, op_mod, opmod << 1);
	return mlx5_cmd_exec(dev, in, in_sz, out, sizeof(out));
}

static int handle_hca_cap_atomic(struct mlx5_core_dev *dev)
{
	void *set_ctx;
	void *set_hca_cap;
	int set_sz = MLX5_ST_SZ_BYTES(set_hca_cap_in);
	int req_endianness;
	int err;

	if (MLX5_CAP_GEN(dev, atomic)) {
		err = mlx5_core_get_caps(dev, MLX5_CAP_ATOMIC);
		if (err)
			return err;
	} else {
		return 0;
	}

	req_endianness =
		MLX5_CAP_ATOMIC(dev,
				supported_atomic_req_8B_endianess_mode_1);

	if (req_endianness != MLX5_ATOMIC_REQ_MODE_HOST_ENDIANNESS)
		return 0;

	set_ctx = kzalloc(set_sz, GFP_KERNEL);
	if (!set_ctx)
		return -ENOMEM;

	set_hca_cap = MLX5_ADDR_OF(set_hca_cap_in, set_ctx, capability);

	/* Set requestor to host endianness */
	MLX5_SET(atomic_caps, set_hca_cap, atomic_req_8B_endianess_mode,
		 MLX5_ATOMIC_REQ_MODE_HOST_ENDIANNESS);

	err = set_caps(dev, set_ctx, set_sz, MLX5_SET_HCA_CAP_OP_MOD_ATOMIC);

	kfree(set_ctx);
	return err;
}

static int handle_hca_cap(struct mlx5_core_dev *dev)
{
	void *set_ctx = NULL;
	struct mlx5_profile *prof = dev->profile;
	int err = -ENOMEM;
	int set_sz = MLX5_ST_SZ_BYTES(set_hca_cap_in);
	void *set_hca_cap;

	set_ctx = kzalloc(set_sz, GFP_KERNEL);
	if (!set_ctx)
		goto query_ex;

	err = mlx5_core_get_caps(dev, MLX5_CAP_GENERAL);
	if (err)
		goto query_ex;

	set_hca_cap = MLX5_ADDR_OF(set_hca_cap_in, set_ctx,
				   capability);
	memcpy(set_hca_cap, dev->hca_caps_cur[MLX5_CAP_GENERAL],
	       MLX5_ST_SZ_BYTES(cmd_hca_cap));

	mlx5_core_dbg(dev, "Current Pkey table size %d Setting new size %d\n",
		      mlx5_to_sw_pkey_sz(MLX5_CAP_GEN(dev, pkey_table_size)),
		      128);
	/* we limit the size of the pkey table to 128 entries for now */
	MLX5_SET(cmd_hca_cap, set_hca_cap, pkey_table_size,
		 to_fw_pkey_sz(dev, 128));

	/* Check log_max_qp from HCA caps to set in current profile */
	if (MLX5_CAP_GEN_MAX(dev, log_max_qp) < profile[prof_sel].log_max_qp) {
		mlx5_core_warn(dev, "log_max_qp value in current profile is %d, changing it to HCA capability limit (%d)\n",
			       profile[prof_sel].log_max_qp,
			       MLX5_CAP_GEN_MAX(dev, log_max_qp));
		profile[prof_sel].log_max_qp = MLX5_CAP_GEN_MAX(dev, log_max_qp);
	}
	if (prof->mask & MLX5_PROF_MASK_QP_SIZE)
		MLX5_SET(cmd_hca_cap, set_hca_cap, log_max_qp,
			 prof->log_max_qp);

	/* disable cmdif checksum */
	MLX5_SET(cmd_hca_cap, set_hca_cap, cmdif_checksum, 0);

	MLX5_SET(cmd_hca_cap, set_hca_cap, log_uar_page_sz, PAGE_SHIFT - 12);

	err = set_caps(dev, set_ctx, set_sz,
		       MLX5_SET_HCA_CAP_OP_MOD_GENERAL_DEVICE);

query_ex:
	kfree(set_ctx);
	return err;
}

static int set_hca_ctrl(struct mlx5_core_dev *dev)
{
	struct mlx5_reg_host_endianess he_in;
	struct mlx5_reg_host_endianess he_out;
	int err;

	if (!mlx5_core_is_pf(dev))
		return 0;

	memset(&he_in, 0, sizeof(he_in));
	he_in.he = MLX5_SET_HOST_ENDIANNESS;
	err = mlx5_core_access_reg(dev, &he_in,  sizeof(he_in),
					&he_out, sizeof(he_out),
					MLX5_REG_HOST_ENDIANNESS, 0, 1);
	return err;
}

int mlx5_core_enable_hca(struct mlx5_core_dev *dev, u16 func_id)
{
	u32 out[MLX5_ST_SZ_DW(enable_hca_out)] = {0};
	u32 in[MLX5_ST_SZ_DW(enable_hca_in)]   = {0};

	MLX5_SET(enable_hca_in, in, opcode, MLX5_CMD_OP_ENABLE_HCA);
	MLX5_SET(enable_hca_in, in, function_id, func_id);
	return mlx5_cmd_exec(dev, &in, sizeof(in), &out, sizeof(out));
}

int mlx5_core_disable_hca(struct mlx5_core_dev *dev, u16 func_id)
{
	u32 out[MLX5_ST_SZ_DW(disable_hca_out)] = {0};
	u32 in[MLX5_ST_SZ_DW(disable_hca_in)]   = {0};

	MLX5_SET(disable_hca_in, in, opcode, MLX5_CMD_OP_DISABLE_HCA);
	MLX5_SET(disable_hca_in, in, function_id, func_id);
	return mlx5_cmd_exec(dev, in, sizeof(in), out, sizeof(out));
}

u64 mlx5_read_internal_timer(struct mlx5_core_dev *dev)
{
	u32 timer_h, timer_h1, timer_l;

	timer_h = ioread32be(&dev->iseg->internal_timer_h);
	timer_l = ioread32be(&dev->iseg->internal_timer_l);
	timer_h1 = ioread32be(&dev->iseg->internal_timer_h);
	if (timer_h != timer_h1) /* wrap around */
		timer_l = ioread32be(&dev->iseg->internal_timer_l);

	return (u64)timer_l | (u64)timer_h1 << 32;
}

static int mlx5_irq_set_affinity_hint(struct mlx5_core_dev *mdev, int i)
{
	struct mlx5_priv *priv  = &mdev->priv;
	struct msix_entry *msix = priv->msix_arr;
	int irq                 = msix[i + MLX5_EQ_VEC_COMP_BASE].vector;
	int err;

	if (!zalloc_cpumask_var(&priv->irq_info[i].mask, GFP_KERNEL)) {
		mlx5_core_warn(mdev, "zalloc_cpumask_var failed");
		return -ENOMEM;
	}

	cpumask_set_cpu(cpumask_local_spread(i, priv->numa_node),
			priv->irq_info[i].mask);

	err = irq_set_affinity_hint(irq, priv->irq_info[i].mask);
	if (err) {
		mlx5_core_warn(mdev, "irq_set_affinity_hint failed,irq 0x%.4x",
			       irq);
		goto err_clear_mask;
	}

	return 0;

err_clear_mask:
	free_cpumask_var(priv->irq_info[i].mask);
	return err;
}

static void mlx5_irq_clear_affinity_hint(struct mlx5_core_dev *mdev, int i)
{
	struct mlx5_priv *priv  = &mdev->priv;
	struct msix_entry *msix = priv->msix_arr;
	int irq                 = msix[i + MLX5_EQ_VEC_COMP_BASE].vector;

	irq_set_affinity_hint(irq, NULL);
	free_cpumask_var(priv->irq_info[i].mask);
}

static int mlx5_irq_set_affinity_hints(struct mlx5_core_dev *mdev)
{
	int err;
	int i;

	for (i = 0; i < mdev->priv.eq_table.num_comp_vectors; i++) {
		err = mlx5_irq_set_affinity_hint(mdev, i);
		if (err)
			goto err_out;
	}

	return 0;

err_out:
	for (i--; i >= 0; i--)
		mlx5_irq_clear_affinity_hint(mdev, i);

	return err;
}

static void mlx5_irq_clear_affinity_hints(struct mlx5_core_dev *mdev)
{
	int i;

	for (i = 0; i < mdev->priv.eq_table.num_comp_vectors; i++)
		mlx5_irq_clear_affinity_hint(mdev, i);
}

int mlx5_vector2eqn(struct mlx5_core_dev *dev, int vector, int *eqn,
		    unsigned int *irqn)
{
	struct mlx5_eq_table *table = &dev->priv.eq_table;
	struct mlx5_eq *eq, *n;
	int err = -ENOENT;

	spin_lock(&table->lock);
	list_for_each_entry_safe(eq, n, &table->comp_eqs_list, list) {
		if (eq->index == vector) {
			*eqn = eq->eqn;
			*irqn = eq->irqn;
			err = 0;
			break;
		}
	}
	spin_unlock(&table->lock);

	return err;
}
EXPORT_SYMBOL(mlx5_vector2eqn);

struct mlx5_eq *mlx5_eqn2eq(struct mlx5_core_dev *dev, int eqn)
{
	struct mlx5_eq_table *table = &dev->priv.eq_table;
	struct mlx5_eq *eq;

	spin_lock(&table->lock);
	list_for_each_entry(eq, &table->comp_eqs_list, list)
		if (eq->eqn == eqn) {
			spin_unlock(&table->lock);
			return eq;
		}

	spin_unlock(&table->lock);

	return ERR_PTR(-ENOENT);
}

static void free_comp_eqs(struct mlx5_core_dev *dev)
{
	struct mlx5_eq_table *table = &dev->priv.eq_table;
	struct mlx5_eq *eq, *n;

#ifdef CONFIG_RFS_ACCEL
	if (dev->rmap) {
		free_irq_cpu_rmap(dev->rmap);
		dev->rmap = NULL;
	}
#endif
	spin_lock(&table->lock);
	list_for_each_entry_safe(eq, n, &table->comp_eqs_list, list) {
		list_del(&eq->list);
		spin_unlock(&table->lock);
		if (mlx5_destroy_unmap_eq(dev, eq))
			mlx5_core_warn(dev, "failed to destroy EQ 0x%x\n",
				       eq->eqn);
		kfree(eq);
		spin_lock(&table->lock);
	}
	spin_unlock(&table->lock);
}

static int alloc_comp_eqs(struct mlx5_core_dev *dev)
{
	struct mlx5_eq_table *table = &dev->priv.eq_table;
	char name[MLX5_MAX_IRQ_NAME];
	struct mlx5_eq *eq;
	int ncomp_vec;
	int nent;
	int err;
	int i;

	INIT_LIST_HEAD(&table->comp_eqs_list);
	ncomp_vec = table->num_comp_vectors;
	nent = MLX5_COMP_EQ_SIZE;
#ifdef CONFIG_RFS_ACCEL
	dev->rmap = alloc_irq_cpu_rmap(ncomp_vec);
	if (!dev->rmap)
		return -ENOMEM;
#endif
	for (i = 0; i < ncomp_vec; i++) {
		eq = kzalloc(sizeof(*eq), GFP_KERNEL);
		if (!eq) {
			err = -ENOMEM;
			goto clean;
		}

#ifdef CONFIG_RFS_ACCEL
		irq_cpu_rmap_add(dev->rmap,
				 dev->priv.msix_arr[i + MLX5_EQ_VEC_COMP_BASE].vector);
#endif
		snprintf(name, MLX5_MAX_IRQ_NAME, "mlx5_comp%d", i);
		err = mlx5_create_map_eq(dev, eq,
					 i + MLX5_EQ_VEC_COMP_BASE, nent, 0,
					 name, &dev->priv.uuari.uars[0]);
		if (err) {
			kfree(eq);
			goto clean;
		}
		mlx5_core_dbg(dev, "allocated completion EQN %d\n", eq->eqn);
		eq->index = i;
		spin_lock(&table->lock);
		list_add_tail(&eq->list, &table->comp_eqs_list);
		spin_unlock(&table->lock);
	}

	return 0;

clean:
	free_comp_eqs(dev);
	return err;
}

static int mlx5_core_set_issi(struct mlx5_core_dev *dev)
{
	u32 query_in[MLX5_ST_SZ_DW(query_issi_in)]   = {0};
	u32 query_out[MLX5_ST_SZ_DW(query_issi_out)] = {0};
	u32 sup_issi;
	int err;

	MLX5_SET(query_issi_in, query_in, opcode, MLX5_CMD_OP_QUERY_ISSI);
	err = mlx5_cmd_exec(dev, query_in, sizeof(query_in),
			    query_out, sizeof(query_out));
	if (err) {
		u32 syndrome;
		u8 status;

		mlx5_cmd_mbox_status(query_out, &status, &syndrome);
		if (!status || syndrome == MLX5_DRIVER_SYND) {
			mlx5_core_err(dev, "Failed to query ISSI err(%d) status(%d) synd(%d)\n",
				      err, status, syndrome);
			return err;
		}

		mlx5_core_warn(dev, "Query ISSI is not supported by FW, ISSI is 0\n");
		dev->issi = 0;
		return 0;
	}

	sup_issi = MLX5_GET(query_issi_out, query_out, supported_issi_dw0);

	if (sup_issi & (1 << 1)) {
		u32 set_in[MLX5_ST_SZ_DW(set_issi_in)]   = {0};
		u32 set_out[MLX5_ST_SZ_DW(set_issi_out)] = {0};

		MLX5_SET(set_issi_in, set_in, opcode, MLX5_CMD_OP_SET_ISSI);
		MLX5_SET(set_issi_in, set_in, current_issi, 1);
		err = mlx5_cmd_exec(dev, set_in, sizeof(set_in),
				    set_out, sizeof(set_out));
		if (err) {
			mlx5_core_err(dev, "Failed to set ISSI to 1 err(%d)\n",
				      err);
			return err;
		}

		dev->issi = 1;

		return 0;
	} else if (sup_issi & (1 << 0) || !sup_issi) {
		return 0;
	}

	return -ENOTSUPP;
}


static int mlx5_pci_init(struct mlx5_core_dev *dev, struct mlx5_priv *priv)
{
	struct pci_dev *pdev = dev->pdev;
	int err = 0;

	pci_set_drvdata(dev->pdev, dev);
	strncpy(priv->name, dev_name(&pdev->dev), MLX5_MAX_NAME_LEN);
	priv->name[MLX5_MAX_NAME_LEN - 1] = 0;

	mutex_init(&priv->pgdir_mutex);
	INIT_LIST_HEAD(&priv->pgdir_list);
	spin_lock_init(&priv->mkey_lock);

	mutex_init(&priv->alloc_mutex);

	priv->numa_node = dev_to_node(&dev->pdev->dev);

	priv->dbg_root = debugfs_create_dir(dev_name(&pdev->dev), mlx5_debugfs_root);
	if (!priv->dbg_root)
		return -ENOMEM;

	err = mlx5_pci_enable_device(dev);
	if (err) {
		dev_err(&pdev->dev, "Cannot enable PCI device, aborting\n");
		goto err_dbg;
	}

	err = request_bar(pdev);
	if (err) {
		dev_err(&pdev->dev, "error requesting BARs, aborting\n");
		goto err_disable;
	}

	pci_set_master(pdev);

	err = set_dma_caps(pdev);
	if (err) {
		dev_err(&pdev->dev, "Failed setting DMA capabilities mask, aborting\n");
		goto err_clr_master;
	}

	dev->iseg_base = pci_resource_start(dev->pdev, 0);
	dev->iseg = ioremap(dev->iseg_base, sizeof(*dev->iseg));
	if (!dev->iseg) {
		err = -ENOMEM;
		dev_err(&pdev->dev, "Failed mapping initialization segment, aborting\n");
		goto err_clr_master;
	}

	return 0;

err_clr_master:
	pci_clear_master(dev->pdev);
	release_bar(dev->pdev);
err_disable:
	mlx5_pci_disable_device(dev);

err_dbg:
	debugfs_remove(priv->dbg_root);
	return err;
}

static void mlx5_pci_close(struct mlx5_core_dev *dev, struct mlx5_priv *priv)
{
	iounmap(dev->iseg);
	pci_clear_master(dev->pdev);
	release_bar(dev->pdev);
	mlx5_pci_disable_device(dev);
	debugfs_remove(priv->dbg_root);
}

static int mlx5_init_once(struct mlx5_core_dev *dev, struct mlx5_priv *priv)
{
	struct pci_dev *pdev = dev->pdev;
	int err;

	err = mlx5_query_board_id(dev);
	if (err) {
		dev_err(&pdev->dev, "query board id failed\n");
		goto out;
	}

	err = mlx5_eq_init(dev);
	if (err) {
		dev_err(&pdev->dev, "failed to initialize eq\n");
		goto out;
	}

	MLX5_INIT_DOORBELL_LOCK(&priv->cq_uar_lock);

	err = mlx5_init_cq_table(dev);
	if (err) {
		dev_err(&pdev->dev, "failed to initialize cq table\n");
		goto err_eq_cleanup;
	}

	mlx5_init_qp_table(dev);

	mlx5_init_srq_table(dev);

	mlx5_init_mkey_table(dev);

	err = mlx5_init_rl_table(dev);
	if (err) {
		dev_err(&pdev->dev, "Failed to init rate limiting\n");
		goto err_tables_cleanup;
	}

#ifdef CONFIG_MLX5_CORE_EN
	err = mlx5_eswitch_init(dev);
	if (err) {
		dev_err(&pdev->dev, "Failed to init eswitch %d\n", err);
		goto err_rl_cleanup;
	}
#endif

	err = mlx5_sriov_init(dev);
	if (err) {
		dev_err(&pdev->dev, "Failed to init sriov %d\n", err);
		goto err_eswitch_cleanup;
	}

	return 0;

err_eswitch_cleanup:
#ifdef CONFIG_MLX5_CORE_EN
	mlx5_eswitch_cleanup(dev->priv.eswitch);

err_rl_cleanup:
#endif
	mlx5_cleanup_rl_table(dev);

err_tables_cleanup:
	mlx5_cleanup_mkey_table(dev);
	mlx5_cleanup_srq_table(dev);
	mlx5_cleanup_qp_table(dev);
	mlx5_cleanup_cq_table(dev);

err_eq_cleanup:
	mlx5_eq_cleanup(dev);

out:
	return err;
}

static void mlx5_cleanup_once(struct mlx5_core_dev *dev)
{
	mlx5_sriov_cleanup(dev);
#ifdef CONFIG_MLX5_CORE_EN
	mlx5_eswitch_cleanup(dev->priv.eswitch);
#endif
	mlx5_cleanup_rl_table(dev);
	mlx5_cleanup_mkey_table(dev);
	mlx5_cleanup_srq_table(dev);
	mlx5_cleanup_qp_table(dev);
	mlx5_cleanup_cq_table(dev);
	mlx5_eq_cleanup(dev);
}

static int mlx5_load_one(struct mlx5_core_dev *dev, struct mlx5_priv *priv,
			 bool boot)
{
	struct pci_dev *pdev = dev->pdev;
	int err;

	mutex_lock(&dev->intf_state_mutex);
	if (test_bit(MLX5_INTERFACE_STATE_UP, &dev->intf_state)) {
		dev_warn(&dev->pdev->dev, "%s: interface is up, NOP\n",
			 __func__);
		goto out;
	}

	dev_info(&pdev->dev, "firmware version: %d.%d.%d\n", fw_rev_maj(dev),
		 fw_rev_min(dev), fw_rev_sub(dev));

	/* on load removing any previous indication of internal error, device is
	 * up
	 */
	dev->state = MLX5_DEVICE_STATE_UP;

	err = mlx5_cmd_init(dev);
	if (err) {
		dev_err(&pdev->dev, "Failed initializing command interface, aborting\n");
		goto out_err;
	}

	err = wait_fw_init(dev, FW_INIT_TIMEOUT_MILI);
	if (err) {
		dev_err(&dev->pdev->dev, "Firmware over %d MS in initializing state, aborting\n",
			FW_INIT_TIMEOUT_MILI);
		goto out_err;
	}

	err = mlx5_core_enable_hca(dev, 0);
	if (err) {
		dev_err(&pdev->dev, "enable hca failed\n");
		goto err_cmd_cleanup;
	}

	err = mlx5_core_set_issi(dev);
	if (err) {
		dev_err(&pdev->dev, "failed to set issi\n");
		goto err_disable_hca;
	}

	err = mlx5_satisfy_startup_pages(dev, 1);
	if (err) {
		dev_err(&pdev->dev, "failed to allocate boot pages\n");
		goto err_disable_hca;
	}

	err = set_hca_ctrl(dev);
	if (err) {
		dev_err(&pdev->dev, "set_hca_ctrl failed\n");
		goto reclaim_boot_pages;
	}

	err = handle_hca_cap(dev);
	if (err) {
		dev_err(&pdev->dev, "handle_hca_cap failed\n");
		goto reclaim_boot_pages;
	}

	err = handle_hca_cap_atomic(dev);
	if (err) {
		dev_err(&pdev->dev, "handle_hca_cap_atomic failed\n");
		goto reclaim_boot_pages;
	}

	err = mlx5_satisfy_startup_pages(dev, 0);
	if (err) {
		dev_err(&pdev->dev, "failed to allocate init pages\n");
		goto reclaim_boot_pages;
	}

	err = mlx5_pagealloc_start(dev);
	if (err) {
		dev_err(&pdev->dev, "mlx5_pagealloc_start failed\n");
		goto reclaim_boot_pages;
	}

	err = mlx5_cmd_init_hca(dev);
	if (err) {
		dev_err(&pdev->dev, "init hca failed\n");
		goto err_pagealloc_stop;
	}

	mlx5_set_driver_version(dev);

	mlx5_start_health_poll(dev);

	err = mlx5_query_hca_caps(dev);
	if (err) {
		dev_err(&pdev->dev, "query hca failed\n");
		goto err_stop_poll;
	}

	if (boot && mlx5_init_once(dev, priv)) {
		dev_err(&pdev->dev, "sw objs init failed\n");
		goto err_stop_poll;
	}

	err = mlx5_enable_msix(dev);
	if (err) {
		dev_err(&pdev->dev, "enable msix failed\n");
		goto err_cleanup_once;
	}

	err = mlx5_alloc_uuars(dev, &priv->uuari);
	if (err) {
		dev_err(&pdev->dev, "Failed allocating uar, aborting\n");
		goto err_disable_msix;
	}

	err = mlx5_start_eqs(dev);
	if (err) {
		dev_err(&pdev->dev, "Failed to start pages and async EQs\n");
		goto err_free_uar;
	}

	err = alloc_comp_eqs(dev);
	if (err) {
		dev_err(&pdev->dev, "Failed to alloc completion EQs\n");
		goto err_stop_eqs;
	}

	err = mlx5_irq_set_affinity_hints(dev);
	if (err) {
		dev_err(&pdev->dev, "Failed to alloc affinity hint cpumask\n");
		goto err_affinity_hints;
	}

	err = mlx5_init_fs(dev);
	if (err) {
		dev_err(&pdev->dev, "Failed to init flow steering\n");
		goto err_fs;
	}

#ifdef CONFIG_MLX5_CORE_EN
	mlx5_eswitch_attach(dev->priv.eswitch);
#endif

	err = mlx5_sriov_attach(dev);
	if (err) {
		dev_err(&pdev->dev, "sriov init failed %d\n", err);
		goto err_sriov;
	}

	if (mlx5_device_registered(dev)) {
		mlx5_attach_device(dev);
	} else {
		err = mlx5_register_device(dev);
		if (err) {
			dev_err(&pdev->dev, "mlx5_register_device failed %d\n", err);
			goto err_reg_dev;
		}
	}

	clear_bit(MLX5_INTERFACE_STATE_DOWN, &dev->intf_state);
	set_bit(MLX5_INTERFACE_STATE_UP, &dev->intf_state);
out:
	mutex_unlock(&dev->intf_state_mutex);

	return 0;

err_reg_dev:
	mlx5_sriov_detach(dev);

err_sriov:
#ifdef CONFIG_MLX5_CORE_EN
	mlx5_eswitch_detach(dev->priv.eswitch);
#endif
	mlx5_cleanup_fs(dev);

err_fs:
	mlx5_irq_clear_affinity_hints(dev);

err_affinity_hints:
	free_comp_eqs(dev);

err_stop_eqs:
	mlx5_stop_eqs(dev);

err_free_uar:
	mlx5_free_uuars(dev, &priv->uuari);

err_disable_msix:
	mlx5_disable_msix(dev);

err_cleanup_once:
	if (boot)
		mlx5_cleanup_once(dev);

err_stop_poll:
	mlx5_stop_health_poll(dev);
	if (mlx5_cmd_teardown_hca(dev)) {
		dev_err(&dev->pdev->dev, "tear_down_hca failed, skip cleanup\n");
		goto out_err;
	}

err_pagealloc_stop:
	mlx5_pagealloc_stop(dev);

reclaim_boot_pages:
	mlx5_reclaim_startup_pages(dev);

err_disable_hca:
	mlx5_core_disable_hca(dev, 0);

err_cmd_cleanup:
	mlx5_cmd_cleanup(dev);

out_err:
	dev->state = MLX5_DEVICE_STATE_INTERNAL_ERROR;
	mutex_unlock(&dev->intf_state_mutex);

	return err;
}

static int mlx5_unload_one(struct mlx5_core_dev *dev, struct mlx5_priv *priv,
			   bool cleanup)
{
	int err = 0;

<<<<<<< HEAD
	mlx5_drain_health_wq(dev);
=======
	if (cleanup)
		mlx5_drain_health_wq(dev);
>>>>>>> 7a308bb3

	mutex_lock(&dev->intf_state_mutex);
	if (test_bit(MLX5_INTERFACE_STATE_DOWN, &dev->intf_state)) {
		dev_warn(&dev->pdev->dev, "%s: interface is down, NOP\n",
			 __func__);
		if (cleanup)
			mlx5_cleanup_once(dev);
		goto out;
	}

	if (mlx5_device_registered(dev))
		mlx5_detach_device(dev);

	mlx5_sriov_detach(dev);
#ifdef CONFIG_MLX5_CORE_EN
	mlx5_eswitch_detach(dev->priv.eswitch);
#endif
	mlx5_cleanup_fs(dev);
	mlx5_irq_clear_affinity_hints(dev);
	free_comp_eqs(dev);
	mlx5_stop_eqs(dev);
	mlx5_free_uuars(dev, &priv->uuari);
	mlx5_disable_msix(dev);
	if (cleanup)
		mlx5_cleanup_once(dev);
	mlx5_stop_health_poll(dev);
	err = mlx5_cmd_teardown_hca(dev);
	if (err) {
		dev_err(&dev->pdev->dev, "tear_down_hca failed, skip cleanup\n");
		goto out;
	}
	mlx5_pagealloc_stop(dev);
	mlx5_reclaim_startup_pages(dev);
	mlx5_core_disable_hca(dev, 0);
	mlx5_cmd_cleanup(dev);

out:
	clear_bit(MLX5_INTERFACE_STATE_UP, &dev->intf_state);
	set_bit(MLX5_INTERFACE_STATE_DOWN, &dev->intf_state);
	mutex_unlock(&dev->intf_state_mutex);
	return err;
}

struct mlx5_core_event_handler {
	void (*event)(struct mlx5_core_dev *dev,
		      enum mlx5_dev_event event,
		      void *data);
};

static const struct devlink_ops mlx5_devlink_ops = {
#ifdef CONFIG_MLX5_CORE_EN
	.eswitch_mode_set = mlx5_devlink_eswitch_mode_set,
	.eswitch_mode_get = mlx5_devlink_eswitch_mode_get,
	.eswitch_inline_mode_set = mlx5_devlink_eswitch_inline_mode_set,
	.eswitch_inline_mode_get = mlx5_devlink_eswitch_inline_mode_get,
#endif
};

#define MLX5_IB_MOD "mlx5_ib"
static int init_one(struct pci_dev *pdev,
		    const struct pci_device_id *id)
{
	struct mlx5_core_dev *dev;
	struct devlink *devlink;
	struct mlx5_priv *priv;
	int err;

	devlink = devlink_alloc(&mlx5_devlink_ops, sizeof(*dev));
	if (!devlink) {
		dev_err(&pdev->dev, "kzalloc failed\n");
		return -ENOMEM;
	}

	dev = devlink_priv(devlink);
	priv = &dev->priv;
	priv->pci_dev_data = id->driver_data;

	pci_set_drvdata(pdev, dev);

	dev->pdev = pdev;
	dev->event = mlx5_core_event;
	dev->profile = &profile[prof_sel];

	INIT_LIST_HEAD(&priv->ctx_list);
	spin_lock_init(&priv->ctx_lock);
	mutex_init(&dev->pci_status_mutex);
	mutex_init(&dev->intf_state_mutex);
	err = mlx5_pci_init(dev, priv);
	if (err) {
		dev_err(&pdev->dev, "mlx5_pci_init failed with error code %d\n", err);
		goto clean_dev;
	}

	err = mlx5_health_init(dev);
	if (err) {
		dev_err(&pdev->dev, "mlx5_health_init failed with error code %d\n", err);
		goto close_pci;
	}

	mlx5_pagealloc_init(dev);

	err = mlx5_load_one(dev, priv, true);
	if (err) {
		dev_err(&pdev->dev, "mlx5_load_one failed with error code %d\n", err);
		goto clean_health;
	}

	err = request_module_nowait(MLX5_IB_MOD);
	if (err)
		pr_info("failed request module on %s\n", MLX5_IB_MOD);

	err = devlink_register(devlink, &pdev->dev);
	if (err)
		goto clean_load;

	return 0;

clean_load:
	mlx5_unload_one(dev, priv, true);
clean_health:
	mlx5_pagealloc_cleanup(dev);
	mlx5_health_cleanup(dev);
close_pci:
	mlx5_pci_close(dev, priv);
clean_dev:
	pci_set_drvdata(pdev, NULL);
	devlink_free(devlink);

	return err;
}

static void remove_one(struct pci_dev *pdev)
{
	struct mlx5_core_dev *dev  = pci_get_drvdata(pdev);
	struct devlink *devlink = priv_to_devlink(dev);
	struct mlx5_priv *priv = &dev->priv;

	devlink_unregister(devlink);
	mlx5_unregister_device(dev);

	if (mlx5_unload_one(dev, priv, true)) {
		dev_err(&dev->pdev->dev, "mlx5_unload_one failed\n");
		mlx5_health_cleanup(dev);
		return;
	}

	mlx5_pagealloc_cleanup(dev);
	mlx5_health_cleanup(dev);
	mlx5_pci_close(dev, priv);
	pci_set_drvdata(pdev, NULL);
	devlink_free(devlink);
}

static pci_ers_result_t mlx5_pci_err_detected(struct pci_dev *pdev,
					      pci_channel_state_t state)
{
	struct mlx5_core_dev *dev = pci_get_drvdata(pdev);
	struct mlx5_priv *priv = &dev->priv;

	dev_info(&pdev->dev, "%s was called\n", __func__);

	mlx5_enter_error_state(dev);
	mlx5_unload_one(dev, priv, false);
<<<<<<< HEAD
	/* In case of kernel call save the pci state */
=======
	/* In case of kernel call save the pci state and drain the health wq */
>>>>>>> 7a308bb3
	if (state) {
		pci_save_state(pdev);
		mlx5_pci_disable_device(dev);
	}

	return state == pci_channel_io_perm_failure ?
		PCI_ERS_RESULT_DISCONNECT : PCI_ERS_RESULT_NEED_RESET;
}

/* wait for the device to show vital signs by waiting
 * for the health counter to start counting.
 */
static int wait_vital(struct pci_dev *pdev)
{
	struct mlx5_core_dev *dev = pci_get_drvdata(pdev);
	struct mlx5_core_health *health = &dev->priv.health;
	const int niter = 100;
	u32 last_count = 0;
	u32 count;
	int i;

	for (i = 0; i < niter; i++) {
		count = ioread32be(health->health_counter);
		if (count && count != 0xffffffff) {
			if (last_count && last_count != count) {
				dev_info(&pdev->dev, "Counter value 0x%x after %d iterations\n", count, i);
				return 0;
			}
			last_count = count;
		}
		msleep(50);
	}

	return -ETIMEDOUT;
}

static pci_ers_result_t mlx5_pci_slot_reset(struct pci_dev *pdev)
{
	struct mlx5_core_dev *dev = pci_get_drvdata(pdev);
	int err;

	dev_info(&pdev->dev, "%s was called\n", __func__);

	err = mlx5_pci_enable_device(dev);
	if (err) {
		dev_err(&pdev->dev, "%s: mlx5_pci_enable_device failed with error code: %d\n"
			, __func__, err);
		return PCI_ERS_RESULT_DISCONNECT;
	}

	pci_set_master(pdev);
	pci_restore_state(pdev);

	if (wait_vital(pdev)) {
		dev_err(&pdev->dev, "%s: wait_vital timed out\n", __func__);
		return PCI_ERS_RESULT_DISCONNECT;
	}

	return PCI_ERS_RESULT_RECOVERED;
}

static void mlx5_pci_resume(struct pci_dev *pdev)
{
	struct mlx5_core_dev *dev = pci_get_drvdata(pdev);
	struct mlx5_priv *priv = &dev->priv;
	int err;

	dev_info(&pdev->dev, "%s was called\n", __func__);

	err = mlx5_load_one(dev, priv, false);
	if (err)
		dev_err(&pdev->dev, "%s: mlx5_load_one failed with error code: %d\n"
			, __func__, err);
	else
		dev_info(&pdev->dev, "%s: device recovered\n", __func__);
}

static const struct pci_error_handlers mlx5_err_handler = {
	.error_detected = mlx5_pci_err_detected,
	.slot_reset	= mlx5_pci_slot_reset,
	.resume		= mlx5_pci_resume
};

static void shutdown(struct pci_dev *pdev)
{
	struct mlx5_core_dev *dev  = pci_get_drvdata(pdev);
	struct mlx5_priv *priv = &dev->priv;

	dev_info(&pdev->dev, "Shutdown was called\n");
	/* Notify mlx5 clients that the kernel is being shut down */
	set_bit(MLX5_INTERFACE_STATE_SHUTDOWN, &dev->intf_state);
	mlx5_unload_one(dev, priv, false);
	mlx5_pci_disable_device(dev);
}

static const struct pci_device_id mlx5_core_pci_table[] = {
	{ PCI_VDEVICE(MELLANOX, 0x1011) },			/* Connect-IB */
	{ PCI_VDEVICE(MELLANOX, 0x1012), MLX5_PCI_DEV_IS_VF},	/* Connect-IB VF */
	{ PCI_VDEVICE(MELLANOX, 0x1013) },			/* ConnectX-4 */
	{ PCI_VDEVICE(MELLANOX, 0x1014), MLX5_PCI_DEV_IS_VF},	/* ConnectX-4 VF */
	{ PCI_VDEVICE(MELLANOX, 0x1015) },			/* ConnectX-4LX */
	{ PCI_VDEVICE(MELLANOX, 0x1016), MLX5_PCI_DEV_IS_VF},	/* ConnectX-4LX VF */
	{ PCI_VDEVICE(MELLANOX, 0x1017) },			/* ConnectX-5, PCIe 3.0 */
	{ PCI_VDEVICE(MELLANOX, 0x1018), MLX5_PCI_DEV_IS_VF},	/* ConnectX-5 VF */
	{ PCI_VDEVICE(MELLANOX, 0x1019) },			/* ConnectX-5, PCIe 4.0 */
	{ PCI_VDEVICE(MELLANOX, 0x101a), MLX5_PCI_DEV_IS_VF},	/* ConnectX-5, PCIe 4.0 VF */
	{ 0, }
};

MODULE_DEVICE_TABLE(pci, mlx5_core_pci_table);

void mlx5_disable_device(struct mlx5_core_dev *dev)
{
	mlx5_pci_err_detected(dev->pdev, 0);
}

void mlx5_recover_device(struct mlx5_core_dev *dev)
{
	mlx5_pci_disable_device(dev);
	if (mlx5_pci_slot_reset(dev->pdev) == PCI_ERS_RESULT_RECOVERED)
		mlx5_pci_resume(dev->pdev);
}

static struct pci_driver mlx5_core_driver = {
	.name           = DRIVER_NAME,
	.id_table       = mlx5_core_pci_table,
	.probe          = init_one,
	.remove         = remove_one,
	.shutdown	= shutdown,
	.err_handler	= &mlx5_err_handler,
	.sriov_configure   = mlx5_core_sriov_configure,
};

static void mlx5_core_verify_params(void)
{
	if (prof_sel >= ARRAY_SIZE(profile)) {
		pr_warn("mlx5_core: WARNING: Invalid module parameter prof_sel %d, valid range 0-%zu, changing back to default(%d)\n",
			prof_sel,
			ARRAY_SIZE(profile) - 1,
			MLX5_DEFAULT_PROF);
		prof_sel = MLX5_DEFAULT_PROF;
	}
}

static int __init init(void)
{
	int err;

	mlx5_core_verify_params();
	mlx5_register_debugfs();

	err = pci_register_driver(&mlx5_core_driver);
	if (err)
		goto err_debug;

#ifdef CONFIG_MLX5_CORE_EN
	mlx5e_init();
#endif

	return 0;

err_debug:
	mlx5_unregister_debugfs();
	return err;
}

static void __exit cleanup(void)
{
#ifdef CONFIG_MLX5_CORE_EN
	mlx5e_cleanup();
#endif
	pci_unregister_driver(&mlx5_core_driver);
	mlx5_unregister_debugfs();
}

module_init(init);
module_exit(cleanup);<|MERGE_RESOLUTION|>--- conflicted
+++ resolved
@@ -1195,12 +1195,8 @@
 {
 	int err = 0;
 
-<<<<<<< HEAD
-	mlx5_drain_health_wq(dev);
-=======
 	if (cleanup)
 		mlx5_drain_health_wq(dev);
->>>>>>> 7a308bb3
 
 	mutex_lock(&dev->intf_state_mutex);
 	if (test_bit(MLX5_INTERFACE_STATE_DOWN, &dev->intf_state)) {
@@ -1364,13 +1360,10 @@
 
 	mlx5_enter_error_state(dev);
 	mlx5_unload_one(dev, priv, false);
-<<<<<<< HEAD
-	/* In case of kernel call save the pci state */
-=======
 	/* In case of kernel call save the pci state and drain the health wq */
->>>>>>> 7a308bb3
 	if (state) {
 		pci_save_state(pdev);
+		mlx5_drain_health_wq(dev);
 		mlx5_pci_disable_device(dev);
 	}
 
