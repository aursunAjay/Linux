// SPDX-License-Identifier: GPL-2.0+
// Copyright (c) 2016-2017 Hisilicon Limited.

#include <linux/etherdevice.h>
#include <linux/string.h>
#include <linux/phy.h>

#include "hns3_enet.h"

struct hns3_stats {
	char stats_string[ETH_GSTRING_LEN];
	int stats_offset;
};

/* tqp related stats */
#define HNS3_TQP_STAT(_string, _member)	{			\
	.stats_string = _string,				\
	.stats_offset = offsetof(struct hns3_enet_ring, stats) +\
			offsetof(struct ring_stats, _member),   \
}

static const struct hns3_stats hns3_txq_stats[] = {
	/* Tx per-queue statistics */
	HNS3_TQP_STAT("io_err_cnt", io_err_cnt),
	HNS3_TQP_STAT("dropped", sw_err_cnt),
	HNS3_TQP_STAT("seg_pkt_cnt", seg_pkt_cnt),
	HNS3_TQP_STAT("packets", tx_pkts),
	HNS3_TQP_STAT("bytes", tx_bytes),
	HNS3_TQP_STAT("errors", tx_err_cnt),
	HNS3_TQP_STAT("wake", restart_queue),
	HNS3_TQP_STAT("busy", tx_busy),
	HNS3_TQP_STAT("copy", tx_copy),
	HNS3_TQP_STAT("vlan_err", tx_vlan_err),
	HNS3_TQP_STAT("l4_proto_err", tx_l4_proto_err),
	HNS3_TQP_STAT("l2l3l4_err", tx_l2l3l4_err),
	HNS3_TQP_STAT("tso_err", tx_tso_err),
};

#define HNS3_TXQ_STATS_COUNT ARRAY_SIZE(hns3_txq_stats)

static const struct hns3_stats hns3_rxq_stats[] = {
	/* Rx per-queue statistics */
	HNS3_TQP_STAT("io_err_cnt", io_err_cnt),
	HNS3_TQP_STAT("dropped", sw_err_cnt),
	HNS3_TQP_STAT("seg_pkt_cnt", seg_pkt_cnt),
	HNS3_TQP_STAT("packets", rx_pkts),
	HNS3_TQP_STAT("bytes", rx_bytes),
	HNS3_TQP_STAT("errors", rx_err_cnt),
	HNS3_TQP_STAT("reuse_pg_cnt", reuse_pg_cnt),
	HNS3_TQP_STAT("err_pkt_len", err_pkt_len),
	HNS3_TQP_STAT("err_bd_num", err_bd_num),
	HNS3_TQP_STAT("l2_err", l2_err),
	HNS3_TQP_STAT("l3l4_csum_err", l3l4_csum_err),
	HNS3_TQP_STAT("multicast", rx_multicast),
	HNS3_TQP_STAT("non_reuse_pg", non_reuse_pg),
};

#define HNS3_RXQ_STATS_COUNT ARRAY_SIZE(hns3_rxq_stats)

#define HNS3_TQP_STATS_COUNT (HNS3_TXQ_STATS_COUNT + HNS3_RXQ_STATS_COUNT)

#define HNS3_SELF_TEST_TYPE_NUM         4
#define HNS3_NIC_LB_TEST_PKT_NUM	1
#define HNS3_NIC_LB_TEST_RING_ID	0
#define HNS3_NIC_LB_TEST_PACKET_SIZE	128
#define HNS3_NIC_LB_SETUP_USEC		10000

/* Nic loopback test err  */
#define HNS3_NIC_LB_TEST_NO_MEM_ERR	1
#define HNS3_NIC_LB_TEST_TX_CNT_ERR	2
#define HNS3_NIC_LB_TEST_RX_CNT_ERR	3

static int hns3_lp_setup(struct net_device *ndev, enum hnae3_loop loop, bool en)
{
	struct hnae3_handle *h = hns3_get_handle(ndev);
	bool vlan_filter_enable;
	int ret;

	if (!h->ae_algo->ops->set_loopback ||
	    !h->ae_algo->ops->set_promisc_mode)
		return -EOPNOTSUPP;

	switch (loop) {
	case HNAE3_LOOP_SERIAL_SERDES:
	case HNAE3_LOOP_PARALLEL_SERDES:
	case HNAE3_LOOP_APP:
	case HNAE3_LOOP_PHY:
		ret = h->ae_algo->ops->set_loopback(h, loop, en);
		break;
	default:
		ret = -ENOTSUPP;
		break;
	}

	if (ret || h->pdev->revision >= 0x21)
		return ret;

	if (en) {
		h->ae_algo->ops->set_promisc_mode(h, true, true);
	} else {
		/* recover promisc mode before loopback test */
		hns3_update_promisc_mode(ndev, h->netdev_flags);
		vlan_filter_enable = ndev->flags & IFF_PROMISC ? false : true;
		hns3_enable_vlan_filter(ndev, vlan_filter_enable);
	}

	return ret;
}

static int hns3_lp_up(struct net_device *ndev, enum hnae3_loop loop_mode)
{
	struct hnae3_handle *h = hns3_get_handle(ndev);
	int ret;

	ret = hns3_nic_reset_all_ring(h);
	if (ret)
		return ret;

	ret = hns3_lp_setup(ndev, loop_mode, true);
	usleep_range(HNS3_NIC_LB_SETUP_USEC, HNS3_NIC_LB_SETUP_USEC * 2);

	return ret;
}

static int hns3_lp_down(struct net_device *ndev, enum hnae3_loop loop_mode)
{
	int ret;

	ret = hns3_lp_setup(ndev, loop_mode, false);
	if (ret) {
		netdev_err(ndev, "lb_setup return error: %d\n", ret);
		return ret;
	}

	usleep_range(HNS3_NIC_LB_SETUP_USEC, HNS3_NIC_LB_SETUP_USEC * 2);

	return 0;
}

static void hns3_lp_setup_skb(struct sk_buff *skb)
{
#define	HNS3_NIC_LB_DST_MAC_ADDR	0x1f

	struct net_device *ndev = skb->dev;
	struct hnae3_handle *handle;
	unsigned char *packet;
	struct ethhdr *ethh;
	unsigned int i;

	skb_reserve(skb, NET_IP_ALIGN);
	ethh = skb_put(skb, sizeof(struct ethhdr));
	packet = skb_put(skb, HNS3_NIC_LB_TEST_PACKET_SIZE);

	memcpy(ethh->h_dest, ndev->dev_addr, ETH_ALEN);

	/* The dst mac addr of loopback packet is the same as the host'
	 * mac addr, the SSU component may loop back the packet to host
	 * before the packet reaches mac or serdes, which will defect
	 * the purpose of mac or serdes selftest.
	 */
	handle = hns3_get_handle(ndev);
	if (handle->pdev->revision == 0x20)
		ethh->h_dest[5] += HNS3_NIC_LB_DST_MAC_ADDR;
	eth_zero_addr(ethh->h_source);
	ethh->h_proto = htons(ETH_P_ARP);
	skb_reset_mac_header(skb);

	for (i = 0; i < HNS3_NIC_LB_TEST_PACKET_SIZE; i++)
		packet[i] = (unsigned char)(i & 0xff);
}

static void hns3_lb_check_skb_data(struct hns3_enet_ring *ring,
				   struct sk_buff *skb)
{
	struct hns3_enet_tqp_vector *tqp_vector = ring->tqp_vector;
	unsigned char *packet = skb->data;
	u32 i;

	for (i = 0; i < skb->len; i++)
		if (packet[i] != (unsigned char)(i & 0xff))
			break;

	/* The packet is correctly received */
	if (i == skb->len)
		tqp_vector->rx_group.total_packets++;
	else
		print_hex_dump(KERN_ERR, "selftest:", DUMP_PREFIX_OFFSET, 16, 1,
			       skb->data, skb->len, true);

	dev_kfree_skb_any(skb);
}

static u32 hns3_lb_check_rx_ring(struct hns3_nic_priv *priv, u32 budget)
{
	struct hnae3_handle *h = priv->ae_handle;
	struct hnae3_knic_private_info *kinfo;
	u32 i, rcv_good_pkt_total = 0;

	kinfo = &h->kinfo;
	for (i = kinfo->num_tqps; i < kinfo->num_tqps * 2; i++) {
		struct hns3_enet_ring *ring = priv->ring_data[i].ring;
		struct hns3_enet_ring_group *rx_group;
		u64 pre_rx_pkt;

		rx_group = &ring->tqp_vector->rx_group;
		pre_rx_pkt = rx_group->total_packets;

		preempt_disable();
		hns3_clean_rx_ring(ring, budget, hns3_lb_check_skb_data);
		preempt_enable();

		rcv_good_pkt_total += (rx_group->total_packets - pre_rx_pkt);
		rx_group->total_packets = pre_rx_pkt;
	}
	return rcv_good_pkt_total;
}

static void hns3_lb_clear_tx_ring(struct hns3_nic_priv *priv, u32 start_ringid,
				  u32 end_ringid, u32 budget)
{
	u32 i;

	for (i = start_ringid; i <= end_ringid; i++) {
		struct hns3_enet_ring *ring = priv->ring_data[i].ring;

		hns3_clean_tx_ring(ring);
	}
}

/**
 * hns3_lp_run_test -  run loopback test
 * @ndev: net device
 * @mode: loopback type
 */
static int hns3_lp_run_test(struct net_device *ndev, enum hnae3_loop mode)
{
	struct hns3_nic_priv *priv = netdev_priv(ndev);
	struct sk_buff *skb;
	u32 i, good_cnt;
	int ret_val = 0;

	skb = alloc_skb(HNS3_NIC_LB_TEST_PACKET_SIZE + ETH_HLEN + NET_IP_ALIGN,
			GFP_KERNEL);
	if (!skb)
		return HNS3_NIC_LB_TEST_NO_MEM_ERR;

	skb->dev = ndev;
	hns3_lp_setup_skb(skb);
	skb->queue_mapping = HNS3_NIC_LB_TEST_RING_ID;

	good_cnt = 0;
	for (i = 0; i < HNS3_NIC_LB_TEST_PKT_NUM; i++) {
		netdev_tx_t tx_ret;

		skb_get(skb);
		tx_ret = hns3_nic_net_xmit(skb, ndev);
		if (tx_ret == NETDEV_TX_OK) {
			good_cnt++;
		} else {
			kfree_skb(skb);
			netdev_err(ndev, "hns3_lb_run_test xmit failed: %d\n",
				   tx_ret);
		}
	}
	if (good_cnt != HNS3_NIC_LB_TEST_PKT_NUM) {
		ret_val = HNS3_NIC_LB_TEST_TX_CNT_ERR;
		netdev_err(ndev, "mode %d sent fail, cnt=0x%x, budget=0x%x\n",
			   mode, good_cnt, HNS3_NIC_LB_TEST_PKT_NUM);
		goto out;
	}

	/* Allow 200 milliseconds for packets to go from Tx to Rx */
	msleep(200);

	good_cnt = hns3_lb_check_rx_ring(priv, HNS3_NIC_LB_TEST_PKT_NUM);
	if (good_cnt != HNS3_NIC_LB_TEST_PKT_NUM) {
		ret_val = HNS3_NIC_LB_TEST_RX_CNT_ERR;
		netdev_err(ndev, "mode %d recv fail, cnt=0x%x, budget=0x%x\n",
			   mode, good_cnt, HNS3_NIC_LB_TEST_PKT_NUM);
	}

out:
	hns3_lb_clear_tx_ring(priv, HNS3_NIC_LB_TEST_RING_ID,
			      HNS3_NIC_LB_TEST_RING_ID,
			      HNS3_NIC_LB_TEST_PKT_NUM);

	kfree_skb(skb);
	return ret_val;
}

/**
 * hns3_nic_self_test - self test
 * @ndev: net device
 * @eth_test: test cmd
 * @data: test result
 */
static void hns3_self_test(struct net_device *ndev,
			   struct ethtool_test *eth_test, u64 *data)
{
	struct hns3_nic_priv *priv = netdev_priv(ndev);
	struct hnae3_handle *h = priv->ae_handle;
	int st_param[HNS3_SELF_TEST_TYPE_NUM][2];
	bool if_running = netif_running(ndev);
#if IS_ENABLED(CONFIG_VLAN_8021Q)
	bool dis_vlan_filter;
#endif
	int test_index = 0;
	u32 i;

	if (hns3_nic_resetting(ndev)) {
		netdev_err(ndev, "dev resetting!");
		return;
	}

	/* Only do offline selftest, or pass by default */
	if (eth_test->flags != ETH_TEST_FL_OFFLINE)
		return;

	netif_dbg(h, drv, ndev, "self test start");

	st_param[HNAE3_LOOP_APP][0] = HNAE3_LOOP_APP;
	st_param[HNAE3_LOOP_APP][1] =
			h->flags & HNAE3_SUPPORT_APP_LOOPBACK;

	st_param[HNAE3_LOOP_SERIAL_SERDES][0] = HNAE3_LOOP_SERIAL_SERDES;
	st_param[HNAE3_LOOP_SERIAL_SERDES][1] =
			h->flags & HNAE3_SUPPORT_SERDES_SERIAL_LOOPBACK;

	st_param[HNAE3_LOOP_PARALLEL_SERDES][0] =
			HNAE3_LOOP_PARALLEL_SERDES;
	st_param[HNAE3_LOOP_PARALLEL_SERDES][1] =
			h->flags & HNAE3_SUPPORT_SERDES_PARALLEL_LOOPBACK;

	st_param[HNAE3_LOOP_PHY][0] = HNAE3_LOOP_PHY;
	st_param[HNAE3_LOOP_PHY][1] =
			h->flags & HNAE3_SUPPORT_PHY_LOOPBACK;

	if (if_running)
		ndev->netdev_ops->ndo_stop(ndev);

#if IS_ENABLED(CONFIG_VLAN_8021Q)
	/* Disable the vlan filter for selftest does not support it */
	dis_vlan_filter = (ndev->features & NETIF_F_HW_VLAN_CTAG_FILTER) &&
				h->ae_algo->ops->enable_vlan_filter;
	if (dis_vlan_filter)
		h->ae_algo->ops->enable_vlan_filter(h, false);
#endif

	/* Tell firmware to stop mac autoneg before loopback test start,
	 * otherwise loopback test may be failed when the port is still
	 * negotiating.
	 */
	if (h->ae_algo->ops->halt_autoneg)
		h->ae_algo->ops->halt_autoneg(h, true);

	set_bit(HNS3_NIC_STATE_TESTING, &priv->state);

	for (i = 0; i < HNS3_SELF_TEST_TYPE_NUM; i++) {
		enum hnae3_loop loop_type = (enum hnae3_loop)st_param[i][0];

		if (!st_param[i][1])
			continue;

		data[test_index] = hns3_lp_up(ndev, loop_type);
		if (!data[test_index])
			data[test_index] = hns3_lp_run_test(ndev, loop_type);

		hns3_lp_down(ndev, loop_type);

		if (data[test_index])
			eth_test->flags |= ETH_TEST_FL_FAILED;

		test_index++;
	}

	clear_bit(HNS3_NIC_STATE_TESTING, &priv->state);

	if (h->ae_algo->ops->halt_autoneg)
		h->ae_algo->ops->halt_autoneg(h, false);

#if IS_ENABLED(CONFIG_VLAN_8021Q)
	if (dis_vlan_filter)
		h->ae_algo->ops->enable_vlan_filter(h, true);
#endif

	if (if_running)
		ndev->netdev_ops->ndo_open(ndev);

	netif_dbg(h, drv, ndev, "self test end\n");
}

static int hns3_get_sset_count(struct net_device *netdev, int stringset)
{
	struct hnae3_handle *h = hns3_get_handle(netdev);
	const struct hnae3_ae_ops *ops = h->ae_algo->ops;

	if (!ops->get_sset_count)
		return -EOPNOTSUPP;

	switch (stringset) {
	case ETH_SS_STATS:
		return ((HNS3_TQP_STATS_COUNT * h->kinfo.num_tqps) +
			ops->get_sset_count(h, stringset));

	case ETH_SS_TEST:
		return ops->get_sset_count(h, stringset);

	default:
		return -EOPNOTSUPP;
	}
}

static void *hns3_update_strings(u8 *data, const struct hns3_stats *stats,
		u32 stat_count, u32 num_tqps, const char *prefix)
{
#define MAX_PREFIX_SIZE (6 + 4)
	u32 size_left;
	u32 i, j;
	u32 n1;

	for (i = 0; i < num_tqps; i++) {
		for (j = 0; j < stat_count; j++) {
			data[ETH_GSTRING_LEN - 1] = '\0';

			/* first, prepend the prefix string */
			n1 = snprintf(data, MAX_PREFIX_SIZE, "%s%d_",
				      prefix, i);
			n1 = min_t(uint, n1, MAX_PREFIX_SIZE - 1);
			size_left = (ETH_GSTRING_LEN - 1) - n1;

			/* now, concatenate the stats string to it */
			strncat(data, stats[j].stats_string, size_left);
			data += ETH_GSTRING_LEN;
		}
	}

	return data;
}

static u8 *hns3_get_strings_tqps(struct hnae3_handle *handle, u8 *data)
{
	struct hnae3_knic_private_info *kinfo = &handle->kinfo;
	const char tx_prefix[] = "txq";
	const char rx_prefix[] = "rxq";

	/* get strings for Tx */
	data = hns3_update_strings(data, hns3_txq_stats, HNS3_TXQ_STATS_COUNT,
				   kinfo->num_tqps, tx_prefix);

	/* get strings for Rx */
	data = hns3_update_strings(data, hns3_rxq_stats, HNS3_RXQ_STATS_COUNT,
				   kinfo->num_tqps, rx_prefix);

	return data;
}

static void hns3_get_strings(struct net_device *netdev, u32 stringset, u8 *data)
{
	struct hnae3_handle *h = hns3_get_handle(netdev);
	const struct hnae3_ae_ops *ops = h->ae_algo->ops;
	char *buff = (char *)data;

	if (!ops->get_strings)
		return;

	switch (stringset) {
	case ETH_SS_STATS:
		buff = hns3_get_strings_tqps(h, buff);
		ops->get_strings(h, stringset, (u8 *)buff);
		break;
	case ETH_SS_TEST:
		ops->get_strings(h, stringset, data);
		break;
	default:
		break;
	}
}

static u64 *hns3_get_stats_tqps(struct hnae3_handle *handle, u64 *data)
{
	struct hns3_nic_priv *nic_priv = (struct hns3_nic_priv *)handle->priv;
	struct hnae3_knic_private_info *kinfo = &handle->kinfo;
	struct hns3_enet_ring *ring;
	u8 *stat;
	int i, j;

	/* get stats for Tx */
	for (i = 0; i < kinfo->num_tqps; i++) {
		ring = nic_priv->ring_data[i].ring;
		for (j = 0; j < HNS3_TXQ_STATS_COUNT; j++) {
			stat = (u8 *)ring + hns3_txq_stats[j].stats_offset;
			*data++ = *(u64 *)stat;
		}
	}

	/* get stats for Rx */
	for (i = 0; i < kinfo->num_tqps; i++) {
		ring = nic_priv->ring_data[i + kinfo->num_tqps].ring;
		for (j = 0; j < HNS3_RXQ_STATS_COUNT; j++) {
			stat = (u8 *)ring + hns3_rxq_stats[j].stats_offset;
			*data++ = *(u64 *)stat;
		}
	}

	return data;
}

/* hns3_get_stats - get detail statistics.
 * @netdev: net device
 * @stats: statistics info.
 * @data: statistics data.
 */
static void hns3_get_stats(struct net_device *netdev,
			   struct ethtool_stats *stats, u64 *data)
{
	struct hnae3_handle *h = hns3_get_handle(netdev);
	u64 *p = data;

	if (hns3_nic_resetting(netdev)) {
		netdev_err(netdev, "dev resetting, could not get stats\n");
		return;
	}

	if (!h->ae_algo->ops->get_stats || !h->ae_algo->ops->update_stats) {
		netdev_err(netdev, "could not get any statistics\n");
		return;
	}

	h->ae_algo->ops->update_stats(h, &netdev->stats);

	/* get per-queue stats */
	p = hns3_get_stats_tqps(h, p);

	/* get MAC & other misc hardware stats */
	h->ae_algo->ops->get_stats(h, p);
}

static void hns3_get_drvinfo(struct net_device *netdev,
			     struct ethtool_drvinfo *drvinfo)
{
	struct hns3_nic_priv *priv = netdev_priv(netdev);
	struct hnae3_handle *h = priv->ae_handle;
	u32 fw_version;

	if (!h->ae_algo->ops->get_fw_version) {
		netdev_err(netdev, "could not get fw version!\n");
		return;
	}

	strncpy(drvinfo->version, hns3_driver_version,
		sizeof(drvinfo->version));
	drvinfo->version[sizeof(drvinfo->version) - 1] = '\0';

	strncpy(drvinfo->driver, h->pdev->driver->name,
		sizeof(drvinfo->driver));
	drvinfo->driver[sizeof(drvinfo->driver) - 1] = '\0';

	strncpy(drvinfo->bus_info, pci_name(h->pdev),
		sizeof(drvinfo->bus_info));
	drvinfo->bus_info[ETHTOOL_BUSINFO_LEN - 1] = '\0';

	fw_version = priv->ae_handle->ae_algo->ops->get_fw_version(h);

	snprintf(drvinfo->fw_version, sizeof(drvinfo->fw_version),
		 "%lu.%lu.%lu.%lu",
		 hnae3_get_field(fw_version, HNAE3_FW_VERSION_BYTE3_MASK,
				 HNAE3_FW_VERSION_BYTE3_SHIFT),
		 hnae3_get_field(fw_version, HNAE3_FW_VERSION_BYTE2_MASK,
				 HNAE3_FW_VERSION_BYTE2_SHIFT),
		 hnae3_get_field(fw_version, HNAE3_FW_VERSION_BYTE1_MASK,
				 HNAE3_FW_VERSION_BYTE1_SHIFT),
		 hnae3_get_field(fw_version, HNAE3_FW_VERSION_BYTE0_MASK,
				 HNAE3_FW_VERSION_BYTE0_SHIFT));
}

static u32 hns3_get_link(struct net_device *netdev)
{
	struct hnae3_handle *h = hns3_get_handle(netdev);

	if (h->ae_algo->ops->get_status)
		return h->ae_algo->ops->get_status(h);
	else
		return 0;
}

static void hns3_get_ringparam(struct net_device *netdev,
			       struct ethtool_ringparam *param)
{
	struct hns3_nic_priv *priv = netdev_priv(netdev);
	struct hnae3_handle *h = priv->ae_handle;
	int queue_num = h->kinfo.num_tqps;

	if (hns3_nic_resetting(netdev)) {
		netdev_err(netdev, "dev resetting!");
		return;
	}

	param->tx_max_pending = HNS3_RING_MAX_PENDING;
	param->rx_max_pending = HNS3_RING_MAX_PENDING;

	param->tx_pending = priv->ring_data[0].ring->desc_num;
	param->rx_pending = priv->ring_data[queue_num].ring->desc_num;
}

static void hns3_get_pauseparam(struct net_device *netdev,
				struct ethtool_pauseparam *param)
{
	struct hnae3_handle *h = hns3_get_handle(netdev);

	if (h->ae_algo->ops->get_pauseparam)
		h->ae_algo->ops->get_pauseparam(h, &param->autoneg,
			&param->rx_pause, &param->tx_pause);
}

static int hns3_set_pauseparam(struct net_device *netdev,
			       struct ethtool_pauseparam *param)
{
	struct hnae3_handle *h = hns3_get_handle(netdev);

	netif_dbg(h, drv, netdev,
		  "set pauseparam: autoneg=%u, rx:%u, tx:%u\n",
		  param->autoneg, param->rx_pause, param->tx_pause);

	if (h->ae_algo->ops->set_pauseparam)
		return h->ae_algo->ops->set_pauseparam(h, param->autoneg,
						       param->rx_pause,
						       param->tx_pause);
	return -EOPNOTSUPP;
}

static void hns3_get_ksettings(struct hnae3_handle *h,
			       struct ethtool_link_ksettings *cmd)
{
	const struct hnae3_ae_ops *ops = h->ae_algo->ops;

	/* 1.auto_neg & speed & duplex from cmd */
	if (ops->get_ksettings_an_result)
		ops->get_ksettings_an_result(h,
					     &cmd->base.autoneg,
					     &cmd->base.speed,
					     &cmd->base.duplex);

	/* 2.get link mode */
	if (ops->get_link_mode)
		ops->get_link_mode(h,
				   cmd->link_modes.supported,
				   cmd->link_modes.advertising);

	/* 3.mdix_ctrl&mdix get from phy reg */
	if (ops->get_mdix_mode)
		ops->get_mdix_mode(h, &cmd->base.eth_tp_mdix_ctrl,
				   &cmd->base.eth_tp_mdix);
}

static int hns3_get_link_ksettings(struct net_device *netdev,
				   struct ethtool_link_ksettings *cmd)
{
	struct hnae3_handle *h = hns3_get_handle(netdev);
	const struct hnae3_ae_ops *ops;
	u8 module_type;
	u8 media_type;
	u8 link_stat;

	ops = h->ae_algo->ops;
	if (ops->get_media_type)
		ops->get_media_type(h, &media_type, &module_type);
	else
		return -EOPNOTSUPP;

	switch (media_type) {
	case HNAE3_MEDIA_TYPE_NONE:
		cmd->base.port = PORT_NONE;
		hns3_get_ksettings(h, cmd);
		break;
	case HNAE3_MEDIA_TYPE_FIBER:
		if (module_type == HNAE3_MODULE_TYPE_CR)
			cmd->base.port = PORT_DA;
		else
			cmd->base.port = PORT_FIBRE;

		hns3_get_ksettings(h, cmd);
		break;
	case HNAE3_MEDIA_TYPE_BACKPLANE:
		cmd->base.port = PORT_NONE;
		hns3_get_ksettings(h, cmd);
		break;
	case HNAE3_MEDIA_TYPE_COPPER:
		cmd->base.port = PORT_TP;
		if (!netdev->phydev)
			hns3_get_ksettings(h, cmd);
		else
			phy_ethtool_ksettings_get(netdev->phydev, cmd);
		break;
	default:

		netdev_warn(netdev, "Unknown media type");
		return 0;
	}

	/* mdio_support */
	cmd->base.mdio_support = ETH_MDIO_SUPPORTS_C22;

	link_stat = hns3_get_link(netdev);
	if (!link_stat) {
		cmd->base.speed = SPEED_UNKNOWN;
		cmd->base.duplex = DUPLEX_UNKNOWN;
	}

	return 0;
}

static int hns3_check_ksettings_param(const struct net_device *netdev,
				      const struct ethtool_link_ksettings *cmd)
{
	struct hnae3_handle *handle = hns3_get_handle(netdev);
	const struct hnae3_ae_ops *ops = handle->ae_algo->ops;
	u8 module_type = HNAE3_MODULE_TYPE_UNKNOWN;
	u8 media_type = HNAE3_MEDIA_TYPE_UNKNOWN;
	u8 autoneg;
	u32 speed;
	u8 duplex;
	int ret;

	/* hw doesn't support use specified speed and duplex to negotiate,
	 * unnecessary to check them when autoneg on.
	 */
	if (cmd->base.autoneg)
		return 0;

	if (ops->get_ksettings_an_result) {
		ops->get_ksettings_an_result(handle, &autoneg, &speed, &duplex);
		if (cmd->base.autoneg == autoneg && cmd->base.speed == speed &&
		    cmd->base.duplex == duplex)
			return 0;
	}

	if (ops->get_media_type)
		ops->get_media_type(handle, &media_type, &module_type);

	if (cmd->base.duplex != DUPLEX_FULL &&
	    media_type != HNAE3_MEDIA_TYPE_COPPER) {
		netdev_err(netdev,
			   "only copper port supports half duplex!");
		return -EINVAL;
	}

	if (ops->check_port_speed) {
		ret = ops->check_port_speed(handle, cmd->base.speed);
		if (ret) {
			netdev_err(netdev, "unsupported speed\n");
			return ret;
		}
	}

	return 0;
}

static int hns3_set_link_ksettings(struct net_device *netdev,
				   const struct ethtool_link_ksettings *cmd)
{
	struct hnae3_handle *handle = hns3_get_handle(netdev);
	const struct hnae3_ae_ops *ops = handle->ae_algo->ops;
	int ret;

	/* Chip don't support this mode. */
	if (cmd->base.speed == SPEED_1000 && cmd->base.duplex == DUPLEX_HALF)
		return -EINVAL;

	netif_dbg(handle, drv, netdev,
		  "set link(%s): autoneg=%u, speed=%u, duplex=%u\n",
		  netdev->phydev ? "phy" : "mac",
		  cmd->base.autoneg, cmd->base.speed, cmd->base.duplex);

	/* Only support ksettings_set for netdev with phy attached for now */
	if (netdev->phydev)
		return phy_ethtool_ksettings_set(netdev->phydev, cmd);

	if (handle->pdev->revision == 0x20)
		return -EOPNOTSUPP;

	ret = hns3_check_ksettings_param(netdev, cmd);
	if (ret)
		return ret;

	if (ops->set_autoneg) {
		ret = ops->set_autoneg(handle, cmd->base.autoneg);
		if (ret)
			return ret;
	}

	/* hw doesn't support use specified speed and duplex to negotiate,
	 * ignore them when autoneg on.
	 */
	if (cmd->base.autoneg) {
		netdev_info(netdev,
			    "autoneg is on, ignore the speed and duplex\n");
		return 0;
	}

	if (ops->cfg_mac_speed_dup_h)
		ret = ops->cfg_mac_speed_dup_h(handle, cmd->base.speed,
					       cmd->base.duplex);

	return ret;
}

static u32 hns3_get_rss_key_size(struct net_device *netdev)
{
	struct hnae3_handle *h = hns3_get_handle(netdev);

	if (!h->ae_algo->ops->get_rss_key_size)
		return 0;

	return h->ae_algo->ops->get_rss_key_size(h);
}

static u32 hns3_get_rss_indir_size(struct net_device *netdev)
{
	struct hnae3_handle *h = hns3_get_handle(netdev);

	if (!h->ae_algo->ops->get_rss_indir_size)
		return 0;

	return h->ae_algo->ops->get_rss_indir_size(h);
}

static int hns3_get_rss(struct net_device *netdev, u32 *indir, u8 *key,
			u8 *hfunc)
{
	struct hnae3_handle *h = hns3_get_handle(netdev);

	if (!h->ae_algo->ops->get_rss)
		return -EOPNOTSUPP;

	return h->ae_algo->ops->get_rss(h, indir, key, hfunc);
}

static int hns3_set_rss(struct net_device *netdev, const u32 *indir,
			const u8 *key, const u8 hfunc)
{
	struct hnae3_handle *h = hns3_get_handle(netdev);

	if (!h->ae_algo->ops->set_rss)
		return -EOPNOTSUPP;

	if ((h->pdev->revision == 0x20 &&
	     hfunc != ETH_RSS_HASH_TOP) || (hfunc != ETH_RSS_HASH_NO_CHANGE &&
	     hfunc != ETH_RSS_HASH_TOP && hfunc != ETH_RSS_HASH_XOR)) {
		netdev_err(netdev, "hash func not supported\n");
		return -EOPNOTSUPP;
	}

	if (!indir) {
		netdev_err(netdev,
			   "set rss failed for indir is empty\n");
		return -EOPNOTSUPP;
	}

	return h->ae_algo->ops->set_rss(h, indir, key, hfunc);
}

static int hns3_get_rxnfc(struct net_device *netdev,
			  struct ethtool_rxnfc *cmd,
			  u32 *rule_locs)
{
	struct hnae3_handle *h = hns3_get_handle(netdev);

	switch (cmd->cmd) {
	case ETHTOOL_GRXRINGS:
		cmd->data = h->kinfo.num_tqps;
		return 0;
	case ETHTOOL_GRXFH:
		if (h->ae_algo->ops->get_rss_tuple)
			return h->ae_algo->ops->get_rss_tuple(h, cmd);
		return -EOPNOTSUPP;
	case ETHTOOL_GRXCLSRLCNT:
		if (h->ae_algo->ops->get_fd_rule_cnt)
			return h->ae_algo->ops->get_fd_rule_cnt(h, cmd);
		return -EOPNOTSUPP;
	case ETHTOOL_GRXCLSRULE:
		if (h->ae_algo->ops->get_fd_rule_info)
			return h->ae_algo->ops->get_fd_rule_info(h, cmd);
		return -EOPNOTSUPP;
	case ETHTOOL_GRXCLSRLALL:
		if (h->ae_algo->ops->get_fd_all_rules)
			return h->ae_algo->ops->get_fd_all_rules(h, cmd,
								 rule_locs);
		return -EOPNOTSUPP;
	default:
		return -EOPNOTSUPP;
	}
}

static void hns3_change_all_ring_bd_num(struct hns3_nic_priv *priv,
					u32 tx_desc_num, u32 rx_desc_num)
{
	struct hnae3_handle *h = priv->ae_handle;
	int i;

	h->kinfo.num_tx_desc = tx_desc_num;
	h->kinfo.num_rx_desc = rx_desc_num;

	for (i = 0; i < h->kinfo.num_tqps; i++) {
		priv->ring_data[i].ring->desc_num = tx_desc_num;
		priv->ring_data[i + h->kinfo.num_tqps].ring->desc_num =
			rx_desc_num;
	}
}

static struct hns3_enet_ring *hns3_backup_ringparam(struct hns3_nic_priv *priv)
{
	struct hnae3_handle *handle = priv->ae_handle;
	struct hns3_enet_ring *tmp_rings;
	int i;

	tmp_rings = kcalloc(handle->kinfo.num_tqps * 2,
			    sizeof(struct hns3_enet_ring), GFP_KERNEL);
	if (!tmp_rings)
		return NULL;

	for (i = 0; i < handle->kinfo.num_tqps * 2; i++) {
		memcpy(&tmp_rings[i], priv->ring_data[i].ring,
		       sizeof(struct hns3_enet_ring));
		tmp_rings[i].skb = NULL;
	}
<<<<<<< HEAD

	return tmp_rings;
}

=======

	return tmp_rings;
}

>>>>>>> 00dc9e7d
static int hns3_check_ringparam(struct net_device *ndev,
				struct ethtool_ringparam *param)
{
	if (hns3_nic_resetting(ndev))
		return -EBUSY;

	if (param->rx_mini_pending || param->rx_jumbo_pending)
		return -EINVAL;

	if (param->tx_pending > HNS3_RING_MAX_PENDING ||
	    param->tx_pending < HNS3_RING_MIN_PENDING ||
	    param->rx_pending > HNS3_RING_MAX_PENDING ||
	    param->rx_pending < HNS3_RING_MIN_PENDING) {
		netdev_err(ndev, "Queue depth out of range [%d-%d]\n",
			   HNS3_RING_MIN_PENDING, HNS3_RING_MAX_PENDING);
		return -EINVAL;
	}

	return 0;
}

static int hns3_set_ringparam(struct net_device *ndev,
			      struct ethtool_ringparam *param)
{
	struct hns3_nic_priv *priv = netdev_priv(ndev);
	struct hnae3_handle *h = priv->ae_handle;
	struct hns3_enet_ring *tmp_rings;
	bool if_running = netif_running(ndev);
	u32 old_tx_desc_num, new_tx_desc_num;
	u32 old_rx_desc_num, new_rx_desc_num;
	u16 queue_num = h->kinfo.num_tqps;
	int ret, i;

	ret = hns3_check_ringparam(ndev, param);
	if (ret)
		return ret;

	/* Hardware requires that its descriptors must be multiple of eight */
	new_tx_desc_num = ALIGN(param->tx_pending, HNS3_RING_BD_MULTIPLE);
	new_rx_desc_num = ALIGN(param->rx_pending, HNS3_RING_BD_MULTIPLE);
	old_tx_desc_num = priv->ring_data[0].ring->desc_num;
	old_rx_desc_num = priv->ring_data[queue_num].ring->desc_num;
	if (old_tx_desc_num == new_tx_desc_num &&
	    old_rx_desc_num == new_rx_desc_num)
		return 0;

	tmp_rings = hns3_backup_ringparam(priv);
	if (!tmp_rings) {
		netdev_err(ndev,
			   "backup ring param failed by allocating memory fail\n");
		return -ENOMEM;
	}

	netdev_info(ndev,
		    "Changing Tx/Rx ring depth from %d/%d to %d/%d\n",
		    old_tx_desc_num, old_rx_desc_num,
		    new_tx_desc_num, new_rx_desc_num);

	if (if_running)
		ndev->netdev_ops->ndo_stop(ndev);

	hns3_change_all_ring_bd_num(priv, new_tx_desc_num, new_rx_desc_num);
	ret = hns3_init_all_ring(priv);
	if (ret) {
		netdev_err(ndev, "Change bd num fail, revert to old value(%d)\n",
			   ret);

		hns3_change_all_ring_bd_num(priv, old_tx_desc_num,
					    old_rx_desc_num);
		for (i = 0; i < h->kinfo.num_tqps * 2; i++)
			memcpy(priv->ring_data[i].ring, &tmp_rings[i],
			       sizeof(struct hns3_enet_ring));
	} else {
		for (i = 0; i < h->kinfo.num_tqps * 2; i++)
			hns3_fini_ring(&tmp_rings[i]);
	}

	kfree(tmp_rings);

	if (if_running)
		ret = ndev->netdev_ops->ndo_open(ndev);

	return ret;
}

static int hns3_set_rxnfc(struct net_device *netdev, struct ethtool_rxnfc *cmd)
{
	struct hnae3_handle *h = hns3_get_handle(netdev);

	switch (cmd->cmd) {
	case ETHTOOL_SRXFH:
		if (h->ae_algo->ops->set_rss_tuple)
			return h->ae_algo->ops->set_rss_tuple(h, cmd);
		return -EOPNOTSUPP;
	case ETHTOOL_SRXCLSRLINS:
		if (h->ae_algo->ops->add_fd_entry)
			return h->ae_algo->ops->add_fd_entry(h, cmd);
		return -EOPNOTSUPP;
	case ETHTOOL_SRXCLSRLDEL:
		if (h->ae_algo->ops->del_fd_entry)
			return h->ae_algo->ops->del_fd_entry(h, cmd);
		return -EOPNOTSUPP;
	default:
		return -EOPNOTSUPP;
	}
}

static int hns3_nway_reset(struct net_device *netdev)
{
	struct hnae3_handle *handle = hns3_get_handle(netdev);
	const struct hnae3_ae_ops *ops = handle->ae_algo->ops;
	struct phy_device *phy = netdev->phydev;
	int autoneg;

	if (!netif_running(netdev))
		return 0;

	if (hns3_nic_resetting(netdev)) {
		netdev_err(netdev, "dev resetting!");
		return -EBUSY;
	}

	if (!ops->get_autoneg || !ops->restart_autoneg)
		return -EOPNOTSUPP;

	autoneg = ops->get_autoneg(handle);
	if (autoneg != AUTONEG_ENABLE) {
		netdev_err(netdev,
			   "Autoneg is off, don't support to restart it\n");
		return -EINVAL;
	}

	netif_dbg(handle, drv, netdev,
		  "nway reset (using %s)\n", phy ? "phy" : "mac");

	if (phy)
		return genphy_restart_aneg(phy);

	if (handle->pdev->revision == 0x20)
		return -EOPNOTSUPP;

	return ops->restart_autoneg(handle);
}

static void hns3_get_channels(struct net_device *netdev,
			      struct ethtool_channels *ch)
{
	struct hnae3_handle *h = hns3_get_handle(netdev);

	if (h->ae_algo->ops->get_channels)
		h->ae_algo->ops->get_channels(h, ch);
}

static int hns3_get_coalesce_per_queue(struct net_device *netdev, u32 queue,
				       struct ethtool_coalesce *cmd)
{
	struct hns3_enet_tqp_vector *tx_vector, *rx_vector;
	struct hns3_nic_priv *priv = netdev_priv(netdev);
	struct hnae3_handle *h = priv->ae_handle;
	u16 queue_num = h->kinfo.num_tqps;

	if (hns3_nic_resetting(netdev))
		return -EBUSY;

	if (queue >= queue_num) {
		netdev_err(netdev,
			   "Invalid queue value %d! Queue max id=%d\n",
			   queue, queue_num - 1);
		return -EINVAL;
	}

	tx_vector = priv->ring_data[queue].ring->tqp_vector;
	rx_vector = priv->ring_data[queue_num + queue].ring->tqp_vector;

	cmd->use_adaptive_tx_coalesce =
			tx_vector->tx_group.coal.gl_adapt_enable;
	cmd->use_adaptive_rx_coalesce =
			rx_vector->rx_group.coal.gl_adapt_enable;

	cmd->tx_coalesce_usecs = tx_vector->tx_group.coal.int_gl;
	cmd->rx_coalesce_usecs = rx_vector->rx_group.coal.int_gl;

	cmd->tx_coalesce_usecs_high = h->kinfo.int_rl_setting;
	cmd->rx_coalesce_usecs_high = h->kinfo.int_rl_setting;

	return 0;
}

static int hns3_get_coalesce(struct net_device *netdev,
			     struct ethtool_coalesce *cmd)
{
	return hns3_get_coalesce_per_queue(netdev, 0, cmd);
}

static int hns3_check_gl_coalesce_para(struct net_device *netdev,
				       struct ethtool_coalesce *cmd)
{
	u32 rx_gl, tx_gl;

	if (cmd->rx_coalesce_usecs > HNS3_INT_GL_MAX) {
		netdev_err(netdev,
			   "Invalid rx-usecs value, rx-usecs range is 0-%d\n",
			   HNS3_INT_GL_MAX);
		return -EINVAL;
	}

	if (cmd->tx_coalesce_usecs > HNS3_INT_GL_MAX) {
		netdev_err(netdev,
			   "Invalid tx-usecs value, tx-usecs range is 0-%d\n",
			   HNS3_INT_GL_MAX);
		return -EINVAL;
	}

	rx_gl = hns3_gl_round_down(cmd->rx_coalesce_usecs);
	if (rx_gl != cmd->rx_coalesce_usecs) {
		netdev_info(netdev,
			    "rx_usecs(%d) rounded down to %d, because it must be multiple of 2.\n",
			    cmd->rx_coalesce_usecs, rx_gl);
	}

	tx_gl = hns3_gl_round_down(cmd->tx_coalesce_usecs);
	if (tx_gl != cmd->tx_coalesce_usecs) {
		netdev_info(netdev,
			    "tx_usecs(%d) rounded down to %d, because it must be multiple of 2.\n",
			    cmd->tx_coalesce_usecs, tx_gl);
	}

	return 0;
}

static int hns3_check_rl_coalesce_para(struct net_device *netdev,
				       struct ethtool_coalesce *cmd)
{
	u32 rl;

	if (cmd->tx_coalesce_usecs_high != cmd->rx_coalesce_usecs_high) {
		netdev_err(netdev,
			   "tx_usecs_high must be same as rx_usecs_high.\n");
		return -EINVAL;
	}

	if (cmd->rx_coalesce_usecs_high > HNS3_INT_RL_MAX) {
		netdev_err(netdev,
			   "Invalid usecs_high value, usecs_high range is 0-%d\n",
			   HNS3_INT_RL_MAX);
		return -EINVAL;
	}

	rl = hns3_rl_round_down(cmd->rx_coalesce_usecs_high);
	if (rl != cmd->rx_coalesce_usecs_high) {
		netdev_info(netdev,
			    "usecs_high(%d) rounded down to %d, because it must be multiple of 4.\n",
			    cmd->rx_coalesce_usecs_high, rl);
	}

	return 0;
}

static int hns3_check_coalesce_para(struct net_device *netdev,
				    struct ethtool_coalesce *cmd)
{
	int ret;

	ret = hns3_check_gl_coalesce_para(netdev, cmd);
	if (ret) {
		netdev_err(netdev,
			   "Check gl coalesce param fail. ret = %d\n", ret);
		return ret;
	}

	ret = hns3_check_rl_coalesce_para(netdev, cmd);
	if (ret) {
		netdev_err(netdev,
			   "Check rl coalesce param fail. ret = %d\n", ret);
		return ret;
	}

	if (cmd->use_adaptive_tx_coalesce == 1 ||
	    cmd->use_adaptive_rx_coalesce == 1) {
		netdev_info(netdev,
			    "adaptive-tx=%d and adaptive-rx=%d, tx_usecs or rx_usecs will changed dynamically.\n",
			    cmd->use_adaptive_tx_coalesce,
			    cmd->use_adaptive_rx_coalesce);
	}

	return 0;
}

static void hns3_set_coalesce_per_queue(struct net_device *netdev,
					struct ethtool_coalesce *cmd,
					u32 queue)
{
	struct hns3_enet_tqp_vector *tx_vector, *rx_vector;
	struct hns3_nic_priv *priv = netdev_priv(netdev);
	struct hnae3_handle *h = priv->ae_handle;
	int queue_num = h->kinfo.num_tqps;

	tx_vector = priv->ring_data[queue].ring->tqp_vector;
	rx_vector = priv->ring_data[queue_num + queue].ring->tqp_vector;

	tx_vector->tx_group.coal.gl_adapt_enable =
				cmd->use_adaptive_tx_coalesce;
	rx_vector->rx_group.coal.gl_adapt_enable =
				cmd->use_adaptive_rx_coalesce;

	tx_vector->tx_group.coal.int_gl = cmd->tx_coalesce_usecs;
	rx_vector->rx_group.coal.int_gl = cmd->rx_coalesce_usecs;

	hns3_set_vector_coalesce_tx_gl(tx_vector,
				       tx_vector->tx_group.coal.int_gl);
	hns3_set_vector_coalesce_rx_gl(rx_vector,
				       rx_vector->rx_group.coal.int_gl);

	hns3_set_vector_coalesce_rl(tx_vector, h->kinfo.int_rl_setting);
	hns3_set_vector_coalesce_rl(rx_vector, h->kinfo.int_rl_setting);
}

static int hns3_set_coalesce(struct net_device *netdev,
			     struct ethtool_coalesce *cmd)
{
	struct hnae3_handle *h = hns3_get_handle(netdev);
	u16 queue_num = h->kinfo.num_tqps;
	int ret;
	int i;

	if (hns3_nic_resetting(netdev))
		return -EBUSY;

	ret = hns3_check_coalesce_para(netdev, cmd);
	if (ret)
		return ret;

	h->kinfo.int_rl_setting =
		hns3_rl_round_down(cmd->rx_coalesce_usecs_high);

	for (i = 0; i < queue_num; i++)
		hns3_set_coalesce_per_queue(netdev, cmd, i);

	return 0;
}

static int hns3_get_regs_len(struct net_device *netdev)
{
	struct hnae3_handle *h = hns3_get_handle(netdev);

	if (!h->ae_algo->ops->get_regs_len)
		return -EOPNOTSUPP;

	return h->ae_algo->ops->get_regs_len(h);
}

static void hns3_get_regs(struct net_device *netdev,
			  struct ethtool_regs *cmd, void *data)
{
	struct hnae3_handle *h = hns3_get_handle(netdev);

	if (!h->ae_algo->ops->get_regs)
		return;

	h->ae_algo->ops->get_regs(h, &cmd->version, data);
}

static int hns3_set_phys_id(struct net_device *netdev,
			    enum ethtool_phys_id_state state)
{
	struct hnae3_handle *h = hns3_get_handle(netdev);

	if (!h->ae_algo->ops->set_led_id)
		return -EOPNOTSUPP;

	return h->ae_algo->ops->set_led_id(h, state);
}

static u32 hns3_get_msglevel(struct net_device *netdev)
{
	struct hnae3_handle *h = hns3_get_handle(netdev);

	return h->msg_enable;
}

static void hns3_set_msglevel(struct net_device *netdev, u32 msg_level)
{
	struct hnae3_handle *h = hns3_get_handle(netdev);

	h->msg_enable = msg_level;
}

/* Translate local fec value into ethtool value. */
static unsigned int loc_to_eth_fec(u8 loc_fec)
{
	u32 eth_fec = 0;

	if (loc_fec & BIT(HNAE3_FEC_AUTO))
		eth_fec |= ETHTOOL_FEC_AUTO;
	if (loc_fec & BIT(HNAE3_FEC_RS))
		eth_fec |= ETHTOOL_FEC_RS;
	if (loc_fec & BIT(HNAE3_FEC_BASER))
		eth_fec |= ETHTOOL_FEC_BASER;

	/* if nothing is set, then FEC is off */
	if (!eth_fec)
		eth_fec = ETHTOOL_FEC_OFF;

	return eth_fec;
}

/* Translate ethtool fec value into local value. */
static unsigned int eth_to_loc_fec(unsigned int eth_fec)
{
	u32 loc_fec = 0;

	if (eth_fec & ETHTOOL_FEC_OFF)
		return loc_fec;

	if (eth_fec & ETHTOOL_FEC_AUTO)
		loc_fec |= BIT(HNAE3_FEC_AUTO);
	if (eth_fec & ETHTOOL_FEC_RS)
		loc_fec |= BIT(HNAE3_FEC_RS);
	if (eth_fec & ETHTOOL_FEC_BASER)
		loc_fec |= BIT(HNAE3_FEC_BASER);

	return loc_fec;
}

static int hns3_get_fecparam(struct net_device *netdev,
			     struct ethtool_fecparam *fec)
{
	struct hnae3_handle *handle = hns3_get_handle(netdev);
	const struct hnae3_ae_ops *ops = handle->ae_algo->ops;
	u8 fec_ability;
	u8 fec_mode;

	if (handle->pdev->revision == 0x20)
		return -EOPNOTSUPP;

	if (!ops->get_fec)
		return -EOPNOTSUPP;

	ops->get_fec(handle, &fec_ability, &fec_mode);

	fec->fec = loc_to_eth_fec(fec_ability);
	fec->active_fec = loc_to_eth_fec(fec_mode);

	return 0;
}

static int hns3_set_fecparam(struct net_device *netdev,
			     struct ethtool_fecparam *fec)
{
	struct hnae3_handle *handle = hns3_get_handle(netdev);
	const struct hnae3_ae_ops *ops = handle->ae_algo->ops;
	u32 fec_mode;

	if (handle->pdev->revision == 0x20)
		return -EOPNOTSUPP;

	if (!ops->set_fec)
		return -EOPNOTSUPP;
	fec_mode = eth_to_loc_fec(fec->fec);

	netif_dbg(handle, drv, netdev, "set fecparam: mode=%u\n", fec_mode);

	return ops->set_fec(handle, fec_mode);
}

static const struct ethtool_ops hns3vf_ethtool_ops = {
	.get_drvinfo = hns3_get_drvinfo,
	.get_ringparam = hns3_get_ringparam,
	.set_ringparam = hns3_set_ringparam,
	.get_strings = hns3_get_strings,
	.get_ethtool_stats = hns3_get_stats,
	.get_sset_count = hns3_get_sset_count,
	.get_rxnfc = hns3_get_rxnfc,
	.set_rxnfc = hns3_set_rxnfc,
	.get_rxfh_key_size = hns3_get_rss_key_size,
	.get_rxfh_indir_size = hns3_get_rss_indir_size,
	.get_rxfh = hns3_get_rss,
	.set_rxfh = hns3_set_rss,
	.get_link_ksettings = hns3_get_link_ksettings,
	.get_channels = hns3_get_channels,
	.set_channels = hns3_set_channels,
	.get_coalesce = hns3_get_coalesce,
	.set_coalesce = hns3_set_coalesce,
	.get_regs_len = hns3_get_regs_len,
	.get_regs = hns3_get_regs,
	.get_link = hns3_get_link,
	.get_msglevel = hns3_get_msglevel,
	.set_msglevel = hns3_set_msglevel,
};

static const struct ethtool_ops hns3_ethtool_ops = {
	.self_test = hns3_self_test,
	.get_drvinfo = hns3_get_drvinfo,
	.get_link = hns3_get_link,
	.get_ringparam = hns3_get_ringparam,
	.set_ringparam = hns3_set_ringparam,
	.get_pauseparam = hns3_get_pauseparam,
	.set_pauseparam = hns3_set_pauseparam,
	.get_strings = hns3_get_strings,
	.get_ethtool_stats = hns3_get_stats,
	.get_sset_count = hns3_get_sset_count,
	.get_rxnfc = hns3_get_rxnfc,
	.set_rxnfc = hns3_set_rxnfc,
	.get_rxfh_key_size = hns3_get_rss_key_size,
	.get_rxfh_indir_size = hns3_get_rss_indir_size,
	.get_rxfh = hns3_get_rss,
	.set_rxfh = hns3_set_rss,
	.get_link_ksettings = hns3_get_link_ksettings,
	.set_link_ksettings = hns3_set_link_ksettings,
	.nway_reset = hns3_nway_reset,
	.get_channels = hns3_get_channels,
	.set_channels = hns3_set_channels,
	.get_coalesce = hns3_get_coalesce,
	.set_coalesce = hns3_set_coalesce,
	.get_regs_len = hns3_get_regs_len,
	.get_regs = hns3_get_regs,
	.set_phys_id = hns3_set_phys_id,
	.get_msglevel = hns3_get_msglevel,
	.set_msglevel = hns3_set_msglevel,
	.get_fecparam = hns3_get_fecparam,
	.set_fecparam = hns3_set_fecparam,
};

void hns3_ethtool_set_ops(struct net_device *netdev)
{
	struct hnae3_handle *h = hns3_get_handle(netdev);

	if (h->flags & HNAE3_SUPPORT_VF)
		netdev->ethtool_ops = &hns3vf_ethtool_ops;
	else
		netdev->ethtool_ops = &hns3_ethtool_ops;
}<|MERGE_RESOLUTION|>--- conflicted
+++ resolved
@@ -923,17 +923,10 @@
 		       sizeof(struct hns3_enet_ring));
 		tmp_rings[i].skb = NULL;
 	}
-<<<<<<< HEAD
 
 	return tmp_rings;
 }
 
-=======
-
-	return tmp_rings;
-}
-
->>>>>>> 00dc9e7d
 static int hns3_check_ringparam(struct net_device *ndev,
 				struct ethtool_ringparam *param)
 {
