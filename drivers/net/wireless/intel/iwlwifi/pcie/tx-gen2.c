/******************************************************************************
 *
 * This file is provided under a dual BSD/GPLv2 license.  When using or
 * redistributing this file, you may do so under either license.
 *
 * GPL LICENSE SUMMARY
 *
 * Copyright(c) 2017 Intel Deutschland GmbH
 * Copyright(c) 2018 - 2019 Intel Corporation
 *
 * This program is free software; you can redistribute it and/or modify
 * it under the terms of version 2 of the GNU General Public License as
 * published by the Free Software Foundation.
 *
 * This program is distributed in the hope that it will be useful, but
 * WITHOUT ANY WARRANTY; without even the implied warranty of
 * MERCHANTABILITY or FITNESS FOR A PARTICULAR PURPOSE.  See the GNU
 * General Public License for more details.
 *
 * BSD LICENSE
 *
 * Copyright(c) 2017 Intel Deutschland GmbH
 * Copyright(c) 2018 - 2019 Intel Corporation
 * All rights reserved.
 *
 * Redistribution and use in source and binary forms, with or without
 * modification, are permitted provided that the following conditions
 * are met:
 *
 *  * Redistributions of source code must retain the above copyright
 *    notice, this list of conditions and the following disclaimer.
 *  * Redistributions in binary form must reproduce the above copyright
 *    notice, this list of conditions and the following disclaimer in
 *    the documentation and/or other materials provided with the
 *    distribution.
 *  * Neither the name Intel Corporation nor the names of its
 *    contributors may be used to endorse or promote products derived
 *    from this software without specific prior written permission.
 *
 * THIS SOFTWARE IS PROVIDED BY THE COPYRIGHT HOLDERS AND CONTRIBUTORS
 * "AS IS" AND ANY EXPRESS OR IMPLIED WARRANTIES, INCLUDING, BUT NOT
 * LIMITED TO, THE IMPLIED WARRANTIES OF MERCHANTABILITY AND FITNESS FOR
 * A PARTICULAR PURPOSE ARE DISCLAIMED. IN NO EVENT SHALL THE COPYRIGHT
 * OWNER OR CONTRIBUTORS BE LIABLE FOR ANY DIRECT, INDIRECT, INCIDENTAL,
 * SPECIAL, EXEMPLARY, OR CONSEQUENTIAL DAMAGES (INCLUDING, BUT NOT
 * LIMITED TO, PROCUREMENT OF SUBSTITUTE GOODS OR SERVICES; LOSS OF USE,
 * DATA, OR PROFITS; OR BUSINESS INTERRUPTION) HOWEVER CAUSED AND ON ANY
 * THEORY OF LIABILITY, WHETHER IN CONTRACT, STRICT LIABILITY, OR TORT
 * (INCLUDING NEGLIGENCE OR OTHERWISE) ARISING IN ANY WAY OUT OF THE USE
 * OF THIS SOFTWARE, EVEN IF ADVISED OF THE POSSIBILITY OF SUCH DAMAGE.
 *
 *****************************************************************************/
#include <net/tso.h>
#include <linux/tcp.h>

#include "iwl-debug.h"
#include "iwl-csr.h"
#include "iwl-io.h"
#include "internal.h"
#include "fw/api/tx.h"

 /*
 * iwl_pcie_gen2_tx_stop - Stop all Tx DMA channels
 */
void iwl_pcie_gen2_tx_stop(struct iwl_trans *trans)
{
	struct iwl_trans_pcie *trans_pcie = IWL_TRANS_GET_PCIE_TRANS(trans);
	int txq_id;

	/*
	 * This function can be called before the op_mode disabled the
	 * queues. This happens when we have an rfkill interrupt.
	 * Since we stop Tx altogether - mark the queues as stopped.
	 */
	memset(trans_pcie->queue_stopped, 0, sizeof(trans_pcie->queue_stopped));
	memset(trans_pcie->queue_used, 0, sizeof(trans_pcie->queue_used));

	/* Unmap DMA from host system and free skb's */
	for (txq_id = 0; txq_id < ARRAY_SIZE(trans_pcie->txq); txq_id++) {
		if (!trans_pcie->txq[txq_id])
			continue;
		iwl_pcie_gen2_txq_unmap(trans, txq_id);
	}
}

/*
 * iwl_pcie_txq_update_byte_tbl - Set up entry in Tx byte-count array
 */
void iwl_pcie_gen2_update_byte_tbl(struct iwl_trans_pcie *trans_pcie,
				   struct iwl_txq *txq, u16 byte_cnt,
				   int num_tbs)
{
	struct iwlagn_scd_bc_tbl *scd_bc_tbl = txq->bc_tbl.addr;
	struct iwl_trans *trans = iwl_trans_pcie_get_trans(trans_pcie);
	struct iwl_gen3_bc_tbl *scd_bc_tbl_gen3 = txq->bc_tbl.addr;
	int idx = iwl_pcie_get_cmd_index(txq, txq->write_ptr);
	u8 filled_tfd_size, num_fetch_chunks;
	u16 len = byte_cnt;
	__le16 bc_ent;

	if (WARN(idx >= txq->n_window, "%d >= %d\n", idx, txq->n_window))
		return;

	filled_tfd_size = offsetof(struct iwl_tfh_tfd, tbs) +
				   num_tbs * sizeof(struct iwl_tfh_tb);
	/*
	 * filled_tfd_size contains the number of filled bytes in the TFD.
	 * Dividing it by 64 will give the number of chunks to fetch
	 * to SRAM- 0 for one chunk, 1 for 2 and so on.
	 * If, for example, TFD contains only 3 TBs then 32 bytes
	 * of the TFD are used, and only one chunk of 64 bytes should
	 * be fetched
	 */
	num_fetch_chunks = DIV_ROUND_UP(filled_tfd_size, 64) - 1;

<<<<<<< HEAD
	if (trans->cfg->device_family >= IWL_DEVICE_FAMILY_22560) {
=======
	if (trans->trans_cfg->device_family >= IWL_DEVICE_FAMILY_22560) {
>>>>>>> 3877dcd0
		/* Starting from 22560, the HW expects bytes */
		WARN_ON(trans_pcie->bc_table_dword);
		WARN_ON(len > 0x3FFF);
		bc_ent = cpu_to_le16(len | (num_fetch_chunks << 14));
		scd_bc_tbl_gen3->tfd_offset[idx] = bc_ent;
	} else {
		/* Until 22560, the HW expects DW */
		WARN_ON(!trans_pcie->bc_table_dword);
		len = DIV_ROUND_UP(len, 4);
		WARN_ON(len > 0xFFF);
		bc_ent = cpu_to_le16(len | (num_fetch_chunks << 12));
		scd_bc_tbl->tfd_offset[idx] = bc_ent;
	}
}

/*
 * iwl_pcie_gen2_txq_inc_wr_ptr - Send new write index to hardware
 */
void iwl_pcie_gen2_txq_inc_wr_ptr(struct iwl_trans *trans,
				  struct iwl_txq *txq)
{
	lockdep_assert_held(&txq->lock);

	IWL_DEBUG_TX(trans, "Q:%d WR: 0x%x\n", txq->id, txq->write_ptr);

	/*
	 * if not in power-save mode, uCode will never sleep when we're
	 * trying to tx (during RFKILL, we're not trying to tx).
	 */
	iwl_write32(trans, HBUS_TARG_WRPTR, txq->write_ptr | (txq->id << 16));
}

static u8 iwl_pcie_gen2_get_num_tbs(struct iwl_trans *trans,
				    struct iwl_tfh_tfd *tfd)
{
	return le16_to_cpu(tfd->num_tbs) & 0x1f;
}

static void iwl_pcie_gen2_tfd_unmap(struct iwl_trans *trans,
				    struct iwl_cmd_meta *meta,
				    struct iwl_tfh_tfd *tfd)
{
	struct iwl_trans_pcie *trans_pcie = IWL_TRANS_GET_PCIE_TRANS(trans);
	int i, num_tbs;

	/* Sanity check on number of chunks */
	num_tbs = iwl_pcie_gen2_get_num_tbs(trans, tfd);

	if (num_tbs > trans_pcie->max_tbs) {
		IWL_ERR(trans, "Too many chunks: %i\n", num_tbs);
		return;
	}

	/* first TB is never freed - it's the bidirectional DMA data */
	for (i = 1; i < num_tbs; i++) {
		if (meta->tbs & BIT(i))
			dma_unmap_page(trans->dev,
				       le64_to_cpu(tfd->tbs[i].addr),
				       le16_to_cpu(tfd->tbs[i].tb_len),
				       DMA_TO_DEVICE);
		else
			dma_unmap_single(trans->dev,
					 le64_to_cpu(tfd->tbs[i].addr),
					 le16_to_cpu(tfd->tbs[i].tb_len),
					 DMA_TO_DEVICE);
	}

	tfd->num_tbs = 0;
}

static void iwl_pcie_gen2_free_tfd(struct iwl_trans *trans, struct iwl_txq *txq)
{
	/* rd_ptr is bounded by TFD_QUEUE_SIZE_MAX and
	 * idx is bounded by n_window
	 */
	int idx = iwl_pcie_get_cmd_index(txq, txq->read_ptr);

	lockdep_assert_held(&txq->lock);

	iwl_pcie_gen2_tfd_unmap(trans, &txq->entries[idx].meta,
				iwl_pcie_get_tfd(trans, txq, idx));

	/* free SKB */
	if (txq->entries) {
		struct sk_buff *skb;

		skb = txq->entries[idx].skb;

		/* Can be called from irqs-disabled context
		 * If skb is not NULL, it means that the whole queue is being
		 * freed and that the queue is not empty - free the skb
		 */
		if (skb) {
			iwl_op_mode_free_skb(trans->op_mode, skb);
			txq->entries[idx].skb = NULL;
		}
	}
}

static int iwl_pcie_gen2_set_tb(struct iwl_trans *trans,
				struct iwl_tfh_tfd *tfd, dma_addr_t addr,
				u16 len)
{
	struct iwl_trans_pcie *trans_pcie = IWL_TRANS_GET_PCIE_TRANS(trans);
	int idx = iwl_pcie_gen2_get_num_tbs(trans, tfd);
	struct iwl_tfh_tb *tb;

	if (WARN_ON(idx >= IWL_TFH_NUM_TBS))
		return -EINVAL;
	tb = &tfd->tbs[idx];

	/* Each TFD can point to a maximum max_tbs Tx buffers */
	if (le16_to_cpu(tfd->num_tbs) >= trans_pcie->max_tbs) {
		IWL_ERR(trans, "Error can not send more than %d chunks\n",
			trans_pcie->max_tbs);
		return -EINVAL;
	}

	put_unaligned_le64(addr, &tb->addr);
	tb->tb_len = cpu_to_le16(len);

	tfd->num_tbs = cpu_to_le16(idx + 1);

	return idx;
}

static int iwl_pcie_gen2_build_amsdu(struct iwl_trans *trans,
				     struct sk_buff *skb,
				     struct iwl_tfh_tfd *tfd, int start_len,
				     u8 hdr_len, struct iwl_device_cmd *dev_cmd)
{
#ifdef CONFIG_INET
	struct iwl_trans_pcie *trans_pcie = IWL_TRANS_GET_PCIE_TRANS(trans);
	struct iwl_tx_cmd_gen2 *tx_cmd = (void *)dev_cmd->payload;
	struct ieee80211_hdr *hdr = (void *)skb->data;
	unsigned int snap_ip_tcp_hdrlen, ip_hdrlen, total_len, hdr_room;
	unsigned int mss = skb_shinfo(skb)->gso_size;
	u16 length, iv_len, amsdu_pad;
	u8 *start_hdr;
	struct iwl_tso_hdr_page *hdr_page;
	struct page **page_ptr;
	struct tso_t tso;

	/* if the packet is protected, then it must be CCMP or GCMP */
	iv_len = ieee80211_has_protected(hdr->frame_control) ?
		IEEE80211_CCMP_HDR_LEN : 0;

	trace_iwlwifi_dev_tx(trans->dev, skb, tfd, sizeof(*tfd),
			     &dev_cmd->hdr, start_len, 0);

	ip_hdrlen = skb_transport_header(skb) - skb_network_header(skb);
	snap_ip_tcp_hdrlen = 8 + ip_hdrlen + tcp_hdrlen(skb);
	total_len = skb->len - snap_ip_tcp_hdrlen - hdr_len - iv_len;
	amsdu_pad = 0;

	/* total amount of header we may need for this A-MSDU */
	hdr_room = DIV_ROUND_UP(total_len, mss) *
		(3 + snap_ip_tcp_hdrlen + sizeof(struct ethhdr)) + iv_len;

	/* Our device supports 9 segments at most, it will fit in 1 page */
	hdr_page = get_page_hdr(trans, hdr_room);
	if (!hdr_page)
		return -ENOMEM;

	get_page(hdr_page->page);
	start_hdr = hdr_page->pos;
	page_ptr = (void *)((u8 *)skb->cb + trans_pcie->page_offs);
	*page_ptr = hdr_page->page;
	memcpy(hdr_page->pos, skb->data + hdr_len, iv_len);
	hdr_page->pos += iv_len;

	/*
	 * Pull the ieee80211 header + IV to be able to use TSO core,
	 * we will restore it for the tx_status flow.
	 */
	skb_pull(skb, hdr_len + iv_len);

	/*
	 * Remove the length of all the headers that we don't actually
	 * have in the MPDU by themselves, but that we duplicate into
	 * all the different MSDUs inside the A-MSDU.
	 */
	le16_add_cpu(&tx_cmd->len, -snap_ip_tcp_hdrlen);

	tso_start(skb, &tso);

	while (total_len) {
		/* this is the data left for this subframe */
		unsigned int data_left = min_t(unsigned int, mss, total_len);
		struct sk_buff *csum_skb = NULL;
		unsigned int tb_len;
		dma_addr_t tb_phys;
		u8 *subf_hdrs_start = hdr_page->pos;

		total_len -= data_left;

		memset(hdr_page->pos, 0, amsdu_pad);
		hdr_page->pos += amsdu_pad;
		amsdu_pad = (4 - (sizeof(struct ethhdr) + snap_ip_tcp_hdrlen +
				  data_left)) & 0x3;
		ether_addr_copy(hdr_page->pos, ieee80211_get_DA(hdr));
		hdr_page->pos += ETH_ALEN;
		ether_addr_copy(hdr_page->pos, ieee80211_get_SA(hdr));
		hdr_page->pos += ETH_ALEN;

		length = snap_ip_tcp_hdrlen + data_left;
		*((__be16 *)hdr_page->pos) = cpu_to_be16(length);
		hdr_page->pos += sizeof(length);

		/*
		 * This will copy the SNAP as well which will be considered
		 * as MAC header.
		 */
		tso_build_hdr(skb, hdr_page->pos, &tso, data_left, !total_len);

		hdr_page->pos += snap_ip_tcp_hdrlen;

		tb_len = hdr_page->pos - start_hdr;
		tb_phys = dma_map_single(trans->dev, start_hdr,
					 tb_len, DMA_TO_DEVICE);
		if (unlikely(dma_mapping_error(trans->dev, tb_phys))) {
			dev_kfree_skb(csum_skb);
			goto out_err;
		}
		iwl_pcie_gen2_set_tb(trans, tfd, tb_phys, tb_len);
		trace_iwlwifi_dev_tx_tb(trans->dev, skb, start_hdr, tb_len);
		/* add this subframe's headers' length to the tx_cmd */
		le16_add_cpu(&tx_cmd->len, hdr_page->pos - subf_hdrs_start);

		/* prepare the start_hdr for the next subframe */
		start_hdr = hdr_page->pos;

		/* put the payload */
		while (data_left) {
			tb_len = min_t(unsigned int, tso.size, data_left);
			tb_phys = dma_map_single(trans->dev, tso.data,
						 tb_len, DMA_TO_DEVICE);
			if (unlikely(dma_mapping_error(trans->dev, tb_phys))) {
				dev_kfree_skb(csum_skb);
				goto out_err;
			}
			iwl_pcie_gen2_set_tb(trans, tfd, tb_phys, tb_len);
			trace_iwlwifi_dev_tx_tb(trans->dev, skb, tso.data,
						tb_len);

			data_left -= tb_len;
			tso_build_data(skb, &tso, tb_len);
		}
	}

	/* re -add the WiFi header and IV */
	skb_push(skb, hdr_len + iv_len);

	return 0;

out_err:
#endif
	return -EINVAL;
}

static struct
iwl_tfh_tfd *iwl_pcie_gen2_build_tx_amsdu(struct iwl_trans *trans,
					  struct iwl_txq *txq,
					  struct iwl_device_cmd *dev_cmd,
					  struct sk_buff *skb,
					  struct iwl_cmd_meta *out_meta,
					  int hdr_len,
					  int tx_cmd_len)
{
	int idx = iwl_pcie_get_cmd_index(txq, txq->write_ptr);
	struct iwl_tfh_tfd *tfd = iwl_pcie_get_tfd(trans, txq, idx);
	dma_addr_t tb_phys;
	int len;
	void *tb1_addr;

	tb_phys = iwl_pcie_get_first_tb_dma(txq, idx);

	iwl_pcie_gen2_set_tb(trans, tfd, tb_phys, IWL_FIRST_TB_SIZE);

	/*
	 * The second TB (tb1) points to the remainder of the TX command
	 * and the 802.11 header - dword aligned size
	 * (This calculation modifies the TX command, so do it before the
	 * setup of the first TB)
	 */
	len = tx_cmd_len + sizeof(struct iwl_cmd_header) + hdr_len -
	      IWL_FIRST_TB_SIZE;

	/* do not align A-MSDU to dword as the subframe header aligns it */

	/* map the data for TB1 */
	tb1_addr = ((u8 *)&dev_cmd->hdr) + IWL_FIRST_TB_SIZE;
	tb_phys = dma_map_single(trans->dev, tb1_addr, len, DMA_TO_DEVICE);
	if (unlikely(dma_mapping_error(trans->dev, tb_phys)))
		goto out_err;
	iwl_pcie_gen2_set_tb(trans, tfd, tb_phys, len);

	if (iwl_pcie_gen2_build_amsdu(trans, skb, tfd,
				      len + IWL_FIRST_TB_SIZE,
				      hdr_len, dev_cmd))
		goto out_err;

	/* building the A-MSDU might have changed this data, memcpy it now */
	memcpy(&txq->first_tb_bufs[idx], dev_cmd, IWL_FIRST_TB_SIZE);
	return tfd;

out_err:
	iwl_pcie_gen2_tfd_unmap(trans, out_meta, tfd);
	return NULL;
}

static int iwl_pcie_gen2_tx_add_frags(struct iwl_trans *trans,
				      struct sk_buff *skb,
				      struct iwl_tfh_tfd *tfd,
				      struct iwl_cmd_meta *out_meta)
{
	int i;

	for (i = 0; i < skb_shinfo(skb)->nr_frags; i++) {
		const skb_frag_t *frag = &skb_shinfo(skb)->frags[i];
		dma_addr_t tb_phys;
		int tb_idx;

		if (!skb_frag_size(frag))
			continue;

		tb_phys = skb_frag_dma_map(trans->dev, frag, 0,
					   skb_frag_size(frag), DMA_TO_DEVICE);

		if (unlikely(dma_mapping_error(trans->dev, tb_phys)))
			return -ENOMEM;
		tb_idx = iwl_pcie_gen2_set_tb(trans, tfd, tb_phys,
					      skb_frag_size(frag));
		trace_iwlwifi_dev_tx_tb(trans->dev, skb,
					skb_frag_address(frag),
					skb_frag_size(frag));
		if (tb_idx < 0)
			return tb_idx;

		out_meta->tbs |= BIT(tb_idx);
	}

	return 0;
}

static struct
iwl_tfh_tfd *iwl_pcie_gen2_build_tx(struct iwl_trans *trans,
				    struct iwl_txq *txq,
				    struct iwl_device_cmd *dev_cmd,
				    struct sk_buff *skb,
				    struct iwl_cmd_meta *out_meta,
				    int hdr_len,
				    int tx_cmd_len,
				    bool pad)
{
	int idx = iwl_pcie_get_cmd_index(txq, txq->write_ptr);
	struct iwl_tfh_tfd *tfd = iwl_pcie_get_tfd(trans, txq, idx);
	dma_addr_t tb_phys;
	int len, tb1_len, tb2_len;
	void *tb1_addr;

	tb_phys = iwl_pcie_get_first_tb_dma(txq, idx);

	/* The first TB points to bi-directional DMA data */
	memcpy(&txq->first_tb_bufs[idx], dev_cmd, IWL_FIRST_TB_SIZE);

	iwl_pcie_gen2_set_tb(trans, tfd, tb_phys, IWL_FIRST_TB_SIZE);

	/*
	 * The second TB (tb1) points to the remainder of the TX command
	 * and the 802.11 header - dword aligned size
	 * (This calculation modifies the TX command, so do it before the
	 * setup of the first TB)
	 */
	len = tx_cmd_len + sizeof(struct iwl_cmd_header) + hdr_len -
	      IWL_FIRST_TB_SIZE;

	if (pad)
		tb1_len = ALIGN(len, 4);
	else
		tb1_len = len;

	/* map the data for TB1 */
	tb1_addr = ((u8 *)&dev_cmd->hdr) + IWL_FIRST_TB_SIZE;
	tb_phys = dma_map_single(trans->dev, tb1_addr, tb1_len, DMA_TO_DEVICE);
	if (unlikely(dma_mapping_error(trans->dev, tb_phys)))
		goto out_err;
	iwl_pcie_gen2_set_tb(trans, tfd, tb_phys, tb1_len);
	trace_iwlwifi_dev_tx(trans->dev, skb, tfd, sizeof(*tfd), &dev_cmd->hdr,
			     IWL_FIRST_TB_SIZE + tb1_len, hdr_len);

	/* set up TFD's third entry to point to remainder of skb's head */
	tb2_len = skb_headlen(skb) - hdr_len;

	if (tb2_len > 0) {
		tb_phys = dma_map_single(trans->dev, skb->data + hdr_len,
					 tb2_len, DMA_TO_DEVICE);
		if (unlikely(dma_mapping_error(trans->dev, tb_phys)))
			goto out_err;
		iwl_pcie_gen2_set_tb(trans, tfd, tb_phys, tb2_len);
		trace_iwlwifi_dev_tx_tb(trans->dev, skb,
					skb->data + hdr_len,
					tb2_len);
	}

	if (iwl_pcie_gen2_tx_add_frags(trans, skb, tfd, out_meta))
		goto out_err;

	return tfd;

out_err:
	iwl_pcie_gen2_tfd_unmap(trans, out_meta, tfd);
	return NULL;
}

static
struct iwl_tfh_tfd *iwl_pcie_gen2_build_tfd(struct iwl_trans *trans,
					    struct iwl_txq *txq,
					    struct iwl_device_cmd *dev_cmd,
					    struct sk_buff *skb,
					    struct iwl_cmd_meta *out_meta)
{
	struct ieee80211_hdr *hdr = (struct ieee80211_hdr *)skb->data;
	int idx = iwl_pcie_get_cmd_index(txq, txq->write_ptr);
	struct iwl_tfh_tfd *tfd = iwl_pcie_get_tfd(trans, txq, idx);
	int len, hdr_len;
	bool amsdu;

	/* There must be data left over for TB1 or this code must be changed */
	BUILD_BUG_ON(sizeof(struct iwl_tx_cmd_gen2) < IWL_FIRST_TB_SIZE);

	memset(tfd, 0, sizeof(*tfd));

	if (trans->trans_cfg->device_family < IWL_DEVICE_FAMILY_22560)
		len = sizeof(struct iwl_tx_cmd_gen2);
	else
		len = sizeof(struct iwl_tx_cmd_gen3);

	amsdu = ieee80211_is_data_qos(hdr->frame_control) &&
			(*ieee80211_get_qos_ctl(hdr) &
			 IEEE80211_QOS_CTL_A_MSDU_PRESENT);

	hdr_len = ieee80211_hdrlen(hdr->frame_control);

	/*
	 * Only build A-MSDUs here if doing so by GSO, otherwise it may be
	 * an A-MSDU for other reasons, e.g. NAN or an A-MSDU having been
	 * built in the higher layers already.
	 */
	if (amsdu && skb_shinfo(skb)->gso_size)
		return iwl_pcie_gen2_build_tx_amsdu(trans, txq, dev_cmd, skb,
						    out_meta, hdr_len, len);

	return iwl_pcie_gen2_build_tx(trans, txq, dev_cmd, skb, out_meta,
				      hdr_len, len, !amsdu);
}

int iwl_trans_pcie_gen2_tx(struct iwl_trans *trans, struct sk_buff *skb,
			   struct iwl_device_cmd *dev_cmd, int txq_id)
{
	struct iwl_trans_pcie *trans_pcie = IWL_TRANS_GET_PCIE_TRANS(trans);
	struct iwl_cmd_meta *out_meta;
	struct iwl_txq *txq = trans_pcie->txq[txq_id];
	u16 cmd_len;
	int idx;
	void *tfd;

	if (WARN_ONCE(!test_bit(txq_id, trans_pcie->queue_used),
		      "TX on unused queue %d\n", txq_id))
		return -EINVAL;

	if (skb_is_nonlinear(skb) &&
	    skb_shinfo(skb)->nr_frags > IWL_PCIE_MAX_FRAGS(trans_pcie) &&
	    __skb_linearize(skb))
		return -ENOMEM;

	spin_lock(&txq->lock);

	if (iwl_queue_space(trans, txq) < txq->high_mark) {
		iwl_stop_queue(trans, txq);

		/* don't put the packet on the ring, if there is no room */
		if (unlikely(iwl_queue_space(trans, txq) < 3)) {
			struct iwl_device_cmd **dev_cmd_ptr;

			dev_cmd_ptr = (void *)((u8 *)skb->cb +
					       trans_pcie->dev_cmd_offs);

			*dev_cmd_ptr = dev_cmd;
			__skb_queue_tail(&txq->overflow_q, skb);
			spin_unlock(&txq->lock);
			return 0;
		}
	}

	idx = iwl_pcie_get_cmd_index(txq, txq->write_ptr);

	/* Set up driver data for this TFD */
	txq->entries[idx].skb = skb;
	txq->entries[idx].cmd = dev_cmd;

	dev_cmd->hdr.sequence =
		cpu_to_le16((u16)(QUEUE_TO_SEQ(txq_id) |
			    INDEX_TO_SEQ(idx)));

	/* Set up first empty entry in queue's array of Tx/cmd buffers */
	out_meta = &txq->entries[idx].meta;
	out_meta->flags = 0;

	tfd = iwl_pcie_gen2_build_tfd(trans, txq, dev_cmd, skb, out_meta);
	if (!tfd) {
		spin_unlock(&txq->lock);
		return -1;
	}

	if (trans->trans_cfg->device_family >= IWL_DEVICE_FAMILY_22560) {
		struct iwl_tx_cmd_gen3 *tx_cmd_gen3 =
			(void *)dev_cmd->payload;

		cmd_len = le16_to_cpu(tx_cmd_gen3->len);
	} else {
		struct iwl_tx_cmd_gen2 *tx_cmd_gen2 =
			(void *)dev_cmd->payload;

		cmd_len = le16_to_cpu(tx_cmd_gen2->len);
	}

	/* Set up entry for this TFD in Tx byte-count array */
	iwl_pcie_gen2_update_byte_tbl(trans_pcie, txq, cmd_len,
				      iwl_pcie_gen2_get_num_tbs(trans, tfd));

	/* start timer if queue currently empty */
	if (txq->read_ptr == txq->write_ptr && txq->wd_timeout)
		mod_timer(&txq->stuck_timer, jiffies + txq->wd_timeout);

	/* Tell device the write index *just past* this latest filled TFD */
	txq->write_ptr = iwl_queue_inc_wrap(trans, txq->write_ptr);
	iwl_pcie_gen2_txq_inc_wr_ptr(trans, txq);
	/*
	 * At this point the frame is "transmitted" successfully
	 * and we will get a TX status notification eventually.
	 */
	spin_unlock(&txq->lock);
	return 0;
}

/*************** HOST COMMAND QUEUE FUNCTIONS   *****/

/*
 * iwl_pcie_gen2_enqueue_hcmd - enqueue a uCode command
 * @priv: device private data point
 * @cmd: a pointer to the ucode command structure
 *
 * The function returns < 0 values to indicate the operation
 * failed. On success, it returns the index (>= 0) of command in the
 * command queue.
 */
static int iwl_pcie_gen2_enqueue_hcmd(struct iwl_trans *trans,
				      struct iwl_host_cmd *cmd)
{
	struct iwl_trans_pcie *trans_pcie = IWL_TRANS_GET_PCIE_TRANS(trans);
	struct iwl_txq *txq = trans_pcie->txq[trans_pcie->cmd_queue];
	struct iwl_device_cmd *out_cmd;
	struct iwl_cmd_meta *out_meta;
	unsigned long flags;
	void *dup_buf = NULL;
	dma_addr_t phys_addr;
	int i, cmd_pos, idx;
	u16 copy_size, cmd_size, tb0_size;
	bool had_nocopy = false;
	u8 group_id = iwl_cmd_groupid(cmd->id);
	const u8 *cmddata[IWL_MAX_CMD_TBS_PER_TFD];
	u16 cmdlen[IWL_MAX_CMD_TBS_PER_TFD];
	struct iwl_tfh_tfd *tfd;

	copy_size = sizeof(struct iwl_cmd_header_wide);
	cmd_size = sizeof(struct iwl_cmd_header_wide);

	for (i = 0; i < IWL_MAX_CMD_TBS_PER_TFD; i++) {
		cmddata[i] = cmd->data[i];
		cmdlen[i] = cmd->len[i];

		if (!cmd->len[i])
			continue;

		/* need at least IWL_FIRST_TB_SIZE copied */
		if (copy_size < IWL_FIRST_TB_SIZE) {
			int copy = IWL_FIRST_TB_SIZE - copy_size;

			if (copy > cmdlen[i])
				copy = cmdlen[i];
			cmdlen[i] -= copy;
			cmddata[i] += copy;
			copy_size += copy;
		}

		if (cmd->dataflags[i] & IWL_HCMD_DFL_NOCOPY) {
			had_nocopy = true;
			if (WARN_ON(cmd->dataflags[i] & IWL_HCMD_DFL_DUP)) {
				idx = -EINVAL;
				goto free_dup_buf;
			}
		} else if (cmd->dataflags[i] & IWL_HCMD_DFL_DUP) {
			/*
			 * This is also a chunk that isn't copied
			 * to the static buffer so set had_nocopy.
			 */
			had_nocopy = true;

			/* only allowed once */
			if (WARN_ON(dup_buf)) {
				idx = -EINVAL;
				goto free_dup_buf;
			}

			dup_buf = kmemdup(cmddata[i], cmdlen[i],
					  GFP_ATOMIC);
			if (!dup_buf)
				return -ENOMEM;
		} else {
			/* NOCOPY must not be followed by normal! */
			if (WARN_ON(had_nocopy)) {
				idx = -EINVAL;
				goto free_dup_buf;
			}
			copy_size += cmdlen[i];
		}
		cmd_size += cmd->len[i];
	}

	/*
	 * If any of the command structures end up being larger than the
	 * TFD_MAX_PAYLOAD_SIZE and they aren't dynamically allocated into
	 * separate TFDs, then we will need to increase the size of the buffers
	 */
	if (WARN(copy_size > TFD_MAX_PAYLOAD_SIZE,
		 "Command %s (%#x) is too large (%d bytes)\n",
		 iwl_get_cmd_string(trans, cmd->id), cmd->id, copy_size)) {
		idx = -EINVAL;
		goto free_dup_buf;
	}

	spin_lock_bh(&txq->lock);

	idx = iwl_pcie_get_cmd_index(txq, txq->write_ptr);
	tfd = iwl_pcie_get_tfd(trans, txq, txq->write_ptr);
	memset(tfd, 0, sizeof(*tfd));

	if (iwl_queue_space(trans, txq) < ((cmd->flags & CMD_ASYNC) ? 2 : 1)) {
		spin_unlock_bh(&txq->lock);

		IWL_ERR(trans, "No space in command queue\n");
		iwl_op_mode_cmd_queue_full(trans->op_mode);
		idx = -ENOSPC;
		goto free_dup_buf;
	}

	out_cmd = txq->entries[idx].cmd;
	out_meta = &txq->entries[idx].meta;

	/* re-initialize to NULL */
	memset(out_meta, 0, sizeof(*out_meta));
	if (cmd->flags & CMD_WANT_SKB)
		out_meta->source = cmd;

	/* set up the header */
	out_cmd->hdr_wide.cmd = iwl_cmd_opcode(cmd->id);
	out_cmd->hdr_wide.group_id = group_id;
	out_cmd->hdr_wide.version = iwl_cmd_version(cmd->id);
	out_cmd->hdr_wide.length =
		cpu_to_le16(cmd_size - sizeof(struct iwl_cmd_header_wide));
	out_cmd->hdr_wide.reserved = 0;
	out_cmd->hdr_wide.sequence =
		cpu_to_le16(QUEUE_TO_SEQ(trans_pcie->cmd_queue) |
					 INDEX_TO_SEQ(txq->write_ptr));

	cmd_pos = sizeof(struct iwl_cmd_header_wide);
	copy_size = sizeof(struct iwl_cmd_header_wide);

	/* and copy the data that needs to be copied */
	for (i = 0; i < IWL_MAX_CMD_TBS_PER_TFD; i++) {
		int copy;

		if (!cmd->len[i])
			continue;

		/* copy everything if not nocopy/dup */
		if (!(cmd->dataflags[i] & (IWL_HCMD_DFL_NOCOPY |
					   IWL_HCMD_DFL_DUP))) {
			copy = cmd->len[i];

			memcpy((u8 *)out_cmd + cmd_pos, cmd->data[i], copy);
			cmd_pos += copy;
			copy_size += copy;
			continue;
		}

		/*
		 * Otherwise we need at least IWL_FIRST_TB_SIZE copied
		 * in total (for bi-directional DMA), but copy up to what
		 * we can fit into the payload for debug dump purposes.
		 */
		copy = min_t(int, TFD_MAX_PAYLOAD_SIZE - cmd_pos, cmd->len[i]);

		memcpy((u8 *)out_cmd + cmd_pos, cmd->data[i], copy);
		cmd_pos += copy;

		/* However, treat copy_size the proper way, we need it below */
		if (copy_size < IWL_FIRST_TB_SIZE) {
			copy = IWL_FIRST_TB_SIZE - copy_size;

			if (copy > cmd->len[i])
				copy = cmd->len[i];
			copy_size += copy;
		}
	}

	IWL_DEBUG_HC(trans,
		     "Sending command %s (%.2x.%.2x), seq: 0x%04X, %d bytes at %d[%d]:%d\n",
		     iwl_get_cmd_string(trans, cmd->id), group_id,
		     out_cmd->hdr.cmd, le16_to_cpu(out_cmd->hdr.sequence),
		     cmd_size, txq->write_ptr, idx, trans_pcie->cmd_queue);

	/* start the TFD with the minimum copy bytes */
	tb0_size = min_t(int, copy_size, IWL_FIRST_TB_SIZE);
	memcpy(&txq->first_tb_bufs[idx], out_cmd, tb0_size);
	iwl_pcie_gen2_set_tb(trans, tfd, iwl_pcie_get_first_tb_dma(txq, idx),
			     tb0_size);

	/* map first command fragment, if any remains */
	if (copy_size > tb0_size) {
		phys_addr = dma_map_single(trans->dev,
					   (u8 *)out_cmd + tb0_size,
					   copy_size - tb0_size,
					   DMA_TO_DEVICE);
		if (dma_mapping_error(trans->dev, phys_addr)) {
			idx = -ENOMEM;
			iwl_pcie_gen2_tfd_unmap(trans, out_meta, tfd);
			goto out;
		}
		iwl_pcie_gen2_set_tb(trans, tfd, phys_addr,
				     copy_size - tb0_size);
	}

	/* map the remaining (adjusted) nocopy/dup fragments */
	for (i = 0; i < IWL_MAX_CMD_TBS_PER_TFD; i++) {
		const void *data = cmddata[i];

		if (!cmdlen[i])
			continue;
		if (!(cmd->dataflags[i] & (IWL_HCMD_DFL_NOCOPY |
					   IWL_HCMD_DFL_DUP)))
			continue;
		if (cmd->dataflags[i] & IWL_HCMD_DFL_DUP)
			data = dup_buf;
		phys_addr = dma_map_single(trans->dev, (void *)data,
					   cmdlen[i], DMA_TO_DEVICE);
		if (dma_mapping_error(trans->dev, phys_addr)) {
			idx = -ENOMEM;
			iwl_pcie_gen2_tfd_unmap(trans, out_meta, tfd);
			goto out;
		}
		iwl_pcie_gen2_set_tb(trans, tfd, phys_addr, cmdlen[i]);
	}

	BUILD_BUG_ON(IWL_TFH_NUM_TBS > sizeof(out_meta->tbs) * BITS_PER_BYTE);
	out_meta->flags = cmd->flags;
	if (WARN_ON_ONCE(txq->entries[idx].free_buf))
		kzfree(txq->entries[idx].free_buf);
	txq->entries[idx].free_buf = dup_buf;

	trace_iwlwifi_dev_hcmd(trans->dev, cmd, cmd_size, &out_cmd->hdr_wide);

	/* start timer if queue currently empty */
	if (txq->read_ptr == txq->write_ptr && txq->wd_timeout)
		mod_timer(&txq->stuck_timer, jiffies + txq->wd_timeout);

	spin_lock_irqsave(&trans_pcie->reg_lock, flags);
	/* Increment and update queue's write index */
	txq->write_ptr = iwl_queue_inc_wrap(trans, txq->write_ptr);
	iwl_pcie_gen2_txq_inc_wr_ptr(trans, txq);
	spin_unlock_irqrestore(&trans_pcie->reg_lock, flags);

out:
	spin_unlock_bh(&txq->lock);
free_dup_buf:
	if (idx < 0)
		kfree(dup_buf);
	return idx;
}

#define HOST_COMPLETE_TIMEOUT	(2 * HZ)

static int iwl_pcie_gen2_send_hcmd_sync(struct iwl_trans *trans,
					struct iwl_host_cmd *cmd)
{
	struct iwl_trans_pcie *trans_pcie = IWL_TRANS_GET_PCIE_TRANS(trans);
	const char *cmd_str = iwl_get_cmd_string(trans, cmd->id);
	struct iwl_txq *txq = trans_pcie->txq[trans_pcie->cmd_queue];
	int cmd_idx;
	int ret;

	IWL_DEBUG_INFO(trans, "Attempting to send sync command %s\n", cmd_str);

	if (WARN(test_and_set_bit(STATUS_SYNC_HCMD_ACTIVE,
				  &trans->status),
		 "Command %s: a command is already active!\n", cmd_str))
		return -EIO;

	IWL_DEBUG_INFO(trans, "Setting HCMD_ACTIVE for command %s\n", cmd_str);

	cmd_idx = iwl_pcie_gen2_enqueue_hcmd(trans, cmd);
	if (cmd_idx < 0) {
		ret = cmd_idx;
		clear_bit(STATUS_SYNC_HCMD_ACTIVE, &trans->status);
		IWL_ERR(trans, "Error sending %s: enqueue_hcmd failed: %d\n",
			cmd_str, ret);
		return ret;
	}

	ret = wait_event_timeout(trans_pcie->wait_command_queue,
				 !test_bit(STATUS_SYNC_HCMD_ACTIVE,
					   &trans->status),
				 HOST_COMPLETE_TIMEOUT);
	if (!ret) {
		IWL_ERR(trans, "Error sending %s: time out after %dms.\n",
			cmd_str, jiffies_to_msecs(HOST_COMPLETE_TIMEOUT));

		IWL_ERR(trans, "Current CMD queue read_ptr %d write_ptr %d\n",
			txq->read_ptr, txq->write_ptr);

		clear_bit(STATUS_SYNC_HCMD_ACTIVE, &trans->status);
		IWL_DEBUG_INFO(trans, "Clearing HCMD_ACTIVE for command %s\n",
			       cmd_str);
		ret = -ETIMEDOUT;

		iwl_trans_pcie_sync_nmi(trans);
		goto cancel;
	}

	if (test_bit(STATUS_FW_ERROR, &trans->status)) {
		IWL_ERR(trans, "FW error in SYNC CMD %s\n", cmd_str);
		dump_stack();
		ret = -EIO;
		goto cancel;
	}

	if (!(cmd->flags & CMD_SEND_IN_RFKILL) &&
	    test_bit(STATUS_RFKILL_OPMODE, &trans->status)) {
		IWL_DEBUG_RF_KILL(trans, "RFKILL in SYNC CMD... no rsp\n");
		ret = -ERFKILL;
		goto cancel;
	}

	if ((cmd->flags & CMD_WANT_SKB) && !cmd->resp_pkt) {
		IWL_ERR(trans, "Error: Response NULL in '%s'\n", cmd_str);
		ret = -EIO;
		goto cancel;
	}

	return 0;

cancel:
	if (cmd->flags & CMD_WANT_SKB) {
		/*
		 * Cancel the CMD_WANT_SKB flag for the cmd in the
		 * TX cmd queue. Otherwise in case the cmd comes
		 * in later, it will possibly set an invalid
		 * address (cmd->meta.source).
		 */
		txq->entries[cmd_idx].meta.flags &= ~CMD_WANT_SKB;
	}

	if (cmd->resp_pkt) {
		iwl_free_resp(cmd);
		cmd->resp_pkt = NULL;
	}

	return ret;
}

int iwl_trans_pcie_gen2_send_hcmd(struct iwl_trans *trans,
				  struct iwl_host_cmd *cmd)
{
	if (!(cmd->flags & CMD_SEND_IN_RFKILL) &&
	    test_bit(STATUS_RFKILL_OPMODE, &trans->status)) {
		IWL_DEBUG_RF_KILL(trans, "Dropping CMD 0x%x: RF KILL\n",
				  cmd->id);
		return -ERFKILL;
	}

	if (cmd->flags & CMD_ASYNC) {
		int ret;

		/* An asynchronous command can not expect an SKB to be set. */
		if (WARN_ON(cmd->flags & CMD_WANT_SKB))
			return -EINVAL;

		ret = iwl_pcie_gen2_enqueue_hcmd(trans, cmd);
		if (ret < 0) {
			IWL_ERR(trans,
				"Error sending %s: enqueue_hcmd failed: %d\n",
				iwl_get_cmd_string(trans, cmd->id), ret);
			return ret;
		}
		return 0;
	}

	return iwl_pcie_gen2_send_hcmd_sync(trans, cmd);
}

/*
 * iwl_pcie_gen2_txq_unmap -  Unmap any remaining DMA mappings and free skb's
 */
void iwl_pcie_gen2_txq_unmap(struct iwl_trans *trans, int txq_id)
{
	struct iwl_trans_pcie *trans_pcie = IWL_TRANS_GET_PCIE_TRANS(trans);
	struct iwl_txq *txq = trans_pcie->txq[txq_id];

	spin_lock_bh(&txq->lock);
	while (txq->write_ptr != txq->read_ptr) {
		IWL_DEBUG_TX_REPLY(trans, "Q %d Free %d\n",
				   txq_id, txq->read_ptr);

		if (txq_id != trans_pcie->cmd_queue) {
			int idx = iwl_pcie_get_cmd_index(txq, txq->read_ptr);
			struct sk_buff *skb = txq->entries[idx].skb;

			if (WARN_ON_ONCE(!skb))
				continue;

			iwl_pcie_free_tso_page(trans_pcie, skb);
		}
		iwl_pcie_gen2_free_tfd(trans, txq);
		txq->read_ptr = iwl_queue_inc_wrap(trans, txq->read_ptr);
	}

	while (!skb_queue_empty(&txq->overflow_q)) {
		struct sk_buff *skb = __skb_dequeue(&txq->overflow_q);

		iwl_op_mode_free_skb(trans->op_mode, skb);
	}

	spin_unlock_bh(&txq->lock);

	/* just in case - this queue may have been stopped */
	iwl_wake_queue(trans, txq);
}

void iwl_pcie_gen2_txq_free_memory(struct iwl_trans *trans,
				   struct iwl_txq *txq)
{
	struct iwl_trans_pcie *trans_pcie = IWL_TRANS_GET_PCIE_TRANS(trans);
	struct device *dev = trans->dev;

	/* De-alloc circular buffer of TFDs */
	if (txq->tfds) {
		dma_free_coherent(dev,
				  trans_pcie->tfd_size * txq->n_window,
				  txq->tfds, txq->dma_addr);
		dma_free_coherent(dev,
				  sizeof(*txq->first_tb_bufs) * txq->n_window,
				  txq->first_tb_bufs, txq->first_tb_dma);
	}

	kfree(txq->entries);
	iwl_pcie_free_dma_ptr(trans, &txq->bc_tbl);
	kfree(txq);
}

/*
 * iwl_pcie_txq_free - Deallocate DMA queue.
 * @txq: Transmit queue to deallocate.
 *
 * Empty queue by removing and destroying all BD's.
 * Free all buffers.
 * 0-fill, but do not free "txq" descriptor structure.
 */
static void iwl_pcie_gen2_txq_free(struct iwl_trans *trans, int txq_id)
{
	struct iwl_trans_pcie *trans_pcie = IWL_TRANS_GET_PCIE_TRANS(trans);
	struct iwl_txq *txq = trans_pcie->txq[txq_id];
	int i;

	if (WARN_ON(!txq))
		return;

	iwl_pcie_gen2_txq_unmap(trans, txq_id);

	/* De-alloc array of command/tx buffers */
	if (txq_id == trans_pcie->cmd_queue)
		for (i = 0; i < txq->n_window; i++) {
			kzfree(txq->entries[i].cmd);
			kzfree(txq->entries[i].free_buf);
		}
	del_timer_sync(&txq->stuck_timer);

	iwl_pcie_gen2_txq_free_memory(trans, txq);

	trans_pcie->txq[txq_id] = NULL;

	clear_bit(txq_id, trans_pcie->queue_used);
}

int iwl_trans_pcie_dyn_txq_alloc_dma(struct iwl_trans *trans,
				     struct iwl_txq **intxq, int size,
				     unsigned int timeout)
{
	int ret;

	struct iwl_txq *txq;
	txq = kzalloc(sizeof(*txq), GFP_KERNEL);
	if (!txq)
		return -ENOMEM;
	ret = iwl_pcie_alloc_dma_ptr(trans, &txq->bc_tbl,
				     (trans->trans_cfg->device_family >=
				      IWL_DEVICE_FAMILY_22560) ?
				     sizeof(struct iwl_gen3_bc_tbl) :
				     sizeof(struct iwlagn_scd_bc_tbl));
	if (ret) {
		IWL_ERR(trans, "Scheduler BC Table allocation failed\n");
		kfree(txq);
		return -ENOMEM;
	}

	ret = iwl_pcie_txq_alloc(trans, txq, size, false);
	if (ret) {
		IWL_ERR(trans, "Tx queue alloc failed\n");
		goto error;
	}
	ret = iwl_pcie_txq_init(trans, txq, size, false);
	if (ret) {
		IWL_ERR(trans, "Tx queue init failed\n");
		goto error;
	}

	txq->wd_timeout = msecs_to_jiffies(timeout);

	*intxq = txq;
	return 0;

error:
	iwl_pcie_gen2_txq_free_memory(trans, txq);
	return ret;
}

int iwl_trans_pcie_txq_alloc_response(struct iwl_trans *trans,
				      struct iwl_txq *txq,
				      struct iwl_host_cmd *hcmd)
{
	struct iwl_trans_pcie *trans_pcie = IWL_TRANS_GET_PCIE_TRANS(trans);
	struct iwl_tx_queue_cfg_rsp *rsp;
	int ret, qid;
	u32 wr_ptr;

	if (WARN_ON(iwl_rx_packet_payload_len(hcmd->resp_pkt) !=
		    sizeof(*rsp))) {
		ret = -EINVAL;
		goto error_free_resp;
	}

	rsp = (void *)hcmd->resp_pkt->data;
	qid = le16_to_cpu(rsp->queue_number);
	wr_ptr = le16_to_cpu(rsp->write_pointer);

	if (qid >= ARRAY_SIZE(trans_pcie->txq)) {
		WARN_ONCE(1, "queue index %d unsupported", qid);
		ret = -EIO;
		goto error_free_resp;
	}

	if (test_and_set_bit(qid, trans_pcie->queue_used)) {
		WARN_ONCE(1, "queue %d already used", qid);
		ret = -EIO;
		goto error_free_resp;
	}

	txq->id = qid;
	trans_pcie->txq[qid] = txq;
	wr_ptr &= (trans->trans_cfg->base_params->max_tfd_queue_size - 1);

	/* Place first TFD at index corresponding to start sequence number */
	txq->read_ptr = wr_ptr;
	txq->write_ptr = wr_ptr;

	IWL_DEBUG_TX_QUEUES(trans, "Activate queue %d\n", qid);

	iwl_free_resp(hcmd);
	return qid;

error_free_resp:
	iwl_free_resp(hcmd);
	iwl_pcie_gen2_txq_free_memory(trans, txq);
	return ret;
}

int iwl_trans_pcie_dyn_txq_alloc(struct iwl_trans *trans,
				 __le16 flags, u8 sta_id, u8 tid,
				 int cmd_id, int size,
				 unsigned int timeout)
{
	struct iwl_txq *txq = NULL;
	struct iwl_tx_queue_cfg_cmd cmd = {
		.flags = flags,
		.sta_id = sta_id,
		.tid = tid,
	};
	struct iwl_host_cmd hcmd = {
		.id = cmd_id,
		.len = { sizeof(cmd) },
		.data = { &cmd, },
		.flags = CMD_WANT_SKB,
	};
	int ret;

	ret = iwl_trans_pcie_dyn_txq_alloc_dma(trans, &txq, size, timeout);
	if (ret)
		return ret;

	cmd.tfdq_addr = cpu_to_le64(txq->dma_addr);
	cmd.byte_cnt_addr = cpu_to_le64(txq->bc_tbl.dma);
	cmd.cb_size = cpu_to_le32(TFD_QUEUE_CB_SIZE(size));

	ret = iwl_trans_send_cmd(trans, &hcmd);
	if (ret)
		goto error;

	return iwl_trans_pcie_txq_alloc_response(trans, txq, &hcmd);

error:
	iwl_pcie_gen2_txq_free_memory(trans, txq);
	return ret;
}

void iwl_trans_pcie_dyn_txq_free(struct iwl_trans *trans, int queue)
{
	struct iwl_trans_pcie *trans_pcie = IWL_TRANS_GET_PCIE_TRANS(trans);

	/*
	 * Upon HW Rfkill - we stop the device, and then stop the queues
	 * in the op_mode. Just for the sake of the simplicity of the op_mode,
	 * allow the op_mode to call txq_disable after it already called
	 * stop_device.
	 */
	if (!test_and_clear_bit(queue, trans_pcie->queue_used)) {
		WARN_ONCE(test_bit(STATUS_DEVICE_ENABLED, &trans->status),
			  "queue %d not used", queue);
		return;
	}

	iwl_pcie_gen2_txq_unmap(trans, queue);

	IWL_DEBUG_TX_QUEUES(trans, "Deactivate queue %d\n", queue);
}

void iwl_pcie_gen2_tx_free(struct iwl_trans *trans)
{
	struct iwl_trans_pcie *trans_pcie = IWL_TRANS_GET_PCIE_TRANS(trans);
	int i;

	memset(trans_pcie->queue_used, 0, sizeof(trans_pcie->queue_used));

	/* Free all TX queues */
	for (i = 0; i < ARRAY_SIZE(trans_pcie->txq); i++) {
		if (!trans_pcie->txq[i])
			continue;

		iwl_pcie_gen2_txq_free(trans, i);
	}
}

int iwl_pcie_gen2_tx_init(struct iwl_trans *trans, int txq_id, int queue_size)
{
	struct iwl_trans_pcie *trans_pcie = IWL_TRANS_GET_PCIE_TRANS(trans);
	struct iwl_txq *queue;
	int ret;

	/* alloc and init the tx queue */
	if (!trans_pcie->txq[txq_id]) {
		queue = kzalloc(sizeof(*queue), GFP_KERNEL);
		if (!queue) {
			IWL_ERR(trans, "Not enough memory for tx queue\n");
			return -ENOMEM;
		}
		trans_pcie->txq[txq_id] = queue;
		ret = iwl_pcie_txq_alloc(trans, queue, queue_size, true);
		if (ret) {
			IWL_ERR(trans, "Tx %d queue init failed\n", txq_id);
			goto error;
		}
	} else {
		queue = trans_pcie->txq[txq_id];
	}

	ret = iwl_pcie_txq_init(trans, queue, queue_size,
				(txq_id == trans_pcie->cmd_queue));
	if (ret) {
		IWL_ERR(trans, "Tx %d queue alloc failed\n", txq_id);
		goto error;
	}
	trans_pcie->txq[txq_id]->id = txq_id;
	set_bit(txq_id, trans_pcie->queue_used);

	return 0;

error:
	iwl_pcie_gen2_tx_free(trans);
	return ret;
}
<|MERGE_RESOLUTION|>--- conflicted
+++ resolved
@@ -113,11 +113,7 @@
 	 */
 	num_fetch_chunks = DIV_ROUND_UP(filled_tfd_size, 64) - 1;
 
-<<<<<<< HEAD
-	if (trans->cfg->device_family >= IWL_DEVICE_FAMILY_22560) {
-=======
 	if (trans->trans_cfg->device_family >= IWL_DEVICE_FAMILY_22560) {
->>>>>>> 3877dcd0
 		/* Starting from 22560, the HW expects bytes */
 		WARN_ON(trans_pcie->bc_table_dword);
 		WARN_ON(len > 0x3FFF);
