/******************************************************************************
 *
 * This file is provided under a dual BSD/GPLv2 license.  When using or
 * redistributing this file, you may do so under either license.
 *
 * GPL LICENSE SUMMARY
 *
 * Copyright(c) 2012 - 2014 Intel Corporation. All rights reserved.
 *
 * This program is free software; you can redistribute it and/or modify
 * it under the terms of version 2 of the GNU General Public License as
 * published by the Free Software Foundation.
 *
 * This program is distributed in the hope that it will be useful, but
 * WITHOUT ANY WARRANTY; without even the implied warranty of
 * MERCHANTABILITY or FITNESS FOR A PARTICULAR PURPOSE.  See the GNU
 * General Public License for more details.
 *
 * You should have received a copy of the GNU General Public License
 * along with this program; if not, write to the Free Software
 * Foundation, Inc., 51 Franklin Street, Fifth Floor, Boston, MA 02110,
 * USA
 *
 * The full GNU General Public License is included in this distribution
 * in the file called COPYING.
 *
 * Contact Information:
 *  Intel Linux Wireless <ilw@linux.intel.com>
 * Intel Corporation, 5200 N.E. Elam Young Parkway, Hillsboro, OR 97124-6497
 *
 * BSD LICENSE
 *
 * Copyright(c) 2012 - 2014 Intel Corporation. All rights reserved.
 * All rights reserved.
 *
 * Redistribution and use in source and binary forms, with or without
 * modification, are permitted provided that the following conditions
 * are met:
 *
 *  * Redistributions of source code must retain the above copyright
 *    notice, this list of conditions and the following disclaimer.
 *  * Redistributions in binary form must reproduce the above copyright
 *    notice, this list of conditions and the following disclaimer in
 *    the documentation and/or other materials provided with the
 *    distribution.
 *  * Neither the name Intel Corporation nor the names of its
 *    contributors may be used to endorse or promote products derived
 *    from this software without specific prior written permission.
 *
 * THIS SOFTWARE IS PROVIDED BY THE COPYRIGHT HOLDERS AND CONTRIBUTORS
 * "AS IS" AND ANY EXPRESS OR IMPLIED WARRANTIES, INCLUDING, BUT NOT
 * LIMITED TO, THE IMPLIED WARRANTIES OF MERCHANTABILITY AND FITNESS FOR
 * A PARTICULAR PURPOSE ARE DISCLAIMED. IN NO EVENT SHALL THE COPYRIGHT
 * OWNER OR CONTRIBUTORS BE LIABLE FOR ANY DIRECT, INDIRECT, INCIDENTAL,
 * SPECIAL, EXEMPLARY, OR CONSEQUENTIAL DAMAGES (INCLUDING, BUT NOT
 * LIMITED TO, PROCUREMENT OF SUBSTITUTE GOODS OR SERVICES; LOSS OF USE,
 * DATA, OR PROFITS; OR BUSINESS INTERRUPTION) HOWEVER CAUSED AND ON ANY
 * THEORY OF LIABILITY, WHETHER IN CONTRACT, STRICT LIABILITY, OR TORT
 * (INCLUDING NEGLIGENCE OR OTHERWISE) ARISING IN ANY WAY OUT OF THE USE
 * OF THIS SOFTWARE, EVEN IF ADVISED OF THE POSSIBILITY OF SUCH DAMAGE.
 *
 *****************************************************************************/
#include <net/mac80211.h>

#include "mvm.h"
#include "sta.h"
#include "rs.h"

static int iwl_mvm_find_free_sta_id(struct iwl_mvm *mvm,
				    enum nl80211_iftype iftype)
{
	int sta_id;
	u32 reserved_ids = 0;

	BUILD_BUG_ON(IWL_MVM_STATION_COUNT > 32);
	WARN_ON_ONCE(test_bit(IWL_MVM_STATUS_IN_HW_RESTART, &mvm->status));

	lockdep_assert_held(&mvm->mutex);

	/* d0i3/d3 assumes the AP's sta_id (of sta vif) is 0. reserve it. */
	if (iftype != NL80211_IFTYPE_STATION)
		reserved_ids = BIT(0);

	/* Don't take rcu_read_lock() since we are protected by mvm->mutex */
	for (sta_id = 0; sta_id < IWL_MVM_STATION_COUNT; sta_id++) {
		if (BIT(sta_id) & reserved_ids)
			continue;

		if (!rcu_dereference_protected(mvm->fw_id_to_mac_id[sta_id],
					       lockdep_is_held(&mvm->mutex)))
			return sta_id;
	}
	return IWL_MVM_STATION_COUNT;
}

/* send station add/update command to firmware */
int iwl_mvm_sta_send_to_fw(struct iwl_mvm *mvm, struct ieee80211_sta *sta,
			   bool update)
{
	struct iwl_mvm_sta *mvm_sta = (void *)sta->drv_priv;
	struct iwl_mvm_add_sta_cmd add_sta_cmd;
	int ret;
	u32 status;
	u32 agg_size = 0, mpdu_dens = 0;

	memset(&add_sta_cmd, 0, sizeof(add_sta_cmd));

	add_sta_cmd.sta_id = mvm_sta->sta_id;
	add_sta_cmd.mac_id_n_color = cpu_to_le32(mvm_sta->mac_id_n_color);
	if (!update) {
		add_sta_cmd.tfd_queue_msk = cpu_to_le32(mvm_sta->tfd_queue_msk);
		memcpy(&add_sta_cmd.addr, sta->addr, ETH_ALEN);
	}
	add_sta_cmd.add_modify = update ? 1 : 0;

	add_sta_cmd.station_flags_msk |= cpu_to_le32(STA_FLG_FAT_EN_MSK |
						     STA_FLG_MIMO_EN_MSK);

	switch (sta->bandwidth) {
	case IEEE80211_STA_RX_BW_160:
		add_sta_cmd.station_flags |= cpu_to_le32(STA_FLG_FAT_EN_160MHZ);
		/* fall through */
	case IEEE80211_STA_RX_BW_80:
		add_sta_cmd.station_flags |= cpu_to_le32(STA_FLG_FAT_EN_80MHZ);
		/* fall through */
	case IEEE80211_STA_RX_BW_40:
		add_sta_cmd.station_flags |= cpu_to_le32(STA_FLG_FAT_EN_40MHZ);
		/* fall through */
	case IEEE80211_STA_RX_BW_20:
		if (sta->ht_cap.ht_supported)
			add_sta_cmd.station_flags |=
				cpu_to_le32(STA_FLG_FAT_EN_20MHZ);
		break;
	}

	switch (sta->rx_nss) {
	case 1:
		add_sta_cmd.station_flags |= cpu_to_le32(STA_FLG_MIMO_EN_SISO);
		break;
	case 2:
		add_sta_cmd.station_flags |= cpu_to_le32(STA_FLG_MIMO_EN_MIMO2);
		break;
	case 3 ... 8:
		add_sta_cmd.station_flags |= cpu_to_le32(STA_FLG_MIMO_EN_MIMO3);
		break;
	}

	switch (sta->smps_mode) {
	case IEEE80211_SMPS_AUTOMATIC:
	case IEEE80211_SMPS_NUM_MODES:
		WARN_ON(1);
		break;
	case IEEE80211_SMPS_STATIC:
		/* override NSS */
		add_sta_cmd.station_flags &= ~cpu_to_le32(STA_FLG_MIMO_EN_MSK);
		add_sta_cmd.station_flags |= cpu_to_le32(STA_FLG_MIMO_EN_SISO);
		break;
	case IEEE80211_SMPS_DYNAMIC:
		add_sta_cmd.station_flags |= cpu_to_le32(STA_FLG_RTS_MIMO_PROT);
		break;
	case IEEE80211_SMPS_OFF:
		/* nothing */
		break;
	}

	if (sta->ht_cap.ht_supported) {
		add_sta_cmd.station_flags_msk |=
			cpu_to_le32(STA_FLG_MAX_AGG_SIZE_MSK |
				    STA_FLG_AGG_MPDU_DENS_MSK);

		mpdu_dens = sta->ht_cap.ampdu_density;
	}

	if (sta->vht_cap.vht_supported) {
		agg_size = sta->vht_cap.cap &
			IEEE80211_VHT_CAP_MAX_A_MPDU_LENGTH_EXPONENT_MASK;
		agg_size >>=
			IEEE80211_VHT_CAP_MAX_A_MPDU_LENGTH_EXPONENT_SHIFT;
	} else if (sta->ht_cap.ht_supported) {
		agg_size = sta->ht_cap.ampdu_factor;
	}

	add_sta_cmd.station_flags |=
		cpu_to_le32(agg_size << STA_FLG_MAX_AGG_SIZE_SHIFT);
	add_sta_cmd.station_flags |=
		cpu_to_le32(mpdu_dens << STA_FLG_AGG_MPDU_DENS_SHIFT);

	status = ADD_STA_SUCCESS;
	ret = iwl_mvm_send_cmd_pdu_status(mvm, ADD_STA, sizeof(add_sta_cmd),
					  &add_sta_cmd, &status);
	if (ret)
		return ret;

	switch (status) {
	case ADD_STA_SUCCESS:
		IWL_DEBUG_ASSOC(mvm, "ADD_STA PASSED\n");
		break;
	default:
		ret = -EIO;
		IWL_ERR(mvm, "ADD_STA failed\n");
		break;
	}

	return ret;
}

int iwl_mvm_add_sta(struct iwl_mvm *mvm,
		    struct ieee80211_vif *vif,
		    struct ieee80211_sta *sta)
{
	struct iwl_mvm_vif *mvmvif = iwl_mvm_vif_from_mac80211(vif);
	struct iwl_mvm_sta *mvm_sta = (void *)sta->drv_priv;
	int i, ret, sta_id;

	lockdep_assert_held(&mvm->mutex);

	if (!test_bit(IWL_MVM_STATUS_IN_HW_RESTART, &mvm->status))
		sta_id = iwl_mvm_find_free_sta_id(mvm,
						  ieee80211_vif_type_p2p(vif));
	else
		sta_id = mvm_sta->sta_id;

	if (WARN_ON_ONCE(sta_id == IWL_MVM_STATION_COUNT))
		return -ENOSPC;

	spin_lock_init(&mvm_sta->lock);

	mvm_sta->sta_id = sta_id;
	mvm_sta->mac_id_n_color = FW_CMD_ID_AND_COLOR(mvmvif->id,
						      mvmvif->color);
	mvm_sta->vif = vif;
	mvm_sta->max_agg_bufsize = LINK_QUAL_AGG_FRAME_LIMIT_DEF;
	mvm_sta->tx_protection = 0;
	mvm_sta->tt_tx_protection = false;

	/* HW restart, don't assume the memory has been zeroed */
	atomic_set(&mvm->pending_frames[sta_id], 0);
	mvm_sta->tid_disable_agg = 0;
	mvm_sta->tfd_queue_msk = 0;
	for (i = 0; i < IEEE80211_NUM_ACS; i++)
		if (vif->hw_queue[i] != IEEE80211_INVAL_HW_QUEUE)
			mvm_sta->tfd_queue_msk |= BIT(vif->hw_queue[i]);

	/* for HW restart - reset everything but the sequence number */
	for (i = 0; i < IWL_MAX_TID_COUNT; i++) {
		u16 seq = mvm_sta->tid_data[i].seq_number;
		memset(&mvm_sta->tid_data[i], 0, sizeof(mvm_sta->tid_data[i]));
		mvm_sta->tid_data[i].seq_number = seq;
	}

	ret = iwl_mvm_sta_send_to_fw(mvm, sta, false);
	if (ret)
		return ret;

	/* The first station added is the AP, the others are TDLS STAs */
	if (vif->type == NL80211_IFTYPE_STATION &&
	    mvmvif->ap_sta_id == IWL_MVM_STATION_COUNT)
		mvmvif->ap_sta_id = sta_id;

	rcu_assign_pointer(mvm->fw_id_to_mac_id[sta_id], sta);

	return 0;
}

int iwl_mvm_update_sta(struct iwl_mvm *mvm,
		       struct ieee80211_vif *vif,
		       struct ieee80211_sta *sta)
{
	return iwl_mvm_sta_send_to_fw(mvm, sta, true);
}

int iwl_mvm_drain_sta(struct iwl_mvm *mvm, struct iwl_mvm_sta *mvmsta,
		      bool drain)
{
	struct iwl_mvm_add_sta_cmd cmd = {};
	int ret;
	u32 status;

	lockdep_assert_held(&mvm->mutex);

	cmd.mac_id_n_color = cpu_to_le32(mvmsta->mac_id_n_color);
	cmd.sta_id = mvmsta->sta_id;
	cmd.add_modify = STA_MODE_MODIFY;
	cmd.station_flags = drain ? cpu_to_le32(STA_FLG_DRAIN_FLOW) : 0;
	cmd.station_flags_msk = cpu_to_le32(STA_FLG_DRAIN_FLOW);

	status = ADD_STA_SUCCESS;
	ret = iwl_mvm_send_cmd_pdu_status(mvm, ADD_STA, sizeof(cmd),
					  &cmd, &status);
	if (ret)
		return ret;

	switch (status) {
	case ADD_STA_SUCCESS:
		IWL_DEBUG_INFO(mvm, "Frames for staid %d will drained in fw\n",
			       mvmsta->sta_id);
		break;
	default:
		ret = -EIO;
		IWL_ERR(mvm, "Couldn't drain frames for staid %d\n",
			mvmsta->sta_id);
		break;
	}

	return ret;
}

/*
 * Remove a station from the FW table. Before sending the command to remove
 * the station validate that the station is indeed known to the driver (sanity
 * only).
 */
static int iwl_mvm_rm_sta_common(struct iwl_mvm *mvm, u8 sta_id)
{
	struct ieee80211_sta *sta;
	struct iwl_mvm_rm_sta_cmd rm_sta_cmd = {
		.sta_id = sta_id,
	};
	int ret;

	sta = rcu_dereference_protected(mvm->fw_id_to_mac_id[sta_id],
					lockdep_is_held(&mvm->mutex));

	/* Note: internal stations are marked as error values */
	if (!sta) {
		IWL_ERR(mvm, "Invalid station id\n");
		return -EINVAL;
	}

	ret = iwl_mvm_send_cmd_pdu(mvm, REMOVE_STA, 0,
				   sizeof(rm_sta_cmd), &rm_sta_cmd);
	if (ret) {
		IWL_ERR(mvm, "Failed to remove station. Id=%d\n", sta_id);
		return ret;
	}

	return 0;
}

void iwl_mvm_sta_drained_wk(struct work_struct *wk)
{
	struct iwl_mvm *mvm = container_of(wk, struct iwl_mvm, sta_drained_wk);
	u8 sta_id;

	/*
	 * The mutex is needed because of the SYNC cmd, but not only: if the
	 * work would run concurrently with iwl_mvm_rm_sta, it would run before
	 * iwl_mvm_rm_sta sets the station as busy, and exit. Then
	 * iwl_mvm_rm_sta would set the station as busy, and nobody will clean
	 * that later.
	 */
	mutex_lock(&mvm->mutex);

	for_each_set_bit(sta_id, mvm->sta_drained, IWL_MVM_STATION_COUNT) {
		int ret;
		struct ieee80211_sta *sta =
			rcu_dereference_protected(mvm->fw_id_to_mac_id[sta_id],
						  lockdep_is_held(&mvm->mutex));

		/*
		 * This station is in use or RCU-removed; the latter happens in
		 * managed mode, where mac80211 removes the station before we
		 * can remove it from firmware (we can only do that after the
		 * MAC is marked unassociated), and possibly while the deauth
		 * frame to disconnect from the AP is still queued. Then, the
		 * station pointer is -ENOENT when the last skb is reclaimed.
		 */
		if (!IS_ERR(sta) || PTR_ERR(sta) == -ENOENT)
			continue;

		if (PTR_ERR(sta) == -EINVAL) {
			IWL_ERR(mvm, "Drained sta %d, but it is internal?\n",
				sta_id);
			continue;
		}

		if (!sta) {
			IWL_ERR(mvm, "Drained sta %d, but it was NULL?\n",
				sta_id);
			continue;
		}

		WARN_ON(PTR_ERR(sta) != -EBUSY);
		/* This station was removed and we waited until it got drained,
		 * we can now proceed and remove it.
		 */
		ret = iwl_mvm_rm_sta_common(mvm, sta_id);
		if (ret) {
			IWL_ERR(mvm,
				"Couldn't remove sta %d after it was drained\n",
				sta_id);
			continue;
		}
		RCU_INIT_POINTER(mvm->fw_id_to_mac_id[sta_id], NULL);
		clear_bit(sta_id, mvm->sta_drained);
	}

	mutex_unlock(&mvm->mutex);
}

int iwl_mvm_rm_sta(struct iwl_mvm *mvm,
		   struct ieee80211_vif *vif,
		   struct ieee80211_sta *sta)
{
	struct iwl_mvm_vif *mvmvif = iwl_mvm_vif_from_mac80211(vif);
	struct iwl_mvm_sta *mvm_sta = (void *)sta->drv_priv;
	int ret;

	lockdep_assert_held(&mvm->mutex);

	if (vif->type == NL80211_IFTYPE_STATION &&
	    mvmvif->ap_sta_id == mvm_sta->sta_id) {
		/* flush its queues here since we are freeing mvm_sta */
		ret = iwl_mvm_flush_tx_path(mvm, mvm_sta->tfd_queue_msk, true);

		/* if we are associated - we can't remove the AP STA now */
		if (vif->bss_conf.assoc)
			return ret;

		/* unassoc - go ahead - remove the AP STA now */
		mvmvif->ap_sta_id = IWL_MVM_STATION_COUNT;

		/* clear d0i3_ap_sta_id if no longer relevant */
		if (mvm->d0i3_ap_sta_id == mvm_sta->sta_id)
			mvm->d0i3_ap_sta_id = IWL_MVM_STATION_COUNT;
	}

	/*
	 * Make sure that the tx response code sees the station as -EBUSY and
	 * calls the drain worker.
	 */
	spin_lock_bh(&mvm_sta->lock);
	/*
	 * There are frames pending on the AC queues for this station.
	 * We need to wait until all the frames are drained...
	 */
	if (atomic_read(&mvm->pending_frames[mvm_sta->sta_id])) {
		rcu_assign_pointer(mvm->fw_id_to_mac_id[mvm_sta->sta_id],
				   ERR_PTR(-EBUSY));
		spin_unlock_bh(&mvm_sta->lock);
		ret = iwl_mvm_drain_sta(mvm, mvm_sta, true);
	} else {
		spin_unlock_bh(&mvm_sta->lock);
		ret = iwl_mvm_rm_sta_common(mvm, mvm_sta->sta_id);
		RCU_INIT_POINTER(mvm->fw_id_to_mac_id[mvm_sta->sta_id], NULL);
	}

	return ret;
}

int iwl_mvm_rm_sta_id(struct iwl_mvm *mvm,
		      struct ieee80211_vif *vif,
		      u8 sta_id)
{
	int ret = iwl_mvm_rm_sta_common(mvm, sta_id);

	lockdep_assert_held(&mvm->mutex);

	RCU_INIT_POINTER(mvm->fw_id_to_mac_id[sta_id], NULL);
	return ret;
}

int iwl_mvm_allocate_int_sta(struct iwl_mvm *mvm, struct iwl_mvm_int_sta *sta,
			     u32 qmask, enum nl80211_iftype iftype)
{
	if (!test_bit(IWL_MVM_STATUS_IN_HW_RESTART, &mvm->status)) {
		sta->sta_id = iwl_mvm_find_free_sta_id(mvm, iftype);
		if (WARN_ON_ONCE(sta->sta_id == IWL_MVM_STATION_COUNT))
			return -ENOSPC;
	}

	sta->tfd_queue_msk = qmask;

	/* put a non-NULL value so iterating over the stations won't stop */
	rcu_assign_pointer(mvm->fw_id_to_mac_id[sta->sta_id], ERR_PTR(-EINVAL));
	return 0;
}

void iwl_mvm_dealloc_int_sta(struct iwl_mvm *mvm, struct iwl_mvm_int_sta *sta)
{
	RCU_INIT_POINTER(mvm->fw_id_to_mac_id[sta->sta_id], NULL);
	memset(sta, 0, sizeof(struct iwl_mvm_int_sta));
	sta->sta_id = IWL_MVM_STATION_COUNT;
}

static int iwl_mvm_add_int_sta_common(struct iwl_mvm *mvm,
				      struct iwl_mvm_int_sta *sta,
				      const u8 *addr,
				      u16 mac_id, u16 color)
{
	struct iwl_mvm_add_sta_cmd cmd;
	int ret;
	u32 status;

	lockdep_assert_held(&mvm->mutex);

	memset(&cmd, 0, sizeof(cmd));
	cmd.sta_id = sta->sta_id;
	cmd.mac_id_n_color = cpu_to_le32(FW_CMD_ID_AND_COLOR(mac_id,
							     color));

	cmd.tfd_queue_msk = cpu_to_le32(sta->tfd_queue_msk);

	if (addr)
		memcpy(cmd.addr, addr, ETH_ALEN);

	ret = iwl_mvm_send_cmd_pdu_status(mvm, ADD_STA, sizeof(cmd),
					  &cmd, &status);
	if (ret)
		return ret;

	switch (status) {
	case ADD_STA_SUCCESS:
		IWL_DEBUG_INFO(mvm, "Internal station added.\n");
		return 0;
	default:
		ret = -EIO;
		IWL_ERR(mvm, "Add internal station failed, status=0x%x\n",
			status);
		break;
	}
	return ret;
}

int iwl_mvm_add_aux_sta(struct iwl_mvm *mvm)
{
	int ret;

	lockdep_assert_held(&mvm->mutex);

	/* Add the aux station, but without any queues */
	ret = iwl_mvm_allocate_int_sta(mvm, &mvm->aux_sta, 0,
				       NL80211_IFTYPE_UNSPECIFIED);
	if (ret)
		return ret;

	ret = iwl_mvm_add_int_sta_common(mvm, &mvm->aux_sta, NULL,
					 MAC_INDEX_AUX, 0);

	if (ret)
		iwl_mvm_dealloc_int_sta(mvm, &mvm->aux_sta);
	return ret;
}

/*
 * Send the add station command for the vif's broadcast station.
 * Assumes that the station was already allocated.
 *
 * @mvm: the mvm component
 * @vif: the interface to which the broadcast station is added
 * @bsta: the broadcast station to add.
 */
int iwl_mvm_send_bcast_sta(struct iwl_mvm *mvm, struct ieee80211_vif *vif,
			   struct iwl_mvm_int_sta *bsta)
{
	struct iwl_mvm_vif *mvmvif = iwl_mvm_vif_from_mac80211(vif);
	static const u8 _baddr[] = {0xFF, 0xFF, 0xFF, 0xFF, 0xFF, 0xFF};
	const u8 *baddr = _baddr;

	lockdep_assert_held(&mvm->mutex);

	if (vif->type == NL80211_IFTYPE_ADHOC)
		baddr = vif->bss_conf.bssid;

	if (WARN_ON_ONCE(bsta->sta_id == IWL_MVM_STATION_COUNT))
		return -ENOSPC;

	return iwl_mvm_add_int_sta_common(mvm, bsta, baddr,
					  mvmvif->id, mvmvif->color);
}

/* Send the FW a request to remove the station from it's internal data
 * structures, but DO NOT remove the entry from the local data structures. */
int iwl_mvm_send_rm_bcast_sta(struct iwl_mvm *mvm,
			      struct iwl_mvm_int_sta *bsta)
{
	int ret;

	lockdep_assert_held(&mvm->mutex);

	ret = iwl_mvm_rm_sta_common(mvm, bsta->sta_id);
	if (ret)
		IWL_WARN(mvm, "Failed sending remove station\n");
	return ret;
}

/* Allocate a new station entry for the broadcast station to the given vif,
 * and send it to the FW.
 * Note that each P2P mac should have its own broadcast station.
 *
 * @mvm: the mvm component
 * @vif: the interface to which the broadcast station is added
 * @bsta: the broadcast station to add. */
int iwl_mvm_add_bcast_sta(struct iwl_mvm *mvm, struct ieee80211_vif *vif,
			  struct iwl_mvm_int_sta *bsta)
{
	struct iwl_mvm_vif *mvmvif = iwl_mvm_vif_from_mac80211(vif);
	static const u8 baddr[] = {0xFF, 0xFF, 0xFF, 0xFF, 0xFF, 0xFF};
	u32 qmask;
	int ret;

	lockdep_assert_held(&mvm->mutex);

	qmask = iwl_mvm_mac_get_queues_mask(mvm, vif);
	ret = iwl_mvm_allocate_int_sta(mvm, bsta, qmask,
				       ieee80211_vif_type_p2p(vif));
	if (ret)
		return ret;

	ret = iwl_mvm_add_int_sta_common(mvm, bsta, baddr,
					 mvmvif->id, mvmvif->color);

	if (ret)
		iwl_mvm_dealloc_int_sta(mvm, bsta);
	return ret;
}

/*
 * Send the FW a request to remove the station from it's internal data
 * structures, and in addition remove it from the local data structure.
 */
int iwl_mvm_rm_bcast_sta(struct iwl_mvm *mvm, struct iwl_mvm_int_sta *bsta)
{
	int ret;

	lockdep_assert_held(&mvm->mutex);

	ret = iwl_mvm_rm_sta_common(mvm, bsta->sta_id);
	if (ret)
		return ret;

	iwl_mvm_dealloc_int_sta(mvm, bsta);
	return ret;
}

#define IWL_MAX_RX_BA_SESSIONS 16

int iwl_mvm_sta_rx_agg(struct iwl_mvm *mvm, struct ieee80211_sta *sta,
		       int tid, u16 ssn, bool start)
{
	struct iwl_mvm_sta *mvm_sta = (void *)sta->drv_priv;
	struct iwl_mvm_add_sta_cmd cmd = {};
	int ret;
	u32 status;

	lockdep_assert_held(&mvm->mutex);

	if (start && mvm->rx_ba_sessions >= IWL_MAX_RX_BA_SESSIONS) {
		IWL_WARN(mvm, "Not enough RX BA SESSIONS\n");
		return -ENOSPC;
	}

	cmd.mac_id_n_color = cpu_to_le32(mvm_sta->mac_id_n_color);
	cmd.sta_id = mvm_sta->sta_id;
	cmd.add_modify = STA_MODE_MODIFY;
	if (start) {
		cmd.add_immediate_ba_tid = (u8) tid;
		cmd.add_immediate_ba_ssn = cpu_to_le16(ssn);
	} else {
		cmd.remove_immediate_ba_tid = (u8) tid;
	}
	cmd.modify_mask = start ? STA_MODIFY_ADD_BA_TID :
				  STA_MODIFY_REMOVE_BA_TID;

	status = ADD_STA_SUCCESS;
	ret = iwl_mvm_send_cmd_pdu_status(mvm, ADD_STA, sizeof(cmd),
					  &cmd, &status);
	if (ret)
		return ret;

	switch (status) {
	case ADD_STA_SUCCESS:
		IWL_DEBUG_INFO(mvm, "RX BA Session %sed in fw\n",
			       start ? "start" : "stopp");
		break;
	case ADD_STA_IMMEDIATE_BA_FAILURE:
		IWL_WARN(mvm, "RX BA Session refused by fw\n");
		ret = -ENOSPC;
		break;
	default:
		ret = -EIO;
		IWL_ERR(mvm, "RX BA Session failed %sing, status 0x%x\n",
			start ? "start" : "stopp", status);
		break;
	}

	if (!ret) {
		if (start)
			mvm->rx_ba_sessions++;
		else if (mvm->rx_ba_sessions > 0)
			/* check that restart flow didn't zero the counter */
			mvm->rx_ba_sessions--;
	}

	return ret;
}

static int iwl_mvm_sta_tx_agg(struct iwl_mvm *mvm, struct ieee80211_sta *sta,
			      int tid, u8 queue, bool start)
{
	struct iwl_mvm_sta *mvm_sta = (void *)sta->drv_priv;
	struct iwl_mvm_add_sta_cmd cmd = {};
	int ret;
	u32 status;

	lockdep_assert_held(&mvm->mutex);

	if (start) {
		mvm_sta->tfd_queue_msk |= BIT(queue);
		mvm_sta->tid_disable_agg &= ~BIT(tid);
	} else {
		mvm_sta->tfd_queue_msk &= ~BIT(queue);
		mvm_sta->tid_disable_agg |= BIT(tid);
	}

	cmd.mac_id_n_color = cpu_to_le32(mvm_sta->mac_id_n_color);
	cmd.sta_id = mvm_sta->sta_id;
	cmd.add_modify = STA_MODE_MODIFY;
	cmd.modify_mask = STA_MODIFY_QUEUES | STA_MODIFY_TID_DISABLE_TX;
	cmd.tfd_queue_msk = cpu_to_le32(mvm_sta->tfd_queue_msk);
	cmd.tid_disable_tx = cpu_to_le16(mvm_sta->tid_disable_agg);

	status = ADD_STA_SUCCESS;
	ret = iwl_mvm_send_cmd_pdu_status(mvm, ADD_STA, sizeof(cmd),
					  &cmd, &status);
	if (ret)
		return ret;

	switch (status) {
	case ADD_STA_SUCCESS:
		break;
	default:
		ret = -EIO;
		IWL_ERR(mvm, "TX BA Session failed %sing, status 0x%x\n",
			start ? "start" : "stopp", status);
		break;
	}

	return ret;
}

const u8 tid_to_mac80211_ac[] = {
	IEEE80211_AC_BE,
	IEEE80211_AC_BK,
	IEEE80211_AC_BK,
	IEEE80211_AC_BE,
	IEEE80211_AC_VI,
	IEEE80211_AC_VI,
	IEEE80211_AC_VO,
	IEEE80211_AC_VO,
};

static const u8 tid_to_ucode_ac[] = {
	AC_BE,
	AC_BK,
	AC_BK,
	AC_BE,
	AC_VI,
	AC_VI,
	AC_VO,
	AC_VO,
};

int iwl_mvm_sta_tx_agg_start(struct iwl_mvm *mvm, struct ieee80211_vif *vif,
			     struct ieee80211_sta *sta, u16 tid, u16 *ssn)
{
	struct iwl_mvm_sta *mvmsta = iwl_mvm_sta_from_mac80211(sta);
	struct iwl_mvm_tid_data *tid_data;
	int txq_id;

	if (WARN_ON_ONCE(tid >= IWL_MAX_TID_COUNT))
		return -EINVAL;

	if (mvmsta->tid_data[tid].state != IWL_AGG_OFF) {
		IWL_ERR(mvm, "Start AGG when state is not IWL_AGG_OFF %d!\n",
			mvmsta->tid_data[tid].state);
		return -ENXIO;
	}

	lockdep_assert_held(&mvm->mutex);

	for (txq_id = mvm->first_agg_queue;
	     txq_id <= mvm->last_agg_queue; txq_id++)
		if (mvm->queue_to_mac80211[txq_id] ==
		    IWL_INVALID_MAC80211_QUEUE)
			break;

	if (txq_id > mvm->last_agg_queue) {
		IWL_ERR(mvm, "Failed to allocate agg queue\n");
		return -EIO;
	}

	spin_lock_bh(&mvmsta->lock);

	/* possible race condition - we entered D0i3 while starting agg */
	if (test_bit(IWL_MVM_STATUS_IN_D0I3, &mvm->status)) {
		spin_unlock_bh(&mvmsta->lock);
		IWL_ERR(mvm, "Entered D0i3 while starting Tx agg\n");
		return -EIO;
	}

	/* the new tx queue is still connected to the same mac80211 queue */
	mvm->queue_to_mac80211[txq_id] = vif->hw_queue[tid_to_mac80211_ac[tid]];

	tid_data = &mvmsta->tid_data[tid];
	tid_data->ssn = IEEE80211_SEQ_TO_SN(tid_data->seq_number);
	tid_data->txq_id = txq_id;
	*ssn = tid_data->ssn;

	IWL_DEBUG_TX_QUEUES(mvm,
			    "Start AGG: sta %d tid %d queue %d - ssn = %d, next_recl = %d\n",
			    mvmsta->sta_id, tid, txq_id, tid_data->ssn,
			    tid_data->next_reclaimed);

	if (tid_data->ssn == tid_data->next_reclaimed) {
		tid_data->state = IWL_AGG_STARTING;
		ieee80211_start_tx_ba_cb_irqsafe(vif, sta->addr, tid);
	} else {
		tid_data->state = IWL_EMPTYING_HW_QUEUE_ADDBA;
	}

	spin_unlock_bh(&mvmsta->lock);

	return 0;
}

int iwl_mvm_sta_tx_agg_oper(struct iwl_mvm *mvm, struct ieee80211_vif *vif,
			    struct ieee80211_sta *sta, u16 tid, u8 buf_size)
{
	struct iwl_mvm_sta *mvmsta = iwl_mvm_sta_from_mac80211(sta);
	struct iwl_mvm_tid_data *tid_data = &mvmsta->tid_data[tid];
	int queue, fifo, ret;
	u16 ssn;

	buf_size = min_t(int, buf_size, LINK_QUAL_AGG_FRAME_LIMIT_DEF);

	spin_lock_bh(&mvmsta->lock);
	ssn = tid_data->ssn;
	queue = tid_data->txq_id;
	tid_data->state = IWL_AGG_ON;
	tid_data->ssn = 0xffff;
	spin_unlock_bh(&mvmsta->lock);

	fifo = iwl_mvm_ac_to_tx_fifo[tid_to_mac80211_ac[tid]];

	ret = iwl_mvm_sta_tx_agg(mvm, sta, tid, queue, true);
	if (ret)
		return -EIO;

	iwl_trans_txq_enable(mvm->trans, queue, fifo, mvmsta->sta_id, tid,
			     buf_size, ssn);

	/*
	 * Even though in theory the peer could have different
	 * aggregation reorder buffer sizes for different sessions,
	 * our ucode doesn't allow for that and has a global limit
	 * for each station. Therefore, use the minimum of all the
	 * aggregation sessions and our default value.
	 */
	mvmsta->max_agg_bufsize =
		min(mvmsta->max_agg_bufsize, buf_size);
	mvmsta->lq_sta.lq.agg_frame_cnt_limit = mvmsta->max_agg_bufsize;

	IWL_DEBUG_HT(mvm, "Tx aggregation enabled on ra = %pM tid = %d\n",
		     sta->addr, tid);

	return iwl_mvm_send_lq_cmd(mvm, &mvmsta->lq_sta.lq, false);
}

int iwl_mvm_sta_tx_agg_stop(struct iwl_mvm *mvm, struct ieee80211_vif *vif,
			    struct ieee80211_sta *sta, u16 tid)
{
	struct iwl_mvm_sta *mvmsta = iwl_mvm_sta_from_mac80211(sta);
	struct iwl_mvm_tid_data *tid_data = &mvmsta->tid_data[tid];
	u16 txq_id;
	int err;


	/*
	 * If mac80211 is cleaning its state, then say that we finished since
	 * our state has been cleared anyway.
	 */
	if (test_bit(IWL_MVM_STATUS_IN_HW_RESTART, &mvm->status)) {
		ieee80211_stop_tx_ba_cb_irqsafe(vif, sta->addr, tid);
		return 0;
	}

	spin_lock_bh(&mvmsta->lock);

	txq_id = tid_data->txq_id;

	IWL_DEBUG_TX_QUEUES(mvm, "Stop AGG: sta %d tid %d q %d state %d\n",
			    mvmsta->sta_id, tid, txq_id, tid_data->state);

	switch (tid_data->state) {
	case IWL_AGG_ON:
		tid_data->ssn = IEEE80211_SEQ_TO_SN(tid_data->seq_number);

		IWL_DEBUG_TX_QUEUES(mvm,
				    "ssn = %d, next_recl = %d\n",
				    tid_data->ssn, tid_data->next_reclaimed);

		/* There are still packets for this RA / TID in the HW */
		if (tid_data->ssn != tid_data->next_reclaimed) {
			tid_data->state = IWL_EMPTYING_HW_QUEUE_DELBA;
			err = 0;
			break;
		}

		tid_data->ssn = 0xffff;
		iwl_trans_txq_disable(mvm->trans, txq_id);
		/* fall through */
	case IWL_AGG_STARTING:
	case IWL_EMPTYING_HW_QUEUE_ADDBA:
		/*
		 * The agg session has been stopped before it was set up. This
		 * can happen when the AddBA timer times out for example.
		 */

		/* No barriers since we are under mutex */
		lockdep_assert_held(&mvm->mutex);
		mvm->queue_to_mac80211[txq_id] = IWL_INVALID_MAC80211_QUEUE;

		ieee80211_stop_tx_ba_cb_irqsafe(vif, sta->addr, tid);
		tid_data->state = IWL_AGG_OFF;
		err = 0;
		break;
	default:
		IWL_ERR(mvm,
			"Stopping AGG while state not ON or starting for %d on %d (%d)\n",
			mvmsta->sta_id, tid, tid_data->state);
		IWL_ERR(mvm,
			"\ttid_data->txq_id = %d\n", tid_data->txq_id);
		err = -EINVAL;
	}

	spin_unlock_bh(&mvmsta->lock);

	return err;
}

int iwl_mvm_sta_tx_agg_flush(struct iwl_mvm *mvm, struct ieee80211_vif *vif,
			    struct ieee80211_sta *sta, u16 tid)
{
	struct iwl_mvm_sta *mvmsta = iwl_mvm_sta_from_mac80211(sta);
	struct iwl_mvm_tid_data *tid_data = &mvmsta->tid_data[tid];
	u16 txq_id;
	enum iwl_mvm_agg_state old_state;

	/*
	 * First set the agg state to OFF to avoid calling
	 * ieee80211_stop_tx_ba_cb in iwl_mvm_check_ratid_empty.
	 */
	spin_lock_bh(&mvmsta->lock);
	txq_id = tid_data->txq_id;
	IWL_DEBUG_TX_QUEUES(mvm, "Flush AGG: sta %d tid %d q %d state %d\n",
			    mvmsta->sta_id, tid, txq_id, tid_data->state);
	old_state = tid_data->state;
	tid_data->state = IWL_AGG_OFF;
	spin_unlock_bh(&mvmsta->lock);

	if (old_state >= IWL_AGG_ON) {
		if (iwl_mvm_flush_tx_path(mvm, BIT(txq_id), true))
			IWL_ERR(mvm, "Couldn't flush the AGG queue\n");

		iwl_trans_txq_disable(mvm->trans, tid_data->txq_id);
	}

	mvm->queue_to_mac80211[tid_data->txq_id] =
				IWL_INVALID_MAC80211_QUEUE;

	return 0;
}

static int iwl_mvm_set_fw_key_idx(struct iwl_mvm *mvm)
{
	int i;

	lockdep_assert_held(&mvm->mutex);

	i = find_first_zero_bit(mvm->fw_key_table, STA_KEY_MAX_NUM);

	if (i == STA_KEY_MAX_NUM)
		return STA_KEY_IDX_INVALID;

	__set_bit(i, mvm->fw_key_table);

	return i;
}

static u8 iwl_mvm_get_key_sta_id(struct ieee80211_vif *vif,
				 struct ieee80211_sta *sta)
{
	struct iwl_mvm_vif *mvmvif = (void *)vif->drv_priv;

	if (sta) {
		struct iwl_mvm_sta *mvm_sta = (void *)sta->drv_priv;

		return mvm_sta->sta_id;
	}

	/*
	 * The device expects GTKs for station interfaces to be
	 * installed as GTKs for the AP station. If we have no
	 * station ID, then use AP's station ID.
	 */
	if (vif->type == NL80211_IFTYPE_STATION &&
	    mvmvif->ap_sta_id != IWL_MVM_STATION_COUNT)
		return mvmvif->ap_sta_id;

	return IWL_MVM_STATION_COUNT;
}

static int iwl_mvm_send_sta_key(struct iwl_mvm *mvm,
				struct iwl_mvm_sta *mvm_sta,
				struct ieee80211_key_conf *keyconf,
				u8 sta_id, u32 tkip_iv32, u16 *tkip_p1k,
				u32 cmd_flags)
{
	struct iwl_mvm_add_sta_key_cmd cmd = {};
	__le16 key_flags;
	int ret, status;
	u16 keyidx;
	int i;

	keyidx = (keyconf->keyidx << STA_KEY_FLG_KEYID_POS) &
		 STA_KEY_FLG_KEYID_MSK;
	key_flags = cpu_to_le16(keyidx);
	key_flags |= cpu_to_le16(STA_KEY_FLG_WEP_KEY_MAP);

	switch (keyconf->cipher) {
	case WLAN_CIPHER_SUITE_TKIP:
		key_flags |= cpu_to_le16(STA_KEY_FLG_TKIP);
		cmd.tkip_rx_tsc_byte2 = tkip_iv32;
		for (i = 0; i < 5; i++)
			cmd.tkip_rx_ttak[i] = cpu_to_le16(tkip_p1k[i]);
		memcpy(cmd.key, keyconf->key, keyconf->keylen);
		break;
	case WLAN_CIPHER_SUITE_CCMP:
		key_flags |= cpu_to_le16(STA_KEY_FLG_CCM);
		memcpy(cmd.key, keyconf->key, keyconf->keylen);
		break;
	default:
		key_flags |= cpu_to_le16(STA_KEY_FLG_EXT);
		memcpy(cmd.key, keyconf->key, keyconf->keylen);
	}

	if (!(keyconf->flags & IEEE80211_KEY_FLAG_PAIRWISE))
		key_flags |= cpu_to_le16(STA_KEY_MULTICAST);

	cmd.key_offset = keyconf->hw_key_idx;
	cmd.key_flags = key_flags;
	cmd.sta_id = sta_id;

	status = ADD_STA_SUCCESS;
	if (cmd_flags & CMD_ASYNC)
		ret =  iwl_mvm_send_cmd_pdu(mvm, ADD_STA_KEY, CMD_ASYNC,
					    sizeof(cmd), &cmd);
	else
		ret = iwl_mvm_send_cmd_pdu_status(mvm, ADD_STA_KEY, sizeof(cmd),
						  &cmd, &status);

	switch (status) {
	case ADD_STA_SUCCESS:
		IWL_DEBUG_WEP(mvm, "MODIFY_STA: set dynamic key passed\n");
		break;
	default:
		ret = -EIO;
		IWL_ERR(mvm, "MODIFY_STA: set dynamic key failed\n");
		break;
	}

	return ret;
}

static int iwl_mvm_send_sta_igtk(struct iwl_mvm *mvm,
				 struct ieee80211_key_conf *keyconf,
				 u8 sta_id, bool remove_key)
{
	struct iwl_mvm_mgmt_mcast_key_cmd igtk_cmd = {};

	/* verify the key details match the required command's expectations */
	if (WARN_ON((keyconf->cipher != WLAN_CIPHER_SUITE_AES_CMAC) ||
		    (keyconf->flags & IEEE80211_KEY_FLAG_PAIRWISE) ||
		    (keyconf->keyidx != 4 && keyconf->keyidx != 5)))
		return -EINVAL;

	igtk_cmd.key_id = cpu_to_le32(keyconf->keyidx);
	igtk_cmd.sta_id = cpu_to_le32(sta_id);

	if (remove_key) {
		igtk_cmd.ctrl_flags |= cpu_to_le32(STA_KEY_NOT_VALID);
	} else {
		struct ieee80211_key_seq seq;
		const u8 *pn;

		memcpy(igtk_cmd.IGTK, keyconf->key, keyconf->keylen);
		ieee80211_aes_cmac_calculate_k1_k2(keyconf,
						   igtk_cmd.K1, igtk_cmd.K2);
		ieee80211_get_key_rx_seq(keyconf, 0, &seq);
		pn = seq.aes_cmac.pn;
		igtk_cmd.receive_seq_cnt = cpu_to_le64(((u64) pn[5] << 0) |
						       ((u64) pn[4] << 8) |
						       ((u64) pn[3] << 16) |
						       ((u64) pn[2] << 24) |
						       ((u64) pn[1] << 32) |
						       ((u64) pn[0] << 40));
	}

	IWL_DEBUG_INFO(mvm, "%s igtk for sta %u\n",
		       remove_key ? "removing" : "installing",
		       igtk_cmd.sta_id);

	return iwl_mvm_send_cmd_pdu(mvm, MGMT_MCAST_KEY, 0,
				    sizeof(igtk_cmd), &igtk_cmd);
}


static inline u8 *iwl_mvm_get_mac_addr(struct iwl_mvm *mvm,
				       struct ieee80211_vif *vif,
				       struct ieee80211_sta *sta)
{
	struct iwl_mvm_vif *mvmvif = (void *)vif->drv_priv;

	if (sta)
		return sta->addr;

	if (vif->type == NL80211_IFTYPE_STATION &&
	    mvmvif->ap_sta_id != IWL_MVM_STATION_COUNT) {
		u8 sta_id = mvmvif->ap_sta_id;
		sta = rcu_dereference_protected(mvm->fw_id_to_mac_id[sta_id],
						lockdep_is_held(&mvm->mutex));
		return sta->addr;
	}


	return NULL;
}

int iwl_mvm_set_sta_key(struct iwl_mvm *mvm,
			struct ieee80211_vif *vif,
			struct ieee80211_sta *sta,
			struct ieee80211_key_conf *keyconf,
			bool have_key_offset)
{
	struct iwl_mvm_sta *mvm_sta;
	int ret;
	u8 *addr, sta_id;
	struct ieee80211_key_seq seq;
	u16 p1k[5];

	lockdep_assert_held(&mvm->mutex);

	/* Get the station id from the mvm local station table */
	sta_id = iwl_mvm_get_key_sta_id(vif, sta);
	if (sta_id == IWL_MVM_STATION_COUNT) {
		IWL_ERR(mvm, "Failed to find station id\n");
		return -EINVAL;
	}

	if (keyconf->cipher == WLAN_CIPHER_SUITE_AES_CMAC) {
		ret = iwl_mvm_send_sta_igtk(mvm, keyconf, sta_id, false);
		goto end;
	}

	/*
	 * It is possible that the 'sta' parameter is NULL, and thus
	 * there is a need to retrieve  the sta from the local station table.
	 */
	if (!sta) {
		sta = rcu_dereference_protected(mvm->fw_id_to_mac_id[sta_id],
						lockdep_is_held(&mvm->mutex));
		if (IS_ERR_OR_NULL(sta)) {
			IWL_ERR(mvm, "Invalid station id\n");
			return -EINVAL;
		}
	}

	mvm_sta = (struct iwl_mvm_sta *)sta->drv_priv;
	if (WARN_ON_ONCE(mvm_sta->vif != vif))
		return -EINVAL;

	if (!have_key_offset) {
		/*
		 * The D3 firmware hardcodes the PTK offset to 0, so we have to
		 * configure it there. As a result, this workaround exists to
		 * let the caller set the key offset (hw_key_idx), see d3.c.
		 */
		keyconf->hw_key_idx = iwl_mvm_set_fw_key_idx(mvm);
		if (keyconf->hw_key_idx == STA_KEY_IDX_INVALID)
			return -ENOSPC;
	}

	switch (keyconf->cipher) {
	case WLAN_CIPHER_SUITE_TKIP:
		addr = iwl_mvm_get_mac_addr(mvm, vif, sta);
		/* get phase 1 key from mac80211 */
		ieee80211_get_key_rx_seq(keyconf, 0, &seq);
		ieee80211_get_tkip_rx_p1k(keyconf, addr, seq.tkip.iv32, p1k);
		ret = iwl_mvm_send_sta_key(mvm, mvm_sta, keyconf, sta_id,
					   seq.tkip.iv32, p1k, 0);
		break;
	case WLAN_CIPHER_SUITE_CCMP:
		ret = iwl_mvm_send_sta_key(mvm, mvm_sta, keyconf, sta_id,
					   0, NULL, 0);
		break;
	default:
		ret = iwl_mvm_send_sta_key(mvm, mvm_sta, keyconf,
					   sta_id, 0, NULL, 0);
	}

	if (ret)
		__clear_bit(keyconf->hw_key_idx, mvm->fw_key_table);

end:
	IWL_DEBUG_WEP(mvm, "key: cipher=%x len=%d idx=%d sta=%pM ret=%d\n",
		      keyconf->cipher, keyconf->keylen, keyconf->keyidx,
		      sta->addr, ret);
	return ret;
}

int iwl_mvm_remove_sta_key(struct iwl_mvm *mvm,
			   struct ieee80211_vif *vif,
			   struct ieee80211_sta *sta,
			   struct ieee80211_key_conf *keyconf)
{
	struct iwl_mvm_sta *mvm_sta;
	struct iwl_mvm_add_sta_key_cmd cmd = {};
	__le16 key_flags;
	int ret, status;
	u8 sta_id;

	lockdep_assert_held(&mvm->mutex);

	/* Get the station id from the mvm local station table */
	sta_id = iwl_mvm_get_key_sta_id(vif, sta);

	IWL_DEBUG_WEP(mvm, "mvm remove dynamic key: idx=%d sta=%d\n",
		      keyconf->keyidx, sta_id);

	if (keyconf->cipher == WLAN_CIPHER_SUITE_AES_CMAC)
		return iwl_mvm_send_sta_igtk(mvm, keyconf, sta_id, true);

	ret = __test_and_clear_bit(keyconf->hw_key_idx, mvm->fw_key_table);
	if (!ret) {
		IWL_ERR(mvm, "offset %d not used in fw key table.\n",
			keyconf->hw_key_idx);
		return -ENOENT;
	}

	if (sta_id == IWL_MVM_STATION_COUNT) {
		IWL_DEBUG_WEP(mvm, "station non-existent, early return.\n");
		return 0;
	}

	/*
	 * It is possible that the 'sta' parameter is NULL, and thus
	 * there is a need to retrieve the sta from the local station table,
	 * for example when a GTK is removed (where the sta_id will then be
	 * the AP ID, and no station was passed by mac80211.)
	 */
	if (!sta) {
		sta = rcu_dereference_protected(mvm->fw_id_to_mac_id[sta_id],
						lockdep_is_held(&mvm->mutex));
		if (!sta) {
			IWL_ERR(mvm, "Invalid station id\n");
			return -EINVAL;
		}
	}

	mvm_sta = (struct iwl_mvm_sta *)sta->drv_priv;
	if (WARN_ON_ONCE(mvm_sta->vif != vif))
		return -EINVAL;

	key_flags = cpu_to_le16((keyconf->keyidx << STA_KEY_FLG_KEYID_POS) &
				 STA_KEY_FLG_KEYID_MSK);
	key_flags |= cpu_to_le16(STA_KEY_FLG_NO_ENC | STA_KEY_FLG_WEP_KEY_MAP);
	key_flags |= cpu_to_le16(STA_KEY_NOT_VALID);

	if (!(keyconf->flags & IEEE80211_KEY_FLAG_PAIRWISE))
		key_flags |= cpu_to_le16(STA_KEY_MULTICAST);

	cmd.key_flags = key_flags;
	cmd.key_offset = keyconf->hw_key_idx;
	cmd.sta_id = sta_id;

	status = ADD_STA_SUCCESS;
	ret = iwl_mvm_send_cmd_pdu_status(mvm, ADD_STA_KEY, sizeof(cmd),
					  &cmd, &status);

	switch (status) {
	case ADD_STA_SUCCESS:
		IWL_DEBUG_WEP(mvm, "MODIFY_STA: remove sta key passed\n");
		break;
	default:
		ret = -EIO;
		IWL_ERR(mvm, "MODIFY_STA: remove sta key failed\n");
		break;
	}

	return ret;
}

void iwl_mvm_update_tkip_key(struct iwl_mvm *mvm,
			     struct ieee80211_vif *vif,
			     struct ieee80211_key_conf *keyconf,
			     struct ieee80211_sta *sta, u32 iv32,
			     u16 *phase1key)
{
	struct iwl_mvm_sta *mvm_sta;
	u8 sta_id = iwl_mvm_get_key_sta_id(vif, sta);

	if (WARN_ON_ONCE(sta_id == IWL_MVM_STATION_COUNT))
		return;

	rcu_read_lock();

	if (!sta) {
		sta = rcu_dereference(mvm->fw_id_to_mac_id[sta_id]);
		if (WARN_ON(IS_ERR_OR_NULL(sta))) {
			rcu_read_unlock();
			return;
		}
	}

	mvm_sta = (void *)sta->drv_priv;
	iwl_mvm_send_sta_key(mvm, mvm_sta, keyconf, sta_id,
			     iv32, phase1key, CMD_ASYNC);
	rcu_read_unlock();
}

void iwl_mvm_sta_modify_ps_wake(struct iwl_mvm *mvm,
				struct ieee80211_sta *sta)
{
	struct iwl_mvm_sta *mvmsta = iwl_mvm_sta_from_mac80211(sta);
	struct iwl_mvm_add_sta_cmd cmd = {
		.add_modify = STA_MODE_MODIFY,
		.sta_id = mvmsta->sta_id,
		.station_flags_msk = cpu_to_le32(STA_FLG_PS),
		.mac_id_n_color = cpu_to_le32(mvmsta->mac_id_n_color),
	};
	int ret;

	ret = iwl_mvm_send_cmd_pdu(mvm, ADD_STA, CMD_ASYNC, sizeof(cmd), &cmd);
	if (ret)
		IWL_ERR(mvm, "Failed to send ADD_STA command (%d)\n", ret);
}

void iwl_mvm_sta_modify_sleep_tx_count(struct iwl_mvm *mvm,
				       struct ieee80211_sta *sta,
				       enum ieee80211_frame_release_type reason,
				       u16 cnt, u16 tids, bool more_data,
				       bool agg)
{
	struct iwl_mvm_sta *mvmsta = iwl_mvm_sta_from_mac80211(sta);
	struct iwl_mvm_add_sta_cmd cmd = {
		.add_modify = STA_MODE_MODIFY,
		.sta_id = mvmsta->sta_id,
		.modify_mask = STA_MODIFY_SLEEPING_STA_TX_COUNT,
		.sleep_tx_count = cpu_to_le16(cnt),
		.mac_id_n_color = cpu_to_le32(mvmsta->mac_id_n_color),
	};
	int tid, ret;
	unsigned long _tids = tids;

	/* convert TIDs to ACs - we don't support TSPEC so that's OK
	 * Note that this field is reserved and unused by firmware not
	 * supporting GO uAPSD, so it's safe to always do this.
	 */
	for_each_set_bit(tid, &_tids, IWL_MAX_TID_COUNT)
		cmd.awake_acs |= BIT(tid_to_ucode_ac[tid]);

	/* If we're releasing frames from aggregation queues then check if the
	 * all queues combined that we're releasing frames from have
	 *  - more frames than the service period, in which case more_data
	 *    needs to be set
	 *  - fewer than 'cnt' frames, in which case we need to adjust the
	 *    firmware command (but do that unconditionally)
	 */
	if (agg) {
		int remaining = cnt;

		spin_lock_bh(&mvmsta->lock);
		for_each_set_bit(tid, &_tids, IWL_MAX_TID_COUNT) {
			struct iwl_mvm_tid_data *tid_data;
			u16 n_queued;

			tid_data = &mvmsta->tid_data[tid];
			if (WARN(tid_data->state != IWL_AGG_ON &&
				 tid_data->state != IWL_EMPTYING_HW_QUEUE_DELBA,
				 "TID %d state is %d\n",
				 tid, tid_data->state)) {
				spin_unlock_bh(&mvmsta->lock);
				ieee80211_sta_eosp(sta);
				return;
			}

			n_queued = iwl_mvm_tid_queued(tid_data);
			if (n_queued > remaining) {
				more_data = true;
				remaining = 0;
				break;
			}
			remaining -= n_queued;
		}
		spin_unlock_bh(&mvmsta->lock);

		cmd.sleep_tx_count = cpu_to_le16(cnt - remaining);
		if (WARN_ON(cnt - remaining == 0)) {
			ieee80211_sta_eosp(sta);
			return;
		}
	}

	/* Note: this is ignored by firmware not supporting GO uAPSD */
	if (more_data)
		cmd.sleep_state_flags |= cpu_to_le16(STA_SLEEP_STATE_MOREDATA);

	if (reason == IEEE80211_FRAME_RELEASE_PSPOLL) {
		mvmsta->next_status_eosp = true;
		cmd.sleep_state_flags |= cpu_to_le16(STA_SLEEP_STATE_PS_POLL);
	} else {
		cmd.sleep_state_flags |= cpu_to_le16(STA_SLEEP_STATE_UAPSD);
	}

	ret = iwl_mvm_send_cmd_pdu(mvm, ADD_STA, CMD_ASYNC, sizeof(cmd), &cmd);
	if (ret)
		IWL_ERR(mvm, "Failed to send ADD_STA command (%d)\n", ret);
}

int iwl_mvm_rx_eosp_notif(struct iwl_mvm *mvm,
			  struct iwl_rx_cmd_buffer *rxb,
			  struct iwl_device_cmd *cmd)
{
	struct iwl_rx_packet *pkt = rxb_addr(rxb);
	struct iwl_mvm_eosp_notification *notif = (void *)pkt->data;
	struct ieee80211_sta *sta;
	u32 sta_id = le32_to_cpu(notif->sta_id);

	if (WARN_ON_ONCE(sta_id >= IWL_MVM_STATION_COUNT))
		return 0;

	rcu_read_lock();
	sta = rcu_dereference(mvm->fw_id_to_mac_id[sta_id]);
	if (!IS_ERR_OR_NULL(sta))
		ieee80211_sta_eosp(sta);
	rcu_read_unlock();

	return 0;
}

void iwl_mvm_sta_modify_disable_tx(struct iwl_mvm *mvm,
				   struct iwl_mvm_sta *mvmsta, bool disable)
{
	struct iwl_mvm_add_sta_cmd cmd = {
		.add_modify = STA_MODE_MODIFY,
		.sta_id = mvmsta->sta_id,
		.station_flags = disable ? cpu_to_le32(STA_FLG_DISABLE_TX) : 0,
		.station_flags_msk = cpu_to_le32(STA_FLG_DISABLE_TX),
		.mac_id_n_color = cpu_to_le32(mvmsta->mac_id_n_color),
	};
	int ret;

	if (!(mvm->fw->ucode_capa.api[0] & IWL_UCODE_TLV_API_DISABLE_STA_TX))
		return;

	ret = iwl_mvm_send_cmd_pdu(mvm, ADD_STA, CMD_ASYNC, sizeof(cmd), &cmd);
	if (ret)
		IWL_ERR(mvm, "Failed to send ADD_STA command (%d)\n", ret);
<<<<<<< HEAD
=======
}

void iwl_mvm_sta_modify_disable_tx_ap(struct iwl_mvm *mvm,
				      struct ieee80211_sta *sta,
				      bool disable)
{
	struct iwl_mvm_sta *mvm_sta = iwl_mvm_sta_from_mac80211(sta);

	spin_lock_bh(&mvm_sta->lock);

	if (mvm_sta->disable_tx == disable) {
		spin_unlock_bh(&mvm_sta->lock);
		return;
	}

	mvm_sta->disable_tx = disable;

	/*
	 * Tell mac80211 to start/stop queueing tx for this station,
	 * but don't stop queueing if there are still pending frames
	 * for this station.
	 */
	if (disable || !atomic_read(&mvm->pending_frames[mvm_sta->sta_id]))
		ieee80211_sta_block_awake(mvm->hw, sta, disable);

	iwl_mvm_sta_modify_disable_tx(mvm, mvm_sta, disable);

	spin_unlock_bh(&mvm_sta->lock);
}

void iwl_mvm_modify_all_sta_disable_tx(struct iwl_mvm *mvm,
				       struct iwl_mvm_vif *mvmvif,
				       bool disable)
{
	struct ieee80211_sta *sta;
	struct iwl_mvm_sta *mvm_sta;
	int i;

	lockdep_assert_held(&mvm->mutex);

	/* Block/unblock all the stations of the given mvmvif */
	for (i = 0; i < IWL_MVM_STATION_COUNT; i++) {
		sta = rcu_dereference_protected(mvm->fw_id_to_mac_id[i],
						lockdep_is_held(&mvm->mutex));
		if (IS_ERR_OR_NULL(sta))
			continue;

		mvm_sta = iwl_mvm_sta_from_mac80211(sta);
		if (mvm_sta->mac_id_n_color !=
		    FW_CMD_ID_AND_COLOR(mvmvif->id, mvmvif->color))
			continue;

		iwl_mvm_sta_modify_disable_tx_ap(mvm, sta, disable);
	}
>>>>>>> f473832f
}<|MERGE_RESOLUTION|>--- conflicted
+++ resolved
@@ -1467,8 +1467,6 @@
 	ret = iwl_mvm_send_cmd_pdu(mvm, ADD_STA, CMD_ASYNC, sizeof(cmd), &cmd);
 	if (ret)
 		IWL_ERR(mvm, "Failed to send ADD_STA command (%d)\n", ret);
-<<<<<<< HEAD
-=======
 }
 
 void iwl_mvm_sta_modify_disable_tx_ap(struct iwl_mvm *mvm,
@@ -1523,5 +1521,4 @@
 
 		iwl_mvm_sta_modify_disable_tx_ap(mvm, sta, disable);
 	}
->>>>>>> f473832f
 }