--- conflicted
+++ resolved
@@ -1787,11 +1787,7 @@
 		cmdq->q.n_window * (sizeof(*txcmd) + TFD_MAX_PAYLOAD_SIZE);
 
 	if (trans_pcie->fw_mon_page)
-<<<<<<< HEAD
-		len += sizeof(*data) + sizeof(struct iwl_fw_error_fw_mon) +
-=======
 		len += sizeof(*data) + sizeof(struct iwl_fw_error_dump_fw_mon) +
->>>>>>> f473832f
 			trans_pcie->fw_mon_size;
 
 	if (!buf)
@@ -1826,11 +1822,7 @@
 	len += sizeof(*data);
 
 	if (trans_pcie->fw_mon_page) {
-<<<<<<< HEAD
-		struct iwl_fw_error_fw_mon *fw_mon_data;
-=======
 		struct iwl_fw_error_dump_fw_mon *fw_mon_data;
->>>>>>> f473832f
 
 		data = iwl_fw_error_next_data(data);
 		data->type = cpu_to_le32(IWL_FW_ERROR_DUMP_FW_MONITOR);
