/*
 * Copyright (c) 2005-2011 Atheros Communications Inc.
 * Copyright (c) 2011-2013 Qualcomm Atheros, Inc.
 *
 * Permission to use, copy, modify, and/or distribute this software for any
 * purpose with or without fee is hereby granted, provided that the above
 * copyright notice and this permission notice appear in all copies.
 *
 * THE SOFTWARE IS PROVIDED "AS IS" AND THE AUTHOR DISCLAIMS ALL WARRANTIES
 * WITH REGARD TO THIS SOFTWARE INCLUDING ALL IMPLIED WARRANTIES OF
 * MERCHANTABILITY AND FITNESS. IN NO EVENT SHALL THE AUTHOR BE LIABLE FOR
 * ANY SPECIAL, DIRECT, INDIRECT, OR CONSEQUENTIAL DAMAGES OR ANY DAMAGES
 * WHATSOEVER RESULTING FROM LOSS OF USE, DATA OR PROFITS, WHETHER IN AN
 * ACTION OF CONTRACT, NEGLIGENCE OR OTHER TORTIOUS ACTION, ARISING OUT OF
 * OR IN CONNECTION WITH THE USE OR PERFORMANCE OF THIS SOFTWARE.
 */

#include <linux/module.h>
#include <linux/debugfs.h>
#include <linux/vmalloc.h>
#include <linux/utsname.h>

#include "core.h"
#include "debug.h"
#include "hif.h"

/* ms */
#define ATH10K_DEBUG_HTT_STATS_INTERVAL 1000

#define ATH10K_FW_CRASH_DUMP_VERSION 1

/**
 * enum ath10k_fw_crash_dump_type - types of data in the dump file
 * @ATH10K_FW_CRASH_DUMP_REGDUMP: Register crash dump in binary format
 */
enum ath10k_fw_crash_dump_type {
	ATH10K_FW_CRASH_DUMP_REGISTERS = 0,

	ATH10K_FW_CRASH_DUMP_MAX,
};

struct ath10k_tlv_dump_data {
	/* see ath10k_fw_crash_dump_type above */
	__le32 type;

	/* in bytes */
	__le32 tlv_len;

	/* pad to 32-bit boundaries as needed */
	u8 tlv_data[];
} __packed;

struct ath10k_dump_file_data {
	/* dump file information */

	/* "ATH10K-FW-DUMP" */
	char df_magic[16];

	__le32 len;

	/* file dump version */
	__le32 version;

	/* some info we can get from ath10k struct that might help */

	u8 uuid[16];

	__le32 chip_id;

	/* 0 for now, in place for later hardware */
	__le32 bus_type;

	__le32 target_version;
	__le32 fw_version_major;
	__le32 fw_version_minor;
	__le32 fw_version_release;
	__le32 fw_version_build;
	__le32 phy_capability;
	__le32 hw_min_tx_power;
	__le32 hw_max_tx_power;
	__le32 ht_cap_info;
	__le32 vht_cap_info;
	__le32 num_rf_chains;

	/* firmware version string */
	char fw_ver[ETHTOOL_FWVERS_LEN];

	/* Kernel related information */

	/* time-of-day stamp */
	__le64 tv_sec;

	/* time-of-day stamp, nano-seconds */
	__le64 tv_nsec;

	/* LINUX_VERSION_CODE */
	__le32 kernel_ver_code;

	/* VERMAGIC_STRING */
	char kernel_ver[64];

	/* room for growth w/out changing binary format */
	u8 unused[128];

	/* struct ath10k_tlv_dump_data + more */
	u8 data[0];
} __packed;

void ath10k_info(struct ath10k *ar, const char *fmt, ...)
{
	struct va_format vaf = {
		.fmt = fmt,
	};
	va_list args;

	va_start(args, fmt);
	vaf.va = &args;
	dev_info(ar->dev, "%pV", &vaf);
	trace_ath10k_log_info(ar, &vaf);
	va_end(args);
}
EXPORT_SYMBOL(ath10k_info);

void ath10k_print_driver_info(struct ath10k *ar)
{
<<<<<<< HEAD
	ath10k_info(ar, "%s (0x%08x, 0x%08x) fw %s api %d htt %d.%d wmi %d.%d.%d.%d cal %s\n",
=======
	ath10k_info(ar, "%s (0x%08x, 0x%08x) fw %s api %d htt %d.%d wmi %d.%d.%d.%d cal %s max_sta %d\n",
>>>>>>> 81c41260
		    ar->hw_params.name,
		    ar->target_version,
		    ar->chip_id,
		    ar->hw->wiphy->fw_version,
		    ar->fw_api,
		    ar->htt.target_version_major,
		    ar->htt.target_version_minor,
		    ar->fw_version_major,
		    ar->fw_version_minor,
		    ar->fw_version_release,
		    ar->fw_version_build,
<<<<<<< HEAD
		    ath10k_cal_mode_str(ar->cal_mode));
=======
		    ath10k_cal_mode_str(ar->cal_mode),
		    ar->max_num_stations);
>>>>>>> 81c41260
	ath10k_info(ar, "debug %d debugfs %d tracing %d dfs %d testmode %d\n",
		    config_enabled(CONFIG_ATH10K_DEBUG),
		    config_enabled(CONFIG_ATH10K_DEBUGFS),
		    config_enabled(CONFIG_ATH10K_TRACING),
		    config_enabled(CONFIG_ATH10K_DFS_CERTIFIED),
		    config_enabled(CONFIG_NL80211_TESTMODE));
}
EXPORT_SYMBOL(ath10k_print_driver_info);

void ath10k_err(struct ath10k *ar, const char *fmt, ...)
{
	struct va_format vaf = {
		.fmt = fmt,
	};
	va_list args;

	va_start(args, fmt);
	vaf.va = &args;
	dev_err(ar->dev, "%pV", &vaf);
	trace_ath10k_log_err(ar, &vaf);
	va_end(args);
}
EXPORT_SYMBOL(ath10k_err);

void ath10k_warn(struct ath10k *ar, const char *fmt, ...)
{
	struct va_format vaf = {
		.fmt = fmt,
	};
	va_list args;

	va_start(args, fmt);
	vaf.va = &args;
	dev_warn_ratelimited(ar->dev, "%pV", &vaf);
	trace_ath10k_log_warn(ar, &vaf);

	va_end(args);
}
EXPORT_SYMBOL(ath10k_warn);

#ifdef CONFIG_ATH10K_DEBUGFS

<<<<<<< HEAD
void ath10k_debug_read_service_map(struct ath10k *ar,
				   const void *service_map,
				   size_t map_size)
{
	memcpy(ar->debug.wmi_service_bitmap, service_map, map_size);
}

=======
>>>>>>> 81c41260
static ssize_t ath10k_read_wmi_services(struct file *file,
					char __user *user_buf,
					size_t count, loff_t *ppos)
{
	struct ath10k *ar = file->private_data;
	char *buf;
	unsigned int len = 0, buf_len = 4096;
	const char *name;
	ssize_t ret_cnt;
	bool enabled;
	int i;

	buf = kzalloc(buf_len, GFP_KERNEL);
	if (!buf)
		return -ENOMEM;

	mutex_lock(&ar->conf_mutex);

	if (len > buf_len)
		len = buf_len;

	spin_lock_bh(&ar->data_lock);
	for (i = 0; i < WMI_SERVICE_MAX; i++) {
		enabled = test_bit(i, ar->wmi.svc_map);
		name = wmi_service_name(i);

		if (!name) {
			if (enabled)
				len += scnprintf(buf + len, buf_len - len,
						 "%-40s %s (bit %d)\n",
						 "unknown", "enabled", i);

			continue;
		}

		len += scnprintf(buf + len, buf_len - len,
				 "%-40s %s\n",
				 name, enabled ? "enabled" : "-");
	}
	spin_unlock_bh(&ar->data_lock);

	ret_cnt = simple_read_from_buffer(user_buf, count, ppos, buf, len);

	mutex_unlock(&ar->conf_mutex);

	kfree(buf);
	return ret_cnt;
}

static const struct file_operations fops_wmi_services = {
	.read = ath10k_read_wmi_services,
	.open = simple_open,
	.owner = THIS_MODULE,
	.llseek = default_llseek,
};

static void ath10k_debug_fw_stats_pdevs_free(struct list_head *head)
{
	struct ath10k_fw_stats_pdev *i, *tmp;
<<<<<<< HEAD

	list_for_each_entry_safe(i, tmp, head, list) {
		list_del(&i->list);
		kfree(i);
	}
}

static void ath10k_debug_fw_stats_peers_free(struct list_head *head)
{
	struct ath10k_fw_stats_peer *i, *tmp;

	list_for_each_entry_safe(i, tmp, head, list) {
		list_del(&i->list);
		kfree(i);
	}
}

=======

	list_for_each_entry_safe(i, tmp, head, list) {
		list_del(&i->list);
		kfree(i);
	}
}

static void ath10k_debug_fw_stats_peers_free(struct list_head *head)
{
	struct ath10k_fw_stats_peer *i, *tmp;

	list_for_each_entry_safe(i, tmp, head, list) {
		list_del(&i->list);
		kfree(i);
	}
}

>>>>>>> 81c41260
static void ath10k_debug_fw_stats_reset(struct ath10k *ar)
{
	spin_lock_bh(&ar->data_lock);
	ar->debug.fw_stats_done = false;
	ath10k_debug_fw_stats_pdevs_free(&ar->debug.fw_stats.pdevs);
	ath10k_debug_fw_stats_peers_free(&ar->debug.fw_stats.peers);
	spin_unlock_bh(&ar->data_lock);
}

static size_t ath10k_debug_fw_stats_num_peers(struct list_head *head)
{
	struct ath10k_fw_stats_peer *i;
	size_t num = 0;

	list_for_each_entry(i, head, list)
		++num;

	return num;
}

void ath10k_debug_fw_stats_process(struct ath10k *ar, struct sk_buff *skb)
{
	struct ath10k_fw_stats stats = {};
	bool is_start, is_started, is_end;
	size_t num_peers;
	int ret;

	INIT_LIST_HEAD(&stats.pdevs);
	INIT_LIST_HEAD(&stats.peers);

	spin_lock_bh(&ar->data_lock);
	ret = ath10k_wmi_pull_fw_stats(ar, skb, &stats);
	if (ret) {
		ath10k_warn(ar, "failed to pull fw stats: %d\n", ret);
		goto unlock;
	}

	/* Stat data may exceed htc-wmi buffer limit. In such case firmware
	 * splits the stats data and delivers it in a ping-pong fashion of
	 * request cmd-update event.
	 *
	 * However there is no explicit end-of-data. Instead start-of-data is
	 * used as an implicit one. This works as follows:
	 *  a) discard stat update events until one with pdev stats is
	 *     delivered - this skips session started at end of (b)
	 *  b) consume stat update events until another one with pdev stats is
	 *     delivered which is treated as end-of-data and is itself discarded
	 */

	if (ar->debug.fw_stats_done) {
		ath10k_warn(ar, "received unsolicited stats update event\n");
		goto free;
	}

	num_peers = ath10k_debug_fw_stats_num_peers(&ar->debug.fw_stats.peers);
	is_start = (list_empty(&ar->debug.fw_stats.pdevs) &&
		    !list_empty(&stats.pdevs));
	is_end = (!list_empty(&ar->debug.fw_stats.pdevs) &&
		  !list_empty(&stats.pdevs));

	if (is_start)
		list_splice_tail_init(&stats.pdevs, &ar->debug.fw_stats.pdevs);

	if (is_end)
		ar->debug.fw_stats_done = true;

	is_started = !list_empty(&ar->debug.fw_stats.pdevs);

	if (is_started && !is_end) {
		if (num_peers >= ATH10K_MAX_NUM_PEER_IDS) {
			/* Although this is unlikely impose a sane limit to
			 * prevent firmware from DoS-ing the host.
			 */
			ath10k_warn(ar, "dropping fw peer stats\n");
			goto free;
		}

		list_splice_tail_init(&stats.peers, &ar->debug.fw_stats.peers);
	}

	complete(&ar->debug.fw_stats_complete);

free:
	/* In some cases lists have been spliced and cleared. Free up
	 * resources if that is not the case.
	 */
	ath10k_debug_fw_stats_pdevs_free(&stats.pdevs);
	ath10k_debug_fw_stats_peers_free(&stats.peers);

unlock:
	spin_unlock_bh(&ar->data_lock);
}

static int ath10k_debug_fw_stats_request(struct ath10k *ar)
{
	unsigned long timeout;
	int ret;

	lockdep_assert_held(&ar->conf_mutex);

	timeout = jiffies + msecs_to_jiffies(1*HZ);

	ath10k_debug_fw_stats_reset(ar);

	for (;;) {
		if (time_after(jiffies, timeout))
			return -ETIMEDOUT;

		reinit_completion(&ar->debug.fw_stats_complete);

		ret = ath10k_wmi_request_stats(ar, WMI_REQUEST_PEER_STAT);
		if (ret) {
			ath10k_warn(ar, "could not request stats (%d)\n", ret);
			return ret;
		}

		ret = wait_for_completion_timeout(&ar->debug.fw_stats_complete,
						  1*HZ);
		if (ret <= 0)
			return -ETIMEDOUT;

		spin_lock_bh(&ar->data_lock);
		if (ar->debug.fw_stats_done) {
			spin_unlock_bh(&ar->data_lock);
			break;
		}
		spin_unlock_bh(&ar->data_lock);
	}

	return 0;
}

/* FIXME: How to calculate the buffer size sanely? */
#define ATH10K_FW_STATS_BUF_SIZE (1024*1024)

static void ath10k_fw_stats_fill(struct ath10k *ar,
				 struct ath10k_fw_stats *fw_stats,
				 char *buf)
{
	unsigned int len = 0;
	unsigned int buf_len = ATH10K_FW_STATS_BUF_SIZE;
	const struct ath10k_fw_stats_pdev *pdev;
	const struct ath10k_fw_stats_peer *peer;
	size_t num_peers;

	spin_lock_bh(&ar->data_lock);

	pdev = list_first_entry_or_null(&fw_stats->pdevs,
					struct ath10k_fw_stats_pdev, list);
	if (!pdev) {
		ath10k_warn(ar, "failed to get pdev stats\n");
		goto unlock;
	}

	num_peers = ath10k_debug_fw_stats_num_peers(&fw_stats->peers);

	len += scnprintf(buf + len, buf_len - len, "\n");
	len += scnprintf(buf + len, buf_len - len, "%30s\n",
			 "ath10k PDEV stats");
	len += scnprintf(buf + len, buf_len - len, "%30s\n\n",
				 "=================");

	len += scnprintf(buf + len, buf_len - len, "%30s %10d\n",
			 "Channel noise floor", pdev->ch_noise_floor);
	len += scnprintf(buf + len, buf_len - len, "%30s %10u\n",
			 "Channel TX power", pdev->chan_tx_power);
	len += scnprintf(buf + len, buf_len - len, "%30s %10u\n",
			 "TX frame count", pdev->tx_frame_count);
	len += scnprintf(buf + len, buf_len - len, "%30s %10u\n",
			 "RX frame count", pdev->rx_frame_count);
	len += scnprintf(buf + len, buf_len - len, "%30s %10u\n",
			 "RX clear count", pdev->rx_clear_count);
	len += scnprintf(buf + len, buf_len - len, "%30s %10u\n",
			 "Cycle count", pdev->cycle_count);
	len += scnprintf(buf + len, buf_len - len, "%30s %10u\n",
			 "PHY error count", pdev->phy_err_count);
	len += scnprintf(buf + len, buf_len - len, "%30s %10u\n",
			 "RTS bad count", pdev->rts_bad);
	len += scnprintf(buf + len, buf_len - len, "%30s %10u\n",
			 "RTS good count", pdev->rts_good);
	len += scnprintf(buf + len, buf_len - len, "%30s %10u\n",
			 "FCS bad count", pdev->fcs_bad);
	len += scnprintf(buf + len, buf_len - len, "%30s %10u\n",
			 "No beacon count", pdev->no_beacons);
	len += scnprintf(buf + len, buf_len - len, "%30s %10u\n",
			 "MIB int count", pdev->mib_int_count);

	len += scnprintf(buf + len, buf_len - len, "\n");
	len += scnprintf(buf + len, buf_len - len, "%30s\n",
			 "ath10k PDEV TX stats");
	len += scnprintf(buf + len, buf_len - len, "%30s\n\n",
				 "=================");

	len += scnprintf(buf + len, buf_len - len, "%30s %10d\n",
			 "HTT cookies queued", pdev->comp_queued);
	len += scnprintf(buf + len, buf_len - len, "%30s %10d\n",
			 "HTT cookies disp.", pdev->comp_delivered);
	len += scnprintf(buf + len, buf_len - len, "%30s %10d\n",
			 "MSDU queued", pdev->msdu_enqued);
	len += scnprintf(buf + len, buf_len - len, "%30s %10d\n",
			 "MPDU queued", pdev->mpdu_enqued);
	len += scnprintf(buf + len, buf_len - len, "%30s %10d\n",
			 "MSDUs dropped", pdev->wmm_drop);
	len += scnprintf(buf + len, buf_len - len, "%30s %10d\n",
			 "Local enqued", pdev->local_enqued);
	len += scnprintf(buf + len, buf_len - len, "%30s %10d\n",
			 "Local freed", pdev->local_freed);
	len += scnprintf(buf + len, buf_len - len, "%30s %10d\n",
			 "HW queued", pdev->hw_queued);
	len += scnprintf(buf + len, buf_len - len, "%30s %10d\n",
			 "PPDUs reaped", pdev->hw_reaped);
	len += scnprintf(buf + len, buf_len - len, "%30s %10d\n",
			 "Num underruns", pdev->underrun);
	len += scnprintf(buf + len, buf_len - len, "%30s %10d\n",
			 "PPDUs cleaned", pdev->tx_abort);
	len += scnprintf(buf + len, buf_len - len, "%30s %10d\n",
			 "MPDUs requed", pdev->mpdus_requed);
	len += scnprintf(buf + len, buf_len - len, "%30s %10d\n",
			 "Excessive retries", pdev->tx_ko);
	len += scnprintf(buf + len, buf_len - len, "%30s %10d\n",
			 "HW rate", pdev->data_rc);
	len += scnprintf(buf + len, buf_len - len, "%30s %10d\n",
			 "Sched self tiggers", pdev->self_triggers);
	len += scnprintf(buf + len, buf_len - len, "%30s %10d\n",
			 "Dropped due to SW retries",
			 pdev->sw_retry_failure);
	len += scnprintf(buf + len, buf_len - len, "%30s %10d\n",
			 "Illegal rate phy errors",
			 pdev->illgl_rate_phy_err);
	len += scnprintf(buf + len, buf_len - len, "%30s %10d\n",
			 "Pdev continous xretry", pdev->pdev_cont_xretry);
	len += scnprintf(buf + len, buf_len - len, "%30s %10d\n",
			 "TX timeout", pdev->pdev_tx_timeout);
	len += scnprintf(buf + len, buf_len - len, "%30s %10d\n",
			 "PDEV resets", pdev->pdev_resets);
	len += scnprintf(buf + len, buf_len - len, "%30s %10d\n",
			 "PHY underrun", pdev->phy_underrun);
	len += scnprintf(buf + len, buf_len - len, "%30s %10d\n",
			 "MPDU is more than txop limit", pdev->txop_ovf);

	len += scnprintf(buf + len, buf_len - len, "\n");
	len += scnprintf(buf + len, buf_len - len, "%30s\n",
			 "ath10k PDEV RX stats");
	len += scnprintf(buf + len, buf_len - len, "%30s\n\n",
				 "=================");

	len += scnprintf(buf + len, buf_len - len, "%30s %10d\n",
			 "Mid PPDU route change",
			 pdev->mid_ppdu_route_change);
	len += scnprintf(buf + len, buf_len - len, "%30s %10d\n",
			 "Tot. number of statuses", pdev->status_rcvd);
	len += scnprintf(buf + len, buf_len - len, "%30s %10d\n",
			 "Extra frags on rings 0", pdev->r0_frags);
	len += scnprintf(buf + len, buf_len - len, "%30s %10d\n",
			 "Extra frags on rings 1", pdev->r1_frags);
	len += scnprintf(buf + len, buf_len - len, "%30s %10d\n",
			 "Extra frags on rings 2", pdev->r2_frags);
	len += scnprintf(buf + len, buf_len - len, "%30s %10d\n",
			 "Extra frags on rings 3", pdev->r3_frags);
	len += scnprintf(buf + len, buf_len - len, "%30s %10d\n",
			 "MSDUs delivered to HTT", pdev->htt_msdus);
	len += scnprintf(buf + len, buf_len - len, "%30s %10d\n",
			 "MPDUs delivered to HTT", pdev->htt_mpdus);
	len += scnprintf(buf + len, buf_len - len, "%30s %10d\n",
			 "MSDUs delivered to stack", pdev->loc_msdus);
	len += scnprintf(buf + len, buf_len - len, "%30s %10d\n",
			 "MPDUs delivered to stack", pdev->loc_mpdus);
	len += scnprintf(buf + len, buf_len - len, "%30s %10d\n",
			 "Oversized AMSUs", pdev->oversize_amsdu);
	len += scnprintf(buf + len, buf_len - len, "%30s %10d\n",
			 "PHY errors", pdev->phy_errs);
	len += scnprintf(buf + len, buf_len - len, "%30s %10d\n",
			 "PHY errors drops", pdev->phy_err_drop);
	len += scnprintf(buf + len, buf_len - len, "%30s %10d\n",
			 "MPDU errors (FCS, MIC, ENC)", pdev->mpdu_errs);

	len += scnprintf(buf + len, buf_len - len, "\n");
	len += scnprintf(buf + len, buf_len - len, "%30s (%zu)\n",
			 "ath10k PEER stats", num_peers);
	len += scnprintf(buf + len, buf_len - len, "%30s\n\n",
				 "=================");

	list_for_each_entry(peer, &fw_stats->peers, list) {
		len += scnprintf(buf + len, buf_len - len, "%30s %pM\n",
				 "Peer MAC address", peer->peer_macaddr);
		len += scnprintf(buf + len, buf_len - len, "%30s %u\n",
				 "Peer RSSI", peer->peer_rssi);
		len += scnprintf(buf + len, buf_len - len, "%30s %u\n",
				 "Peer TX rate", peer->peer_tx_rate);
		len += scnprintf(buf + len, buf_len - len, "%30s %u\n",
				 "Peer RX rate", peer->peer_rx_rate);
		len += scnprintf(buf + len, buf_len - len, "\n");
	}

unlock:
	spin_unlock_bh(&ar->data_lock);

	if (len >= buf_len)
		buf[len - 1] = 0;
	else
		buf[len] = 0;
}

static int ath10k_fw_stats_open(struct inode *inode, struct file *file)
{
	struct ath10k *ar = inode->i_private;
	void *buf = NULL;
	int ret;

	mutex_lock(&ar->conf_mutex);

	if (ar->state != ATH10K_STATE_ON) {
		ret = -ENETDOWN;
		goto err_unlock;
	}

	buf = vmalloc(ATH10K_FW_STATS_BUF_SIZE);
	if (!buf) {
		ret = -ENOMEM;
		goto err_unlock;
	}

	ret = ath10k_debug_fw_stats_request(ar);
	if (ret) {
		ath10k_warn(ar, "failed to request fw stats: %d\n", ret);
		goto err_free;
	}

	ath10k_fw_stats_fill(ar, &ar->debug.fw_stats, buf);
	file->private_data = buf;

	mutex_unlock(&ar->conf_mutex);
	return 0;

err_free:
	vfree(buf);

err_unlock:
	mutex_unlock(&ar->conf_mutex);
	return ret;
}

static int ath10k_fw_stats_release(struct inode *inode, struct file *file)
{
	vfree(file->private_data);

	return 0;
}

static ssize_t ath10k_fw_stats_read(struct file *file, char __user *user_buf,
				    size_t count, loff_t *ppos)
{
	const char *buf = file->private_data;
	unsigned int len = strlen(buf);

	return simple_read_from_buffer(user_buf, count, ppos, buf, len);
}

static const struct file_operations fops_fw_stats = {
	.open = ath10k_fw_stats_open,
	.release = ath10k_fw_stats_release,
	.read = ath10k_fw_stats_read,
	.owner = THIS_MODULE,
	.llseek = default_llseek,
};

static ssize_t ath10k_debug_fw_reset_stats_read(struct file *file,
						char __user *user_buf,
						size_t count, loff_t *ppos)
{
	struct ath10k *ar = file->private_data;
	int ret, len, buf_len;
	char *buf;

	buf_len = 500;
	buf = kmalloc(buf_len, GFP_KERNEL);
	if (!buf)
		return -ENOMEM;

	spin_lock_bh(&ar->data_lock);

	len = 0;
	len += scnprintf(buf + len, buf_len - len,
			 "fw_crash_counter\t\t%d\n", ar->stats.fw_crash_counter);
	len += scnprintf(buf + len, buf_len - len,
			 "fw_warm_reset_counter\t\t%d\n",
			 ar->stats.fw_warm_reset_counter);
	len += scnprintf(buf + len, buf_len - len,
			 "fw_cold_reset_counter\t\t%d\n",
			 ar->stats.fw_cold_reset_counter);

	spin_unlock_bh(&ar->data_lock);

	ret = simple_read_from_buffer(user_buf, count, ppos, buf, len);

	kfree(buf);

	return ret;
}

static const struct file_operations fops_fw_reset_stats = {
	.open = simple_open,
	.read = ath10k_debug_fw_reset_stats_read,
	.owner = THIS_MODULE,
	.llseek = default_llseek,
};

/* This is a clean assert crash in firmware. */
static int ath10k_debug_fw_assert(struct ath10k *ar)
{
	struct wmi_vdev_install_key_cmd *cmd;
	struct sk_buff *skb;

	skb = ath10k_wmi_alloc_skb(ar, sizeof(*cmd) + 16);
	if (!skb)
		return -ENOMEM;

	cmd = (struct wmi_vdev_install_key_cmd *)skb->data;
	memset(cmd, 0, sizeof(*cmd));

	/* big enough number so that firmware asserts */
	cmd->vdev_id = __cpu_to_le32(0x7ffe);

	return ath10k_wmi_cmd_send(ar, skb,
				   ar->wmi.cmd->vdev_install_key_cmdid);
}

static ssize_t ath10k_read_simulate_fw_crash(struct file *file,
					     char __user *user_buf,
					     size_t count, loff_t *ppos)
{
	const char buf[] =
		"To simulate firmware crash write one of the keywords to this file:\n"
		"`soft` - this will send WMI_FORCE_FW_HANG_ASSERT to firmware if FW supports that command.\n"
		"`hard` - this will send to firmware command with illegal parameters causing firmware crash.\n"
		"`assert` - this will send special illegal parameter to firmware to cause assert failure and crash.\n"
		"`hw-restart` - this will simply queue hw restart without fw/hw actually crashing.\n";

	return simple_read_from_buffer(user_buf, count, ppos, buf, strlen(buf));
}

/* Simulate firmware crash:
 * 'soft': Call wmi command causing firmware hang. This firmware hang is
 * recoverable by warm firmware reset.
 * 'hard': Force firmware crash by setting any vdev parameter for not allowed
 * vdev id. This is hard firmware crash because it is recoverable only by cold
 * firmware reset.
 */
static ssize_t ath10k_write_simulate_fw_crash(struct file *file,
					      const char __user *user_buf,
					      size_t count, loff_t *ppos)
{
	struct ath10k *ar = file->private_data;
	char buf[32];
	int ret;

	mutex_lock(&ar->conf_mutex);

	simple_write_to_buffer(buf, sizeof(buf) - 1, ppos, user_buf, count);

	/* make sure that buf is null terminated */
	buf[sizeof(buf) - 1] = 0;

	if (ar->state != ATH10K_STATE_ON &&
	    ar->state != ATH10K_STATE_RESTARTED) {
		ret = -ENETDOWN;
		goto exit;
	}

	/* drop the possible '\n' from the end */
	if (buf[count - 1] == '\n') {
		buf[count - 1] = 0;
		count--;
	}

	if (!strcmp(buf, "soft")) {
		ath10k_info(ar, "simulating soft firmware crash\n");
		ret = ath10k_wmi_force_fw_hang(ar, WMI_FORCE_FW_HANG_ASSERT, 0);
	} else if (!strcmp(buf, "hard")) {
		ath10k_info(ar, "simulating hard firmware crash\n");
		/* 0x7fff is vdev id, and it is always out of range for all
		 * firmware variants in order to force a firmware crash.
		 */
		ret = ath10k_wmi_vdev_set_param(ar, 0x7fff,
						ar->wmi.vdev_param->rts_threshold,
						0);
	} else if (!strcmp(buf, "assert")) {
		ath10k_info(ar, "simulating firmware assert crash\n");
		ret = ath10k_debug_fw_assert(ar);
	} else if (!strcmp(buf, "hw-restart")) {
		ath10k_info(ar, "user requested hw restart\n");
		queue_work(ar->workqueue, &ar->restart_work);
		ret = 0;
	} else {
		ret = -EINVAL;
		goto exit;
	}

	if (ret) {
		ath10k_warn(ar, "failed to simulate firmware crash: %d\n", ret);
		goto exit;
	}

	ret = count;

exit:
	mutex_unlock(&ar->conf_mutex);
	return ret;
}

static const struct file_operations fops_simulate_fw_crash = {
	.read = ath10k_read_simulate_fw_crash,
	.write = ath10k_write_simulate_fw_crash,
	.open = simple_open,
	.owner = THIS_MODULE,
	.llseek = default_llseek,
};

static ssize_t ath10k_read_chip_id(struct file *file, char __user *user_buf,
				   size_t count, loff_t *ppos)
{
	struct ath10k *ar = file->private_data;
	unsigned int len;
	char buf[50];

	len = scnprintf(buf, sizeof(buf), "0x%08x\n", ar->chip_id);

	return simple_read_from_buffer(user_buf, count, ppos, buf, len);
}

static const struct file_operations fops_chip_id = {
	.read = ath10k_read_chip_id,
	.open = simple_open,
	.owner = THIS_MODULE,
	.llseek = default_llseek,
};

struct ath10k_fw_crash_data *
ath10k_debug_get_new_fw_crash_data(struct ath10k *ar)
{
	struct ath10k_fw_crash_data *crash_data = ar->debug.fw_crash_data;

	lockdep_assert_held(&ar->data_lock);

	crash_data->crashed_since_read = true;
	uuid_le_gen(&crash_data->uuid);
	getnstimeofday(&crash_data->timestamp);

	return crash_data;
}
EXPORT_SYMBOL(ath10k_debug_get_new_fw_crash_data);

static struct ath10k_dump_file_data *ath10k_build_dump_file(struct ath10k *ar)
{
	struct ath10k_fw_crash_data *crash_data = ar->debug.fw_crash_data;
	struct ath10k_dump_file_data *dump_data;
	struct ath10k_tlv_dump_data *dump_tlv;
	int hdr_len = sizeof(*dump_data);
	unsigned int len, sofar = 0;
	unsigned char *buf;

	len = hdr_len;
	len += sizeof(*dump_tlv) + sizeof(crash_data->registers);

	sofar += hdr_len;

	/* This is going to get big when we start dumping FW RAM and such,
	 * so go ahead and use vmalloc.
	 */
	buf = vzalloc(len);
	if (!buf)
		return NULL;

	spin_lock_bh(&ar->data_lock);

	if (!crash_data->crashed_since_read) {
		spin_unlock_bh(&ar->data_lock);
		vfree(buf);
		return NULL;
	}

	dump_data = (struct ath10k_dump_file_data *)(buf);
	strlcpy(dump_data->df_magic, "ATH10K-FW-DUMP",
		sizeof(dump_data->df_magic));
	dump_data->len = cpu_to_le32(len);

	dump_data->version = cpu_to_le32(ATH10K_FW_CRASH_DUMP_VERSION);

	memcpy(dump_data->uuid, &crash_data->uuid, sizeof(dump_data->uuid));
	dump_data->chip_id = cpu_to_le32(ar->chip_id);
	dump_data->bus_type = cpu_to_le32(0);
	dump_data->target_version = cpu_to_le32(ar->target_version);
	dump_data->fw_version_major = cpu_to_le32(ar->fw_version_major);
	dump_data->fw_version_minor = cpu_to_le32(ar->fw_version_minor);
	dump_data->fw_version_release = cpu_to_le32(ar->fw_version_release);
	dump_data->fw_version_build = cpu_to_le32(ar->fw_version_build);
	dump_data->phy_capability = cpu_to_le32(ar->phy_capability);
	dump_data->hw_min_tx_power = cpu_to_le32(ar->hw_min_tx_power);
	dump_data->hw_max_tx_power = cpu_to_le32(ar->hw_max_tx_power);
	dump_data->ht_cap_info = cpu_to_le32(ar->ht_cap_info);
	dump_data->vht_cap_info = cpu_to_le32(ar->vht_cap_info);
	dump_data->num_rf_chains = cpu_to_le32(ar->num_rf_chains);

	strlcpy(dump_data->fw_ver, ar->hw->wiphy->fw_version,
		sizeof(dump_data->fw_ver));

	dump_data->kernel_ver_code = 0;
	strlcpy(dump_data->kernel_ver, init_utsname()->release,
		sizeof(dump_data->kernel_ver));

	dump_data->tv_sec = cpu_to_le64(crash_data->timestamp.tv_sec);
	dump_data->tv_nsec = cpu_to_le64(crash_data->timestamp.tv_nsec);

	/* Gather crash-dump */
	dump_tlv = (struct ath10k_tlv_dump_data *)(buf + sofar);
	dump_tlv->type = cpu_to_le32(ATH10K_FW_CRASH_DUMP_REGISTERS);
	dump_tlv->tlv_len = cpu_to_le32(sizeof(crash_data->registers));
	memcpy(dump_tlv->tlv_data, &crash_data->registers,
	       sizeof(crash_data->registers));
	sofar += sizeof(*dump_tlv) + sizeof(crash_data->registers);

	ar->debug.fw_crash_data->crashed_since_read = false;

	spin_unlock_bh(&ar->data_lock);

	return dump_data;
}

static int ath10k_fw_crash_dump_open(struct inode *inode, struct file *file)
{
	struct ath10k *ar = inode->i_private;
	struct ath10k_dump_file_data *dump;

	dump = ath10k_build_dump_file(ar);
	if (!dump)
		return -ENODATA;

	file->private_data = dump;

	return 0;
}

static ssize_t ath10k_fw_crash_dump_read(struct file *file,
					 char __user *user_buf,
					 size_t count, loff_t *ppos)
{
	struct ath10k_dump_file_data *dump_file = file->private_data;

	return simple_read_from_buffer(user_buf, count, ppos,
				       dump_file,
				       le32_to_cpu(dump_file->len));
}

static int ath10k_fw_crash_dump_release(struct inode *inode,
					struct file *file)
{
	vfree(file->private_data);

	return 0;
}

static const struct file_operations fops_fw_crash_dump = {
	.open = ath10k_fw_crash_dump_open,
	.read = ath10k_fw_crash_dump_read,
	.release = ath10k_fw_crash_dump_release,
	.owner = THIS_MODULE,
	.llseek = default_llseek,
};

static ssize_t ath10k_reg_addr_read(struct file *file,
				    char __user *user_buf,
				    size_t count, loff_t *ppos)
{
	struct ath10k *ar = file->private_data;
	u8 buf[32];
	unsigned int len = 0;
	u32 reg_addr;

	mutex_lock(&ar->conf_mutex);
	reg_addr = ar->debug.reg_addr;
	mutex_unlock(&ar->conf_mutex);

	len += scnprintf(buf + len, sizeof(buf) - len, "0x%x\n", reg_addr);

	return simple_read_from_buffer(user_buf, count, ppos, buf, len);
}

static ssize_t ath10k_reg_addr_write(struct file *file,
				     const char __user *user_buf,
				     size_t count, loff_t *ppos)
{
	struct ath10k *ar = file->private_data;
	u32 reg_addr;
	int ret;

	ret = kstrtou32_from_user(user_buf, count, 0, &reg_addr);
	if (ret)
		return ret;

	if (!IS_ALIGNED(reg_addr, 4))
		return -EFAULT;

	mutex_lock(&ar->conf_mutex);
	ar->debug.reg_addr = reg_addr;
	mutex_unlock(&ar->conf_mutex);

	return count;
}

static const struct file_operations fops_reg_addr = {
	.read = ath10k_reg_addr_read,
	.write = ath10k_reg_addr_write,
	.open = simple_open,
	.owner = THIS_MODULE,
	.llseek = default_llseek,
};

static ssize_t ath10k_reg_value_read(struct file *file,
				     char __user *user_buf,
				     size_t count, loff_t *ppos)
{
	struct ath10k *ar = file->private_data;
	u8 buf[48];
	unsigned int len;
	u32 reg_addr, reg_val;
	int ret;

	mutex_lock(&ar->conf_mutex);

	if (ar->state != ATH10K_STATE_ON &&
	    ar->state != ATH10K_STATE_UTF) {
		ret = -ENETDOWN;
		goto exit;
	}

	reg_addr = ar->debug.reg_addr;

	reg_val = ath10k_hif_read32(ar, reg_addr);
	len = scnprintf(buf, sizeof(buf), "0x%08x:0x%08x\n", reg_addr, reg_val);

	ret = simple_read_from_buffer(user_buf, count, ppos, buf, len);

exit:
	mutex_unlock(&ar->conf_mutex);

	return ret;
}

static ssize_t ath10k_reg_value_write(struct file *file,
				      const char __user *user_buf,
				      size_t count, loff_t *ppos)
{
	struct ath10k *ar = file->private_data;
	u32 reg_addr, reg_val;
	int ret;

	mutex_lock(&ar->conf_mutex);

	if (ar->state != ATH10K_STATE_ON &&
	    ar->state != ATH10K_STATE_UTF) {
		ret = -ENETDOWN;
		goto exit;
	}

	reg_addr = ar->debug.reg_addr;

	ret = kstrtou32_from_user(user_buf, count, 0, &reg_val);
	if (ret)
		goto exit;

	ath10k_hif_write32(ar, reg_addr, reg_val);

	ret = count;

exit:
	mutex_unlock(&ar->conf_mutex);

	return ret;
}

static const struct file_operations fops_reg_value = {
	.read = ath10k_reg_value_read,
	.write = ath10k_reg_value_write,
	.open = simple_open,
	.owner = THIS_MODULE,
	.llseek = default_llseek,
};

static ssize_t ath10k_mem_value_read(struct file *file,
				     char __user *user_buf,
				     size_t count, loff_t *ppos)
{
	struct ath10k *ar = file->private_data;
	u8 *buf;
	int ret;

	if (*ppos < 0)
		return -EINVAL;

	if (!count)
		return 0;

	mutex_lock(&ar->conf_mutex);

	buf = vmalloc(count);
	if (!buf) {
		ret = -ENOMEM;
		goto exit;
	}

	if (ar->state != ATH10K_STATE_ON &&
	    ar->state != ATH10K_STATE_UTF) {
		ret = -ENETDOWN;
		goto exit;
	}

	ret = ath10k_hif_diag_read(ar, *ppos, buf, count);
	if (ret) {
		ath10k_warn(ar, "failed to read address 0x%08x via diagnose window fnrom debugfs: %d\n",
			    (u32)(*ppos), ret);
		goto exit;
	}

	ret = copy_to_user(user_buf, buf, count);
	if (ret) {
		ret = -EFAULT;
		goto exit;
	}

	count -= ret;
	*ppos += count;
	ret = count;

exit:
	vfree(buf);
	mutex_unlock(&ar->conf_mutex);

	return ret;
}

static ssize_t ath10k_mem_value_write(struct file *file,
				      const char __user *user_buf,
				      size_t count, loff_t *ppos)
{
	struct ath10k *ar = file->private_data;
	u8 *buf;
	int ret;

	if (*ppos < 0)
		return -EINVAL;

	if (!count)
		return 0;

	mutex_lock(&ar->conf_mutex);

	buf = vmalloc(count);
	if (!buf) {
		ret = -ENOMEM;
		goto exit;
	}

	if (ar->state != ATH10K_STATE_ON &&
	    ar->state != ATH10K_STATE_UTF) {
		ret = -ENETDOWN;
		goto exit;
	}

	ret = copy_from_user(buf, user_buf, count);
	if (ret) {
		ret = -EFAULT;
		goto exit;
	}

	ret = ath10k_hif_diag_write(ar, *ppos, buf, count);
	if (ret) {
		ath10k_warn(ar, "failed to write address 0x%08x via diagnose window from debugfs: %d\n",
			    (u32)(*ppos), ret);
		goto exit;
	}

	*ppos += count;
	ret = count;

exit:
	vfree(buf);
	mutex_unlock(&ar->conf_mutex);

	return ret;
}

static const struct file_operations fops_mem_value = {
	.read = ath10k_mem_value_read,
	.write = ath10k_mem_value_write,
	.open = simple_open,
	.owner = THIS_MODULE,
	.llseek = default_llseek,
};

static int ath10k_debug_htt_stats_req(struct ath10k *ar)
{
	u64 cookie;
	int ret;

	lockdep_assert_held(&ar->conf_mutex);

	if (ar->debug.htt_stats_mask == 0)
		/* htt stats are disabled */
		return 0;

	if (ar->state != ATH10K_STATE_ON)
		return 0;

	cookie = get_jiffies_64();

	ret = ath10k_htt_h2t_stats_req(&ar->htt, ar->debug.htt_stats_mask,
				       cookie);
	if (ret) {
		ath10k_warn(ar, "failed to send htt stats request: %d\n", ret);
		return ret;
	}

	queue_delayed_work(ar->workqueue, &ar->debug.htt_stats_dwork,
			   msecs_to_jiffies(ATH10K_DEBUG_HTT_STATS_INTERVAL));

	return 0;
}

static void ath10k_debug_htt_stats_dwork(struct work_struct *work)
{
	struct ath10k *ar = container_of(work, struct ath10k,
					 debug.htt_stats_dwork.work);

	mutex_lock(&ar->conf_mutex);

	ath10k_debug_htt_stats_req(ar);

	mutex_unlock(&ar->conf_mutex);
}

static ssize_t ath10k_read_htt_stats_mask(struct file *file,
					  char __user *user_buf,
					  size_t count, loff_t *ppos)
{
	struct ath10k *ar = file->private_data;
	char buf[32];
	unsigned int len;

	len = scnprintf(buf, sizeof(buf), "%lu\n", ar->debug.htt_stats_mask);

	return simple_read_from_buffer(user_buf, count, ppos, buf, len);
}

static ssize_t ath10k_write_htt_stats_mask(struct file *file,
					   const char __user *user_buf,
					   size_t count, loff_t *ppos)
{
	struct ath10k *ar = file->private_data;
	unsigned long mask;
	int ret;

	ret = kstrtoul_from_user(user_buf, count, 0, &mask);
	if (ret)
		return ret;

	/* max 8 bit masks (for now) */
	if (mask > 0xff)
		return -E2BIG;

	mutex_lock(&ar->conf_mutex);

	ar->debug.htt_stats_mask = mask;

	ret = ath10k_debug_htt_stats_req(ar);
	if (ret)
		goto out;

	ret = count;

out:
	mutex_unlock(&ar->conf_mutex);

	return ret;
}

static const struct file_operations fops_htt_stats_mask = {
	.read = ath10k_read_htt_stats_mask,
	.write = ath10k_write_htt_stats_mask,
	.open = simple_open,
	.owner = THIS_MODULE,
	.llseek = default_llseek,
};

static ssize_t ath10k_read_htt_max_amsdu_ampdu(struct file *file,
					       char __user *user_buf,
					       size_t count, loff_t *ppos)
{
	struct ath10k *ar = file->private_data;
	char buf[64];
	u8 amsdu = 3, ampdu = 64;
	unsigned int len;

	mutex_lock(&ar->conf_mutex);

	if (ar->debug.htt_max_amsdu)
		amsdu = ar->debug.htt_max_amsdu;

	if (ar->debug.htt_max_ampdu)
		ampdu = ar->debug.htt_max_ampdu;

	mutex_unlock(&ar->conf_mutex);

	len = scnprintf(buf, sizeof(buf), "%u %u\n", amsdu, ampdu);

	return simple_read_from_buffer(user_buf, count, ppos, buf, len);
}

static ssize_t ath10k_write_htt_max_amsdu_ampdu(struct file *file,
						const char __user *user_buf,
						size_t count, loff_t *ppos)
{
	struct ath10k *ar = file->private_data;
	int res;
	char buf[64];
	unsigned int amsdu, ampdu;

	simple_write_to_buffer(buf, sizeof(buf) - 1, ppos, user_buf, count);

	/* make sure that buf is null terminated */
	buf[sizeof(buf) - 1] = 0;

	res = sscanf(buf, "%u %u", &amsdu, &ampdu);

	if (res != 2)
		return -EINVAL;

	mutex_lock(&ar->conf_mutex);

	res = ath10k_htt_h2t_aggr_cfg_msg(&ar->htt, ampdu, amsdu);
	if (res)
		goto out;

	res = count;
	ar->debug.htt_max_amsdu = amsdu;
	ar->debug.htt_max_ampdu = ampdu;

out:
	mutex_unlock(&ar->conf_mutex);
	return res;
}

static const struct file_operations fops_htt_max_amsdu_ampdu = {
	.read = ath10k_read_htt_max_amsdu_ampdu,
	.write = ath10k_write_htt_max_amsdu_ampdu,
	.open = simple_open,
	.owner = THIS_MODULE,
	.llseek = default_llseek,
};

static ssize_t ath10k_read_fw_dbglog(struct file *file,
				     char __user *user_buf,
				     size_t count, loff_t *ppos)
{
	struct ath10k *ar = file->private_data;
	unsigned int len;
	char buf[32];

	len = scnprintf(buf, sizeof(buf), "0x%08x\n",
			ar->debug.fw_dbglog_mask);

	return simple_read_from_buffer(user_buf, count, ppos, buf, len);
}

static ssize_t ath10k_write_fw_dbglog(struct file *file,
				      const char __user *user_buf,
				      size_t count, loff_t *ppos)
{
	struct ath10k *ar = file->private_data;
	unsigned long mask;
	int ret;

	ret = kstrtoul_from_user(user_buf, count, 0, &mask);
	if (ret)
		return ret;

	mutex_lock(&ar->conf_mutex);

	ar->debug.fw_dbglog_mask = mask;

	if (ar->state == ATH10K_STATE_ON) {
		ret = ath10k_wmi_dbglog_cfg(ar, ar->debug.fw_dbglog_mask);
		if (ret) {
			ath10k_warn(ar, "dbglog cfg failed from debugfs: %d\n",
				    ret);
			goto exit;
		}
	}

	ret = count;

exit:
	mutex_unlock(&ar->conf_mutex);

	return ret;
}

/* TODO:  Would be nice to always support ethtool stats, would need to
 * move the stats storage out of ath10k_debug, or always have ath10k_debug
 * struct available..
 */

/* This generally cooresponds to the debugfs fw_stats file */
static const char ath10k_gstrings_stats[][ETH_GSTRING_LEN] = {
	"tx_pkts_nic",
	"tx_bytes_nic",
	"rx_pkts_nic",
	"rx_bytes_nic",
	"d_noise_floor",
	"d_cycle_count",
	"d_phy_error",
	"d_rts_bad",
	"d_rts_good",
	"d_tx_power", /* in .5 dbM I think */
	"d_rx_crc_err", /* fcs_bad */
	"d_no_beacon",
	"d_tx_mpdus_queued",
	"d_tx_msdu_queued",
	"d_tx_msdu_dropped",
	"d_local_enqued",
	"d_local_freed",
	"d_tx_ppdu_hw_queued",
	"d_tx_ppdu_reaped",
	"d_tx_fifo_underrun",
	"d_tx_ppdu_abort",
	"d_tx_mpdu_requed",
	"d_tx_excessive_retries",
	"d_tx_hw_rate",
	"d_tx_dropped_sw_retries",
	"d_tx_illegal_rate",
	"d_tx_continuous_xretries",
	"d_tx_timeout",
	"d_tx_mpdu_txop_limit",
	"d_pdev_resets",
	"d_rx_mid_ppdu_route_change",
	"d_rx_status",
	"d_rx_extra_frags_ring0",
	"d_rx_extra_frags_ring1",
	"d_rx_extra_frags_ring2",
	"d_rx_extra_frags_ring3",
	"d_rx_msdu_htt",
	"d_rx_mpdu_htt",
	"d_rx_msdu_stack",
	"d_rx_mpdu_stack",
	"d_rx_phy_err",
	"d_rx_phy_err_drops",
	"d_rx_mpdu_errors", /* FCS, MIC, ENC */
	"d_fw_crash_count",
	"d_fw_warm_reset_count",
	"d_fw_cold_reset_count",
};

#define ATH10K_SSTATS_LEN ARRAY_SIZE(ath10k_gstrings_stats)

void ath10k_debug_get_et_strings(struct ieee80211_hw *hw,
				 struct ieee80211_vif *vif,
				 u32 sset, u8 *data)
{
	if (sset == ETH_SS_STATS)
		memcpy(data, *ath10k_gstrings_stats,
		       sizeof(ath10k_gstrings_stats));
}

int ath10k_debug_get_et_sset_count(struct ieee80211_hw *hw,
				   struct ieee80211_vif *vif, int sset)
{
	if (sset == ETH_SS_STATS)
		return ATH10K_SSTATS_LEN;

	return 0;
}

void ath10k_debug_get_et_stats(struct ieee80211_hw *hw,
			       struct ieee80211_vif *vif,
			       struct ethtool_stats *stats, u64 *data)
{
	struct ath10k *ar = hw->priv;
	static const struct ath10k_fw_stats_pdev zero_stats = {};
	const struct ath10k_fw_stats_pdev *pdev_stats;
	int i = 0, ret;

	mutex_lock(&ar->conf_mutex);

	if (ar->state == ATH10K_STATE_ON) {
		ret = ath10k_debug_fw_stats_request(ar);
		if (ret) {
			/* just print a warning and try to use older results */
			ath10k_warn(ar,
				    "failed to get fw stats for ethtool: %d\n",
				    ret);
		}
	}

	pdev_stats = list_first_entry_or_null(&ar->debug.fw_stats.pdevs,
					      struct ath10k_fw_stats_pdev,
					      list);
	if (!pdev_stats) {
		/* no results available so just return zeroes */
		pdev_stats = &zero_stats;
	}

	spin_lock_bh(&ar->data_lock);

	data[i++] = pdev_stats->hw_reaped; /* ppdu reaped */
	data[i++] = 0; /* tx bytes */
	data[i++] = pdev_stats->htt_mpdus;
	data[i++] = 0; /* rx bytes */
	data[i++] = pdev_stats->ch_noise_floor;
	data[i++] = pdev_stats->cycle_count;
	data[i++] = pdev_stats->phy_err_count;
	data[i++] = pdev_stats->rts_bad;
	data[i++] = pdev_stats->rts_good;
	data[i++] = pdev_stats->chan_tx_power;
	data[i++] = pdev_stats->fcs_bad;
	data[i++] = pdev_stats->no_beacons;
	data[i++] = pdev_stats->mpdu_enqued;
	data[i++] = pdev_stats->msdu_enqued;
	data[i++] = pdev_stats->wmm_drop;
	data[i++] = pdev_stats->local_enqued;
	data[i++] = pdev_stats->local_freed;
	data[i++] = pdev_stats->hw_queued;
	data[i++] = pdev_stats->hw_reaped;
	data[i++] = pdev_stats->underrun;
	data[i++] = pdev_stats->tx_abort;
	data[i++] = pdev_stats->mpdus_requed;
	data[i++] = pdev_stats->tx_ko;
	data[i++] = pdev_stats->data_rc;
	data[i++] = pdev_stats->sw_retry_failure;
	data[i++] = pdev_stats->illgl_rate_phy_err;
	data[i++] = pdev_stats->pdev_cont_xretry;
	data[i++] = pdev_stats->pdev_tx_timeout;
	data[i++] = pdev_stats->txop_ovf;
	data[i++] = pdev_stats->pdev_resets;
	data[i++] = pdev_stats->mid_ppdu_route_change;
	data[i++] = pdev_stats->status_rcvd;
	data[i++] = pdev_stats->r0_frags;
	data[i++] = pdev_stats->r1_frags;
	data[i++] = pdev_stats->r2_frags;
	data[i++] = pdev_stats->r3_frags;
	data[i++] = pdev_stats->htt_msdus;
	data[i++] = pdev_stats->htt_mpdus;
	data[i++] = pdev_stats->loc_msdus;
	data[i++] = pdev_stats->loc_mpdus;
	data[i++] = pdev_stats->phy_errs;
	data[i++] = pdev_stats->phy_err_drop;
	data[i++] = pdev_stats->mpdu_errs;
	data[i++] = ar->stats.fw_crash_counter;
	data[i++] = ar->stats.fw_warm_reset_counter;
	data[i++] = ar->stats.fw_cold_reset_counter;

	spin_unlock_bh(&ar->data_lock);

	mutex_unlock(&ar->conf_mutex);

	WARN_ON(i != ATH10K_SSTATS_LEN);
}

static const struct file_operations fops_fw_dbglog = {
	.read = ath10k_read_fw_dbglog,
	.write = ath10k_write_fw_dbglog,
	.open = simple_open,
	.owner = THIS_MODULE,
	.llseek = default_llseek,
};

static int ath10k_debug_cal_data_open(struct inode *inode, struct file *file)
{
	struct ath10k *ar = inode->i_private;
	void *buf;
	u32 hi_addr;
	__le32 addr;
	int ret;

	mutex_lock(&ar->conf_mutex);

	if (ar->state != ATH10K_STATE_ON &&
	    ar->state != ATH10K_STATE_UTF) {
		ret = -ENETDOWN;
		goto err;
	}

	buf = vmalloc(QCA988X_CAL_DATA_LEN);
	if (!buf) {
		ret = -ENOMEM;
		goto err;
	}

	hi_addr = host_interest_item_address(HI_ITEM(hi_board_data));

	ret = ath10k_hif_diag_read(ar, hi_addr, &addr, sizeof(addr));
	if (ret) {
		ath10k_warn(ar, "failed to read hi_board_data address: %d\n", ret);
		goto err_vfree;
	}

	ret = ath10k_hif_diag_read(ar, le32_to_cpu(addr), buf,
				   QCA988X_CAL_DATA_LEN);
	if (ret) {
		ath10k_warn(ar, "failed to read calibration data: %d\n", ret);
		goto err_vfree;
	}

	file->private_data = buf;

	mutex_unlock(&ar->conf_mutex);

	return 0;

err_vfree:
	vfree(buf);

err:
	mutex_unlock(&ar->conf_mutex);

	return ret;
}

static ssize_t ath10k_debug_cal_data_read(struct file *file,
					  char __user *user_buf,
					  size_t count, loff_t *ppos)
{
	void *buf = file->private_data;

	return simple_read_from_buffer(user_buf, count, ppos,
				       buf, QCA988X_CAL_DATA_LEN);
}

static int ath10k_debug_cal_data_release(struct inode *inode,
					 struct file *file)
{
	vfree(file->private_data);

	return 0;
}

static const struct file_operations fops_cal_data = {
	.open = ath10k_debug_cal_data_open,
	.read = ath10k_debug_cal_data_read,
	.release = ath10k_debug_cal_data_release,
	.owner = THIS_MODULE,
	.llseek = default_llseek,
};

int ath10k_debug_start(struct ath10k *ar)
{
	int ret;

	lockdep_assert_held(&ar->conf_mutex);

	ret = ath10k_debug_htt_stats_req(ar);
	if (ret)
		/* continue normally anyway, this isn't serious */
		ath10k_warn(ar, "failed to start htt stats workqueue: %d\n",
			    ret);

	if (ar->debug.fw_dbglog_mask) {
		ret = ath10k_wmi_dbglog_cfg(ar, ar->debug.fw_dbglog_mask);
		if (ret)
			/* not serious */
			ath10k_warn(ar, "failed to enable dbglog during start: %d",
				    ret);
	}

	if (ar->debug.pktlog_filter) {
		ret = ath10k_wmi_pdev_pktlog_enable(ar,
						    ar->debug.pktlog_filter);
		if (ret)
			/* not serious */
			ath10k_warn(ar,
				    "failed to enable pktlog filter %x: %d\n",
				    ar->debug.pktlog_filter, ret);
	} else {
		ret = ath10k_wmi_pdev_pktlog_disable(ar);
		if (ret)
			/* not serious */
			ath10k_warn(ar, "failed to disable pktlog: %d\n", ret);
	}

	return ret;
}

void ath10k_debug_stop(struct ath10k *ar)
{
	lockdep_assert_held(&ar->conf_mutex);

	/* Must not use _sync to avoid deadlock, we do that in
	 * ath10k_debug_destroy(). The check for htt_stats_mask is to avoid
	 * warning from del_timer(). */
	if (ar->debug.htt_stats_mask != 0)
		cancel_delayed_work(&ar->debug.htt_stats_dwork);

	ar->debug.htt_max_amsdu = 0;
	ar->debug.htt_max_ampdu = 0;

	ath10k_wmi_pdev_pktlog_disable(ar);
}

static ssize_t ath10k_write_simulate_radar(struct file *file,
					   const char __user *user_buf,
					   size_t count, loff_t *ppos)
{
	struct ath10k *ar = file->private_data;

	ieee80211_radar_detected(ar->hw);

	return count;
}

static const struct file_operations fops_simulate_radar = {
	.write = ath10k_write_simulate_radar,
	.open = simple_open,
	.owner = THIS_MODULE,
	.llseek = default_llseek,
};

#define ATH10K_DFS_STAT(s, p) (\
	len += scnprintf(buf + len, size - len, "%-28s : %10u\n", s, \
			 ar->debug.dfs_stats.p))

#define ATH10K_DFS_POOL_STAT(s, p) (\
	len += scnprintf(buf + len, size - len, "%-28s : %10u\n", s, \
			 ar->debug.dfs_pool_stats.p))

static ssize_t ath10k_read_dfs_stats(struct file *file, char __user *user_buf,
				     size_t count, loff_t *ppos)
{
	int retval = 0, len = 0;
	const int size = 8000;
	struct ath10k *ar = file->private_data;
	char *buf;

	buf = kzalloc(size, GFP_KERNEL);
	if (buf == NULL)
		return -ENOMEM;

	if (!ar->dfs_detector) {
		len += scnprintf(buf + len, size - len, "DFS not enabled\n");
		goto exit;
	}

	ar->debug.dfs_pool_stats =
			ar->dfs_detector->get_stats(ar->dfs_detector);

	len += scnprintf(buf + len, size - len, "Pulse detector statistics:\n");

	ATH10K_DFS_STAT("reported phy errors", phy_errors);
	ATH10K_DFS_STAT("pulse events reported", pulses_total);
	ATH10K_DFS_STAT("DFS pulses detected", pulses_detected);
	ATH10K_DFS_STAT("DFS pulses discarded", pulses_discarded);
	ATH10K_DFS_STAT("Radars detected", radar_detected);

	len += scnprintf(buf + len, size - len, "Global Pool statistics:\n");
	ATH10K_DFS_POOL_STAT("Pool references", pool_reference);
	ATH10K_DFS_POOL_STAT("Pulses allocated", pulse_allocated);
	ATH10K_DFS_POOL_STAT("Pulses alloc error", pulse_alloc_error);
	ATH10K_DFS_POOL_STAT("Pulses in use", pulse_used);
	ATH10K_DFS_POOL_STAT("Seqs. allocated", pseq_allocated);
	ATH10K_DFS_POOL_STAT("Seqs. alloc error", pseq_alloc_error);
	ATH10K_DFS_POOL_STAT("Seqs. in use", pseq_used);

exit:
	if (len > size)
		len = size;

	retval = simple_read_from_buffer(user_buf, count, ppos, buf, len);
	kfree(buf);

	return retval;
}

static const struct file_operations fops_dfs_stats = {
	.read = ath10k_read_dfs_stats,
	.open = simple_open,
	.owner = THIS_MODULE,
	.llseek = default_llseek,
};

static ssize_t ath10k_write_pktlog_filter(struct file *file,
					  const char __user *ubuf,
					  size_t count, loff_t *ppos)
{
	struct ath10k *ar = file->private_data;
	u32 filter;
	int ret;

	if (kstrtouint_from_user(ubuf, count, 0, &filter))
		return -EINVAL;

	mutex_lock(&ar->conf_mutex);

	if (ar->state != ATH10K_STATE_ON) {
		ar->debug.pktlog_filter = filter;
		ret = count;
		goto out;
	}

	if (filter && (filter != ar->debug.pktlog_filter)) {
		ret = ath10k_wmi_pdev_pktlog_enable(ar, filter);
		if (ret) {
			ath10k_warn(ar, "failed to enable pktlog filter %x: %d\n",
				    ar->debug.pktlog_filter, ret);
			goto out;
		}
	} else {
		ret = ath10k_wmi_pdev_pktlog_disable(ar);
		if (ret) {
			ath10k_warn(ar, "failed to disable pktlog: %d\n", ret);
			goto out;
		}
	}

	ar->debug.pktlog_filter = filter;
	ret = count;

out:
	mutex_unlock(&ar->conf_mutex);
	return ret;
}

static ssize_t ath10k_read_pktlog_filter(struct file *file, char __user *ubuf,
					 size_t count, loff_t *ppos)
{
	char buf[32];
	struct ath10k *ar = file->private_data;
	int len = 0;

	mutex_lock(&ar->conf_mutex);
	len = scnprintf(buf, sizeof(buf) - len, "%08x\n",
			ar->debug.pktlog_filter);
	mutex_unlock(&ar->conf_mutex);

	return simple_read_from_buffer(ubuf, count, ppos, buf, len);
}

static const struct file_operations fops_pktlog_filter = {
	.read = ath10k_read_pktlog_filter,
	.write = ath10k_write_pktlog_filter,
	.open = simple_open
};

int ath10k_debug_create(struct ath10k *ar)
{
	ar->debug.fw_crash_data = vzalloc(sizeof(*ar->debug.fw_crash_data));
	if (!ar->debug.fw_crash_data)
		return -ENOMEM;

	INIT_LIST_HEAD(&ar->debug.fw_stats.pdevs);
	INIT_LIST_HEAD(&ar->debug.fw_stats.peers);

	return 0;
}

void ath10k_debug_destroy(struct ath10k *ar)
{
	vfree(ar->debug.fw_crash_data);
	ar->debug.fw_crash_data = NULL;

	ath10k_debug_fw_stats_reset(ar);
}

int ath10k_debug_register(struct ath10k *ar)
{
	ar->debug.debugfs_phy = debugfs_create_dir("ath10k",
						   ar->hw->wiphy->debugfsdir);
	if (IS_ERR_OR_NULL(ar->debug.debugfs_phy)) {
		if (IS_ERR(ar->debug.debugfs_phy))
			return PTR_ERR(ar->debug.debugfs_phy);

		return -ENOMEM;
	}

	INIT_DELAYED_WORK(&ar->debug.htt_stats_dwork,
			  ath10k_debug_htt_stats_dwork);

	init_completion(&ar->debug.fw_stats_complete);

	debugfs_create_file("fw_stats", S_IRUSR, ar->debug.debugfs_phy, ar,
			    &fops_fw_stats);

	debugfs_create_file("fw_reset_stats", S_IRUSR, ar->debug.debugfs_phy,
			    ar, &fops_fw_reset_stats);

	debugfs_create_file("wmi_services", S_IRUSR, ar->debug.debugfs_phy, ar,
			    &fops_wmi_services);

	debugfs_create_file("simulate_fw_crash", S_IRUSR, ar->debug.debugfs_phy,
			    ar, &fops_simulate_fw_crash);

	debugfs_create_file("fw_crash_dump", S_IRUSR, ar->debug.debugfs_phy,
			    ar, &fops_fw_crash_dump);

	debugfs_create_file("reg_addr", S_IRUSR | S_IWUSR,
			    ar->debug.debugfs_phy, ar, &fops_reg_addr);

	debugfs_create_file("reg_value", S_IRUSR | S_IWUSR,
			    ar->debug.debugfs_phy, ar, &fops_reg_value);

	debugfs_create_file("mem_value", S_IRUSR | S_IWUSR,
			    ar->debug.debugfs_phy, ar, &fops_mem_value);

	debugfs_create_file("chip_id", S_IRUSR, ar->debug.debugfs_phy,
			    ar, &fops_chip_id);

	debugfs_create_file("htt_stats_mask", S_IRUSR, ar->debug.debugfs_phy,
			    ar, &fops_htt_stats_mask);

	debugfs_create_file("htt_max_amsdu_ampdu", S_IRUSR | S_IWUSR,
			    ar->debug.debugfs_phy, ar,
			    &fops_htt_max_amsdu_ampdu);

	debugfs_create_file("fw_dbglog", S_IRUSR, ar->debug.debugfs_phy,
			    ar, &fops_fw_dbglog);

	debugfs_create_file("cal_data", S_IRUSR, ar->debug.debugfs_phy,
			    ar, &fops_cal_data);

	if (config_enabled(CONFIG_ATH10K_DFS_CERTIFIED)) {
		debugfs_create_file("dfs_simulate_radar", S_IWUSR,
				    ar->debug.debugfs_phy, ar,
				    &fops_simulate_radar);

		debugfs_create_bool("dfs_block_radar_events", S_IWUSR,
				    ar->debug.debugfs_phy,
				    &ar->dfs_block_radar_events);

		debugfs_create_file("dfs_stats", S_IRUSR,
				    ar->debug.debugfs_phy, ar,
				    &fops_dfs_stats);
	}

	debugfs_create_file("pktlog_filter", S_IRUGO | S_IWUSR,
			    ar->debug.debugfs_phy, ar, &fops_pktlog_filter);

	return 0;
}

void ath10k_debug_unregister(struct ath10k *ar)
{
	cancel_delayed_work_sync(&ar->debug.htt_stats_dwork);
}

#endif /* CONFIG_ATH10K_DEBUGFS */

#ifdef CONFIG_ATH10K_DEBUG
void ath10k_dbg(struct ath10k *ar, enum ath10k_debug_mask mask,
		const char *fmt, ...)
{
	struct va_format vaf;
	va_list args;

	va_start(args, fmt);

	vaf.fmt = fmt;
	vaf.va = &args;

	if (ath10k_debug_mask & mask)
		dev_printk(KERN_DEBUG, ar->dev, "%pV", &vaf);

	trace_ath10k_log_dbg(ar, mask, &vaf);

	va_end(args);
}
EXPORT_SYMBOL(ath10k_dbg);

void ath10k_dbg_dump(struct ath10k *ar,
		     enum ath10k_debug_mask mask,
		     const char *msg, const char *prefix,
		     const void *buf, size_t len)
{
	char linebuf[256];
	unsigned int linebuflen;
	const void *ptr;

	if (ath10k_debug_mask & mask) {
		if (msg)
			ath10k_dbg(ar, mask, "%s\n", msg);

		for (ptr = buf; (ptr - buf) < len; ptr += 16) {
			linebuflen = 0;
			linebuflen += scnprintf(linebuf + linebuflen,
						sizeof(linebuf) - linebuflen,
						"%s%08x: ",
						(prefix ? prefix : ""),
						(unsigned int)(ptr - buf));
			hex_dump_to_buffer(ptr, len - (ptr - buf), 16, 1,
					   linebuf + linebuflen,
					   sizeof(linebuf) - linebuflen, true);
			dev_printk(KERN_DEBUG, ar->dev, "%s\n", linebuf);
		}
	}

	/* tracing code doesn't like null strings :/ */
	trace_ath10k_log_dbg_dump(ar, msg ? msg : "", prefix ? prefix : "",
				  buf, len);
}
EXPORT_SYMBOL(ath10k_dbg_dump);

#endif /* CONFIG_ATH10K_DEBUG */<|MERGE_RESOLUTION|>--- conflicted
+++ resolved
@@ -123,11 +123,7 @@
 
 void ath10k_print_driver_info(struct ath10k *ar)
 {
-<<<<<<< HEAD
-	ath10k_info(ar, "%s (0x%08x, 0x%08x) fw %s api %d htt %d.%d wmi %d.%d.%d.%d cal %s\n",
-=======
 	ath10k_info(ar, "%s (0x%08x, 0x%08x) fw %s api %d htt %d.%d wmi %d.%d.%d.%d cal %s max_sta %d\n",
->>>>>>> 81c41260
 		    ar->hw_params.name,
 		    ar->target_version,
 		    ar->chip_id,
@@ -139,12 +135,8 @@
 		    ar->fw_version_minor,
 		    ar->fw_version_release,
 		    ar->fw_version_build,
-<<<<<<< HEAD
-		    ath10k_cal_mode_str(ar->cal_mode));
-=======
 		    ath10k_cal_mode_str(ar->cal_mode),
 		    ar->max_num_stations);
->>>>>>> 81c41260
 	ath10k_info(ar, "debug %d debugfs %d tracing %d dfs %d testmode %d\n",
 		    config_enabled(CONFIG_ATH10K_DEBUG),
 		    config_enabled(CONFIG_ATH10K_DEBUGFS),
@@ -187,16 +179,6 @@
 
 #ifdef CONFIG_ATH10K_DEBUGFS
 
-<<<<<<< HEAD
-void ath10k_debug_read_service_map(struct ath10k *ar,
-				   const void *service_map,
-				   size_t map_size)
-{
-	memcpy(ar->debug.wmi_service_bitmap, service_map, map_size);
-}
-
-=======
->>>>>>> 81c41260
 static ssize_t ath10k_read_wmi_services(struct file *file,
 					char __user *user_buf,
 					size_t count, loff_t *ppos)
@@ -256,7 +238,6 @@
 static void ath10k_debug_fw_stats_pdevs_free(struct list_head *head)
 {
 	struct ath10k_fw_stats_pdev *i, *tmp;
-<<<<<<< HEAD
 
 	list_for_each_entry_safe(i, tmp, head, list) {
 		list_del(&i->list);
@@ -274,25 +255,6 @@
 	}
 }
 
-=======
-
-	list_for_each_entry_safe(i, tmp, head, list) {
-		list_del(&i->list);
-		kfree(i);
-	}
-}
-
-static void ath10k_debug_fw_stats_peers_free(struct list_head *head)
-{
-	struct ath10k_fw_stats_peer *i, *tmp;
-
-	list_for_each_entry_safe(i, tmp, head, list) {
-		list_del(&i->list);
-		kfree(i);
-	}
-}
-
->>>>>>> 81c41260
 static void ath10k_debug_fw_stats_reset(struct ath10k *ar)
 {
 	spin_lock_bh(&ar->data_lock);
