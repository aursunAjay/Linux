/*
 * Copyright (c) 2008-2011 Atheros Communications Inc.
 *
 * Permission to use, copy, modify, and/or distribute this software for any
 * purpose with or without fee is hereby granted, provided that the above
 * copyright notice and this permission notice appear in all copies.
 *
 * THE SOFTWARE IS PROVIDED "AS IS" AND THE AUTHOR DISCLAIMS ALL WARRANTIES
 * WITH REGARD TO THIS SOFTWARE INCLUDING ALL IMPLIED WARRANTIES OF
 * MERCHANTABILITY AND FITNESS. IN NO EVENT SHALL THE AUTHOR BE LIABLE FOR
 * ANY SPECIAL, DIRECT, INDIRECT, OR CONSEQUENTIAL DAMAGES OR ANY DAMAGES
 * WHATSOEVER RESULTING FROM LOSS OF USE, DATA OR PROFITS, WHETHER IN AN
 * ACTION OF CONTRACT, NEGLIGENCE OR OTHER TORTIOUS ACTION, ARISING OUT OF
 * OR IN CONNECTION WITH THE USE OR PERFORMANCE OF THIS SOFTWARE.
 */

#include <linux/nl80211.h>
#include <linux/delay.h>
#include "ath9k.h"
#include "btcoex.h"

u8 ath9k_parse_mpdudensity(u8 mpdudensity)
{
	/*
	 * 802.11n D2.0 defined values for "Minimum MPDU Start Spacing":
	 *   0 for no restriction
	 *   1 for 1/4 us
	 *   2 for 1/2 us
	 *   3 for 1 us
	 *   4 for 2 us
	 *   5 for 4 us
	 *   6 for 8 us
	 *   7 for 16 us
	 */
	switch (mpdudensity) {
	case 0:
		return 0;
	case 1:
	case 2:
	case 3:
		/* Our lower layer calculations limit our precision to
		   1 microsecond */
		return 1;
	case 4:
		return 2;
	case 5:
		return 4;
	case 6:
		return 8;
	case 7:
		return 16;
	default:
		return 0;
	}
}

static bool ath9k_has_pending_frames(struct ath_softc *sc, struct ath_txq *txq)
{
	bool pending = false;

	spin_lock_bh(&txq->axq_lock);

	if (txq->axq_depth)
		pending = true;

	if (txq->mac80211_qnum >= 0) {
		struct list_head *list;

		list = &sc->cur_chan->acq[txq->mac80211_qnum];
		if (!list_empty(list))
			pending = true;
	}
	spin_unlock_bh(&txq->axq_lock);
	return pending;
}

static bool ath9k_setpower(struct ath_softc *sc, enum ath9k_power_mode mode)
{
	unsigned long flags;
	bool ret;

	spin_lock_irqsave(&sc->sc_pm_lock, flags);
	ret = ath9k_hw_setpower(sc->sc_ah, mode);
	spin_unlock_irqrestore(&sc->sc_pm_lock, flags);

	return ret;
}

void ath_ps_full_sleep(unsigned long data)
{
	struct ath_softc *sc = (struct ath_softc *) data;
	struct ath_common *common = ath9k_hw_common(sc->sc_ah);
	bool reset;

	spin_lock(&common->cc_lock);
	ath_hw_cycle_counters_update(common);
	spin_unlock(&common->cc_lock);

	ath9k_hw_setrxabort(sc->sc_ah, 1);
	ath9k_hw_stopdmarecv(sc->sc_ah, &reset);

	ath9k_hw_setpower(sc->sc_ah, ATH9K_PM_FULL_SLEEP);
}

void ath9k_ps_wakeup(struct ath_softc *sc)
{
	struct ath_common *common = ath9k_hw_common(sc->sc_ah);
	unsigned long flags;
	enum ath9k_power_mode power_mode;

	spin_lock_irqsave(&sc->sc_pm_lock, flags);
	if (++sc->ps_usecount != 1)
		goto unlock;

	del_timer_sync(&sc->sleep_timer);
	power_mode = sc->sc_ah->power_mode;
	ath9k_hw_setpower(sc->sc_ah, ATH9K_PM_AWAKE);

	/*
	 * While the hardware is asleep, the cycle counters contain no
	 * useful data. Better clear them now so that they don't mess up
	 * survey data results.
	 */
	if (power_mode != ATH9K_PM_AWAKE) {
		spin_lock(&common->cc_lock);
		ath_hw_cycle_counters_update(common);
		memset(&common->cc_survey, 0, sizeof(common->cc_survey));
		memset(&common->cc_ani, 0, sizeof(common->cc_ani));
		spin_unlock(&common->cc_lock);
	}

 unlock:
	spin_unlock_irqrestore(&sc->sc_pm_lock, flags);
}

void ath9k_ps_restore(struct ath_softc *sc)
{
	struct ath_common *common = ath9k_hw_common(sc->sc_ah);
	enum ath9k_power_mode mode;
	unsigned long flags;

	spin_lock_irqsave(&sc->sc_pm_lock, flags);
	if (--sc->ps_usecount != 0)
		goto unlock;

	if (sc->ps_idle) {
		mod_timer(&sc->sleep_timer, jiffies + HZ / 10);
		goto unlock;
	}

	if (sc->ps_enabled &&
		   !(sc->ps_flags & (PS_WAIT_FOR_BEACON |
				     PS_WAIT_FOR_CAB |
				     PS_WAIT_FOR_PSPOLL_DATA |
				     PS_WAIT_FOR_TX_ACK |
				     PS_WAIT_FOR_ANI))) {
		mode = ATH9K_PM_NETWORK_SLEEP;
		if (ath9k_hw_btcoex_is_enabled(sc->sc_ah))
			ath9k_btcoex_stop_gen_timer(sc);
	} else {
		goto unlock;
	}

	spin_lock(&common->cc_lock);
	ath_hw_cycle_counters_update(common);
	spin_unlock(&common->cc_lock);

	ath9k_hw_setpower(sc->sc_ah, mode);

 unlock:
	spin_unlock_irqrestore(&sc->sc_pm_lock, flags);
}

static void __ath_cancel_work(struct ath_softc *sc)
{
	cancel_work_sync(&sc->paprd_work);
	cancel_delayed_work_sync(&sc->tx_complete_work);
	cancel_delayed_work_sync(&sc->hw_pll_work);

#ifdef CONFIG_ATH9K_BTCOEX_SUPPORT
	if (ath9k_hw_mci_is_enabled(sc->sc_ah))
		cancel_work_sync(&sc->mci_work);
#endif
}

void ath_cancel_work(struct ath_softc *sc)
{
	__ath_cancel_work(sc);
	cancel_work_sync(&sc->hw_reset_work);
}

void ath_restart_work(struct ath_softc *sc)
{
	ieee80211_queue_delayed_work(sc->hw, &sc->tx_complete_work, 0);

	if (AR_SREV_9340(sc->sc_ah) || AR_SREV_9330(sc->sc_ah))
		ieee80211_queue_delayed_work(sc->hw, &sc->hw_pll_work,
				     msecs_to_jiffies(ATH_PLL_WORK_INTERVAL));

	ath_start_ani(sc);
}

static bool ath_prepare_reset(struct ath_softc *sc)
{
	struct ath_hw *ah = sc->sc_ah;
	bool ret = true;

	ieee80211_stop_queues(sc->hw);
	ath_stop_ani(sc);
	ath9k_hw_disable_interrupts(ah);

	if (!ath_drain_all_txq(sc))
		ret = false;

	if (!ath_stoprecv(sc))
		ret = false;

	return ret;
}

static bool ath_complete_reset(struct ath_softc *sc, bool start)
{
	struct ath_hw *ah = sc->sc_ah;
	struct ath_common *common = ath9k_hw_common(ah);
	unsigned long flags;
	int i;

	if (ath_startrecv(sc) != 0) {
		ath_err(common, "Unable to restart recv logic\n");
		return false;
	}

	ath9k_cmn_update_txpow(ah, sc->curtxpow,
			       sc->cur_chan->txpower, &sc->curtxpow);

	clear_bit(ATH_OP_HW_RESET, &common->op_flags);
	ath9k_calculate_summary_state(sc, sc->cur_chan);

	if (!sc->cur_chan->offchannel && start) {
		/* restore per chanctx TSF timer */
		if (sc->cur_chan->tsf_val) {
			u32 offset;

			offset = ath9k_hw_get_tsf_offset(&sc->cur_chan->tsf_ts,
							 NULL);
			ath9k_hw_settsf64(ah, sc->cur_chan->tsf_val + offset);
		}


		if (!test_bit(ATH_OP_BEACONS, &common->op_flags))
			goto work;

		if (ah->opmode == NL80211_IFTYPE_STATION &&
		    test_bit(ATH_OP_PRIM_STA_VIF, &common->op_flags)) {
			spin_lock_irqsave(&sc->sc_pm_lock, flags);
			sc->ps_flags |= PS_BEACON_SYNC | PS_WAIT_FOR_BEACON;
			spin_unlock_irqrestore(&sc->sc_pm_lock, flags);
		} else {
			ath9k_set_beacon(sc);
		}
	work:
		ath_restart_work(sc);
		ath_txq_schedule_all(sc);
	}

	sc->gtt_cnt = 0;

	ath9k_hw_set_interrupts(ah);
	ath9k_hw_enable_interrupts(ah);

	if (!ath9k_use_chanctx)
		ieee80211_wake_queues(sc->hw);
	else {
		if (sc->cur_chan == &sc->offchannel.chan)
			ieee80211_wake_queue(sc->hw,
					sc->hw->offchannel_tx_hw_queue);
		else {
			for (i = 0; i < IEEE80211_NUM_ACS; i++)
				ieee80211_wake_queue(sc->hw,
					sc->cur_chan->hw_queue_base + i);
		}
		if (ah->opmode == NL80211_IFTYPE_AP)
			ieee80211_wake_queue(sc->hw, sc->hw->queues - 2);
	}

	ath9k_p2p_ps_timer(sc);

	return true;
}

int ath_reset_internal(struct ath_softc *sc, struct ath9k_channel *hchan)
{
	struct ath_hw *ah = sc->sc_ah;
	struct ath_common *common = ath9k_hw_common(ah);
	struct ath9k_hw_cal_data *caldata = NULL;
	bool fastcc = true;
	int r;

	__ath_cancel_work(sc);

	tasklet_disable(&sc->intr_tq);
	spin_lock_bh(&sc->sc_pcu_lock);

	if (!sc->cur_chan->offchannel) {
		fastcc = false;
		caldata = &sc->cur_chan->caldata;
	}

	if (!hchan) {
		fastcc = false;
		hchan = ah->curchan;
	}

	if (!ath_prepare_reset(sc))
		fastcc = false;

	spin_lock_bh(&sc->chan_lock);
	sc->cur_chandef = sc->cur_chan->chandef;
	spin_unlock_bh(&sc->chan_lock);

	ath_dbg(common, CONFIG, "Reset to %u MHz, HT40: %d fastcc: %d\n",
		hchan->channel, IS_CHAN_HT40(hchan), fastcc);

	r = ath9k_hw_reset(ah, hchan, caldata, fastcc);
	if (r) {
		ath_err(common,
			"Unable to reset channel, reset status %d\n", r);

		ath9k_hw_enable_interrupts(ah);
		ath9k_queue_reset(sc, RESET_TYPE_BB_HANG);

		goto out;
	}

	if (ath9k_hw_mci_is_enabled(sc->sc_ah) &&
	    sc->cur_chan->offchannel)
		ath9k_mci_set_txpower(sc, true, false);

	if (!ath_complete_reset(sc, true))
		r = -EIO;

out:
	spin_unlock_bh(&sc->sc_pcu_lock);
	tasklet_enable(&sc->intr_tq);

	return r;
}

static void ath_node_attach(struct ath_softc *sc, struct ieee80211_sta *sta,
			    struct ieee80211_vif *vif)
{
	struct ath_node *an;
	an = (struct ath_node *)sta->drv_priv;

	an->sc = sc;
	an->sta = sta;
	an->vif = vif;
	memset(&an->key_idx, 0, sizeof(an->key_idx));

	ath_tx_node_init(sc, an);
}

static void ath_node_detach(struct ath_softc *sc, struct ieee80211_sta *sta)
{
	struct ath_node *an = (struct ath_node *)sta->drv_priv;
	ath_tx_node_cleanup(sc, an);
}

void ath9k_tasklet(unsigned long data)
{
	struct ath_softc *sc = (struct ath_softc *)data;
	struct ath_hw *ah = sc->sc_ah;
	struct ath_common *common = ath9k_hw_common(ah);
	enum ath_reset_type type;
	unsigned long flags;
	u32 status = sc->intrstatus;
	u32 rxmask;

	ath9k_ps_wakeup(sc);
	spin_lock(&sc->sc_pcu_lock);

	if (status & ATH9K_INT_FATAL) {
		type = RESET_TYPE_FATAL_INT;
		ath9k_queue_reset(sc, type);

		/*
		 * Increment the ref. counter here so that
		 * interrupts are enabled in the reset routine.
		 */
		atomic_inc(&ah->intr_ref_cnt);
		ath_dbg(common, RESET, "FATAL: Skipping interrupts\n");
		goto out;
	}

	if ((ah->config.hw_hang_checks & HW_BB_WATCHDOG) &&
	    (status & ATH9K_INT_BB_WATCHDOG)) {
		spin_lock(&common->cc_lock);
		ath_hw_cycle_counters_update(common);
		ar9003_hw_bb_watchdog_dbg_info(ah);
		spin_unlock(&common->cc_lock);

		if (ar9003_hw_bb_watchdog_check(ah)) {
			type = RESET_TYPE_BB_WATCHDOG;
			ath9k_queue_reset(sc, type);

			/*
			 * Increment the ref. counter here so that
			 * interrupts are enabled in the reset routine.
			 */
			atomic_inc(&ah->intr_ref_cnt);
			ath_dbg(common, RESET,
				"BB_WATCHDOG: Skipping interrupts\n");
			goto out;
		}
	}

	if (status & ATH9K_INT_GTT) {
		sc->gtt_cnt++;

		if ((sc->gtt_cnt >= MAX_GTT_CNT) && !ath9k_hw_check_alive(ah)) {
			type = RESET_TYPE_TX_GTT;
			ath9k_queue_reset(sc, type);
			atomic_inc(&ah->intr_ref_cnt);
			ath_dbg(common, RESET,
				"GTT: Skipping interrupts\n");
			goto out;
		}
	}

	spin_lock_irqsave(&sc->sc_pm_lock, flags);
	if ((status & ATH9K_INT_TSFOOR) && sc->ps_enabled) {
		/*
		 * TSF sync does not look correct; remain awake to sync with
		 * the next Beacon.
		 */
		ath_dbg(common, PS, "TSFOOR - Sync with next Beacon\n");
		sc->ps_flags |= PS_WAIT_FOR_BEACON | PS_BEACON_SYNC;
	}
	spin_unlock_irqrestore(&sc->sc_pm_lock, flags);

	if (ah->caps.hw_caps & ATH9K_HW_CAP_EDMA)
		rxmask = (ATH9K_INT_RXHP | ATH9K_INT_RXLP | ATH9K_INT_RXEOL |
			  ATH9K_INT_RXORN);
	else
		rxmask = (ATH9K_INT_RX | ATH9K_INT_RXEOL | ATH9K_INT_RXORN);

	if (status & rxmask) {
		/* Check for high priority Rx first */
		if ((ah->caps.hw_caps & ATH9K_HW_CAP_EDMA) &&
		    (status & ATH9K_INT_RXHP))
			ath_rx_tasklet(sc, 0, true);

		ath_rx_tasklet(sc, 0, false);
	}

	if (status & ATH9K_INT_TX) {
		if (ah->caps.hw_caps & ATH9K_HW_CAP_EDMA) {
			/*
			 * For EDMA chips, TX completion is enabled for the
			 * beacon queue, so if a beacon has been transmitted
			 * successfully after a GTT interrupt, the GTT counter
			 * gets reset to zero here.
			 */
			sc->gtt_cnt = 0;

			ath_tx_edma_tasklet(sc);
		} else {
			ath_tx_tasklet(sc);
		}

		wake_up(&sc->tx_wait);
	}

	if (status & ATH9K_INT_GENTIMER)
		ath_gen_timer_isr(sc->sc_ah);

	ath9k_btcoex_handle_interrupt(sc, status);

	/* re-enable hardware interrupt */
	ath9k_hw_enable_interrupts(ah);
out:
	spin_unlock(&sc->sc_pcu_lock);
	ath9k_ps_restore(sc);
}

irqreturn_t ath_isr(int irq, void *dev)
{
#define SCHED_INTR (				\
		ATH9K_INT_FATAL |		\
		ATH9K_INT_BB_WATCHDOG |		\
		ATH9K_INT_RXORN |		\
		ATH9K_INT_RXEOL |		\
		ATH9K_INT_RX |			\
		ATH9K_INT_RXLP |		\
		ATH9K_INT_RXHP |		\
		ATH9K_INT_TX |			\
		ATH9K_INT_BMISS |		\
		ATH9K_INT_CST |			\
		ATH9K_INT_GTT |			\
		ATH9K_INT_TSFOOR |		\
		ATH9K_INT_GENTIMER |		\
		ATH9K_INT_MCI)

	struct ath_softc *sc = dev;
	struct ath_hw *ah = sc->sc_ah;
	struct ath_common *common = ath9k_hw_common(ah);
	enum ath9k_int status;
	u32 sync_cause = 0;
	bool sched = false;

	/*
	 * The hardware is not ready/present, don't
	 * touch anything. Note this can happen early
	 * on if the IRQ is shared.
	 */
	if (test_bit(ATH_OP_INVALID, &common->op_flags))
		return IRQ_NONE;

	/* shared irq, not for us */

	if (!ath9k_hw_intrpend(ah))
		return IRQ_NONE;

	if (test_bit(ATH_OP_HW_RESET, &common->op_flags)) {
		ath9k_hw_kill_interrupts(ah);
		return IRQ_HANDLED;
	}

	/*
	 * Figure out the reason(s) for the interrupt.  Note
	 * that the hal returns a pseudo-ISR that may include
	 * bits we haven't explicitly enabled so we mask the
	 * value to insure we only process bits we requested.
	 */
	ath9k_hw_getisr(ah, &status, &sync_cause); /* NB: clears ISR too */
	ath9k_debug_sync_cause(sc, sync_cause);
	status &= ah->imask;	/* discard unasked-for bits */

	/*
	 * If there are no status bits set, then this interrupt was not
	 * for me (should have been caught above).
	 */
	if (!status)
		return IRQ_NONE;

	/* Cache the status */
	sc->intrstatus = status;

	if (status & SCHED_INTR)
		sched = true;

	/*
	 * If a FATAL or RXORN interrupt is received, we have to reset the
	 * chip immediately.
	 */
	if ((status & ATH9K_INT_FATAL) || ((status & ATH9K_INT_RXORN) &&
	    !(ah->caps.hw_caps & ATH9K_HW_CAP_EDMA)))
		goto chip_reset;

	if ((ah->config.hw_hang_checks & HW_BB_WATCHDOG) &&
	    (status & ATH9K_INT_BB_WATCHDOG))
		goto chip_reset;

#ifdef CONFIG_ATH9K_WOW
	if (status & ATH9K_INT_BMISS) {
		if (atomic_read(&sc->wow_sleep_proc_intr) == 0) {
			atomic_inc(&sc->wow_got_bmiss_intr);
			atomic_dec(&sc->wow_sleep_proc_intr);
		}
	}
#endif

	if (status & ATH9K_INT_SWBA)
		tasklet_schedule(&sc->bcon_tasklet);

	if (status & ATH9K_INT_TXURN)
		ath9k_hw_updatetxtriglevel(ah, true);

	if (status & ATH9K_INT_RXEOL) {
		ah->imask &= ~(ATH9K_INT_RXEOL | ATH9K_INT_RXORN);
		ath9k_hw_set_interrupts(ah);
	}

	if (!(ah->caps.hw_caps & ATH9K_HW_CAP_AUTOSLEEP))
		if (status & ATH9K_INT_TIM_TIMER) {
			if (ATH_DBG_WARN_ON_ONCE(sc->ps_idle))
				goto chip_reset;
			/* Clear RxAbort bit so that we can
			 * receive frames */
			ath9k_setpower(sc, ATH9K_PM_AWAKE);
			spin_lock(&sc->sc_pm_lock);
			ath9k_hw_setrxabort(sc->sc_ah, 0);
			sc->ps_flags |= PS_WAIT_FOR_BEACON;
			spin_unlock(&sc->sc_pm_lock);
		}

chip_reset:

	ath_debug_stat_interrupt(sc, status);

	if (sched) {
		/* turn off every interrupt */
		ath9k_hw_disable_interrupts(ah);
		tasklet_schedule(&sc->intr_tq);
	}

	return IRQ_HANDLED;

#undef SCHED_INTR
}

int ath_reset(struct ath_softc *sc)
{
	int r;

	ath9k_ps_wakeup(sc);
	r = ath_reset_internal(sc, NULL);
	ath9k_ps_restore(sc);

	return r;
}

void ath9k_queue_reset(struct ath_softc *sc, enum ath_reset_type type)
{
	struct ath_common *common = ath9k_hw_common(sc->sc_ah);
#ifdef CONFIG_ATH9K_DEBUGFS
	RESET_STAT_INC(sc, type);
#endif
	set_bit(ATH_OP_HW_RESET, &common->op_flags);
	ieee80211_queue_work(sc->hw, &sc->hw_reset_work);
}

void ath_reset_work(struct work_struct *work)
{
	struct ath_softc *sc = container_of(work, struct ath_softc, hw_reset_work);

	ath_reset(sc);
}

/**********************/
/* mac80211 callbacks */
/**********************/

static int ath9k_start(struct ieee80211_hw *hw)
{
	struct ath_softc *sc = hw->priv;
	struct ath_hw *ah = sc->sc_ah;
	struct ath_common *common = ath9k_hw_common(ah);
	struct ieee80211_channel *curchan = sc->cur_chan->chandef.chan;
	struct ath_chanctx *ctx = sc->cur_chan;
	struct ath9k_channel *init_channel;
	int r;

	ath_dbg(common, CONFIG,
		"Starting driver with initial channel: %d MHz\n",
		curchan->center_freq);

	ath9k_ps_wakeup(sc);
	mutex_lock(&sc->mutex);

	init_channel = ath9k_cmn_get_channel(hw, ah, &ctx->chandef);
	sc->cur_chandef = hw->conf.chandef;

	/* Reset SERDES registers */
	ath9k_hw_configpcipowersave(ah, false);

	/*
	 * The basic interface to setting the hardware in a good
	 * state is ``reset''.  On return the hardware is known to
	 * be powered up and with interrupts disabled.  This must
	 * be followed by initialization of the appropriate bits
	 * and then setup of the interrupt mask.
	 */
	spin_lock_bh(&sc->sc_pcu_lock);

	atomic_set(&ah->intr_ref_cnt, -1);

	r = ath9k_hw_reset(ah, init_channel, ah->caldata, false);
	if (r) {
		ath_err(common,
			"Unable to reset hardware; reset status %d (freq %u MHz)\n",
			r, curchan->center_freq);
		ah->reset_power_on = false;
	}

	/* Setup our intr mask. */
	ah->imask = ATH9K_INT_TX | ATH9K_INT_RXEOL |
		    ATH9K_INT_RXORN | ATH9K_INT_FATAL |
		    ATH9K_INT_GLOBAL;

	if (ah->caps.hw_caps & ATH9K_HW_CAP_EDMA)
		ah->imask |= ATH9K_INT_RXHP |
			     ATH9K_INT_RXLP;
	else
		ah->imask |= ATH9K_INT_RX;

	if (ah->config.hw_hang_checks & HW_BB_WATCHDOG)
		ah->imask |= ATH9K_INT_BB_WATCHDOG;

	/*
	 * Enable GTT interrupts only for AR9003/AR9004 chips
	 * for now.
	 */
	if (AR_SREV_9300_20_OR_LATER(ah))
		ah->imask |= ATH9K_INT_GTT;

	if (ah->caps.hw_caps & ATH9K_HW_CAP_HT)
		ah->imask |= ATH9K_INT_CST;

	ath_mci_enable(sc);

	clear_bit(ATH_OP_INVALID, &common->op_flags);
	sc->sc_ah->is_monitoring = false;

	if (!ath_complete_reset(sc, false))
		ah->reset_power_on = false;

	if (ah->led_pin >= 0) {
		ath9k_hw_cfg_output(ah, ah->led_pin,
				    AR_GPIO_OUTPUT_MUX_AS_OUTPUT);
		ath9k_hw_set_gpio(ah, ah->led_pin, 0);
	}

	/*
	 * Reset key cache to sane defaults (all entries cleared) instead of
	 * semi-random values after suspend/resume.
	 */
	ath9k_cmn_init_crypto(sc->sc_ah);

	ath9k_hw_reset_tsf(ah);

	spin_unlock_bh(&sc->sc_pcu_lock);

	mutex_unlock(&sc->mutex);

	ath9k_ps_restore(sc);

	return 0;
}

static void ath9k_tx(struct ieee80211_hw *hw,
		     struct ieee80211_tx_control *control,
		     struct sk_buff *skb)
{
	struct ath_softc *sc = hw->priv;
	struct ath_common *common = ath9k_hw_common(sc->sc_ah);
	struct ath_tx_control txctl;
	struct ieee80211_hdr *hdr = (struct ieee80211_hdr *) skb->data;
	unsigned long flags;

	if (sc->ps_enabled) {
		/*
		 * mac80211 does not set PM field for normal data frames, so we
		 * need to update that based on the current PS mode.
		 */
		if (ieee80211_is_data(hdr->frame_control) &&
		    !ieee80211_is_nullfunc(hdr->frame_control) &&
		    !ieee80211_has_pm(hdr->frame_control)) {
			ath_dbg(common, PS,
				"Add PM=1 for a TX frame while in PS mode\n");
			hdr->frame_control |= cpu_to_le16(IEEE80211_FCTL_PM);
		}
	}

	if (unlikely(sc->sc_ah->power_mode == ATH9K_PM_NETWORK_SLEEP)) {
		/*
		 * We are using PS-Poll and mac80211 can request TX while in
		 * power save mode. Need to wake up hardware for the TX to be
		 * completed and if needed, also for RX of buffered frames.
		 */
		ath9k_ps_wakeup(sc);
		spin_lock_irqsave(&sc->sc_pm_lock, flags);
		if (!(sc->sc_ah->caps.hw_caps & ATH9K_HW_CAP_AUTOSLEEP))
			ath9k_hw_setrxabort(sc->sc_ah, 0);
		if (ieee80211_is_pspoll(hdr->frame_control)) {
			ath_dbg(common, PS,
				"Sending PS-Poll to pick a buffered frame\n");
			sc->ps_flags |= PS_WAIT_FOR_PSPOLL_DATA;
		} else {
			ath_dbg(common, PS, "Wake up to complete TX\n");
			sc->ps_flags |= PS_WAIT_FOR_TX_ACK;
		}
		/*
		 * The actual restore operation will happen only after
		 * the ps_flags bit is cleared. We are just dropping
		 * the ps_usecount here.
		 */
		spin_unlock_irqrestore(&sc->sc_pm_lock, flags);
		ath9k_ps_restore(sc);
	}

	/*
	 * Cannot tx while the hardware is in full sleep, it first needs a full
	 * chip reset to recover from that
	 */
	if (unlikely(sc->sc_ah->power_mode == ATH9K_PM_FULL_SLEEP)) {
		ath_err(common, "TX while HW is in FULL_SLEEP mode\n");
		goto exit;
	}

	memset(&txctl, 0, sizeof(struct ath_tx_control));
	txctl.txq = sc->tx.txq_map[skb_get_queue_mapping(skb)];
	txctl.sta = control->sta;

	ath_dbg(common, XMIT, "transmitting packet, skb: %p\n", skb);

	if (ath_tx_start(hw, skb, &txctl) != 0) {
		ath_dbg(common, XMIT, "TX failed\n");
		TX_STAT_INC(txctl.txq->axq_qnum, txfailed);
		goto exit;
	}

	return;
exit:
	ieee80211_free_txskb(hw, skb);
}

static void ath9k_stop(struct ieee80211_hw *hw)
{
	struct ath_softc *sc = hw->priv;
	struct ath_hw *ah = sc->sc_ah;
	struct ath_common *common = ath9k_hw_common(ah);
	bool prev_idle;

	cancel_work_sync(&sc->chanctx_work);
	mutex_lock(&sc->mutex);

	ath_cancel_work(sc);

	if (test_bit(ATH_OP_INVALID, &common->op_flags)) {
		ath_dbg(common, ANY, "Device not present\n");
		mutex_unlock(&sc->mutex);
		return;
	}

	/* Ensure HW is awake when we try to shut it down. */
	ath9k_ps_wakeup(sc);

	spin_lock_bh(&sc->sc_pcu_lock);

	/* prevent tasklets to enable interrupts once we disable them */
	ah->imask &= ~ATH9K_INT_GLOBAL;

	/* make sure h/w will not generate any interrupt
	 * before setting the invalid flag. */
	ath9k_hw_disable_interrupts(ah);

	spin_unlock_bh(&sc->sc_pcu_lock);

	/* we can now sync irq and kill any running tasklets, since we already
	 * disabled interrupts and not holding a spin lock */
	synchronize_irq(sc->irq);
	tasklet_kill(&sc->intr_tq);
	tasklet_kill(&sc->bcon_tasklet);

	prev_idle = sc->ps_idle;
	sc->ps_idle = true;

	spin_lock_bh(&sc->sc_pcu_lock);

	if (ah->led_pin >= 0) {
		ath9k_hw_set_gpio(ah, ah->led_pin, 1);
		ath9k_hw_cfg_gpio_input(ah, ah->led_pin);
	}

	ath_prepare_reset(sc);

	if (sc->rx.frag) {
		dev_kfree_skb_any(sc->rx.frag);
		sc->rx.frag = NULL;
	}

	if (!ah->curchan)
		ah->curchan = ath9k_cmn_get_channel(hw, ah,
						    &sc->cur_chan->chandef);

	ath9k_hw_reset(ah, ah->curchan, ah->caldata, false);
	ath9k_hw_phy_disable(ah);

	ath9k_hw_configpcipowersave(ah, true);

	spin_unlock_bh(&sc->sc_pcu_lock);

	ath9k_ps_restore(sc);

	set_bit(ATH_OP_INVALID, &common->op_flags);
	sc->ps_idle = prev_idle;

	mutex_unlock(&sc->mutex);

	ath_dbg(common, CONFIG, "Driver halt\n");
}

static bool ath9k_uses_beacons(int type)
{
	switch (type) {
	case NL80211_IFTYPE_AP:
	case NL80211_IFTYPE_ADHOC:
	case NL80211_IFTYPE_MESH_POINT:
		return true;
	default:
		return false;
	}
}

static void ath9k_vif_iter(void *data, u8 *mac, struct ieee80211_vif *vif)
{
	struct ath9k_vif_iter_data *iter_data = data;
	int i;

	if (iter_data->has_hw_macaddr) {
		for (i = 0; i < ETH_ALEN; i++)
			iter_data->mask[i] &=
				~(iter_data->hw_macaddr[i] ^ mac[i]);
	} else {
		memcpy(iter_data->hw_macaddr, mac, ETH_ALEN);
		iter_data->has_hw_macaddr = true;
	}

	if (!vif->bss_conf.use_short_slot)
		iter_data->slottime = ATH9K_SLOT_TIME_20;

	switch (vif->type) {
	case NL80211_IFTYPE_AP:
		iter_data->naps++;
		if (vif->bss_conf.enable_beacon)
			iter_data->beacons = true;
		break;
	case NL80211_IFTYPE_STATION:
		iter_data->nstations++;
		if (vif->bss_conf.assoc && !iter_data->primary_sta)
			iter_data->primary_sta = vif;
		break;
	case NL80211_IFTYPE_ADHOC:
		iter_data->nadhocs++;
		if (vif->bss_conf.enable_beacon)
			iter_data->beacons = true;
		break;
	case NL80211_IFTYPE_MESH_POINT:
		iter_data->nmeshes++;
		if (vif->bss_conf.enable_beacon)
			iter_data->beacons = true;
		break;
	case NL80211_IFTYPE_WDS:
		iter_data->nwds++;
		break;
	default:
		break;
	}
}

/* Called with sc->mutex held. */
void ath9k_calculate_iter_data(struct ath_softc *sc,
			       struct ath_chanctx *ctx,
			       struct ath9k_vif_iter_data *iter_data)
{
	struct ath_vif *avp;

	/*
	 * Pick the MAC address of the first interface as the new hardware
	 * MAC address. The hardware will use it together with the BSSID mask
	 * when matching addresses.
	 */
	memset(iter_data, 0, sizeof(*iter_data));
	memset(&iter_data->mask, 0xff, ETH_ALEN);
	iter_data->slottime = ATH9K_SLOT_TIME_9;

	list_for_each_entry(avp, &ctx->vifs, list)
		ath9k_vif_iter(iter_data, avp->vif->addr, avp->vif);

	if (ctx == &sc->offchannel.chan) {
		struct ieee80211_vif *vif;

		if (sc->offchannel.state < ATH_OFFCHANNEL_ROC_START)
			vif = sc->offchannel.scan_vif;
		else
			vif = sc->offchannel.roc_vif;

		if (vif)
			ath9k_vif_iter(iter_data, vif->addr, vif);
		iter_data->beacons = false;
	}
}

static void ath9k_set_assoc_state(struct ath_softc *sc,
				  struct ieee80211_vif *vif, bool changed)
{
	struct ath_common *common = ath9k_hw_common(sc->sc_ah);
	struct ieee80211_bss_conf *bss_conf = &vif->bss_conf;
	unsigned long flags;

	set_bit(ATH_OP_PRIM_STA_VIF, &common->op_flags);
	/* Set the AID, BSSID and do beacon-sync only when
	 * the HW opmode is STATION.
	 *
	 * But the primary bit is set above in any case.
	 */
	if (sc->sc_ah->opmode != NL80211_IFTYPE_STATION)
		return;

	ether_addr_copy(common->curbssid, bss_conf->bssid);
	common->curaid = bss_conf->aid;
	ath9k_hw_write_associd(sc->sc_ah);

	if (changed) {
		common->last_rssi = ATH_RSSI_DUMMY_MARKER;
		sc->sc_ah->stats.avgbrssi = ATH_RSSI_DUMMY_MARKER;

		spin_lock_irqsave(&sc->sc_pm_lock, flags);
		sc->ps_flags |= PS_BEACON_SYNC | PS_WAIT_FOR_BEACON;
		spin_unlock_irqrestore(&sc->sc_pm_lock, flags);
	}

	if (ath9k_hw_mci_is_enabled(sc->sc_ah))
		ath9k_mci_update_wlan_channels(sc, false);

	ath_dbg(common, CONFIG,
		"Primary Station interface: %pM, BSSID: %pM\n",
		vif->addr, common->curbssid);
}

/* Called with sc->mutex held. */
void ath9k_calculate_summary_state(struct ath_softc *sc,
				   struct ath_chanctx *ctx)
{
	struct ath_hw *ah = sc->sc_ah;
	struct ath_common *common = ath9k_hw_common(ah);
	struct ath9k_vif_iter_data iter_data;

	ath_chanctx_check_active(sc, ctx);

	if (ctx != sc->cur_chan)
		return;

	ath9k_ps_wakeup(sc);
	ath9k_calculate_iter_data(sc, ctx, &iter_data);

	if (iter_data.has_hw_macaddr)
		ether_addr_copy(common->macaddr, iter_data.hw_macaddr);

	memcpy(common->bssidmask, iter_data.mask, ETH_ALEN);
	ath_hw_setbssidmask(common);

	if (iter_data.naps > 0) {
		ath9k_hw_set_tsfadjust(ah, true);
		ah->opmode = NL80211_IFTYPE_AP;
	} else {
		ath9k_hw_set_tsfadjust(ah, false);

		if (iter_data.nmeshes)
			ah->opmode = NL80211_IFTYPE_MESH_POINT;
		else if (iter_data.nwds)
			ah->opmode = NL80211_IFTYPE_AP;
		else if (iter_data.nadhocs)
			ah->opmode = NL80211_IFTYPE_ADHOC;
		else
			ah->opmode = NL80211_IFTYPE_STATION;
	}

	ath9k_hw_setopmode(ah);

	ctx->switch_after_beacon = false;
	if ((iter_data.nstations + iter_data.nadhocs + iter_data.nmeshes) > 0)
		ah->imask |= ATH9K_INT_TSFOOR;
	else {
		ah->imask &= ~ATH9K_INT_TSFOOR;
		if (iter_data.naps == 1 && iter_data.beacons)
			ctx->switch_after_beacon = true;
	}

	ah->imask &= ~ATH9K_INT_SWBA;
	if (ah->opmode == NL80211_IFTYPE_STATION) {
		bool changed = (iter_data.primary_sta != ctx->primary_sta);

		iter_data.beacons = true;
		if (iter_data.primary_sta) {
			ath9k_set_assoc_state(sc, iter_data.primary_sta,
					      changed);
			if (!ctx->primary_sta ||
			    !ctx->primary_sta->bss_conf.assoc)
				ctx->primary_sta = iter_data.primary_sta;
		} else {
			ctx->primary_sta = NULL;
			memset(common->curbssid, 0, ETH_ALEN);
			common->curaid = 0;
			ath9k_hw_write_associd(sc->sc_ah);
			if (ath9k_hw_mci_is_enabled(sc->sc_ah))
				ath9k_mci_update_wlan_channels(sc, true);
		}
	} else if (iter_data.beacons) {
		ah->imask |= ATH9K_INT_SWBA;
	}
	ath9k_hw_set_interrupts(ah);

	if (iter_data.beacons)
		set_bit(ATH_OP_BEACONS, &common->op_flags);
	else
		clear_bit(ATH_OP_BEACONS, &common->op_flags);

	if (ah->slottime != iter_data.slottime) {
		ah->slottime = iter_data.slottime;
		ath9k_hw_init_global_settings(ah);
	}

	if (iter_data.primary_sta)
		set_bit(ATH_OP_PRIM_STA_VIF, &common->op_flags);
	else
		clear_bit(ATH_OP_PRIM_STA_VIF, &common->op_flags);

	ctx->primary_sta = iter_data.primary_sta;

	ath9k_ps_restore(sc);
}

static int ath9k_add_interface(struct ieee80211_hw *hw,
			       struct ieee80211_vif *vif)
{
	struct ath_softc *sc = hw->priv;
	struct ath_hw *ah = sc->sc_ah;
	struct ath_common *common = ath9k_hw_common(ah);
	struct ath_vif *avp = (void *)vif->drv_priv;
	struct ath_node *an = &avp->mcast_node;
	int i;

	mutex_lock(&sc->mutex);

	if (config_enabled(CONFIG_ATH9K_TX99)) {
		if (sc->nvifs >= 1) {
			mutex_unlock(&sc->mutex);
			return -EOPNOTSUPP;
		}
		sc->tx99_vif = vif;
	}

	ath_dbg(common, CONFIG, "Attach a VIF of type: %d\n", vif->type);
	sc->nvifs++;

	if (ath9k_uses_beacons(vif->type))
		ath9k_beacon_assign_slot(sc, vif);

	avp->vif = vif;
	if (!ath9k_use_chanctx) {
		avp->chanctx = sc->cur_chan;
		list_add_tail(&avp->list, &avp->chanctx->vifs);
	}
	for (i = 0; i < IEEE80211_NUM_ACS; i++)
		vif->hw_queue[i] = i;
	if (vif->type == NL80211_IFTYPE_AP)
		vif->cab_queue = hw->queues - 2;
	else
		vif->cab_queue = IEEE80211_INVAL_HW_QUEUE;

	an->sc = sc;
	an->sta = NULL;
	an->vif = vif;
	an->no_ps_filter = true;
	ath_tx_node_init(sc, an);

	mutex_unlock(&sc->mutex);
	return 0;
}

static int ath9k_change_interface(struct ieee80211_hw *hw,
				  struct ieee80211_vif *vif,
				  enum nl80211_iftype new_type,
				  bool p2p)
{
	struct ath_softc *sc = hw->priv;
	struct ath_common *common = ath9k_hw_common(sc->sc_ah);
	struct ath_vif *avp = (void *)vif->drv_priv;
	int i;

	mutex_lock(&sc->mutex);

	if (config_enabled(CONFIG_ATH9K_TX99)) {
		mutex_unlock(&sc->mutex);
		return -EOPNOTSUPP;
	}

	ath_dbg(common, CONFIG, "Change Interface\n");

	if (ath9k_uses_beacons(vif->type))
		ath9k_beacon_remove_slot(sc, vif);

	vif->type = new_type;
	vif->p2p = p2p;

	if (ath9k_uses_beacons(vif->type))
		ath9k_beacon_assign_slot(sc, vif);

	for (i = 0; i < IEEE80211_NUM_ACS; i++)
		vif->hw_queue[i] = i;

	if (vif->type == NL80211_IFTYPE_AP)
		vif->cab_queue = hw->queues - 2;
	else
		vif->cab_queue = IEEE80211_INVAL_HW_QUEUE;

	ath9k_calculate_summary_state(sc, avp->chanctx);

	mutex_unlock(&sc->mutex);
	return 0;
}

static void
ath9k_update_p2p_ps_timer(struct ath_softc *sc, struct ath_vif *avp)
{
	struct ath_hw *ah = sc->sc_ah;
	s32 tsf, target_tsf;

	if (!avp || !avp->noa.has_next_tsf)
		return;

	ath9k_hw_gen_timer_stop(ah, sc->p2p_ps_timer);

	tsf = ath9k_hw_gettsf32(sc->sc_ah);

	target_tsf = avp->noa.next_tsf;
	if (!avp->noa.absent)
		target_tsf -= ATH_P2P_PS_STOP_TIME;

	if (target_tsf - tsf < ATH_P2P_PS_STOP_TIME)
		target_tsf = tsf + ATH_P2P_PS_STOP_TIME;

	ath9k_hw_gen_timer_start(ah, sc->p2p_ps_timer, (u32) target_tsf, 1000000);
}

static void ath9k_remove_interface(struct ieee80211_hw *hw,
				   struct ieee80211_vif *vif)
{
	struct ath_softc *sc = hw->priv;
	struct ath_common *common = ath9k_hw_common(sc->sc_ah);
	struct ath_vif *avp = (void *)vif->drv_priv;

	ath_dbg(common, CONFIG, "Detach Interface\n");

	mutex_lock(&sc->mutex);

	spin_lock_bh(&sc->sc_pcu_lock);
	if (avp == sc->p2p_ps_vif) {
		sc->p2p_ps_vif = NULL;
		ath9k_update_p2p_ps_timer(sc, NULL);
	}
	spin_unlock_bh(&sc->sc_pcu_lock);

	sc->nvifs--;
	sc->tx99_vif = NULL;
	if (!ath9k_use_chanctx)
		list_del(&avp->list);

	if (ath9k_uses_beacons(vif->type))
		ath9k_beacon_remove_slot(sc, vif);

	ath_tx_node_cleanup(sc, &avp->mcast_node);

	mutex_unlock(&sc->mutex);
}

static void ath9k_enable_ps(struct ath_softc *sc)
{
	struct ath_hw *ah = sc->sc_ah;
	struct ath_common *common = ath9k_hw_common(ah);

	if (config_enabled(CONFIG_ATH9K_TX99))
		return;

	sc->ps_enabled = true;
	if (!(ah->caps.hw_caps & ATH9K_HW_CAP_AUTOSLEEP)) {
		if ((ah->imask & ATH9K_INT_TIM_TIMER) == 0) {
			ah->imask |= ATH9K_INT_TIM_TIMER;
			ath9k_hw_set_interrupts(ah);
		}
		ath9k_hw_setrxabort(ah, 1);
	}
	ath_dbg(common, PS, "PowerSave enabled\n");
}

static void ath9k_disable_ps(struct ath_softc *sc)
{
	struct ath_hw *ah = sc->sc_ah;
	struct ath_common *common = ath9k_hw_common(ah);

	if (config_enabled(CONFIG_ATH9K_TX99))
		return;

	sc->ps_enabled = false;
	ath9k_hw_setpower(ah, ATH9K_PM_AWAKE);
	if (!(ah->caps.hw_caps & ATH9K_HW_CAP_AUTOSLEEP)) {
		ath9k_hw_setrxabort(ah, 0);
		sc->ps_flags &= ~(PS_WAIT_FOR_BEACON |
				  PS_WAIT_FOR_CAB |
				  PS_WAIT_FOR_PSPOLL_DATA |
				  PS_WAIT_FOR_TX_ACK);
		if (ah->imask & ATH9K_INT_TIM_TIMER) {
			ah->imask &= ~ATH9K_INT_TIM_TIMER;
			ath9k_hw_set_interrupts(ah);
		}
	}
	ath_dbg(common, PS, "PowerSave disabled\n");
}

void ath9k_spectral_scan_trigger(struct ieee80211_hw *hw)
{
	struct ath_softc *sc = hw->priv;
	struct ath_hw *ah = sc->sc_ah;
	struct ath_common *common = ath9k_hw_common(ah);
	u32 rxfilter;

	if (config_enabled(CONFIG_ATH9K_TX99))
		return;

	if (!ath9k_hw_ops(ah)->spectral_scan_trigger) {
		ath_err(common, "spectrum analyzer not implemented on this hardware\n");
		return;
	}

	ath9k_ps_wakeup(sc);
	rxfilter = ath9k_hw_getrxfilter(ah);
	ath9k_hw_setrxfilter(ah, rxfilter |
				 ATH9K_RX_FILTER_PHYRADAR |
				 ATH9K_RX_FILTER_PHYERR);

	/* TODO: usually this should not be neccesary, but for some reason
	 * (or in some mode?) the trigger must be called after the
	 * configuration, otherwise the register will have its values reset
	 * (on my ar9220 to value 0x01002310)
	 */
	ath9k_spectral_scan_config(hw, sc->spectral_mode);
	ath9k_hw_ops(ah)->spectral_scan_trigger(ah);
	ath9k_ps_restore(sc);
}

int ath9k_spectral_scan_config(struct ieee80211_hw *hw,
			       enum spectral_mode spectral_mode)
{
	struct ath_softc *sc = hw->priv;
	struct ath_hw *ah = sc->sc_ah;
	struct ath_common *common = ath9k_hw_common(ah);

	if (!ath9k_hw_ops(ah)->spectral_scan_trigger) {
		ath_err(common, "spectrum analyzer not implemented on this hardware\n");
		return -1;
	}

	switch (spectral_mode) {
	case SPECTRAL_DISABLED:
		sc->spec_config.enabled = 0;
		break;
	case SPECTRAL_BACKGROUND:
		/* send endless samples.
		 * TODO: is this really useful for "background"?
		 */
		sc->spec_config.endless = 1;
		sc->spec_config.enabled = 1;
		break;
	case SPECTRAL_CHANSCAN:
	case SPECTRAL_MANUAL:
		sc->spec_config.endless = 0;
		sc->spec_config.enabled = 1;
		break;
	default:
		return -1;
	}

	ath9k_ps_wakeup(sc);
	ath9k_hw_ops(ah)->spectral_scan_config(ah, &sc->spec_config);
	ath9k_ps_restore(sc);

	sc->spectral_mode = spectral_mode;

	return 0;
}

static int ath9k_config(struct ieee80211_hw *hw, u32 changed)
{
	struct ath_softc *sc = hw->priv;
	struct ath_hw *ah = sc->sc_ah;
	struct ath_common *common = ath9k_hw_common(ah);
	struct ieee80211_conf *conf = &hw->conf;
	struct ath_chanctx *ctx = sc->cur_chan;

	ath9k_ps_wakeup(sc);
	mutex_lock(&sc->mutex);

	if (changed & IEEE80211_CONF_CHANGE_IDLE) {
		sc->ps_idle = !!(conf->flags & IEEE80211_CONF_IDLE);
		if (sc->ps_idle) {
			ath_cancel_work(sc);
			ath9k_stop_btcoex(sc);
		} else {
			ath9k_start_btcoex(sc);
			/*
			 * The chip needs a reset to properly wake up from
			 * full sleep
			 */
			ath_chanctx_set_channel(sc, ctx, &ctx->chandef);
		}
	}

	/*
	 * We just prepare to enable PS. We have to wait until our AP has
	 * ACK'd our null data frame to disable RX otherwise we'll ignore
	 * those ACKs and end up retransmitting the same null data frames.
	 * IEEE80211_CONF_CHANGE_PS is only passed by mac80211 for STA mode.
	 */
	if (changed & IEEE80211_CONF_CHANGE_PS) {
		unsigned long flags;
		spin_lock_irqsave(&sc->sc_pm_lock, flags);
		if (conf->flags & IEEE80211_CONF_PS)
			ath9k_enable_ps(sc);
		else
			ath9k_disable_ps(sc);
		spin_unlock_irqrestore(&sc->sc_pm_lock, flags);
	}

	if (changed & IEEE80211_CONF_CHANGE_MONITOR) {
		if (conf->flags & IEEE80211_CONF_MONITOR) {
			ath_dbg(common, CONFIG, "Monitor mode is enabled\n");
			sc->sc_ah->is_monitoring = true;
		} else {
			ath_dbg(common, CONFIG, "Monitor mode is disabled\n");
			sc->sc_ah->is_monitoring = false;
		}
	}

	if (!ath9k_use_chanctx && (changed & IEEE80211_CONF_CHANGE_CHANNEL)) {
		ctx->offchannel = !!(conf->flags & IEEE80211_CONF_OFFCHANNEL);
		ath_chanctx_set_channel(sc, ctx, &hw->conf.chandef);
	}

	if (changed & IEEE80211_CONF_CHANGE_POWER) {
		ath_dbg(common, CONFIG, "Set power: %d\n", conf->power_level);
		sc->cur_chan->txpower = 2 * conf->power_level;
		ath9k_cmn_update_txpow(ah, sc->curtxpow,
				       sc->cur_chan->txpower, &sc->curtxpow);
	}

	mutex_unlock(&sc->mutex);
	ath9k_ps_restore(sc);

	return 0;
}

#define SUPPORTED_FILTERS			\
	(FIF_PROMISC_IN_BSS |			\
	FIF_ALLMULTI |				\
	FIF_CONTROL |				\
	FIF_PSPOLL |				\
	FIF_OTHER_BSS |				\
	FIF_BCN_PRBRESP_PROMISC |		\
	FIF_PROBE_REQ |				\
	FIF_FCSFAIL)

/* FIXME: sc->sc_full_reset ? */
static void ath9k_configure_filter(struct ieee80211_hw *hw,
				   unsigned int changed_flags,
				   unsigned int *total_flags,
				   u64 multicast)
{
	struct ath_softc *sc = hw->priv;
	u32 rfilt;

	changed_flags &= SUPPORTED_FILTERS;
	*total_flags &= SUPPORTED_FILTERS;

	sc->rx.rxfilter = *total_flags;
	ath9k_ps_wakeup(sc);
	rfilt = ath_calcrxfilter(sc);
	ath9k_hw_setrxfilter(sc->sc_ah, rfilt);
	ath9k_ps_restore(sc);

	ath_dbg(ath9k_hw_common(sc->sc_ah), CONFIG, "Set HW RX filter: 0x%x\n",
		rfilt);
}

static int ath9k_sta_add(struct ieee80211_hw *hw,
			 struct ieee80211_vif *vif,
			 struct ieee80211_sta *sta)
{
	struct ath_softc *sc = hw->priv;
	struct ath_common *common = ath9k_hw_common(sc->sc_ah);
	struct ath_node *an = (struct ath_node *) sta->drv_priv;
	struct ieee80211_key_conf ps_key = { };
	int key;

	ath_node_attach(sc, sta, vif);

	if (vif->type != NL80211_IFTYPE_AP &&
	    vif->type != NL80211_IFTYPE_AP_VLAN)
		return 0;

	key = ath_key_config(common, vif, sta, &ps_key);
	if (key > 0) {
		an->ps_key = key;
		an->key_idx[0] = key;
	}

	return 0;
}

static void ath9k_del_ps_key(struct ath_softc *sc,
			     struct ieee80211_vif *vif,
			     struct ieee80211_sta *sta)
{
	struct ath_common *common = ath9k_hw_common(sc->sc_ah);
	struct ath_node *an = (struct ath_node *) sta->drv_priv;
	struct ieee80211_key_conf ps_key = { .hw_key_idx = an->ps_key };

	if (!an->ps_key)
	    return;

	ath_key_delete(common, &ps_key);
	an->ps_key = 0;
	an->key_idx[0] = 0;
}

static int ath9k_sta_remove(struct ieee80211_hw *hw,
			    struct ieee80211_vif *vif,
			    struct ieee80211_sta *sta)
{
	struct ath_softc *sc = hw->priv;

	ath9k_del_ps_key(sc, vif, sta);
	ath_node_detach(sc, sta);

	return 0;
}

static void ath9k_sta_set_tx_filter(struct ath_hw *ah,
				    struct ath_node *an,
				    bool set)
{
	int i;

	for (i = 0; i < ARRAY_SIZE(an->key_idx); i++) {
		if (!an->key_idx[i])
			continue;
		ath9k_hw_set_tx_filter(ah, an->key_idx[i], set);
	}
}

static void ath9k_sta_notify(struct ieee80211_hw *hw,
			 struct ieee80211_vif *vif,
			 enum sta_notify_cmd cmd,
			 struct ieee80211_sta *sta)
{
	struct ath_softc *sc = hw->priv;
	struct ath_node *an = (struct ath_node *) sta->drv_priv;

	switch (cmd) {
	case STA_NOTIFY_SLEEP:
		an->sleeping = true;
		ath_tx_aggr_sleep(sta, sc, an);
		ath9k_sta_set_tx_filter(sc->sc_ah, an, true);
		break;
	case STA_NOTIFY_AWAKE:
		ath9k_sta_set_tx_filter(sc->sc_ah, an, false);
		an->sleeping = false;
		ath_tx_aggr_wakeup(sc, an);
		break;
	}
}

static int ath9k_conf_tx(struct ieee80211_hw *hw,
			 struct ieee80211_vif *vif, u16 queue,
			 const struct ieee80211_tx_queue_params *params)
{
	struct ath_softc *sc = hw->priv;
	struct ath_common *common = ath9k_hw_common(sc->sc_ah);
	struct ath_txq *txq;
	struct ath9k_tx_queue_info qi;
	int ret = 0;

	if (queue >= IEEE80211_NUM_ACS)
		return 0;

	txq = sc->tx.txq_map[queue];

	ath9k_ps_wakeup(sc);
	mutex_lock(&sc->mutex);

	memset(&qi, 0, sizeof(struct ath9k_tx_queue_info));

	qi.tqi_aifs = params->aifs;
	qi.tqi_cwmin = params->cw_min;
	qi.tqi_cwmax = params->cw_max;
	qi.tqi_burstTime = params->txop * 32;

	ath_dbg(common, CONFIG,
		"Configure tx [queue/halq] [%d/%d], aifs: %d, cw_min: %d, cw_max: %d, txop: %d\n",
		queue, txq->axq_qnum, params->aifs, params->cw_min,
		params->cw_max, params->txop);

	ath_update_max_aggr_framelen(sc, queue, qi.tqi_burstTime);
	ret = ath_txq_update(sc, txq->axq_qnum, &qi);
	if (ret)
		ath_err(common, "TXQ Update failed\n");

	mutex_unlock(&sc->mutex);
	ath9k_ps_restore(sc);

	return ret;
}

static int ath9k_set_key(struct ieee80211_hw *hw,
			 enum set_key_cmd cmd,
			 struct ieee80211_vif *vif,
			 struct ieee80211_sta *sta,
			 struct ieee80211_key_conf *key)
{
	struct ath_softc *sc = hw->priv;
	struct ath_common *common = ath9k_hw_common(sc->sc_ah);
	struct ath_node *an = NULL;
	int ret = 0, i;

	if (ath9k_modparam_nohwcrypt)
		return -ENOSPC;

	if ((vif->type == NL80211_IFTYPE_ADHOC ||
	     vif->type == NL80211_IFTYPE_MESH_POINT) &&
	    (key->cipher == WLAN_CIPHER_SUITE_TKIP ||
	     key->cipher == WLAN_CIPHER_SUITE_CCMP) &&
	    !(key->flags & IEEE80211_KEY_FLAG_PAIRWISE)) {
		/*
		 * For now, disable hw crypto for the RSN IBSS group keys. This
		 * could be optimized in the future to use a modified key cache
		 * design to support per-STA RX GTK, but until that gets
		 * implemented, use of software crypto for group addressed
		 * frames is a acceptable to allow RSN IBSS to be used.
		 */
		return -EOPNOTSUPP;
	}

	mutex_lock(&sc->mutex);
	ath9k_ps_wakeup(sc);
	ath_dbg(common, CONFIG, "Set HW Key %d\n", cmd);
	if (sta)
		an = (struct ath_node *)sta->drv_priv;

	switch (cmd) {
	case SET_KEY:
		if (sta)
			ath9k_del_ps_key(sc, vif, sta);

		key->hw_key_idx = 0;
		ret = ath_key_config(common, vif, sta, key);
		if (ret >= 0) {
			key->hw_key_idx = ret;
			/* push IV and Michael MIC generation to stack */
			key->flags |= IEEE80211_KEY_FLAG_GENERATE_IV;
			if (key->cipher == WLAN_CIPHER_SUITE_TKIP)
				key->flags |= IEEE80211_KEY_FLAG_GENERATE_MMIC;
			if (sc->sc_ah->sw_mgmt_crypto &&
			    key->cipher == WLAN_CIPHER_SUITE_CCMP)
				key->flags |= IEEE80211_KEY_FLAG_SW_MGMT_TX;
			ret = 0;
		}
		if (an && key->hw_key_idx) {
			for (i = 0; i < ARRAY_SIZE(an->key_idx); i++) {
				if (an->key_idx[i])
					continue;
				an->key_idx[i] = key->hw_key_idx;
				break;
			}
			WARN_ON(i == ARRAY_SIZE(an->key_idx));
		}
		break;
	case DISABLE_KEY:
		ath_key_delete(common, key);
		if (an) {
			for (i = 0; i < ARRAY_SIZE(an->key_idx); i++) {
				if (an->key_idx[i] != key->hw_key_idx)
					continue;
				an->key_idx[i] = 0;
				break;
			}
		}
		key->hw_key_idx = 0;
		break;
	default:
		ret = -EINVAL;
	}

	ath9k_ps_restore(sc);
	mutex_unlock(&sc->mutex);

	return ret;
}

void ath9k_p2p_ps_timer(void *priv)
{
	struct ath_softc *sc = priv;
	struct ath_vif *avp = sc->p2p_ps_vif;
	struct ieee80211_vif *vif;
	struct ieee80211_sta *sta;
	struct ath_node *an;
	u32 tsf;

	del_timer_sync(&sc->sched.timer);
	ath9k_hw_gen_timer_stop(sc->sc_ah, sc->p2p_ps_timer);
	ath_chanctx_event(sc, NULL, ATH_CHANCTX_EVENT_TSF_TIMER);

	if (!avp || avp->chanctx != sc->cur_chan)
		return;

	tsf = ath9k_hw_gettsf32(sc->sc_ah);
	if (!avp->noa.absent)
		tsf += ATH_P2P_PS_STOP_TIME;

	if (!avp->noa.has_next_tsf ||
	    avp->noa.next_tsf - tsf > BIT(31))
		ieee80211_update_p2p_noa(&avp->noa, tsf);

	ath9k_update_p2p_ps_timer(sc, avp);

	rcu_read_lock();

	vif = avp->vif;
	sta = ieee80211_find_sta(vif, vif->bss_conf.bssid);
	if (!sta)
		goto out;

	an = (void *) sta->drv_priv;
	if (an->sleeping == !!avp->noa.absent)
		goto out;

	an->sleeping = avp->noa.absent;
	if (an->sleeping)
		ath_tx_aggr_sleep(sta, sc, an);
	else
		ath_tx_aggr_wakeup(sc, an);

out:
	rcu_read_unlock();
}

void ath9k_update_p2p_ps(struct ath_softc *sc, struct ieee80211_vif *vif)
{
	struct ath_vif *avp = (void *)vif->drv_priv;
	u32 tsf;

	if (!sc->p2p_ps_timer)
		return;

	if (vif->type != NL80211_IFTYPE_STATION || !vif->p2p)
		return;

	sc->p2p_ps_vif = avp;
	tsf = ath9k_hw_gettsf32(sc->sc_ah);
	ieee80211_parse_p2p_noa(&vif->bss_conf.p2p_noa_attr, &avp->noa, tsf);
	ath9k_update_p2p_ps_timer(sc, avp);
}

static void ath9k_bss_info_changed(struct ieee80211_hw *hw,
				   struct ieee80211_vif *vif,
				   struct ieee80211_bss_conf *bss_conf,
				   u32 changed)
{
#define CHECK_ANI				\
	(BSS_CHANGED_ASSOC |			\
	 BSS_CHANGED_IBSS |			\
	 BSS_CHANGED_BEACON_ENABLED)

	struct ath_softc *sc = hw->priv;
	struct ath_hw *ah = sc->sc_ah;
	struct ath_common *common = ath9k_hw_common(ah);
	struct ath_vif *avp = (void *)vif->drv_priv;
	unsigned long flags;
	int slottime;

	ath9k_ps_wakeup(sc);
	mutex_lock(&sc->mutex);

	if (changed & BSS_CHANGED_ASSOC) {
		ath_dbg(common, CONFIG, "BSSID %pM Changed ASSOC %d\n",
			bss_conf->bssid, bss_conf->assoc);

		ath9k_calculate_summary_state(sc, avp->chanctx);
		if (bss_conf->assoc)
			ath_chanctx_event(sc, vif, ATH_CHANCTX_EVENT_ASSOC);
	}

	if (changed & BSS_CHANGED_IBSS) {
		memcpy(common->curbssid, bss_conf->bssid, ETH_ALEN);
		common->curaid = bss_conf->aid;
		ath9k_hw_write_associd(sc->sc_ah);
	}

	if ((changed & BSS_CHANGED_BEACON_ENABLED) ||
	    (changed & BSS_CHANGED_BEACON_INT)) {
		if (changed & BSS_CHANGED_BEACON_ENABLED)
			ath9k_calculate_summary_state(sc, avp->chanctx);
		ath9k_beacon_config(sc, vif, changed);
	}

	if ((avp->chanctx == sc->cur_chan) &&
	    (changed & BSS_CHANGED_ERP_SLOT)) {
		if (bss_conf->use_short_slot)
			slottime = 9;
		else
			slottime = 20;
		if (vif->type == NL80211_IFTYPE_AP) {
			/*
			 * Defer update, so that connected stations can adjust
			 * their settings at the same time.
			 * See beacon.c for more details
			 */
			sc->beacon.slottime = slottime;
			sc->beacon.updateslot = UPDATE;
		} else {
			ah->slottime = slottime;
			ath9k_hw_init_global_settings(ah);
		}
	}

	if (changed & BSS_CHANGED_P2P_PS) {
		spin_lock_bh(&sc->sc_pcu_lock);
		spin_lock_irqsave(&sc->sc_pm_lock, flags);
		if (!(sc->ps_flags & PS_BEACON_SYNC))
			ath9k_update_p2p_ps(sc, vif);
		spin_unlock_irqrestore(&sc->sc_pm_lock, flags);
		spin_unlock_bh(&sc->sc_pcu_lock);
	}

	if (changed & CHECK_ANI)
		ath_check_ani(sc);

	mutex_unlock(&sc->mutex);
	ath9k_ps_restore(sc);

#undef CHECK_ANI
}

static u64 ath9k_get_tsf(struct ieee80211_hw *hw, struct ieee80211_vif *vif)
{
	struct ath_softc *sc = hw->priv;
	u64 tsf;

	mutex_lock(&sc->mutex);
	ath9k_ps_wakeup(sc);
	tsf = ath9k_hw_gettsf64(sc->sc_ah);
	ath9k_ps_restore(sc);
	mutex_unlock(&sc->mutex);

	return tsf;
}

static void ath9k_set_tsf(struct ieee80211_hw *hw,
			  struct ieee80211_vif *vif,
			  u64 tsf)
{
	struct ath_softc *sc = hw->priv;

	mutex_lock(&sc->mutex);
	ath9k_ps_wakeup(sc);
	ath9k_hw_settsf64(sc->sc_ah, tsf);
	ath9k_ps_restore(sc);
	mutex_unlock(&sc->mutex);
}

static void ath9k_reset_tsf(struct ieee80211_hw *hw, struct ieee80211_vif *vif)
{
	struct ath_softc *sc = hw->priv;

	mutex_lock(&sc->mutex);

	ath9k_ps_wakeup(sc);
	ath9k_hw_reset_tsf(sc->sc_ah);
	ath9k_ps_restore(sc);

	mutex_unlock(&sc->mutex);
}

static int ath9k_ampdu_action(struct ieee80211_hw *hw,
			      struct ieee80211_vif *vif,
			      enum ieee80211_ampdu_mlme_action action,
			      struct ieee80211_sta *sta,
			      u16 tid, u16 *ssn, u8 buf_size)
{
	struct ath_softc *sc = hw->priv;
	bool flush = false;
	int ret = 0;

	mutex_lock(&sc->mutex);

	switch (action) {
	case IEEE80211_AMPDU_RX_START:
		break;
	case IEEE80211_AMPDU_RX_STOP:
		break;
	case IEEE80211_AMPDU_TX_START:
		ath9k_ps_wakeup(sc);
		ret = ath_tx_aggr_start(sc, sta, tid, ssn);
		if (!ret)
			ieee80211_start_tx_ba_cb_irqsafe(vif, sta->addr, tid);
		ath9k_ps_restore(sc);
		break;
	case IEEE80211_AMPDU_TX_STOP_FLUSH:
	case IEEE80211_AMPDU_TX_STOP_FLUSH_CONT:
		flush = true;
	case IEEE80211_AMPDU_TX_STOP_CONT:
		ath9k_ps_wakeup(sc);
		ath_tx_aggr_stop(sc, sta, tid);
		if (!flush)
			ieee80211_stop_tx_ba_cb_irqsafe(vif, sta->addr, tid);
		ath9k_ps_restore(sc);
		break;
	case IEEE80211_AMPDU_TX_OPERATIONAL:
		ath9k_ps_wakeup(sc);
		ath_tx_aggr_resume(sc, sta, tid);
		ath9k_ps_restore(sc);
		break;
	default:
		ath_err(ath9k_hw_common(sc->sc_ah), "Unknown AMPDU action\n");
	}

	mutex_unlock(&sc->mutex);

	return ret;
}

static int ath9k_get_survey(struct ieee80211_hw *hw, int idx,
			     struct survey_info *survey)
{
	struct ath_softc *sc = hw->priv;
	struct ath_common *common = ath9k_hw_common(sc->sc_ah);
	struct ieee80211_supported_band *sband;
	struct ieee80211_channel *chan;
	int pos;

	if (config_enabled(CONFIG_ATH9K_TX99))
		return -EOPNOTSUPP;

	spin_lock_bh(&common->cc_lock);
	if (idx == 0)
		ath_update_survey_stats(sc);

	sband = hw->wiphy->bands[IEEE80211_BAND_2GHZ];
	if (sband && idx >= sband->n_channels) {
		idx -= sband->n_channels;
		sband = NULL;
	}

	if (!sband)
		sband = hw->wiphy->bands[IEEE80211_BAND_5GHZ];

	if (!sband || idx >= sband->n_channels) {
		spin_unlock_bh(&common->cc_lock);
		return -ENOENT;
	}

	chan = &sband->channels[idx];
	pos = chan->hw_value;
	memcpy(survey, &sc->survey[pos], sizeof(*survey));
	survey->channel = chan;
	spin_unlock_bh(&common->cc_lock);

	return 0;
}

static void ath9k_set_coverage_class(struct ieee80211_hw *hw, u8 coverage_class)
{
	struct ath_softc *sc = hw->priv;
	struct ath_hw *ah = sc->sc_ah;

	if (config_enabled(CONFIG_ATH9K_TX99))
		return;

	mutex_lock(&sc->mutex);
	ah->coverage_class = coverage_class;

	ath9k_ps_wakeup(sc);
	ath9k_hw_init_global_settings(ah);
	ath9k_ps_restore(sc);

	mutex_unlock(&sc->mutex);
}

static bool ath9k_has_tx_pending(struct ath_softc *sc)
{
	int i, npend = 0;

	for (i = 0; i < ATH9K_NUM_TX_QUEUES; i++) {
		if (!ATH_TXQ_SETUP(sc, i))
			continue;

		if (!sc->tx.txq[i].axq_depth)
			continue;

		npend = ath9k_has_pending_frames(sc, &sc->tx.txq[i]);
		if (npend)
			break;
	}

	return !!npend;
}

static void ath9k_flush(struct ieee80211_hw *hw, struct ieee80211_vif *vif,
			u32 queues, bool drop)
{
	struct ath_softc *sc = hw->priv;

	mutex_lock(&sc->mutex);
	__ath9k_flush(hw, queues, drop);
	mutex_unlock(&sc->mutex);
}

void __ath9k_flush(struct ieee80211_hw *hw, u32 queues, bool drop)
{
	struct ath_softc *sc = hw->priv;
	struct ath_hw *ah = sc->sc_ah;
	struct ath_common *common = ath9k_hw_common(ah);
	int timeout = HZ / 5; /* 200 ms */
	bool drain_txq;
	int i;

	cancel_delayed_work_sync(&sc->tx_complete_work);

	if (ah->ah_flags & AH_UNPLUGGED) {
		ath_dbg(common, ANY, "Device has been unplugged!\n");
		return;
	}

	if (test_bit(ATH_OP_INVALID, &common->op_flags)) {
		ath_dbg(common, ANY, "Device not present\n");
		return;
	}

	if (wait_event_timeout(sc->tx_wait, !ath9k_has_tx_pending(sc),
			       timeout) > 0)
		drop = false;

	if (drop) {
		ath9k_ps_wakeup(sc);
		spin_lock_bh(&sc->sc_pcu_lock);
		drain_txq = ath_drain_all_txq(sc);
		spin_unlock_bh(&sc->sc_pcu_lock);

		if (!drain_txq)
			ath_reset(sc);

		ath9k_ps_restore(sc);
		for (i = 0; i < IEEE80211_NUM_ACS; i++) {
			ieee80211_wake_queue(sc->hw,
					     sc->cur_chan->hw_queue_base + i);
		}
	}

	ieee80211_queue_delayed_work(hw, &sc->tx_complete_work, 0);
}

static bool ath9k_tx_frames_pending(struct ieee80211_hw *hw)
{
	struct ath_softc *sc = hw->priv;
	int i;

	for (i = 0; i < ATH9K_NUM_TX_QUEUES; i++) {
		if (!ATH_TXQ_SETUP(sc, i))
			continue;

		if (ath9k_has_pending_frames(sc, &sc->tx.txq[i]))
			return true;
	}
	return false;
}

static int ath9k_tx_last_beacon(struct ieee80211_hw *hw)
{
	struct ath_softc *sc = hw->priv;
	struct ath_hw *ah = sc->sc_ah;
	struct ieee80211_vif *vif;
	struct ath_vif *avp;
	struct ath_buf *bf;
	struct ath_tx_status ts;
	bool edma = !!(ah->caps.hw_caps & ATH9K_HW_CAP_EDMA);
	int status;

	vif = sc->beacon.bslot[0];
	if (!vif)
		return 0;

	if (!vif->bss_conf.enable_beacon)
		return 0;

	avp = (void *)vif->drv_priv;

	if (!sc->beacon.tx_processed && !edma) {
		tasklet_disable(&sc->bcon_tasklet);

		bf = avp->av_bcbuf;
		if (!bf || !bf->bf_mpdu)
			goto skip;

		status = ath9k_hw_txprocdesc(ah, bf->bf_desc, &ts);
		if (status == -EINPROGRESS)
			goto skip;

		sc->beacon.tx_processed = true;
		sc->beacon.tx_last = !(ts.ts_status & ATH9K_TXERR_MASK);

skip:
		tasklet_enable(&sc->bcon_tasklet);
	}

	return sc->beacon.tx_last;
}

static int ath9k_get_stats(struct ieee80211_hw *hw,
			   struct ieee80211_low_level_stats *stats)
{
	struct ath_softc *sc = hw->priv;
	struct ath_hw *ah = sc->sc_ah;
	struct ath9k_mib_stats *mib_stats = &ah->ah_mibStats;

	stats->dot11ACKFailureCount = mib_stats->ackrcv_bad;
	stats->dot11RTSFailureCount = mib_stats->rts_bad;
	stats->dot11FCSErrorCount = mib_stats->fcs_bad;
	stats->dot11RTSSuccessCount = mib_stats->rts_good;
	return 0;
}

static u32 fill_chainmask(u32 cap, u32 new)
{
	u32 filled = 0;
	int i;

	for (i = 0; cap && new; i++, cap >>= 1) {
		if (!(cap & BIT(0)))
			continue;

		if (new & BIT(0))
			filled |= BIT(i);

		new >>= 1;
	}

	return filled;
}

static bool validate_antenna_mask(struct ath_hw *ah, u32 val)
{
	if (AR_SREV_9300_20_OR_LATER(ah))
		return true;

	switch (val & 0x7) {
	case 0x1:
	case 0x3:
	case 0x7:
		return true;
	case 0x2:
		return (ah->caps.rx_chainmask == 1);
	default:
		return false;
	}
}

static int ath9k_set_antenna(struct ieee80211_hw *hw, u32 tx_ant, u32 rx_ant)
{
	struct ath_softc *sc = hw->priv;
	struct ath_hw *ah = sc->sc_ah;

	if (ah->caps.rx_chainmask != 1)
		rx_ant |= tx_ant;

	if (!validate_antenna_mask(ah, rx_ant) || !tx_ant)
		return -EINVAL;

	sc->ant_rx = rx_ant;
	sc->ant_tx = tx_ant;

	if (ah->caps.rx_chainmask == 1)
		return 0;

	/* AR9100 runs into calibration issues if not all rx chains are enabled */
	if (AR_SREV_9100(ah))
		ah->rxchainmask = 0x7;
	else
		ah->rxchainmask = fill_chainmask(ah->caps.rx_chainmask, rx_ant);

	ah->txchainmask = fill_chainmask(ah->caps.tx_chainmask, tx_ant);
	ath9k_cmn_reload_chainmask(ah);

	return 0;
}

static int ath9k_get_antenna(struct ieee80211_hw *hw, u32 *tx_ant, u32 *rx_ant)
{
	struct ath_softc *sc = hw->priv;

	*tx_ant = sc->ant_tx;
	*rx_ant = sc->ant_rx;
	return 0;
}

static void ath9k_sw_scan_start(struct ieee80211_hw *hw)
{
	struct ath_softc *sc = hw->priv;
	struct ath_common *common = ath9k_hw_common(sc->sc_ah);
	set_bit(ATH_OP_SCANNING, &common->op_flags);
}

static void ath9k_sw_scan_complete(struct ieee80211_hw *hw)
{
	struct ath_softc *sc = hw->priv;
	struct ath_common *common = ath9k_hw_common(sc->sc_ah);
	clear_bit(ATH_OP_SCANNING, &common->op_flags);
}

static int ath_scan_channel_duration(struct ath_softc *sc,
				     struct ieee80211_channel *chan)
{
	struct cfg80211_scan_request *req = sc->offchannel.scan_req;

	if (!req->n_ssids || (chan->flags & IEEE80211_CHAN_NO_IR))
		return (HZ / 9); /* ~110 ms */

	return (HZ / 16); /* ~60 ms */
}

static void
ath_scan_next_channel(struct ath_softc *sc)
{
	struct cfg80211_scan_request *req = sc->offchannel.scan_req;
	struct ieee80211_channel *chan;

	if (sc->offchannel.scan_idx >= req->n_channels) {
		sc->offchannel.state = ATH_OFFCHANNEL_IDLE;
		ath_chanctx_switch(sc, ath_chanctx_get_oper_chan(sc, false),
				   NULL);
		return;
	}

	chan = req->channels[sc->offchannel.scan_idx++];
	sc->offchannel.duration = ath_scan_channel_duration(sc, chan);
	sc->offchannel.state = ATH_OFFCHANNEL_PROBE_SEND;
	ath_chanctx_offchan_switch(sc, chan);
}

static void ath_offchannel_next(struct ath_softc *sc)
{
	struct ieee80211_vif *vif;

	if (sc->offchannel.scan_req) {
		vif = sc->offchannel.scan_vif;
		sc->offchannel.chan.txpower = vif->bss_conf.txpower;
		ath_scan_next_channel(sc);
	} else if (sc->offchannel.roc_vif) {
		vif = sc->offchannel.roc_vif;
		sc->offchannel.chan.txpower = vif->bss_conf.txpower;
		sc->offchannel.duration = sc->offchannel.roc_duration;
		sc->offchannel.state = ATH_OFFCHANNEL_ROC_START;
		ath_chanctx_offchan_switch(sc, sc->offchannel.roc_chan);
	} else {
		ath_chanctx_switch(sc, ath_chanctx_get_oper_chan(sc, false),
				   NULL);
		sc->offchannel.state = ATH_OFFCHANNEL_IDLE;
		if (sc->ps_idle)
			ath_cancel_work(sc);
	}
}

static void ath_roc_complete(struct ath_softc *sc, bool abort)
{
	sc->offchannel.roc_vif = NULL;
	sc->offchannel.roc_chan = NULL;
	if (!abort)
		ieee80211_remain_on_channel_expired(sc->hw);
	ath_offchannel_next(sc);
	ath9k_ps_restore(sc);
}

static void ath_scan_complete(struct ath_softc *sc, bool abort)
{
	struct ath_common *common = ath9k_hw_common(sc->sc_ah);

	sc->offchannel.scan_req = NULL;
	sc->offchannel.scan_vif = NULL;
	sc->offchannel.state = ATH_OFFCHANNEL_IDLE;
	ieee80211_scan_completed(sc->hw, abort);
	clear_bit(ATH_OP_SCANNING, &common->op_flags);
	ath_offchannel_next(sc);
	ath9k_ps_restore(sc);
}

static void ath_scan_send_probe(struct ath_softc *sc,
				struct cfg80211_ssid *ssid)
{
	struct cfg80211_scan_request *req = sc->offchannel.scan_req;
	struct ieee80211_vif *vif = sc->offchannel.scan_vif;
	struct ath_tx_control txctl = {};
	struct sk_buff *skb;
	struct ieee80211_tx_info *info;
	int band = sc->offchannel.chan.chandef.chan->band;

	skb = ieee80211_probereq_get(sc->hw, vif,
			ssid->ssid, ssid->ssid_len, req->ie_len);
	if (!skb)
		return;

	info = IEEE80211_SKB_CB(skb);
	if (req->no_cck)
		info->flags |= IEEE80211_TX_CTL_NO_CCK_RATE;

	if (req->ie_len)
		memcpy(skb_put(skb, req->ie_len), req->ie, req->ie_len);

	skb_set_queue_mapping(skb, IEEE80211_AC_VO);

	if (!ieee80211_tx_prepare_skb(sc->hw, vif, skb, band, NULL))
		goto error;

	txctl.txq = sc->tx.txq_map[IEEE80211_AC_VO];
	txctl.force_channel = true;
	if (ath_tx_start(sc->hw, skb, &txctl))
		goto error;

	return;

error:
	ieee80211_free_txskb(sc->hw, skb);
}

static void ath_scan_channel_start(struct ath_softc *sc)
{
	struct cfg80211_scan_request *req = sc->offchannel.scan_req;
	int i;

	if (!(sc->cur_chan->chandef.chan->flags & IEEE80211_CHAN_NO_IR) &&
	    req->n_ssids) {
		for (i = 0; i < req->n_ssids; i++)
			ath_scan_send_probe(sc, &req->ssids[i]);

	}

	sc->offchannel.state = ATH_OFFCHANNEL_PROBE_WAIT;
	mod_timer(&sc->offchannel.timer, jiffies + sc->offchannel.duration);
}

void ath_offchannel_channel_change(struct ath_softc *sc)
{
	switch (sc->offchannel.state) {
	case ATH_OFFCHANNEL_PROBE_SEND:
		if (!sc->offchannel.scan_req)
			return;

		if (sc->cur_chan->chandef.chan !=
		    sc->offchannel.chan.chandef.chan)
			return;

		ath_scan_channel_start(sc);
		break;
	case ATH_OFFCHANNEL_IDLE:
		if (!sc->offchannel.scan_req)
			return;

		ath_scan_complete(sc, false);
		break;
	case ATH_OFFCHANNEL_ROC_START:
		if (sc->cur_chan != &sc->offchannel.chan)
			break;

		sc->offchannel.state = ATH_OFFCHANNEL_ROC_WAIT;
		mod_timer(&sc->offchannel.timer, jiffies +
			  msecs_to_jiffies(sc->offchannel.duration));
		ieee80211_ready_on_channel(sc->hw);
		break;
	case ATH_OFFCHANNEL_ROC_DONE:
		ath_roc_complete(sc, false);
		break;
	default:
		break;
	}
}

void ath_offchannel_timer(unsigned long data)
{
	struct ath_softc *sc = (struct ath_softc *)data;
	struct ath_chanctx *ctx;

	switch (sc->offchannel.state) {
	case ATH_OFFCHANNEL_PROBE_WAIT:
		if (!sc->offchannel.scan_req)
			return;

		/* get first active channel context */
		ctx = ath_chanctx_get_oper_chan(sc, true);
		if (ctx->active) {
			sc->offchannel.state = ATH_OFFCHANNEL_SUSPEND;
			ath_chanctx_switch(sc, ctx, NULL);
			mod_timer(&sc->offchannel.timer, jiffies + HZ / 10);
			break;
		}
		/* fall through */
	case ATH_OFFCHANNEL_SUSPEND:
		if (!sc->offchannel.scan_req)
			return;

		ath_scan_next_channel(sc);
		break;
	case ATH_OFFCHANNEL_ROC_START:
	case ATH_OFFCHANNEL_ROC_WAIT:
		ctx = ath_chanctx_get_oper_chan(sc, false);
		sc->offchannel.state = ATH_OFFCHANNEL_ROC_DONE;
		ath_chanctx_switch(sc, ctx, NULL);
		break;
	default:
		break;
	}
}

static int ath9k_hw_scan(struct ieee80211_hw *hw, struct ieee80211_vif *vif,
<<<<<<< HEAD
			 struct cfg80211_scan_request *req)
{
=======
			 struct ieee80211_scan_request *hw_req)
{
	struct cfg80211_scan_request *req = &hw_req->req;
>>>>>>> c64800e7
	struct ath_softc *sc = hw->priv;
	struct ath_common *common = ath9k_hw_common(sc->sc_ah);
	int ret = 0;

	mutex_lock(&sc->mutex);

	if (WARN_ON(sc->offchannel.scan_req)) {
		ret = -EBUSY;
		goto out;
	}

	ath9k_ps_wakeup(sc);
	set_bit(ATH_OP_SCANNING, &common->op_flags);
	sc->offchannel.scan_vif = vif;
	sc->offchannel.scan_req = req;
	sc->offchannel.scan_idx = 0;

	if (sc->offchannel.state == ATH_OFFCHANNEL_IDLE)
		ath_offchannel_next(sc);

out:
	mutex_unlock(&sc->mutex);

	return ret;
}

static void ath9k_cancel_hw_scan(struct ieee80211_hw *hw,
				 struct ieee80211_vif *vif)
{
	struct ath_softc *sc = hw->priv;

	mutex_lock(&sc->mutex);
	del_timer_sync(&sc->offchannel.timer);
	ath_scan_complete(sc, true);
	mutex_unlock(&sc->mutex);
}

static int ath9k_remain_on_channel(struct ieee80211_hw *hw,
				   struct ieee80211_vif *vif,
				   struct ieee80211_channel *chan, int duration,
				   enum ieee80211_roc_type type)
{
	struct ath_softc *sc = hw->priv;
	int ret = 0;

	mutex_lock(&sc->mutex);

	if (WARN_ON(sc->offchannel.roc_vif)) {
		ret = -EBUSY;
		goto out;
	}

	ath9k_ps_wakeup(sc);
	sc->offchannel.roc_vif = vif;
	sc->offchannel.roc_chan = chan;
	sc->offchannel.roc_duration = duration;

	if (sc->offchannel.state == ATH_OFFCHANNEL_IDLE)
		ath_offchannel_next(sc);

out:
	mutex_unlock(&sc->mutex);

	return ret;
}

static int ath9k_cancel_remain_on_channel(struct ieee80211_hw *hw)
{
	struct ath_softc *sc = hw->priv;

	mutex_lock(&sc->mutex);

	del_timer_sync(&sc->offchannel.timer);

	if (sc->offchannel.roc_vif) {
		if (sc->offchannel.state >= ATH_OFFCHANNEL_ROC_START)
			ath_roc_complete(sc, true);
	}

	mutex_unlock(&sc->mutex);

	return 0;
}

static int ath9k_add_chanctx(struct ieee80211_hw *hw,
			     struct ieee80211_chanctx_conf *conf)
{
	struct ath_softc *sc = hw->priv;
	struct ath_chanctx *ctx, **ptr;
	int pos;

	mutex_lock(&sc->mutex);

	ath_for_each_chanctx(sc, ctx) {
		if (ctx->assigned)
			continue;

		ptr = (void *) conf->drv_priv;
		*ptr = ctx;
		ctx->assigned = true;
		pos = ctx - &sc->chanctx[0];
		ctx->hw_queue_base = pos * IEEE80211_NUM_ACS;
		ath_chanctx_set_channel(sc, ctx, &conf->def);
		mutex_unlock(&sc->mutex);
		return 0;
	}
	mutex_unlock(&sc->mutex);
	return -ENOSPC;
}


static void ath9k_remove_chanctx(struct ieee80211_hw *hw,
				 struct ieee80211_chanctx_conf *conf)
{
	struct ath_softc *sc = hw->priv;
	struct ath_chanctx *ctx = ath_chanctx_get(conf);

	mutex_lock(&sc->mutex);
	ctx->assigned = false;
	ctx->hw_queue_base = -1;
	ath_chanctx_event(sc, NULL, ATH_CHANCTX_EVENT_UNASSIGN);
	mutex_unlock(&sc->mutex);
}

static void ath9k_change_chanctx(struct ieee80211_hw *hw,
				 struct ieee80211_chanctx_conf *conf,
				 u32 changed)
{
	struct ath_softc *sc = hw->priv;
	struct ath_chanctx *ctx = ath_chanctx_get(conf);

	mutex_lock(&sc->mutex);
	ath_chanctx_set_channel(sc, ctx, &conf->def);
	mutex_unlock(&sc->mutex);
}

static int ath9k_assign_vif_chanctx(struct ieee80211_hw *hw,
				    struct ieee80211_vif *vif,
				    struct ieee80211_chanctx_conf *conf)
{
	struct ath_softc *sc = hw->priv;
	struct ath_vif *avp = (void *)vif->drv_priv;
	struct ath_chanctx *ctx = ath_chanctx_get(conf);
	int i;

	mutex_lock(&sc->mutex);
	avp->chanctx = ctx;
	list_add_tail(&avp->list, &ctx->vifs);
	ath9k_calculate_summary_state(sc, ctx);
	for (i = 0; i < IEEE80211_NUM_ACS; i++)
		vif->hw_queue[i] = ctx->hw_queue_base + i;
	mutex_unlock(&sc->mutex);

	return 0;
}

static void ath9k_unassign_vif_chanctx(struct ieee80211_hw *hw,
				       struct ieee80211_vif *vif,
				       struct ieee80211_chanctx_conf *conf)
{
	struct ath_softc *sc = hw->priv;
	struct ath_vif *avp = (void *)vif->drv_priv;
	struct ath_chanctx *ctx = ath_chanctx_get(conf);
	int ac;

	mutex_lock(&sc->mutex);
	avp->chanctx = NULL;
	list_del(&avp->list);
	ath9k_calculate_summary_state(sc, ctx);
	for (ac = 0; ac < IEEE80211_NUM_ACS; ac++)
		vif->hw_queue[ac] = IEEE80211_INVAL_HW_QUEUE;
	mutex_unlock(&sc->mutex);
}

void ath9k_fill_chanctx_ops(void)
{
	if (!ath9k_use_chanctx)
		return;

	ath9k_ops.hw_scan = ath9k_hw_scan;
	ath9k_ops.cancel_hw_scan = ath9k_cancel_hw_scan;
	ath9k_ops.remain_on_channel  = ath9k_remain_on_channel;
	ath9k_ops.cancel_remain_on_channel = ath9k_cancel_remain_on_channel;
	ath9k_ops.add_chanctx        = ath9k_add_chanctx;
	ath9k_ops.remove_chanctx     = ath9k_remove_chanctx;
	ath9k_ops.change_chanctx     = ath9k_change_chanctx;
	ath9k_ops.assign_vif_chanctx = ath9k_assign_vif_chanctx;
	ath9k_ops.unassign_vif_chanctx = ath9k_unassign_vif_chanctx;
	ath9k_ops.mgd_prepare_tx = ath9k_chanctx_force_active;
}

struct ieee80211_ops ath9k_ops = {
	.tx 		    = ath9k_tx,
	.start 		    = ath9k_start,
	.stop 		    = ath9k_stop,
	.add_interface 	    = ath9k_add_interface,
	.change_interface   = ath9k_change_interface,
	.remove_interface   = ath9k_remove_interface,
	.config 	    = ath9k_config,
	.configure_filter   = ath9k_configure_filter,
	.sta_add	    = ath9k_sta_add,
	.sta_remove	    = ath9k_sta_remove,
	.sta_notify         = ath9k_sta_notify,
	.conf_tx 	    = ath9k_conf_tx,
	.bss_info_changed   = ath9k_bss_info_changed,
	.set_key            = ath9k_set_key,
	.get_tsf 	    = ath9k_get_tsf,
	.set_tsf 	    = ath9k_set_tsf,
	.reset_tsf 	    = ath9k_reset_tsf,
	.ampdu_action       = ath9k_ampdu_action,
	.get_survey	    = ath9k_get_survey,
	.rfkill_poll        = ath9k_rfkill_poll_state,
	.set_coverage_class = ath9k_set_coverage_class,
	.flush		    = ath9k_flush,
	.tx_frames_pending  = ath9k_tx_frames_pending,
	.tx_last_beacon     = ath9k_tx_last_beacon,
	.release_buffered_frames = ath9k_release_buffered_frames,
	.get_stats	    = ath9k_get_stats,
	.set_antenna	    = ath9k_set_antenna,
	.get_antenna	    = ath9k_get_antenna,

#ifdef CONFIG_ATH9K_WOW
	.suspend	    = ath9k_suspend,
	.resume		    = ath9k_resume,
	.set_wakeup	    = ath9k_set_wakeup,
#endif

#ifdef CONFIG_ATH9K_DEBUGFS
	.get_et_sset_count  = ath9k_get_et_sset_count,
	.get_et_stats       = ath9k_get_et_stats,
	.get_et_strings     = ath9k_get_et_strings,
#endif

#if defined(CONFIG_MAC80211_DEBUGFS) && defined(CONFIG_ATH9K_STATION_STATISTICS)
	.sta_add_debugfs    = ath9k_sta_add_debugfs,
#endif
	.sw_scan_start	    = ath9k_sw_scan_start,
	.sw_scan_complete   = ath9k_sw_scan_complete,
};<|MERGE_RESOLUTION|>--- conflicted
+++ resolved
@@ -2409,14 +2409,9 @@
 }
 
 static int ath9k_hw_scan(struct ieee80211_hw *hw, struct ieee80211_vif *vif,
-<<<<<<< HEAD
-			 struct cfg80211_scan_request *req)
-{
-=======
 			 struct ieee80211_scan_request *hw_req)
 {
 	struct cfg80211_scan_request *req = &hw_req->req;
->>>>>>> c64800e7
 	struct ath_softc *sc = hw->priv;
 	struct ath_common *common = ath9k_hw_common(sc->sc_ah);
 	int ret = 0;
