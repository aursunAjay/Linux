--- conflicted
+++ resolved
@@ -463,16 +463,11 @@
 #define ndev_to_wil(n) (wdev_to_wil(n->ieee80211_ptr))
 #define wil_to_pcie_dev(i) (&i->pdev->dev)
 
-<<<<<<< HEAD
+__printf(2, 3)
 void wil_dbg_trace(struct wil6210_priv *wil, const char *fmt, ...);
-void wil_err(struct wil6210_priv *wil, const char *fmt, ...);
-=======
-__printf(2, 3)
-int wil_dbg_trace(struct wil6210_priv *wil, const char *fmt, ...);
 __printf(2, 3)
 void wil_err(struct wil6210_priv *wil, const char *fmt, ...);
 __printf(2, 3)
->>>>>>> 84cbf3a7
 void wil_info(struct wil6210_priv *wil, const char *fmt, ...);
 #define wil_dbg(wil, fmt, arg...) do { \
 	netdev_dbg(wil_to_ndev(wil), fmt, ##arg); \
