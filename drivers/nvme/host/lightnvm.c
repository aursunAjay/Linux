--- conflicted
+++ resolved
@@ -586,39 +586,6 @@
 	.max_phys_sect		= 64,
 };
 
-<<<<<<< HEAD
-int nvme_nvm_register(struct nvme_ns *ns, char *disk_name, int node,
-		      const struct attribute_group *attrs)
-{
-	struct request_queue *q = ns->queue;
-	struct nvm_dev *dev;
-	int ret;
-
-	dev = nvm_alloc_dev(node);
-	if (!dev)
-		return -ENOMEM;
-
-	dev->q = q;
-	memcpy(dev->name, disk_name, DISK_NAME_LEN);
-	dev->ops = &nvme_nvm_dev_ops;
-	dev->parent_dev = ns->ctrl->device;
-	dev->private_data = ns;
-	ns->ndev = dev;
-
-	ret = nvm_register(dev);
-
-	ns->lba_shift = ilog2(dev->sec_size);
-
-	if (sysfs_create_group(&dev->dev.kobj, attrs))
-		pr_warn("%s: failed to create sysfs group for identification\n",
-			disk_name);
-	return ret;
-}
-
-void nvme_nvm_unregister(struct nvme_ns *ns)
-{
-	nvm_unregister(ns->ndev);
-=======
 int nvme_nvm_register(struct nvme_ns *ns, char *disk_name, int node)
 {
 	struct request_queue *q = ns->queue;
@@ -801,7 +768,6 @@
 {
 	sysfs_remove_group(&disk_to_dev(ns->disk)->kobj,
 					&nvm_dev_attr_group);
->>>>>>> 405182c2
 }
 
 /* move to shared place when used in multiple places. */
