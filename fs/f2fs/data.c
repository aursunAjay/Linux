--- conflicted
+++ resolved
@@ -100,24 +100,16 @@
 	return bio;
 }
 
-<<<<<<< HEAD
-static inline void __submit_bio(struct f2fs_sb_info *sbi, struct bio *bio)
-{
-	if (!is_read_io(bio_op(bio)))
-		atomic_inc(&sbi->nr_wb_bios);
-	submit_bio(bio);
-=======
-static inline void __submit_bio(struct f2fs_sb_info *sbi, int rw,
-			struct bio *bio, enum page_type type)
-{
-	if (!is_read_io(rw)) {
+static inline void __submit_bio(struct f2fs_sb_info *sbi,
+				struct bio *bio, enum page_type type)
+{
+	if (!is_read_io(bio_op(bio))) {
 		atomic_inc(&sbi->nr_wb_bios);
 		if (f2fs_sb_mounted_hmsmr(sbi->sb) &&
 			current->plug && (type == DATA || type == NODE))
 			blk_finish_plug(current->plug);
 	}
-	submit_bio(rw, bio);
->>>>>>> 5302fb00
+	submit_bio(bio);
 }
 
 static void __submit_merged_bio(struct f2fs_bio_info *io)
@@ -132,13 +124,9 @@
 	else
 		trace_f2fs_submit_write_bio(io->sbi->sb, fio, io->bio);
 
-<<<<<<< HEAD
 	bio_set_op_attrs(io->bio, fio->op, fio->op_flags);
 
-	__submit_bio(io->sbi, io->bio);
-=======
-	__submit_bio(io->sbi, fio->rw, io->bio, fio->type);
->>>>>>> 5302fb00
+	__submit_bio(io->sbi, io->bio, fio->type);
 	io->bio = NULL;
 }
 
@@ -260,11 +248,7 @@
 	bio->bi_rw = fio->op_flags;
 	bio_set_op_attrs(bio, fio->op, fio->op_flags);
 
-<<<<<<< HEAD
-	__submit_bio(fio->sbi, bio);
-=======
-	__submit_bio(fio->sbi, fio->rw, bio, fio->type);
->>>>>>> 5302fb00
+	__submit_bio(fio->sbi, bio, fio->type);
 	return 0;
 }
 
@@ -1104,11 +1088,7 @@
 		 */
 		if (bio && (last_block_in_bio != block_nr - 1)) {
 submit_and_realloc:
-<<<<<<< HEAD
-			__submit_bio(F2FS_I_SB(inode), bio);
-=======
-			__submit_bio(F2FS_I_SB(inode), READ, bio, DATA);
->>>>>>> 5302fb00
+			__submit_bio(F2FS_I_SB(inode), bio, DATA);
 			bio = NULL;
 		}
 		if (bio == NULL) {
@@ -1117,14 +1097,7 @@
 				bio = NULL;
 				goto set_error_page;
 			}
-<<<<<<< HEAD
-			bio->bi_bdev = bdev;
-			bio->bi_iter.bi_sector = SECTOR_FROM_BLOCK(block_nr);
-			bio->bi_end_io = f2fs_read_end_io;
-			bio->bi_private = ctx;
 			bio_set_op_attrs(bio, REQ_OP_READ, 0);
-=======
->>>>>>> 5302fb00
 		}
 
 		if (bio_add_page(bio, page, blocksize, 0) < blocksize)
@@ -1139,11 +1112,7 @@
 		goto next_page;
 confused:
 		if (bio) {
-<<<<<<< HEAD
-			__submit_bio(F2FS_I_SB(inode), bio);
-=======
-			__submit_bio(F2FS_I_SB(inode), READ, bio, DATA);
->>>>>>> 5302fb00
+			__submit_bio(F2FS_I_SB(inode), bio, DATA);
 			bio = NULL;
 		}
 		unlock_page(page);
@@ -1153,11 +1122,7 @@
 	}
 	BUG_ON(pages && !list_empty(pages));
 	if (bio)
-<<<<<<< HEAD
-		__submit_bio(F2FS_I_SB(inode), bio);
-=======
-		__submit_bio(F2FS_I_SB(inode), READ, bio, DATA);
->>>>>>> 5302fb00
+		__submit_bio(F2FS_I_SB(inode), bio, DATA);
 	return 0;
 }
 
@@ -1686,36 +1651,21 @@
 	if (blkaddr == NEW_ADDR) {
 		zero_user_segment(page, 0, PAGE_SIZE);
 	} else {
-<<<<<<< HEAD
-		struct f2fs_io_info fio = {
-			.sbi = sbi,
-			.type = DATA,
-			.op = REQ_OP_READ,
-			.op_flags = READ_SYNC,
-			.old_blkaddr = blkaddr,
-			.new_blkaddr = blkaddr,
-			.page = page,
-			.encrypted_page = NULL,
-		};
-		err = f2fs_submit_page_bio(&fio);
-		if (err)
-=======
 		struct bio *bio;
 
 		bio = f2fs_grab_bio(inode, blkaddr, 1);
 		if (IS_ERR(bio)) {
 			err = PTR_ERR(bio);
->>>>>>> 5302fb00
 			goto fail;
 		}
-
+		bio_set_op_attrs(bio, REQ_OP_READ, READ_SYNC);
 		if (bio_add_page(bio, page, PAGE_SIZE, 0) < PAGE_SIZE) {
 			bio_put(bio);
 			err = -EFAULT;
 			goto fail;
 		}
 
-		__submit_bio(sbi, READ_SYNC, bio, DATA);
+		__submit_bio(sbi, bio, DATA);
 
 		lock_page(page);
 		if (unlikely(page->mapping != mapping)) {
