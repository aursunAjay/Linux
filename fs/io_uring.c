// SPDX-License-Identifier: GPL-2.0
/*
 * Shared application/kernel submission and completion ring pairs, for
 * supporting fast/efficient IO.
 *
 * A note on the read/write ordering memory barriers that are matched between
 * the application and kernel side.
 *
 * After the application reads the CQ ring tail, it must use an
 * appropriate smp_rmb() to pair with the smp_wmb() the kernel uses
 * before writing the tail (using smp_load_acquire to read the tail will
 * do). It also needs a smp_mb() before updating CQ head (ordering the
 * entry load(s) with the head store), pairing with an implicit barrier
 * through a control-dependency in io_get_cqring (smp_store_release to
 * store head will do). Failure to do so could lead to reading invalid
 * CQ entries.
 *
 * Likewise, the application must use an appropriate smp_wmb() before
 * writing the SQ tail (ordering SQ entry stores with the tail store),
 * which pairs with smp_load_acquire in io_get_sqring (smp_store_release
 * to store the tail will do). And it needs a barrier ordering the SQ
 * head load before writing new SQ entries (smp_load_acquire to read
 * head will do).
 *
 * When using the SQ poll thread (IORING_SETUP_SQPOLL), the application
 * needs to check the SQ flags for IORING_SQ_NEED_WAKEUP *after*
 * updating the SQ tail; a full memory barrier smp_mb() is needed
 * between.
 *
 * Also see the examples in the liburing library:
 *
 *	git://git.kernel.dk/liburing
 *
 * io_uring also uses READ/WRITE_ONCE() for _any_ store or load that happens
 * from data shared between the kernel and application. This is done both
 * for ordering purposes, but also to ensure that once a value is loaded from
 * data that the application could potentially modify, it remains stable.
 *
 * Copyright (C) 2018-2019 Jens Axboe
 * Copyright (c) 2018-2019 Christoph Hellwig
 */
#include <linux/kernel.h>
#include <linux/init.h>
#include <linux/errno.h>
#include <linux/syscalls.h>
#include <linux/compat.h>
#include <linux/refcount.h>
#include <linux/uio.h>

#include <linux/sched/signal.h>
#include <linux/fs.h>
#include <linux/file.h>
#include <linux/fdtable.h>
#include <linux/mm.h>
#include <linux/mman.h>
#include <linux/mmu_context.h>
#include <linux/percpu.h>
#include <linux/slab.h>
#include <linux/workqueue.h>
#include <linux/kthread.h>
#include <linux/blkdev.h>
#include <linux/bvec.h>
#include <linux/net.h>
#include <net/sock.h>
#include <net/af_unix.h>
#include <net/scm.h>
#include <linux/anon_inodes.h>
#include <linux/sched/mm.h>
#include <linux/uaccess.h>
#include <linux/nospec.h>
#include <linux/sizes.h>
#include <linux/hugetlb.h>

#include <uapi/linux/io_uring.h>

#include "internal.h"

#define IORING_MAX_ENTRIES	32768
#define IORING_MAX_FIXED_FILES	1024

struct io_uring {
	u32 head ____cacheline_aligned_in_smp;
	u32 tail ____cacheline_aligned_in_smp;
};

/*
 * This data is shared with the application through the mmap at offsets
 * IORING_OFF_SQ_RING and IORING_OFF_CQ_RING.
 *
 * The offsets to the member fields are published through struct
 * io_sqring_offsets when calling io_uring_setup.
 */
struct io_rings {
	/*
	 * Head and tail offsets into the ring; the offsets need to be
	 * masked to get valid indices.
	 *
	 * The kernel controls head of the sq ring and the tail of the cq ring,
	 * and the application controls tail of the sq ring and the head of the
	 * cq ring.
	 */
	struct io_uring		sq, cq;
	/*
	 * Bitmasks to apply to head and tail offsets (constant, equals
	 * ring_entries - 1)
	 */
	u32			sq_ring_mask, cq_ring_mask;
	/* Ring sizes (constant, power of 2) */
	u32			sq_ring_entries, cq_ring_entries;
	/*
	 * Number of invalid entries dropped by the kernel due to
	 * invalid index stored in array
	 *
	 * Written by the kernel, shouldn't be modified by the
	 * application (i.e. get number of "new events" by comparing to
	 * cached value).
	 *
	 * After a new SQ head value was read by the application this
	 * counter includes all submissions that were dropped reaching
	 * the new SQ head (and possibly more).
	 */
	u32			sq_dropped;
	/*
	 * Runtime flags
	 *
	 * Written by the kernel, shouldn't be modified by the
	 * application.
	 *
	 * The application needs a full memory barrier before checking
	 * for IORING_SQ_NEED_WAKEUP after updating the sq tail.
	 */
	u32			sq_flags;
	/*
	 * Number of completion events lost because the queue was full;
	 * this should be avoided by the application by making sure
	 * there are not more requests pending thatn there is space in
	 * the completion queue.
	 *
	 * Written by the kernel, shouldn't be modified by the
	 * application (i.e. get number of "new events" by comparing to
	 * cached value).
	 *
	 * As completion events come in out of order this counter is not
	 * ordered with any other data.
	 */
	u32			cq_overflow;
	/*
	 * Ring buffer of completion events.
	 *
	 * The kernel writes completion events fresh every time they are
	 * produced, so the application is allowed to modify pending
	 * entries.
	 */
	struct io_uring_cqe	cqes[] ____cacheline_aligned_in_smp;
};

struct io_mapped_ubuf {
	u64		ubuf;
	size_t		len;
	struct		bio_vec *bvec;
	unsigned int	nr_bvecs;
};

struct async_list {
	spinlock_t		lock;
	atomic_t		cnt;
	struct list_head	list;

	struct file		*file;
<<<<<<< HEAD
	off_t			io_end;
=======
	off_t			io_start;
>>>>>>> 3877dcd0
	size_t			io_len;
};

struct io_ring_ctx {
	struct {
		struct percpu_ref	refs;
	} ____cacheline_aligned_in_smp;

	struct {
		unsigned int		flags;
		bool			compat;
		bool			account_mem;

		/*
		 * Ring buffer of indices into array of io_uring_sqe, which is
		 * mmapped by the application using the IORING_OFF_SQES offset.
		 *
		 * This indirection could e.g. be used to assign fixed
		 * io_uring_sqe entries to operations and only submit them to
		 * the queue when needed.
		 *
		 * The kernel modifies neither the indices array nor the entries
		 * array.
		 */
		u32			*sq_array;
		unsigned		cached_sq_head;
		unsigned		sq_entries;
		unsigned		sq_mask;
		unsigned		sq_thread_idle;
		struct io_uring_sqe	*sq_sqes;

		struct list_head	defer_list;
		struct list_head	timeout_list;
	} ____cacheline_aligned_in_smp;

	/* IO offload */
	struct workqueue_struct	*sqo_wq[2];
	struct task_struct	*sqo_thread;	/* if using sq thread polling */
	struct mm_struct	*sqo_mm;
	wait_queue_head_t	sqo_wait;
	struct completion	sqo_thread_started;

	struct {
		unsigned		cached_cq_tail;
		unsigned		cq_entries;
		unsigned		cq_mask;
		struct wait_queue_head	cq_wait;
		struct fasync_struct	*cq_fasync;
		struct eventfd_ctx	*cq_ev_fd;
		atomic_t		cq_timeouts;
	} ____cacheline_aligned_in_smp;

	struct io_rings	*rings;

	/*
	 * If used, fixed file set. Writers must ensure that ->refs is dead,
	 * readers must ensure that ->refs is alive as long as the file* is
	 * used. Only updated through io_uring_register(2).
	 */
	struct file		**user_files;
	unsigned		nr_user_files;

	/* if used, fixed mapped user buffers */
	unsigned		nr_user_bufs;
	struct io_mapped_ubuf	*user_bufs;

	struct user_struct	*user;

	struct completion	ctx_done;

	struct {
		struct mutex		uring_lock;
		wait_queue_head_t	wait;
	} ____cacheline_aligned_in_smp;

	struct {
		spinlock_t		completion_lock;
		bool			poll_multi_file;
		/*
		 * ->poll_list is protected by the ctx->uring_lock for
		 * io_uring instances that don't use IORING_SETUP_SQPOLL.
		 * For SQPOLL, only the single threaded io_sq_thread() will
		 * manipulate the list, hence no extra locking is needed there.
		 */
		struct list_head	poll_list;
		struct list_head	cancel_list;
	} ____cacheline_aligned_in_smp;

	struct async_list	pending_async[2];

#if defined(CONFIG_UNIX)
	struct socket		*ring_sock;
#endif
};

struct sqe_submit {
	const struct io_uring_sqe	*sqe;
	unsigned short			index;
	u32				sequence;
	bool				has_user;
	bool				needs_lock;
	bool				needs_fixed_file;
};

/*
 * First field must be the file pointer in all the
 * iocb unions! See also 'struct kiocb' in <linux/fs.h>
 */
struct io_poll_iocb {
	struct file			*file;
	struct wait_queue_head		*head;
	__poll_t			events;
	bool				done;
	bool				canceled;
	struct wait_queue_entry		wait;
};

struct io_timeout {
	struct file			*file;
	struct hrtimer			timer;
};

/*
 * NOTE! Each of the iocb union members has the file pointer
 * as the first entry in their struct definition. So you can
 * access the file pointer through any of the sub-structs,
 * or directly as just 'ki_filp' in this struct.
 */
struct io_kiocb {
	union {
		struct file		*file;
		struct kiocb		rw;
		struct io_poll_iocb	poll;
		struct io_timeout	timeout;
	};

	struct sqe_submit	submit;

	struct io_ring_ctx	*ctx;
	struct list_head	list;
	struct list_head	link_list;
	unsigned int		flags;
	refcount_t		refs;
#define REQ_F_NOWAIT		1	/* must not punt to workers */
#define REQ_F_IOPOLL_COMPLETED	2	/* polled IO has completed */
#define REQ_F_FIXED_FILE	4	/* ctx owns file */
#define REQ_F_SEQ_PREV		8	/* sequential with previous */
#define REQ_F_IO_DRAIN		16	/* drain existing IO first */
#define REQ_F_IO_DRAINED	32	/* drain done */
#define REQ_F_LINK		64	/* linked sqes */
#define REQ_F_LINK_DONE		128	/* linked sqes done */
#define REQ_F_FAIL_LINK		256	/* fail rest of links */
<<<<<<< HEAD
=======
#define REQ_F_SHADOW_DRAIN	512	/* link-drain shadow req */
#define REQ_F_TIMEOUT		1024	/* timeout request */
>>>>>>> 3877dcd0
	u64			user_data;
	u32			result;
	u32			sequence;

	struct work_struct	work;
};

#define IO_PLUG_THRESHOLD		2
#define IO_IOPOLL_BATCH			8

struct io_submit_state {
	struct blk_plug		plug;

	/*
	 * io_kiocb alloc cache
	 */
	void			*reqs[IO_IOPOLL_BATCH];
	unsigned		int free_reqs;
	unsigned		int cur_req;

	/*
	 * File reference cache
	 */
	struct file		*file;
	unsigned int		fd;
	unsigned int		has_refs;
	unsigned int		used_refs;
	unsigned int		ios_left;
};

static void io_sq_wq_submit_work(struct work_struct *work);
static void io_cqring_fill_event(struct io_ring_ctx *ctx, u64 ki_user_data,
				 long res);
static void __io_free_req(struct io_kiocb *req);

static struct kmem_cache *req_cachep;

static const struct file_operations io_uring_fops;

struct sock *io_uring_get_socket(struct file *file)
{
#if defined(CONFIG_UNIX)
	if (file->f_op == &io_uring_fops) {
		struct io_ring_ctx *ctx = file->private_data;

		return ctx->ring_sock->sk;
	}
#endif
	return NULL;
}
EXPORT_SYMBOL(io_uring_get_socket);

static void io_ring_ctx_ref_free(struct percpu_ref *ref)
{
	struct io_ring_ctx *ctx = container_of(ref, struct io_ring_ctx, refs);

	complete(&ctx->ctx_done);
}

static struct io_ring_ctx *io_ring_ctx_alloc(struct io_uring_params *p)
{
	struct io_ring_ctx *ctx;
	int i;

	ctx = kzalloc(sizeof(*ctx), GFP_KERNEL);
	if (!ctx)
		return NULL;

	if (percpu_ref_init(&ctx->refs, io_ring_ctx_ref_free,
			    PERCPU_REF_ALLOW_REINIT, GFP_KERNEL)) {
		kfree(ctx);
		return NULL;
	}

	ctx->flags = p->flags;
	init_waitqueue_head(&ctx->cq_wait);
	init_completion(&ctx->ctx_done);
	init_completion(&ctx->sqo_thread_started);
	mutex_init(&ctx->uring_lock);
	init_waitqueue_head(&ctx->wait);
	for (i = 0; i < ARRAY_SIZE(ctx->pending_async); i++) {
		spin_lock_init(&ctx->pending_async[i].lock);
		INIT_LIST_HEAD(&ctx->pending_async[i].list);
		atomic_set(&ctx->pending_async[i].cnt, 0);
	}
	spin_lock_init(&ctx->completion_lock);
	INIT_LIST_HEAD(&ctx->poll_list);
	INIT_LIST_HEAD(&ctx->cancel_list);
	INIT_LIST_HEAD(&ctx->defer_list);
	INIT_LIST_HEAD(&ctx->timeout_list);
	return ctx;
}

static inline bool io_sequence_defer(struct io_ring_ctx *ctx,
				     struct io_kiocb *req)
{
	/* timeout requests always honor sequence */
	if (!(req->flags & REQ_F_TIMEOUT) &&
	    (req->flags & (REQ_F_IO_DRAIN|REQ_F_IO_DRAINED)) != REQ_F_IO_DRAIN)
		return false;

<<<<<<< HEAD
	return req->sequence != ctx->cached_cq_tail + ctx->sq_ring->dropped;
=======
	return req->sequence != ctx->cached_cq_tail + ctx->rings->sq_dropped;
>>>>>>> 3877dcd0
}

static struct io_kiocb *__io_get_deferred_req(struct io_ring_ctx *ctx,
					      struct list_head *list)
{
	struct io_kiocb *req;

	if (list_empty(list))
		return NULL;

	req = list_first_entry(list, struct io_kiocb, list);
	if (!io_sequence_defer(ctx, req)) {
		list_del_init(&req->list);
		return req;
	}

	return NULL;
}

static struct io_kiocb *io_get_deferred_req(struct io_ring_ctx *ctx)
{
	return __io_get_deferred_req(ctx, &ctx->defer_list);
}

static struct io_kiocb *io_get_timeout_req(struct io_ring_ctx *ctx)
{
	return __io_get_deferred_req(ctx, &ctx->timeout_list);
}

static void __io_commit_cqring(struct io_ring_ctx *ctx)
{
	struct io_rings *rings = ctx->rings;

	if (ctx->cached_cq_tail != READ_ONCE(rings->cq.tail)) {
		/* order cqe stores with ring update */
		smp_store_release(&rings->cq.tail, ctx->cached_cq_tail);

		if (wq_has_sleeper(&ctx->cq_wait)) {
			wake_up_interruptible(&ctx->cq_wait);
			kill_fasync(&ctx->cq_fasync, SIGIO, POLL_IN);
		}
	}
}

static inline void io_queue_async_work(struct io_ring_ctx *ctx,
				       struct io_kiocb *req)
{
	int rw = 0;

	if (req->submit.sqe) {
		switch (req->submit.sqe->opcode) {
		case IORING_OP_WRITEV:
		case IORING_OP_WRITE_FIXED:
			rw = !(req->rw.ki_flags & IOCB_DIRECT);
			break;
		}
	}

	queue_work(ctx->sqo_wq[rw], &req->work);
}

static void io_kill_timeout(struct io_kiocb *req)
{
	int ret;

	ret = hrtimer_try_to_cancel(&req->timeout.timer);
	if (ret != -1) {
		atomic_inc(&req->ctx->cq_timeouts);
		list_del(&req->list);
		io_cqring_fill_event(req->ctx, req->user_data, 0);
		__io_free_req(req);
	}
}

static void io_kill_timeouts(struct io_ring_ctx *ctx)
{
	struct io_kiocb *req, *tmp;

	spin_lock_irq(&ctx->completion_lock);
	list_for_each_entry_safe(req, tmp, &ctx->timeout_list, list)
		io_kill_timeout(req);
	spin_unlock_irq(&ctx->completion_lock);
}

static void io_commit_cqring(struct io_ring_ctx *ctx)
{
	struct io_kiocb *req;

	while ((req = io_get_timeout_req(ctx)) != NULL)
		io_kill_timeout(req);

	__io_commit_cqring(ctx);

	while ((req = io_get_deferred_req(ctx)) != NULL) {
		if (req->flags & REQ_F_SHADOW_DRAIN) {
			/* Just for drain, free it. */
			__io_free_req(req);
			continue;
		}
		req->flags |= REQ_F_IO_DRAINED;
		io_queue_async_work(ctx, req);
	}
}

static struct io_uring_cqe *io_get_cqring(struct io_ring_ctx *ctx)
{
	struct io_rings *rings = ctx->rings;
	unsigned tail;

	tail = ctx->cached_cq_tail;
	/*
	 * writes to the cq entry need to come after reading head; the
	 * control dependency is enough as we're using WRITE_ONCE to
	 * fill the cq entry
	 */
	if (tail - READ_ONCE(rings->cq.head) == rings->cq_ring_entries)
		return NULL;

	ctx->cached_cq_tail++;
	return &rings->cqes[tail & ctx->cq_mask];
}

static void io_cqring_fill_event(struct io_ring_ctx *ctx, u64 ki_user_data,
				 long res)
{
	struct io_uring_cqe *cqe;

	/*
	 * If we can't get a cq entry, userspace overflowed the
	 * submission (by quite a lot). Increment the overflow count in
	 * the ring.
	 */
	cqe = io_get_cqring(ctx);
	if (cqe) {
		WRITE_ONCE(cqe->user_data, ki_user_data);
		WRITE_ONCE(cqe->res, res);
		WRITE_ONCE(cqe->flags, 0);
	} else {
		unsigned overflow = READ_ONCE(ctx->rings->cq_overflow);

		WRITE_ONCE(ctx->rings->cq_overflow, overflow + 1);
	}
}

static void io_cqring_ev_posted(struct io_ring_ctx *ctx)
{
	if (waitqueue_active(&ctx->wait))
		wake_up(&ctx->wait);
	if (waitqueue_active(&ctx->sqo_wait))
		wake_up(&ctx->sqo_wait);
	if (ctx->cq_ev_fd)
		eventfd_signal(ctx->cq_ev_fd, 1);
}

static void io_cqring_add_event(struct io_ring_ctx *ctx, u64 user_data,
				long res)
{
	unsigned long flags;

	spin_lock_irqsave(&ctx->completion_lock, flags);
	io_cqring_fill_event(ctx, user_data, res);
	io_commit_cqring(ctx);
	spin_unlock_irqrestore(&ctx->completion_lock, flags);

	io_cqring_ev_posted(ctx);
}

static void io_ring_drop_ctx_refs(struct io_ring_ctx *ctx, unsigned refs)
{
	percpu_ref_put_many(&ctx->refs, refs);

	if (waitqueue_active(&ctx->wait))
		wake_up(&ctx->wait);
}

static struct io_kiocb *io_get_req(struct io_ring_ctx *ctx,
				   struct io_submit_state *state)
{
	gfp_t gfp = GFP_KERNEL | __GFP_NOWARN;
	struct io_kiocb *req;

	if (!percpu_ref_tryget(&ctx->refs))
		return NULL;

	if (!state) {
		req = kmem_cache_alloc(req_cachep, gfp);
		if (unlikely(!req))
			goto out;
	} else if (!state->free_reqs) {
		size_t sz;
		int ret;

		sz = min_t(size_t, state->ios_left, ARRAY_SIZE(state->reqs));
		ret = kmem_cache_alloc_bulk(req_cachep, gfp, sz, state->reqs);

		/*
		 * Bulk alloc is all-or-nothing. If we fail to get a batch,
		 * retry single alloc to be on the safe side.
		 */
		if (unlikely(ret <= 0)) {
			state->reqs[0] = kmem_cache_alloc(req_cachep, gfp);
			if (!state->reqs[0])
				goto out;
			ret = 1;
		}
		state->free_reqs = ret - 1;
		state->cur_req = 1;
		req = state->reqs[0];
	} else {
		req = state->reqs[state->cur_req];
		state->free_reqs--;
		state->cur_req++;
	}

	req->file = NULL;
	req->ctx = ctx;
	req->flags = 0;
	/* one is dropped after submission, the other at completion */
	refcount_set(&req->refs, 2);
	req->result = 0;
	return req;
out:
	io_ring_drop_ctx_refs(ctx, 1);
	return NULL;
}

static void io_free_req_many(struct io_ring_ctx *ctx, void **reqs, int *nr)
{
	if (*nr) {
		kmem_cache_free_bulk(req_cachep, *nr, reqs);
		io_ring_drop_ctx_refs(ctx, *nr);
		*nr = 0;
	}
}

static void __io_free_req(struct io_kiocb *req)
{
	if (req->file && !(req->flags & REQ_F_FIXED_FILE))
		fput(req->file);
	io_ring_drop_ctx_refs(req->ctx, 1);
	kmem_cache_free(req_cachep, req);
}

static void io_req_link_next(struct io_kiocb *req)
{
	struct io_kiocb *nxt;

	/*
	 * The list should never be empty when we are called here. But could
	 * potentially happen if the chain is messed up, check to be on the
	 * safe side.
	 */
	nxt = list_first_entry_or_null(&req->link_list, struct io_kiocb, list);
	if (nxt) {
		list_del(&nxt->list);
		if (!list_empty(&req->link_list)) {
			INIT_LIST_HEAD(&nxt->link_list);
			list_splice(&req->link_list, &nxt->link_list);
			nxt->flags |= REQ_F_LINK;
		}

		nxt->flags |= REQ_F_LINK_DONE;
		INIT_WORK(&nxt->work, io_sq_wq_submit_work);
		io_queue_async_work(req->ctx, nxt);
	}
}

/*
 * Called if REQ_F_LINK is set, and we fail the head request
 */
static void io_fail_links(struct io_kiocb *req)
{
	struct io_kiocb *link;

	while (!list_empty(&req->link_list)) {
		link = list_first_entry(&req->link_list, struct io_kiocb, list);
		list_del(&link->list);

		io_cqring_add_event(req->ctx, link->user_data, -ECANCELED);
		__io_free_req(link);
	}
}

static void io_free_req(struct io_kiocb *req)
{
	/*
	 * If LINK is set, we have dependent requests in this chain. If we
	 * didn't fail this request, queue the first one up, moving any other
	 * dependencies to the next request. In case of failure, fail the rest
	 * of the chain.
	 */
	if (req->flags & REQ_F_LINK) {
		if (req->flags & REQ_F_FAIL_LINK)
			io_fail_links(req);
		else
			io_req_link_next(req);
	}

	__io_free_req(req);
}

static void io_put_req(struct io_kiocb *req)
{
	if (refcount_dec_and_test(&req->refs))
		io_free_req(req);
}

<<<<<<< HEAD
static unsigned io_cqring_events(struct io_cq_ring *ring)
{
	/* See comment at the top of this file */
	smp_rmb();
	return READ_ONCE(ring->r.tail) - READ_ONCE(ring->r.head);
=======
static unsigned io_cqring_events(struct io_rings *rings)
{
	/* See comment at the top of this file */
	smp_rmb();
	return READ_ONCE(rings->cq.tail) - READ_ONCE(rings->cq.head);
>>>>>>> 3877dcd0
}

/*
 * Find and free completed poll iocbs
 */
static void io_iopoll_complete(struct io_ring_ctx *ctx, unsigned int *nr_events,
			       struct list_head *done)
{
	void *reqs[IO_IOPOLL_BATCH];
	struct io_kiocb *req;
	int to_free;

	to_free = 0;
	while (!list_empty(done)) {
		req = list_first_entry(done, struct io_kiocb, list);
		list_del(&req->list);

		io_cqring_fill_event(ctx, req->user_data, req->result);
		(*nr_events)++;

		if (refcount_dec_and_test(&req->refs)) {
			/* If we're not using fixed files, we have to pair the
			 * completion part with the file put. Use regular
			 * completions for those, only batch free for fixed
			 * file and non-linked commands.
			 */
			if ((req->flags & (REQ_F_FIXED_FILE|REQ_F_LINK)) ==
			    REQ_F_FIXED_FILE) {
				reqs[to_free++] = req;
				if (to_free == ARRAY_SIZE(reqs))
					io_free_req_many(ctx, reqs, &to_free);
			} else {
				io_free_req(req);
			}
		}
	}

	io_commit_cqring(ctx);
	io_free_req_many(ctx, reqs, &to_free);
}

static int io_do_iopoll(struct io_ring_ctx *ctx, unsigned int *nr_events,
			long min)
{
	struct io_kiocb *req, *tmp;
	LIST_HEAD(done);
	bool spin;
	int ret;

	/*
	 * Only spin for completions if we don't have multiple devices hanging
	 * off our complete list, and we're under the requested amount.
	 */
	spin = !ctx->poll_multi_file && *nr_events < min;

	ret = 0;
	list_for_each_entry_safe(req, tmp, &ctx->poll_list, list) {
		struct kiocb *kiocb = &req->rw;

		/*
		 * Move completed entries to our local list. If we find a
		 * request that requires polling, break out and complete
		 * the done list first, if we have entries there.
		 */
		if (req->flags & REQ_F_IOPOLL_COMPLETED) {
			list_move_tail(&req->list, &done);
			continue;
		}
		if (!list_empty(&done))
			break;

		ret = kiocb->ki_filp->f_op->iopoll(kiocb, spin);
		if (ret < 0)
			break;

		if (ret && spin)
			spin = false;
		ret = 0;
	}

	if (!list_empty(&done))
		io_iopoll_complete(ctx, nr_events, &done);

	return ret;
}

/*
 * Poll for a mininum of 'min' events. Note that if min == 0 we consider that a
 * non-spinning poll check - we'll still enter the driver poll loop, but only
 * as a non-spinning completion check.
 */
static int io_iopoll_getevents(struct io_ring_ctx *ctx, unsigned int *nr_events,
				long min)
{
	while (!list_empty(&ctx->poll_list) && !need_resched()) {
		int ret;

		ret = io_do_iopoll(ctx, nr_events, min);
		if (ret < 0)
			return ret;
		if (!min || *nr_events >= min)
			return 0;
	}

	return 1;
}

/*
 * We can't just wait for polled events to come to us, we have to actively
 * find and complete them.
 */
static void io_iopoll_reap_events(struct io_ring_ctx *ctx)
{
	if (!(ctx->flags & IORING_SETUP_IOPOLL))
		return;

	mutex_lock(&ctx->uring_lock);
	while (!list_empty(&ctx->poll_list)) {
		unsigned int nr_events = 0;

		io_iopoll_getevents(ctx, &nr_events, 1);

		/*
		 * Ensure we allow local-to-the-cpu processing to take place,
		 * in this case we need to ensure that we reap all events.
		 */
		cond_resched();
	}
	mutex_unlock(&ctx->uring_lock);
}

static int io_iopoll_check(struct io_ring_ctx *ctx, unsigned *nr_events,
			   long min)
{
	int iters, ret = 0;
<<<<<<< HEAD

	/*
	 * We disallow the app entering submit/complete with polling, but we
	 * still need to lock the ring to prevent racing with polled issue
	 * that got punted to a workqueue.
	 */
	mutex_lock(&ctx->uring_lock);

=======

	/*
	 * We disallow the app entering submit/complete with polling, but we
	 * still need to lock the ring to prevent racing with polled issue
	 * that got punted to a workqueue.
	 */
	mutex_lock(&ctx->uring_lock);

>>>>>>> 3877dcd0
	iters = 0;
	do {
		int tmin = 0;

		/*
		 * Don't enter poll loop if we already have events pending.
		 * If we do, we can potentially be spinning for commands that
		 * already triggered a CQE (eg in error).
		 */
<<<<<<< HEAD
		if (io_cqring_events(ctx->cq_ring))
=======
		if (io_cqring_events(ctx->rings))
>>>>>>> 3877dcd0
			break;

		/*
		 * If a submit got punted to a workqueue, we can have the
		 * application entering polling for a command before it gets
		 * issued. That app will hold the uring_lock for the duration
		 * of the poll right here, so we need to take a breather every
		 * now and then to ensure that the issue has a chance to add
		 * the poll to the issued list. Otherwise we can spin here
		 * forever, while the workqueue is stuck trying to acquire the
		 * very same mutex.
		 */
		if (!(++iters & 7)) {
			mutex_unlock(&ctx->uring_lock);
			mutex_lock(&ctx->uring_lock);
		}

		if (*nr_events < min)
			tmin = min - *nr_events;

		ret = io_iopoll_getevents(ctx, nr_events, tmin);
		if (ret <= 0)
			break;
		ret = 0;
	} while (min && !*nr_events && !need_resched());

	mutex_unlock(&ctx->uring_lock);
	return ret;
}

static void kiocb_end_write(struct kiocb *kiocb)
{
	if (kiocb->ki_flags & IOCB_WRITE) {
		struct inode *inode = file_inode(kiocb->ki_filp);

		/*
		 * Tell lockdep we inherited freeze protection from submission
		 * thread.
		 */
		if (S_ISREG(inode->i_mode))
			__sb_writers_acquired(inode->i_sb, SB_FREEZE_WRITE);
		file_end_write(kiocb->ki_filp);
	}
}

static void io_complete_rw(struct kiocb *kiocb, long res, long res2)
{
	struct io_kiocb *req = container_of(kiocb, struct io_kiocb, rw);

	kiocb_end_write(kiocb);

	if ((req->flags & REQ_F_LINK) && res != req->result)
		req->flags |= REQ_F_FAIL_LINK;
	io_cqring_add_event(req->ctx, req->user_data, res);
	io_put_req(req);
}

static void io_complete_rw_iopoll(struct kiocb *kiocb, long res, long res2)
{
	struct io_kiocb *req = container_of(kiocb, struct io_kiocb, rw);

	kiocb_end_write(kiocb);

	if ((req->flags & REQ_F_LINK) && res != req->result)
		req->flags |= REQ_F_FAIL_LINK;
	req->result = res;
	if (res != -EAGAIN)
		req->flags |= REQ_F_IOPOLL_COMPLETED;
}

/*
 * After the iocb has been issued, it's safe to be found on the poll list.
 * Adding the kiocb to the list AFTER submission ensures that we don't
 * find it from a io_iopoll_getevents() thread before the issuer is done
 * accessing the kiocb cookie.
 */
static void io_iopoll_req_issued(struct io_kiocb *req)
{
	struct io_ring_ctx *ctx = req->ctx;

	/*
	 * Track whether we have multiple files in our lists. This will impact
	 * how we do polling eventually, not spinning if we're on potentially
	 * different devices.
	 */
	if (list_empty(&ctx->poll_list)) {
		ctx->poll_multi_file = false;
	} else if (!ctx->poll_multi_file) {
		struct io_kiocb *list_req;

		list_req = list_first_entry(&ctx->poll_list, struct io_kiocb,
						list);
		if (list_req->rw.ki_filp != req->rw.ki_filp)
			ctx->poll_multi_file = true;
	}

	/*
	 * For fast devices, IO may have already completed. If it has, add
	 * it to the front so we find it first.
	 */
	if (req->flags & REQ_F_IOPOLL_COMPLETED)
		list_add(&req->list, &ctx->poll_list);
	else
		list_add_tail(&req->list, &ctx->poll_list);
}

static void io_file_put(struct io_submit_state *state)
{
	if (state->file) {
		int diff = state->has_refs - state->used_refs;

		if (diff)
			fput_many(state->file, diff);
		state->file = NULL;
	}
}

/*
 * Get as many references to a file as we have IOs left in this submission,
 * assuming most submissions are for one file, or at least that each file
 * has more than one submission.
 */
static struct file *io_file_get(struct io_submit_state *state, int fd)
{
	if (!state)
		return fget(fd);

	if (state->file) {
		if (state->fd == fd) {
			state->used_refs++;
			state->ios_left--;
			return state->file;
		}
		io_file_put(state);
	}
	state->file = fget_many(fd, state->ios_left);
	if (!state->file)
		return NULL;

	state->fd = fd;
	state->has_refs = state->ios_left;
	state->used_refs = 1;
	state->ios_left--;
	return state->file;
}

/*
 * If we tracked the file through the SCM inflight mechanism, we could support
 * any file. For now, just ensure that anything potentially problematic is done
 * inline.
 */
static bool io_file_supports_async(struct file *file)
{
	umode_t mode = file_inode(file)->i_mode;

	if (S_ISBLK(mode) || S_ISCHR(mode))
		return true;
	if (S_ISREG(mode) && file->f_op != &io_uring_fops)
		return true;

	return false;
}

static int io_prep_rw(struct io_kiocb *req, const struct sqe_submit *s,
		      bool force_nonblock)
{
	const struct io_uring_sqe *sqe = s->sqe;
	struct io_ring_ctx *ctx = req->ctx;
	struct kiocb *kiocb = &req->rw;
	unsigned ioprio;
	int ret;

	if (!req->file)
		return -EBADF;

	if (force_nonblock && !io_file_supports_async(req->file))
		force_nonblock = false;

	kiocb->ki_pos = READ_ONCE(sqe->off);
	kiocb->ki_flags = iocb_flags(kiocb->ki_filp);
	kiocb->ki_hint = ki_hint_validate(file_write_hint(kiocb->ki_filp));

	ioprio = READ_ONCE(sqe->ioprio);
	if (ioprio) {
		ret = ioprio_check_cap(ioprio);
		if (ret)
			return ret;

		kiocb->ki_ioprio = ioprio;
	} else
		kiocb->ki_ioprio = get_current_ioprio();

	ret = kiocb_set_rw_flags(kiocb, READ_ONCE(sqe->rw_flags));
	if (unlikely(ret))
		return ret;

	/* don't allow async punt if RWF_NOWAIT was requested */
	if (kiocb->ki_flags & IOCB_NOWAIT)
		req->flags |= REQ_F_NOWAIT;

	if (force_nonblock)
		kiocb->ki_flags |= IOCB_NOWAIT;

	if (ctx->flags & IORING_SETUP_IOPOLL) {
		if (!(kiocb->ki_flags & IOCB_DIRECT) ||
		    !kiocb->ki_filp->f_op->iopoll)
			return -EOPNOTSUPP;

		kiocb->ki_flags |= IOCB_HIPRI;
		kiocb->ki_complete = io_complete_rw_iopoll;
	} else {
		if (kiocb->ki_flags & IOCB_HIPRI)
			return -EINVAL;
		kiocb->ki_complete = io_complete_rw;
	}
	return 0;
}

static inline void io_rw_done(struct kiocb *kiocb, ssize_t ret)
{
	switch (ret) {
	case -EIOCBQUEUED:
		break;
	case -ERESTARTSYS:
	case -ERESTARTNOINTR:
	case -ERESTARTNOHAND:
	case -ERESTART_RESTARTBLOCK:
		/*
		 * We can't just restart the syscall, since previously
		 * submitted sqes may already be in progress. Just fail this
		 * IO with EINTR.
		 */
		ret = -EINTR;
		/* fall through */
	default:
		kiocb->ki_complete(kiocb, ret, 0);
	}
}

static int io_import_fixed(struct io_ring_ctx *ctx, int rw,
			   const struct io_uring_sqe *sqe,
			   struct iov_iter *iter)
{
	size_t len = READ_ONCE(sqe->len);
	struct io_mapped_ubuf *imu;
	unsigned index, buf_index;
	size_t offset;
	u64 buf_addr;

	/* attempt to use fixed buffers without having provided iovecs */
	if (unlikely(!ctx->user_bufs))
		return -EFAULT;

	buf_index = READ_ONCE(sqe->buf_index);
	if (unlikely(buf_index >= ctx->nr_user_bufs))
		return -EFAULT;

	index = array_index_nospec(buf_index, ctx->nr_user_bufs);
	imu = &ctx->user_bufs[index];
	buf_addr = READ_ONCE(sqe->addr);

	/* overflow */
	if (buf_addr + len < buf_addr)
		return -EFAULT;
	/* not inside the mapped region */
	if (buf_addr < imu->ubuf || buf_addr + len > imu->ubuf + imu->len)
		return -EFAULT;

	/*
	 * May not be a start of buffer, set size appropriately
	 * and advance us to the beginning.
	 */
	offset = buf_addr - imu->ubuf;
	iov_iter_bvec(iter, rw, imu->bvec, imu->nr_bvecs, offset + len);

	if (offset) {
		/*
		 * Don't use iov_iter_advance() here, as it's really slow for
		 * using the latter parts of a big fixed buffer - it iterates
		 * over each segment manually. We can cheat a bit here, because
		 * we know that:
		 *
		 * 1) it's a BVEC iter, we set it up
		 * 2) all bvecs are PAGE_SIZE in size, except potentially the
		 *    first and last bvec
		 *
		 * So just find our index, and adjust the iterator afterwards.
		 * If the offset is within the first bvec (or the whole first
		 * bvec, just use iov_iter_advance(). This makes it easier
		 * since we can just skip the first segment, which may not
		 * be PAGE_SIZE aligned.
		 */
		const struct bio_vec *bvec = imu->bvec;

		if (offset <= bvec->bv_len) {
			iov_iter_advance(iter, offset);
		} else {
			unsigned long seg_skip;

			/* skip first vec */
			offset -= bvec->bv_len;
			seg_skip = 1 + (offset >> PAGE_SHIFT);

			iter->bvec = bvec + seg_skip;
			iter->nr_segs -= seg_skip;
			iter->count -= bvec->bv_len + offset;
			iter->iov_offset = offset & ~PAGE_MASK;
		}
	}

	return 0;
}

static ssize_t io_import_iovec(struct io_ring_ctx *ctx, int rw,
			       const struct sqe_submit *s, struct iovec **iovec,
			       struct iov_iter *iter)
{
	const struct io_uring_sqe *sqe = s->sqe;
	void __user *buf = u64_to_user_ptr(READ_ONCE(sqe->addr));
	size_t sqe_len = READ_ONCE(sqe->len);
	u8 opcode;

	/*
	 * We're reading ->opcode for the second time, but the first read
	 * doesn't care whether it's _FIXED or not, so it doesn't matter
	 * whether ->opcode changes concurrently. The first read does care
	 * about whether it is a READ or a WRITE, so we don't trust this read
	 * for that purpose and instead let the caller pass in the read/write
	 * flag.
	 */
	opcode = READ_ONCE(sqe->opcode);
	if (opcode == IORING_OP_READ_FIXED ||
	    opcode == IORING_OP_WRITE_FIXED) {
		ssize_t ret = io_import_fixed(ctx, rw, sqe, iter);
		*iovec = NULL;
		return ret;
	}

	if (!s->has_user)
		return -EFAULT;

#ifdef CONFIG_COMPAT
	if (ctx->compat)
		return compat_import_iovec(rw, buf, sqe_len, UIO_FASTIOV,
						iovec, iter);
#endif

	return import_iovec(rw, buf, sqe_len, UIO_FASTIOV, iovec, iter);
}

static inline bool io_should_merge(struct async_list *al, struct kiocb *kiocb)
{
	if (al->file == kiocb->ki_filp) {
		off_t start, end;

		/*
		 * Allow merging if we're anywhere in the range of the same
		 * page. Generally this happens for sub-page reads or writes,
		 * and it's beneficial to allow the first worker to bring the
		 * page in and the piggy backed work can then work on the
		 * cached page.
		 */
		start = al->io_start & PAGE_MASK;
		end = (al->io_start + al->io_len + PAGE_SIZE - 1) & PAGE_MASK;
		if (kiocb->ki_pos >= start && kiocb->ki_pos <= end)
			return true;
	}

	al->file = NULL;
	return false;
}

/*
 * Make a note of the last file/offset/direction we punted to async
 * context. We'll use this information to see if we can piggy back a
 * sequential request onto the previous one, if it's still hasn't been
 * completed by the async worker.
 */
static void io_async_list_note(int rw, struct io_kiocb *req, size_t len)
{
	struct async_list *async_list = &req->ctx->pending_async[rw];
	struct kiocb *kiocb = &req->rw;
	struct file *filp = kiocb->ki_filp;

<<<<<<< HEAD
	if (filp == async_list->file && kiocb->ki_pos == async_list->io_end) {
=======
	if (io_should_merge(async_list, kiocb)) {
>>>>>>> 3877dcd0
		unsigned long max_bytes;

		/* Use 8x RA size as a decent limiter for both reads/writes */
		max_bytes = filp->f_ra.ra_pages << (PAGE_SHIFT + 3);
		if (!max_bytes)
			max_bytes = VM_READAHEAD_PAGES << (PAGE_SHIFT + 3);

		/* If max len are exceeded, reset the state */
		if (async_list->io_len + len <= max_bytes) {
			req->flags |= REQ_F_SEQ_PREV;
			async_list->io_len += len;
		} else {
<<<<<<< HEAD
			io_end = 0;
			async_list->io_len = 0;
=======
			async_list->file = NULL;
>>>>>>> 3877dcd0
		}
	}

	/* New file? Reset state. */
	if (async_list->file != filp) {
<<<<<<< HEAD
		async_list->io_len = 0;
=======
		async_list->io_start = kiocb->ki_pos;
		async_list->io_len = len;
>>>>>>> 3877dcd0
		async_list->file = filp;
	}
}

/*
 * For files that don't have ->read_iter() and ->write_iter(), handle them
 * by looping over ->read() or ->write() manually.
 */
static ssize_t loop_rw_iter(int rw, struct file *file, struct kiocb *kiocb,
			   struct iov_iter *iter)
{
	ssize_t ret = 0;

	/*
	 * Don't support polled IO through this interface, and we can't
	 * support non-blocking either. For the latter, this just causes
	 * the kiocb to be handled from an async context.
	 */
	if (kiocb->ki_flags & IOCB_HIPRI)
		return -EOPNOTSUPP;
	if (kiocb->ki_flags & IOCB_NOWAIT)
		return -EAGAIN;

	while (iov_iter_count(iter)) {
		struct iovec iovec = iov_iter_iovec(iter);
		ssize_t nr;

		if (rw == READ) {
			nr = file->f_op->read(file, iovec.iov_base,
					      iovec.iov_len, &kiocb->ki_pos);
		} else {
			nr = file->f_op->write(file, iovec.iov_base,
					       iovec.iov_len, &kiocb->ki_pos);
		}

		if (nr < 0) {
			if (!ret)
				ret = nr;
			break;
		}
		ret += nr;
		if (nr != iovec.iov_len)
			break;
		iov_iter_advance(iter, nr);
	}

	return ret;
}

static int io_read(struct io_kiocb *req, const struct sqe_submit *s,
		   bool force_nonblock)
{
	struct iovec inline_vecs[UIO_FASTIOV], *iovec = inline_vecs;
	struct kiocb *kiocb = &req->rw;
	struct iov_iter iter;
	struct file *file;
	size_t iov_count;
	ssize_t read_size, ret;

	ret = io_prep_rw(req, s, force_nonblock);
	if (ret)
		return ret;
	file = kiocb->ki_filp;

	if (unlikely(!(file->f_mode & FMODE_READ)))
		return -EBADF;

	ret = io_import_iovec(req->ctx, READ, s, &iovec, &iter);
	if (ret < 0)
		return ret;

	read_size = ret;
	if (req->flags & REQ_F_LINK)
		req->result = read_size;

	iov_count = iov_iter_count(&iter);
	ret = rw_verify_area(READ, file, &kiocb->ki_pos, iov_count);
	if (!ret) {
		ssize_t ret2;

		if (file->f_op->read_iter)
			ret2 = call_read_iter(file, kiocb, &iter);
		else
			ret2 = loop_rw_iter(READ, file, kiocb, &iter);

		/*
		 * In case of a short read, punt to async. This can happen
		 * if we have data partially cached. Alternatively we can
		 * return the short read, in which case the application will
		 * need to issue another SQE and wait for it. That SQE will
		 * need async punt anyway, so it's more efficient to do it
		 * here.
		 */
		if (force_nonblock && ret2 > 0 && ret2 < read_size)
			ret2 = -EAGAIN;
		/* Catch -EAGAIN return for forced non-blocking submission */
		if (!force_nonblock || ret2 != -EAGAIN) {
			io_rw_done(kiocb, ret2);
		} else {
			/*
			 * If ->needs_lock is true, we're already in async
			 * context.
			 */
			if (!s->needs_lock)
				io_async_list_note(READ, req, iov_count);
			ret = -EAGAIN;
		}
	}
	kfree(iovec);
	return ret;
}

static int io_write(struct io_kiocb *req, const struct sqe_submit *s,
		    bool force_nonblock)
{
	struct iovec inline_vecs[UIO_FASTIOV], *iovec = inline_vecs;
	struct kiocb *kiocb = &req->rw;
	struct iov_iter iter;
	struct file *file;
	size_t iov_count;
	ssize_t ret;

	ret = io_prep_rw(req, s, force_nonblock);
	if (ret)
		return ret;

	file = kiocb->ki_filp;
	if (unlikely(!(file->f_mode & FMODE_WRITE)))
		return -EBADF;

	ret = io_import_iovec(req->ctx, WRITE, s, &iovec, &iter);
	if (ret < 0)
		return ret;

	if (req->flags & REQ_F_LINK)
		req->result = ret;

	iov_count = iov_iter_count(&iter);

	ret = -EAGAIN;
	if (force_nonblock && !(kiocb->ki_flags & IOCB_DIRECT)) {
		/* If ->needs_lock is true, we're already in async context. */
		if (!s->needs_lock)
			io_async_list_note(WRITE, req, iov_count);
		goto out_free;
	}

	ret = rw_verify_area(WRITE, file, &kiocb->ki_pos, iov_count);
	if (!ret) {
		ssize_t ret2;

		/*
		 * Open-code file_start_write here to grab freeze protection,
		 * which will be released by another thread in
		 * io_complete_rw().  Fool lockdep by telling it the lock got
		 * released so that it doesn't complain about the held lock when
		 * we return to userspace.
		 */
		if (S_ISREG(file_inode(file)->i_mode)) {
			__sb_start_write(file_inode(file)->i_sb,
						SB_FREEZE_WRITE, true);
			__sb_writers_release(file_inode(file)->i_sb,
						SB_FREEZE_WRITE);
		}
		kiocb->ki_flags |= IOCB_WRITE;

		if (file->f_op->write_iter)
			ret2 = call_write_iter(file, kiocb, &iter);
		else
			ret2 = loop_rw_iter(WRITE, file, kiocb, &iter);
		if (!force_nonblock || ret2 != -EAGAIN) {
			io_rw_done(kiocb, ret2);
		} else {
			/*
			 * If ->needs_lock is true, we're already in async
			 * context.
			 */
			if (!s->needs_lock)
				io_async_list_note(WRITE, req, iov_count);
			ret = -EAGAIN;
		}
	}
out_free:
	kfree(iovec);
	return ret;
}

/*
 * IORING_OP_NOP just posts a completion event, nothing else.
 */
static int io_nop(struct io_kiocb *req, u64 user_data)
{
	struct io_ring_ctx *ctx = req->ctx;
	long err = 0;

	if (unlikely(ctx->flags & IORING_SETUP_IOPOLL))
		return -EINVAL;

	io_cqring_add_event(ctx, user_data, err);
	io_put_req(req);
	return 0;
}

static int io_prep_fsync(struct io_kiocb *req, const struct io_uring_sqe *sqe)
{
	struct io_ring_ctx *ctx = req->ctx;

	if (!req->file)
		return -EBADF;

	if (unlikely(ctx->flags & IORING_SETUP_IOPOLL))
		return -EINVAL;
	if (unlikely(sqe->addr || sqe->ioprio || sqe->buf_index))
		return -EINVAL;

	return 0;
}

static int io_fsync(struct io_kiocb *req, const struct io_uring_sqe *sqe,
		    bool force_nonblock)
{
	loff_t sqe_off = READ_ONCE(sqe->off);
	loff_t sqe_len = READ_ONCE(sqe->len);
	loff_t end = sqe_off + sqe_len;
	unsigned fsync_flags;
	int ret;

	fsync_flags = READ_ONCE(sqe->fsync_flags);
	if (unlikely(fsync_flags & ~IORING_FSYNC_DATASYNC))
		return -EINVAL;

	ret = io_prep_fsync(req, sqe);
	if (ret)
		return ret;

	/* fsync always requires a blocking context */
	if (force_nonblock)
		return -EAGAIN;

	ret = vfs_fsync_range(req->rw.ki_filp, sqe_off,
				end > 0 ? end : LLONG_MAX,
				fsync_flags & IORING_FSYNC_DATASYNC);

	if (ret < 0 && (req->flags & REQ_F_LINK))
		req->flags |= REQ_F_FAIL_LINK;
	io_cqring_add_event(req->ctx, sqe->user_data, ret);
	io_put_req(req);
	return 0;
}

static int io_prep_sfr(struct io_kiocb *req, const struct io_uring_sqe *sqe)
{
	struct io_ring_ctx *ctx = req->ctx;
	int ret = 0;

	if (!req->file)
		return -EBADF;

	if (unlikely(ctx->flags & IORING_SETUP_IOPOLL))
		return -EINVAL;
	if (unlikely(sqe->addr || sqe->ioprio || sqe->buf_index))
		return -EINVAL;

	return ret;
}

static int io_sync_file_range(struct io_kiocb *req,
			      const struct io_uring_sqe *sqe,
			      bool force_nonblock)
{
	loff_t sqe_off;
	loff_t sqe_len;
	unsigned flags;
	int ret;

	ret = io_prep_sfr(req, sqe);
	if (ret)
		return ret;

	/* sync_file_range always requires a blocking context */
	if (force_nonblock)
		return -EAGAIN;

	sqe_off = READ_ONCE(sqe->off);
	sqe_len = READ_ONCE(sqe->len);
	flags = READ_ONCE(sqe->sync_range_flags);

	ret = sync_file_range(req->rw.ki_filp, sqe_off, sqe_len, flags);

	if (ret < 0 && (req->flags & REQ_F_LINK))
		req->flags |= REQ_F_FAIL_LINK;
	io_cqring_add_event(req->ctx, sqe->user_data, ret);
	io_put_req(req);
	return 0;
}

#if defined(CONFIG_NET)
static int io_send_recvmsg(struct io_kiocb *req, const struct io_uring_sqe *sqe,
			   bool force_nonblock,
		   long (*fn)(struct socket *, struct user_msghdr __user *,
				unsigned int))
{
	struct socket *sock;
	int ret;

	if (unlikely(req->ctx->flags & IORING_SETUP_IOPOLL))
		return -EINVAL;

	sock = sock_from_file(req->file, &ret);
	if (sock) {
		struct user_msghdr __user *msg;
		unsigned flags;

		flags = READ_ONCE(sqe->msg_flags);
		if (flags & MSG_DONTWAIT)
			req->flags |= REQ_F_NOWAIT;
		else if (force_nonblock)
			flags |= MSG_DONTWAIT;

		msg = (struct user_msghdr __user *) (unsigned long)
			READ_ONCE(sqe->addr);

		ret = fn(sock, msg, flags);
		if (force_nonblock && ret == -EAGAIN)
			return ret;
	}

	io_cqring_add_event(req->ctx, sqe->user_data, ret);
	io_put_req(req);
	return 0;
}
#endif

static int io_sendmsg(struct io_kiocb *req, const struct io_uring_sqe *sqe,
		      bool force_nonblock)
{
#if defined(CONFIG_NET)
	return io_send_recvmsg(req, sqe, force_nonblock, __sys_sendmsg_sock);
#else
	return -EOPNOTSUPP;
#endif
}

static int io_recvmsg(struct io_kiocb *req, const struct io_uring_sqe *sqe,
		      bool force_nonblock)
{
#if defined(CONFIG_NET)
	return io_send_recvmsg(req, sqe, force_nonblock, __sys_recvmsg_sock);
#else
	return -EOPNOTSUPP;
#endif
}

static void io_poll_remove_one(struct io_kiocb *req)
{
	struct io_poll_iocb *poll = &req->poll;

	spin_lock(&poll->head->lock);
	WRITE_ONCE(poll->canceled, true);
	if (!list_empty(&poll->wait.entry)) {
		list_del_init(&poll->wait.entry);
		io_queue_async_work(req->ctx, req);
	}
	spin_unlock(&poll->head->lock);

	list_del_init(&req->list);
}

static void io_poll_remove_all(struct io_ring_ctx *ctx)
{
	struct io_kiocb *req;

	spin_lock_irq(&ctx->completion_lock);
	while (!list_empty(&ctx->cancel_list)) {
		req = list_first_entry(&ctx->cancel_list, struct io_kiocb,list);
		io_poll_remove_one(req);
	}
	spin_unlock_irq(&ctx->completion_lock);
}

/*
 * Find a running poll command that matches one specified in sqe->addr,
 * and remove it if found.
 */
static int io_poll_remove(struct io_kiocb *req, const struct io_uring_sqe *sqe)
{
	struct io_ring_ctx *ctx = req->ctx;
	struct io_kiocb *poll_req, *next;
	int ret = -ENOENT;

	if (unlikely(req->ctx->flags & IORING_SETUP_IOPOLL))
		return -EINVAL;
	if (sqe->ioprio || sqe->off || sqe->len || sqe->buf_index ||
	    sqe->poll_events)
		return -EINVAL;

	spin_lock_irq(&ctx->completion_lock);
	list_for_each_entry_safe(poll_req, next, &ctx->cancel_list, list) {
		if (READ_ONCE(sqe->addr) == poll_req->user_data) {
			io_poll_remove_one(poll_req);
			ret = 0;
			break;
		}
	}
	spin_unlock_irq(&ctx->completion_lock);

	io_cqring_add_event(req->ctx, sqe->user_data, ret);
	io_put_req(req);
	return 0;
}

static void io_poll_complete(struct io_ring_ctx *ctx, struct io_kiocb *req,
			     __poll_t mask)
{
	req->poll.done = true;
	io_cqring_fill_event(ctx, req->user_data, mangle_poll(mask));
	io_commit_cqring(ctx);
}

static void io_poll_complete_work(struct work_struct *work)
{
	struct io_kiocb *req = container_of(work, struct io_kiocb, work);
	struct io_poll_iocb *poll = &req->poll;
	struct poll_table_struct pt = { ._key = poll->events };
	struct io_ring_ctx *ctx = req->ctx;
	__poll_t mask = 0;

	if (!READ_ONCE(poll->canceled))
		mask = vfs_poll(poll->file, &pt) & poll->events;

	/*
	 * Note that ->ki_cancel callers also delete iocb from active_reqs after
	 * calling ->ki_cancel.  We need the ctx_lock roundtrip here to
	 * synchronize with them.  In the cancellation case the list_del_init
	 * itself is not actually needed, but harmless so we keep it in to
	 * avoid further branches in the fast path.
	 */
	spin_lock_irq(&ctx->completion_lock);
	if (!mask && !READ_ONCE(poll->canceled)) {
		add_wait_queue(poll->head, &poll->wait);
		spin_unlock_irq(&ctx->completion_lock);
		return;
	}
	list_del_init(&req->list);
	io_poll_complete(ctx, req, mask);
	spin_unlock_irq(&ctx->completion_lock);

	io_cqring_ev_posted(ctx);
	io_put_req(req);
}

static int io_poll_wake(struct wait_queue_entry *wait, unsigned mode, int sync,
			void *key)
{
	struct io_poll_iocb *poll = container_of(wait, struct io_poll_iocb,
							wait);
	struct io_kiocb *req = container_of(poll, struct io_kiocb, poll);
	struct io_ring_ctx *ctx = req->ctx;
	__poll_t mask = key_to_poll(key);
	unsigned long flags;

	/* for instances that support it check for an event match first: */
	if (mask && !(mask & poll->events))
		return 0;

	list_del_init(&poll->wait.entry);

	if (mask && spin_trylock_irqsave(&ctx->completion_lock, flags)) {
		list_del(&req->list);
		io_poll_complete(ctx, req, mask);
		spin_unlock_irqrestore(&ctx->completion_lock, flags);

		io_cqring_ev_posted(ctx);
		io_put_req(req);
	} else {
		io_queue_async_work(ctx, req);
	}

	return 1;
}

struct io_poll_table {
	struct poll_table_struct pt;
	struct io_kiocb *req;
	int error;
};

static void io_poll_queue_proc(struct file *file, struct wait_queue_head *head,
			       struct poll_table_struct *p)
{
	struct io_poll_table *pt = container_of(p, struct io_poll_table, pt);

	if (unlikely(pt->req->poll.head)) {
		pt->error = -EINVAL;
		return;
	}

	pt->error = 0;
	pt->req->poll.head = head;
	add_wait_queue(head, &pt->req->poll.wait);
}

static int io_poll_add(struct io_kiocb *req, const struct io_uring_sqe *sqe)
{
	struct io_poll_iocb *poll = &req->poll;
	struct io_ring_ctx *ctx = req->ctx;
	struct io_poll_table ipt;
	bool cancel = false;
	__poll_t mask;
	u16 events;

	if (unlikely(req->ctx->flags & IORING_SETUP_IOPOLL))
		return -EINVAL;
	if (sqe->addr || sqe->ioprio || sqe->off || sqe->len || sqe->buf_index)
		return -EINVAL;
	if (!poll->file)
		return -EBADF;

	req->submit.sqe = NULL;
	INIT_WORK(&req->work, io_poll_complete_work);
	events = READ_ONCE(sqe->poll_events);
	poll->events = demangle_poll(events) | EPOLLERR | EPOLLHUP;

	poll->head = NULL;
	poll->done = false;
	poll->canceled = false;

	ipt.pt._qproc = io_poll_queue_proc;
	ipt.pt._key = poll->events;
	ipt.req = req;
	ipt.error = -EINVAL; /* same as no support for IOCB_CMD_POLL */

	/* initialized the list so that we can do list_empty checks */
	INIT_LIST_HEAD(&poll->wait.entry);
	init_waitqueue_func_entry(&poll->wait, io_poll_wake);

	INIT_LIST_HEAD(&req->list);

	mask = vfs_poll(poll->file, &ipt.pt) & poll->events;

	spin_lock_irq(&ctx->completion_lock);
	if (likely(poll->head)) {
		spin_lock(&poll->head->lock);
		if (unlikely(list_empty(&poll->wait.entry))) {
			if (ipt.error)
				cancel = true;
			ipt.error = 0;
			mask = 0;
		}
		if (mask || ipt.error)
			list_del_init(&poll->wait.entry);
		else if (cancel)
			WRITE_ONCE(poll->canceled, true);
		else if (!poll->done) /* actually waiting for an event */
			list_add_tail(&req->list, &ctx->cancel_list);
		spin_unlock(&poll->head->lock);
	}
	if (mask) { /* no async, we'd stolen it */
		ipt.error = 0;
		io_poll_complete(ctx, req, mask);
	}
	spin_unlock_irq(&ctx->completion_lock);

	if (mask) {
		io_cqring_ev_posted(ctx);
		io_put_req(req);
	}
	return ipt.error;
}

static enum hrtimer_restart io_timeout_fn(struct hrtimer *timer)
{
	struct io_ring_ctx *ctx;
	struct io_kiocb *req;
	unsigned long flags;

	req = container_of(timer, struct io_kiocb, timeout.timer);
	ctx = req->ctx;
	atomic_inc(&ctx->cq_timeouts);

	spin_lock_irqsave(&ctx->completion_lock, flags);
	list_del(&req->list);

	io_cqring_fill_event(ctx, req->user_data, -ETIME);
	io_commit_cqring(ctx);
	spin_unlock_irqrestore(&ctx->completion_lock, flags);

	io_cqring_ev_posted(ctx);

	io_put_req(req);
	return HRTIMER_NORESTART;
}

static int io_timeout(struct io_kiocb *req, const struct io_uring_sqe *sqe)
{
	unsigned count, req_dist, tail_index;
	struct io_ring_ctx *ctx = req->ctx;
	struct list_head *entry;
	struct timespec ts;

	if (unlikely(ctx->flags & IORING_SETUP_IOPOLL))
		return -EINVAL;
	if (sqe->flags || sqe->ioprio || sqe->buf_index || sqe->timeout_flags ||
	    sqe->len != 1)
		return -EINVAL;
	if (copy_from_user(&ts, (void __user *) (unsigned long) sqe->addr,
	    sizeof(ts)))
		return -EFAULT;

	/*
	 * sqe->off holds how many events that need to occur for this
	 * timeout event to be satisfied.
	 */
	count = READ_ONCE(sqe->off);
	if (!count)
		count = 1;

	req->sequence = ctx->cached_sq_head + count - 1;
	req->flags |= REQ_F_TIMEOUT;

	/*
	 * Insertion sort, ensuring the first entry in the list is always
	 * the one we need first.
	 */
	tail_index = ctx->cached_cq_tail - ctx->rings->sq_dropped;
	req_dist = req->sequence - tail_index;
	spin_lock_irq(&ctx->completion_lock);
	list_for_each_prev(entry, &ctx->timeout_list) {
		struct io_kiocb *nxt = list_entry(entry, struct io_kiocb, list);
		unsigned dist;

		dist = nxt->sequence - tail_index;
		if (req_dist >= dist)
			break;
	}
	list_add(&req->list, entry);
	spin_unlock_irq(&ctx->completion_lock);

	hrtimer_init(&req->timeout.timer, CLOCK_MONOTONIC, HRTIMER_MODE_REL);
	req->timeout.timer.function = io_timeout_fn;
	hrtimer_start(&req->timeout.timer, timespec_to_ktime(ts),
			HRTIMER_MODE_REL);
	return 0;
}

static int io_req_defer(struct io_ring_ctx *ctx, struct io_kiocb *req,
			const struct io_uring_sqe *sqe)
{
	struct io_uring_sqe *sqe_copy;

	if (!io_sequence_defer(ctx, req) && list_empty(&ctx->defer_list))
		return 0;

	sqe_copy = kmalloc(sizeof(*sqe_copy), GFP_KERNEL);
	if (!sqe_copy)
		return -EAGAIN;

	spin_lock_irq(&ctx->completion_lock);
	if (!io_sequence_defer(ctx, req) && list_empty(&ctx->defer_list)) {
		spin_unlock_irq(&ctx->completion_lock);
		kfree(sqe_copy);
		return 0;
	}

	memcpy(sqe_copy, sqe, sizeof(*sqe_copy));
	req->submit.sqe = sqe_copy;

	INIT_WORK(&req->work, io_sq_wq_submit_work);
	list_add_tail(&req->list, &ctx->defer_list);
	spin_unlock_irq(&ctx->completion_lock);
	return -EIOCBQUEUED;
}

static int __io_submit_sqe(struct io_ring_ctx *ctx, struct io_kiocb *req,
			   const struct sqe_submit *s, bool force_nonblock)
{
	int ret, opcode;

	req->user_data = READ_ONCE(s->sqe->user_data);

	if (unlikely(s->index >= ctx->sq_entries))
		return -EINVAL;

	opcode = READ_ONCE(s->sqe->opcode);
	switch (opcode) {
	case IORING_OP_NOP:
		ret = io_nop(req, req->user_data);
		break;
	case IORING_OP_READV:
		if (unlikely(s->sqe->buf_index))
			return -EINVAL;
		ret = io_read(req, s, force_nonblock);
		break;
	case IORING_OP_WRITEV:
		if (unlikely(s->sqe->buf_index))
			return -EINVAL;
		ret = io_write(req, s, force_nonblock);
		break;
	case IORING_OP_READ_FIXED:
		ret = io_read(req, s, force_nonblock);
		break;
	case IORING_OP_WRITE_FIXED:
		ret = io_write(req, s, force_nonblock);
		break;
	case IORING_OP_FSYNC:
		ret = io_fsync(req, s->sqe, force_nonblock);
		break;
	case IORING_OP_POLL_ADD:
		ret = io_poll_add(req, s->sqe);
		break;
	case IORING_OP_POLL_REMOVE:
		ret = io_poll_remove(req, s->sqe);
		break;
	case IORING_OP_SYNC_FILE_RANGE:
		ret = io_sync_file_range(req, s->sqe, force_nonblock);
		break;
	case IORING_OP_SENDMSG:
		ret = io_sendmsg(req, s->sqe, force_nonblock);
		break;
	case IORING_OP_RECVMSG:
		ret = io_recvmsg(req, s->sqe, force_nonblock);
		break;
	case IORING_OP_TIMEOUT:
		ret = io_timeout(req, s->sqe);
		break;
	default:
		ret = -EINVAL;
		break;
	}

	if (ret)
		return ret;

	if (ctx->flags & IORING_SETUP_IOPOLL) {
		if (req->result == -EAGAIN)
			return -EAGAIN;

		/* workqueue context doesn't hold uring_lock, grab it now */
		if (s->needs_lock)
			mutex_lock(&ctx->uring_lock);
		io_iopoll_req_issued(req);
		if (s->needs_lock)
			mutex_unlock(&ctx->uring_lock);
	}

	return 0;
}

static struct async_list *io_async_list_from_sqe(struct io_ring_ctx *ctx,
						 const struct io_uring_sqe *sqe)
{
	switch (sqe->opcode) {
	case IORING_OP_READV:
	case IORING_OP_READ_FIXED:
		return &ctx->pending_async[READ];
	case IORING_OP_WRITEV:
	case IORING_OP_WRITE_FIXED:
		return &ctx->pending_async[WRITE];
	default:
		return NULL;
	}
}

static inline bool io_sqe_needs_user(const struct io_uring_sqe *sqe)
{
	u8 opcode = READ_ONCE(sqe->opcode);

	return !(opcode == IORING_OP_READ_FIXED ||
		 opcode == IORING_OP_WRITE_FIXED);
}

static void io_sq_wq_submit_work(struct work_struct *work)
{
	struct io_kiocb *req = container_of(work, struct io_kiocb, work);
	struct io_ring_ctx *ctx = req->ctx;
	struct mm_struct *cur_mm = NULL;
	struct async_list *async_list;
	LIST_HEAD(req_list);
	mm_segment_t old_fs;
	int ret;

	async_list = io_async_list_from_sqe(ctx, req->submit.sqe);
restart:
	do {
		struct sqe_submit *s = &req->submit;
		const struct io_uring_sqe *sqe = s->sqe;
		unsigned int flags = req->flags;

		/* Ensure we clear previously set non-block flag */
		req->rw.ki_flags &= ~IOCB_NOWAIT;

		ret = 0;
		if (io_sqe_needs_user(sqe) && !cur_mm) {
			if (!mmget_not_zero(ctx->sqo_mm)) {
				ret = -EFAULT;
			} else {
				cur_mm = ctx->sqo_mm;
				use_mm(cur_mm);
				old_fs = get_fs();
				set_fs(USER_DS);
			}
		}

		if (!ret) {
			s->has_user = cur_mm != NULL;
			s->needs_lock = true;
			do {
				ret = __io_submit_sqe(ctx, req, s, false);
				/*
				 * We can get EAGAIN for polled IO even though
				 * we're forcing a sync submission from here,
				 * since we can't wait for request slots on the
				 * block side.
				 */
				if (ret != -EAGAIN)
					break;
				cond_resched();
			} while (1);
		}

		/* drop submission reference */
		io_put_req(req);

		if (ret) {
			io_cqring_add_event(ctx, sqe->user_data, ret);
			io_put_req(req);
		}

		/* async context always use a copy of the sqe */
		kfree(sqe);

		/* req from defer and link list needn't decrease async cnt */
		if (flags & (REQ_F_IO_DRAINED | REQ_F_LINK_DONE))
			goto out;

		if (!async_list)
			break;
		if (!list_empty(&req_list)) {
			req = list_first_entry(&req_list, struct io_kiocb,
						list);
			list_del(&req->list);
			continue;
		}
		if (list_empty(&async_list->list))
			break;

		req = NULL;
		spin_lock(&async_list->lock);
		if (list_empty(&async_list->list)) {
			spin_unlock(&async_list->lock);
			break;
		}
		list_splice_init(&async_list->list, &req_list);
		spin_unlock(&async_list->lock);

		req = list_first_entry(&req_list, struct io_kiocb, list);
		list_del(&req->list);
	} while (req);

	/*
	 * Rare case of racing with a submitter. If we find the count has
	 * dropped to zero AND we have pending work items, then restart
	 * the processing. This is a tiny race window.
	 */
	if (async_list) {
		ret = atomic_dec_return(&async_list->cnt);
		while (!ret && !list_empty(&async_list->list)) {
			spin_lock(&async_list->lock);
			atomic_inc(&async_list->cnt);
			list_splice_init(&async_list->list, &req_list);
			spin_unlock(&async_list->lock);

			if (!list_empty(&req_list)) {
				req = list_first_entry(&req_list,
							struct io_kiocb, list);
				list_del(&req->list);
				goto restart;
			}
			ret = atomic_dec_return(&async_list->cnt);
		}
	}

out:
	if (cur_mm) {
		set_fs(old_fs);
		unuse_mm(cur_mm);
		mmput(cur_mm);
	}
}

/*
 * See if we can piggy back onto previously submitted work, that is still
 * running. We currently only allow this if the new request is sequential
 * to the previous one we punted.
 */
static bool io_add_to_prev_work(struct async_list *list, struct io_kiocb *req)
{
	bool ret;

	if (!list)
		return false;
	if (!(req->flags & REQ_F_SEQ_PREV))
		return false;
	if (!atomic_read(&list->cnt))
		return false;

	ret = true;
	spin_lock(&list->lock);
	list_add_tail(&req->list, &list->list);
	/*
	 * Ensure we see a simultaneous modification from io_sq_wq_submit_work()
	 */
	smp_mb();
	if (!atomic_read(&list->cnt)) {
		list_del_init(&req->list);
		ret = false;
	}
	spin_unlock(&list->lock);
	return ret;
}

static bool io_op_needs_file(const struct io_uring_sqe *sqe)
{
	int op = READ_ONCE(sqe->opcode);

	switch (op) {
	case IORING_OP_NOP:
	case IORING_OP_POLL_REMOVE:
		return false;
	default:
		return true;
	}
}

static int io_req_set_file(struct io_ring_ctx *ctx, const struct sqe_submit *s,
			   struct io_submit_state *state, struct io_kiocb *req)
{
	unsigned flags;
	int fd;

	flags = READ_ONCE(s->sqe->flags);
	fd = READ_ONCE(s->sqe->fd);

	if (flags & IOSQE_IO_DRAIN)
		req->flags |= REQ_F_IO_DRAIN;
	/*
	 * All io need record the previous position, if LINK vs DARIN,
	 * it can be used to mark the position of the first IO in the
	 * link list.
	 */
	req->sequence = s->sequence;

	if (!io_op_needs_file(s->sqe))
		return 0;

	if (flags & IOSQE_FIXED_FILE) {
		if (unlikely(!ctx->user_files ||
		    (unsigned) fd >= ctx->nr_user_files))
			return -EBADF;
		req->file = ctx->user_files[fd];
		req->flags |= REQ_F_FIXED_FILE;
	} else {
		if (s->needs_fixed_file)
			return -EBADF;
		req->file = io_file_get(state, fd);
		if (unlikely(!req->file))
			return -EBADF;
	}

	return 0;
}

static int __io_queue_sqe(struct io_ring_ctx *ctx, struct io_kiocb *req,
			struct sqe_submit *s, bool force_nonblock)
{
	int ret;

<<<<<<< HEAD
	ret = io_req_defer(ctx, req, s->sqe);
	if (ret) {
		if (ret != -EIOCBQUEUED) {
			io_free_req(req);
			io_cqring_add_event(ctx, s->sqe->user_data, ret);
		}
		return 0;
	}

	ret = __io_submit_sqe(ctx, req, s, true);
=======
	ret = __io_submit_sqe(ctx, req, s, force_nonblock);
>>>>>>> 3877dcd0
	if (ret == -EAGAIN && !(req->flags & REQ_F_NOWAIT)) {
		struct io_uring_sqe *sqe_copy;

		sqe_copy = kmemdup(s->sqe, sizeof(*sqe_copy), GFP_KERNEL);
		if (sqe_copy) {
			struct async_list *list;

			s->sqe = sqe_copy;
			memcpy(&req->submit, s, sizeof(*s));
			list = io_async_list_from_sqe(ctx, s->sqe);
			if (!io_add_to_prev_work(list, req)) {
				if (list)
					atomic_inc(&list->cnt);
				INIT_WORK(&req->work, io_sq_wq_submit_work);
				io_queue_async_work(ctx, req);
			}

			/*
			 * Queued up for async execution, worker will release
			 * submit reference when the iocb is actually submitted.
			 */
			return 0;
		}
	}

	/* drop submission reference */
	io_put_req(req);

	/* and drop final reference, if we failed */
	if (ret) {
		io_cqring_add_event(ctx, req->user_data, ret);
		if (req->flags & REQ_F_LINK)
			req->flags |= REQ_F_FAIL_LINK;
		io_put_req(req);
	}

	return ret;
}

static int io_queue_sqe(struct io_ring_ctx *ctx, struct io_kiocb *req,
			struct sqe_submit *s, bool force_nonblock)
{
	int ret;

	ret = io_req_defer(ctx, req, s->sqe);
	if (ret) {
		if (ret != -EIOCBQUEUED) {
			io_free_req(req);
			io_cqring_add_event(ctx, s->sqe->user_data, ret);
		}
		return 0;
	}

	return __io_queue_sqe(ctx, req, s, force_nonblock);
}

static int io_queue_link_head(struct io_ring_ctx *ctx, struct io_kiocb *req,
			      struct sqe_submit *s, struct io_kiocb *shadow,
			      bool force_nonblock)
{
	int ret;
	int need_submit = false;

	if (!shadow)
		return io_queue_sqe(ctx, req, s, force_nonblock);

	/*
	 * Mark the first IO in link list as DRAIN, let all the following
	 * IOs enter the defer list. all IO needs to be completed before link
	 * list.
	 */
	req->flags |= REQ_F_IO_DRAIN;
	ret = io_req_defer(ctx, req, s->sqe);
	if (ret) {
		if (ret != -EIOCBQUEUED) {
			io_free_req(req);
			io_cqring_add_event(ctx, s->sqe->user_data, ret);
			return 0;
		}
	} else {
		/*
		 * If ret == 0 means that all IOs in front of link io are
		 * running done. let's queue link head.
		 */
		need_submit = true;
	}

	/* Insert shadow req to defer_list, blocking next IOs */
	spin_lock_irq(&ctx->completion_lock);
	list_add_tail(&shadow->list, &ctx->defer_list);
	spin_unlock_irq(&ctx->completion_lock);

	if (need_submit)
		return __io_queue_sqe(ctx, req, s, force_nonblock);

	return 0;
}

#define SQE_VALID_FLAGS	(IOSQE_FIXED_FILE|IOSQE_IO_DRAIN|IOSQE_IO_LINK)

static void io_submit_sqe(struct io_ring_ctx *ctx, struct sqe_submit *s,
			  struct io_submit_state *state, struct io_kiocb **link,
			  bool force_nonblock)
{
	struct io_uring_sqe *sqe_copy;
	struct io_kiocb *req;
	int ret;

	/* enforce forwards compatibility on users */
	if (unlikely(s->sqe->flags & ~SQE_VALID_FLAGS)) {
		ret = -EINVAL;
		goto err;
	}

	req = io_get_req(ctx, state);
	if (unlikely(!req)) {
		ret = -EAGAIN;
		goto err;
	}

	ret = io_req_set_file(ctx, s, state, req);
	if (unlikely(ret)) {
err_req:
		io_free_req(req);
err:
		io_cqring_add_event(ctx, s->sqe->user_data, ret);
		return;
	}

	/*
	 * If we already have a head request, queue this one for async
	 * submittal once the head completes. If we don't have a head but
	 * IOSQE_IO_LINK is set in the sqe, start a new head. This one will be
	 * submitted sync once the chain is complete. If none of those
	 * conditions are true (normal request), then just queue it.
	 */
	if (*link) {
		struct io_kiocb *prev = *link;

		sqe_copy = kmemdup(s->sqe, sizeof(*sqe_copy), GFP_KERNEL);
		if (!sqe_copy) {
			ret = -EAGAIN;
			goto err_req;
		}

		s->sqe = sqe_copy;
		memcpy(&req->submit, s, sizeof(*s));
		list_add_tail(&req->list, &prev->link_list);
	} else if (s->sqe->flags & IOSQE_IO_LINK) {
		req->flags |= REQ_F_LINK;

		memcpy(&req->submit, s, sizeof(*s));
		INIT_LIST_HEAD(&req->link_list);
		*link = req;
	} else {
		io_queue_sqe(ctx, req, s, force_nonblock);
	}
}

/*
 * Batched submission is done, ensure local IO is flushed out.
 */
static void io_submit_state_end(struct io_submit_state *state)
{
	blk_finish_plug(&state->plug);
	io_file_put(state);
	if (state->free_reqs)
		kmem_cache_free_bulk(req_cachep, state->free_reqs,
					&state->reqs[state->cur_req]);
}

/*
 * Start submission side cache.
 */
static void io_submit_state_start(struct io_submit_state *state,
				  struct io_ring_ctx *ctx, unsigned max_ios)
{
	blk_start_plug(&state->plug);
	state->free_reqs = 0;
	state->file = NULL;
	state->ios_left = max_ios;
}

static void io_commit_sqring(struct io_ring_ctx *ctx)
{
	struct io_rings *rings = ctx->rings;

	if (ctx->cached_sq_head != READ_ONCE(rings->sq.head)) {
		/*
		 * Ensure any loads from the SQEs are done at this point,
		 * since once we write the new head, the application could
		 * write new data to them.
		 */
		smp_store_release(&rings->sq.head, ctx->cached_sq_head);
	}
}

/*
 * Fetch an sqe, if one is available. Note that s->sqe will point to memory
 * that is mapped by userspace. This means that care needs to be taken to
 * ensure that reads are stable, as we cannot rely on userspace always
 * being a good citizen. If members of the sqe are validated and then later
 * used, it's important that those reads are done through READ_ONCE() to
 * prevent a re-load down the line.
 */
static bool io_get_sqring(struct io_ring_ctx *ctx, struct sqe_submit *s)
{
	struct io_rings *rings = ctx->rings;
	u32 *sq_array = ctx->sq_array;
	unsigned head;

	/*
	 * The cached sq head (or cq tail) serves two purposes:
	 *
	 * 1) allows us to batch the cost of updating the user visible
	 *    head updates.
	 * 2) allows the kernel side to track the head on its own, even
	 *    though the application is the one updating it.
	 */
	head = ctx->cached_sq_head;
	/* make sure SQ entry isn't read before tail */
	if (head == smp_load_acquire(&rings->sq.tail))
		return false;

	head = READ_ONCE(sq_array[head & ctx->sq_mask]);
	if (head < ctx->sq_entries) {
		s->index = head;
		s->sqe = &ctx->sq_sqes[head];
		s->sequence = ctx->cached_sq_head;
		ctx->cached_sq_head++;
		return true;
	}

	/* drop invalid entries */
	ctx->cached_sq_head++;
	rings->sq_dropped++;
	return false;
}

static int io_submit_sqes(struct io_ring_ctx *ctx, struct sqe_submit *sqes,
			  unsigned int nr, bool has_user, bool mm_fault)
{
	struct io_submit_state state, *statep = NULL;
	struct io_kiocb *link = NULL;
	struct io_kiocb *shadow_req = NULL;
	bool prev_was_link = false;
	int i, submitted = 0;

	if (nr > IO_PLUG_THRESHOLD) {
		io_submit_state_start(&state, ctx, nr);
		statep = &state;
	}

	for (i = 0; i < nr; i++) {
		/*
		 * If previous wasn't linked and we have a linked command,
		 * that's the end of the chain. Submit the previous link.
		 */
		if (!prev_was_link && link) {
			io_queue_link_head(ctx, link, &link->submit, shadow_req,
						true);
			link = NULL;
			shadow_req = NULL;
		}
		prev_was_link = (sqes[i].sqe->flags & IOSQE_IO_LINK) != 0;

		if (link && (sqes[i].sqe->flags & IOSQE_IO_DRAIN)) {
			if (!shadow_req) {
				shadow_req = io_get_req(ctx, NULL);
				if (unlikely(!shadow_req))
					goto out;
				shadow_req->flags |= (REQ_F_IO_DRAIN | REQ_F_SHADOW_DRAIN);
				refcount_dec(&shadow_req->refs);
			}
			shadow_req->sequence = sqes[i].sequence;
		}

out:
		if (unlikely(mm_fault)) {
			io_cqring_add_event(ctx, sqes[i].sqe->user_data,
						-EFAULT);
		} else {
			sqes[i].has_user = has_user;
			sqes[i].needs_lock = true;
			sqes[i].needs_fixed_file = true;
			io_submit_sqe(ctx, &sqes[i], statep, &link, true);
			submitted++;
		}
	}

	if (link)
		io_queue_link_head(ctx, link, &link->submit, shadow_req, true);
	if (statep)
		io_submit_state_end(&state);

	return submitted;
}

static int io_sq_thread(void *data)
{
	struct sqe_submit sqes[IO_IOPOLL_BATCH];
	struct io_ring_ctx *ctx = data;
	struct mm_struct *cur_mm = NULL;
	mm_segment_t old_fs;
	DEFINE_WAIT(wait);
	unsigned inflight;
	unsigned long timeout;

	complete(&ctx->sqo_thread_started);

	old_fs = get_fs();
	set_fs(USER_DS);

	timeout = inflight = 0;
	while (!kthread_should_park()) {
		bool all_fixed, mm_fault = false;
		int i;

		if (inflight) {
			unsigned nr_events = 0;

			if (ctx->flags & IORING_SETUP_IOPOLL) {
				io_iopoll_check(ctx, &nr_events, 0);
			} else {
				/*
				 * Normal IO, just pretend everything completed.
				 * We don't have to poll completions for that.
				 */
				nr_events = inflight;
			}

			inflight -= nr_events;
			if (!inflight)
				timeout = jiffies + ctx->sq_thread_idle;
		}

		if (!io_get_sqring(ctx, &sqes[0])) {
			/*
			 * We're polling. If we're within the defined idle
			 * period, then let us spin without work before going
			 * to sleep.
			 */
			if (inflight || !time_after(jiffies, timeout)) {
				cond_resched();
				continue;
			}

			/*
			 * Drop cur_mm before scheduling, we can't hold it for
			 * long periods (or over schedule()). Do this before
			 * adding ourselves to the waitqueue, as the unuse/drop
			 * may sleep.
			 */
			if (cur_mm) {
				unuse_mm(cur_mm);
				mmput(cur_mm);
				cur_mm = NULL;
			}

			prepare_to_wait(&ctx->sqo_wait, &wait,
						TASK_INTERRUPTIBLE);

			/* Tell userspace we may need a wakeup call */
			ctx->rings->sq_flags |= IORING_SQ_NEED_WAKEUP;
			/* make sure to read SQ tail after writing flags */
			smp_mb();

			if (!io_get_sqring(ctx, &sqes[0])) {
				if (kthread_should_park()) {
					finish_wait(&ctx->sqo_wait, &wait);
					break;
				}
				if (signal_pending(current))
					flush_signals(current);
				schedule();
				finish_wait(&ctx->sqo_wait, &wait);

				ctx->rings->sq_flags &= ~IORING_SQ_NEED_WAKEUP;
				continue;
			}
			finish_wait(&ctx->sqo_wait, &wait);

			ctx->rings->sq_flags &= ~IORING_SQ_NEED_WAKEUP;
		}

		i = 0;
		all_fixed = true;
		do {
			if (all_fixed && io_sqe_needs_user(sqes[i].sqe))
				all_fixed = false;

			i++;
			if (i == ARRAY_SIZE(sqes))
				break;
		} while (io_get_sqring(ctx, &sqes[i]));

		/* Unless all new commands are FIXED regions, grab mm */
		if (!all_fixed && !cur_mm) {
			mm_fault = !mmget_not_zero(ctx->sqo_mm);
			if (!mm_fault) {
				use_mm(ctx->sqo_mm);
				cur_mm = ctx->sqo_mm;
			}
		}

		inflight += io_submit_sqes(ctx, sqes, i, cur_mm != NULL,
						mm_fault);

		/* Commit SQ ring head once we've consumed all SQEs */
		io_commit_sqring(ctx);
	}

	set_fs(old_fs);
	if (cur_mm) {
		unuse_mm(cur_mm);
		mmput(cur_mm);
	}

	kthread_parkme();

	return 0;
}

static int io_ring_submit(struct io_ring_ctx *ctx, unsigned int to_submit,
			  bool block_for_last)
{
	struct io_submit_state state, *statep = NULL;
	struct io_kiocb *link = NULL;
	struct io_kiocb *shadow_req = NULL;
	bool prev_was_link = false;
	int i, submit = 0;

	if (to_submit > IO_PLUG_THRESHOLD) {
		io_submit_state_start(&state, ctx, to_submit);
		statep = &state;
	}

	for (i = 0; i < to_submit; i++) {
		bool force_nonblock = true;
		struct sqe_submit s;

		if (!io_get_sqring(ctx, &s))
			break;

		/*
		 * If previous wasn't linked and we have a linked command,
		 * that's the end of the chain. Submit the previous link.
		 */
		if (!prev_was_link && link) {
			io_queue_link_head(ctx, link, &link->submit, shadow_req,
						force_nonblock);
			link = NULL;
			shadow_req = NULL;
		}
		prev_was_link = (s.sqe->flags & IOSQE_IO_LINK) != 0;

		if (link && (s.sqe->flags & IOSQE_IO_DRAIN)) {
			if (!shadow_req) {
				shadow_req = io_get_req(ctx, NULL);
				if (unlikely(!shadow_req))
					goto out;
				shadow_req->flags |= (REQ_F_IO_DRAIN | REQ_F_SHADOW_DRAIN);
				refcount_dec(&shadow_req->refs);
			}
			shadow_req->sequence = s.sequence;
		}

out:
		s.has_user = true;
		s.needs_lock = false;
		s.needs_fixed_file = false;
		submit++;

		/*
		 * The caller will block for events after submit, submit the
		 * last IO non-blocking. This is either the only IO it's
		 * submitting, or it already submitted the previous ones. This
		 * improves performance by avoiding an async punt that we don't
		 * need to do.
		 */
		if (block_for_last && submit == to_submit)
			force_nonblock = false;

		io_submit_sqe(ctx, &s, statep, &link, force_nonblock);
	}
	io_commit_sqring(ctx);

	if (link)
		io_queue_link_head(ctx, link, &link->submit, shadow_req,
					block_for_last);
	if (statep)
		io_submit_state_end(statep);

	return submit;
}

<<<<<<< HEAD
=======
struct io_wait_queue {
	struct wait_queue_entry wq;
	struct io_ring_ctx *ctx;
	unsigned to_wait;
	unsigned nr_timeouts;
};

static inline bool io_should_wake(struct io_wait_queue *iowq)
{
	struct io_ring_ctx *ctx = iowq->ctx;

	/*
	 * Wake up if we have enough events, or if a timeout occured since we
	 * started waiting. For timeouts, we always want to return to userspace,
	 * regardless of event count.
	 */
	return io_cqring_events(ctx->rings) >= iowq->to_wait ||
			atomic_read(&ctx->cq_timeouts) != iowq->nr_timeouts;
}

static int io_wake_function(struct wait_queue_entry *curr, unsigned int mode,
			    int wake_flags, void *key)
{
	struct io_wait_queue *iowq = container_of(curr, struct io_wait_queue,
							wq);

	if (!io_should_wake(iowq))
		return -1;

	return autoremove_wake_function(curr, mode, wake_flags, key);
}

>>>>>>> 3877dcd0
/*
 * Wait until events become available, if we don't already have some. The
 * application must reap them itself, as they reside on the shared cq ring.
 */
static int io_cqring_wait(struct io_ring_ctx *ctx, int min_events,
			  const sigset_t __user *sig, size_t sigsz)
{
	struct io_wait_queue iowq = {
		.wq = {
			.private	= current,
			.func		= io_wake_function,
			.entry		= LIST_HEAD_INIT(iowq.wq.entry),
		},
		.ctx		= ctx,
		.to_wait	= min_events,
	};
	struct io_rings *rings = ctx->rings;
	int ret;

	if (io_cqring_events(rings) >= min_events)
		return 0;

	if (sig) {
#ifdef CONFIG_COMPAT
		if (in_compat_syscall())
			ret = set_compat_user_sigmask((const compat_sigset_t __user *)sig,
						      sigsz);
		else
#endif
			ret = set_user_sigmask(sig, sigsz);

		if (ret)
			return ret;
	}

	ret = 0;
	iowq.nr_timeouts = atomic_read(&ctx->cq_timeouts);
	do {
		prepare_to_wait_exclusive(&ctx->wait, &iowq.wq,
						TASK_INTERRUPTIBLE);
		if (io_should_wake(&iowq))
			break;
		schedule();
		if (signal_pending(current)) {
			ret = -ERESTARTSYS;
			break;
		}
	} while (1);
	finish_wait(&ctx->wait, &iowq.wq);

	restore_saved_sigmask_unless(ret == -ERESTARTSYS);
	if (ret == -ERESTARTSYS)
		ret = -EINTR;

	return READ_ONCE(rings->cq.head) == READ_ONCE(rings->cq.tail) ? ret : 0;
}

static void __io_sqe_files_unregister(struct io_ring_ctx *ctx)
{
#if defined(CONFIG_UNIX)
	if (ctx->ring_sock) {
		struct sock *sock = ctx->ring_sock->sk;
		struct sk_buff *skb;

		while ((skb = skb_dequeue(&sock->sk_receive_queue)) != NULL)
			kfree_skb(skb);
	}
#else
	int i;

	for (i = 0; i < ctx->nr_user_files; i++)
		fput(ctx->user_files[i]);
#endif
}

static int io_sqe_files_unregister(struct io_ring_ctx *ctx)
{
	if (!ctx->user_files)
		return -ENXIO;

	__io_sqe_files_unregister(ctx);
	kfree(ctx->user_files);
	ctx->user_files = NULL;
	ctx->nr_user_files = 0;
	return 0;
}

static void io_sq_thread_stop(struct io_ring_ctx *ctx)
{
	if (ctx->sqo_thread) {
		wait_for_completion(&ctx->sqo_thread_started);
		/*
		 * The park is a bit of a work-around, without it we get
		 * warning spews on shutdown with SQPOLL set and affinity
		 * set to a single CPU.
		 */
		kthread_park(ctx->sqo_thread);
		kthread_stop(ctx->sqo_thread);
		ctx->sqo_thread = NULL;
	}
}

static void io_finish_async(struct io_ring_ctx *ctx)
{
	int i;

	io_sq_thread_stop(ctx);

	for (i = 0; i < ARRAY_SIZE(ctx->sqo_wq); i++) {
		if (ctx->sqo_wq[i]) {
			destroy_workqueue(ctx->sqo_wq[i]);
			ctx->sqo_wq[i] = NULL;
		}
	}
}

#if defined(CONFIG_UNIX)
static void io_destruct_skb(struct sk_buff *skb)
{
	struct io_ring_ctx *ctx = skb->sk->sk_user_data;

	io_finish_async(ctx);
	unix_destruct_scm(skb);
}

/*
 * Ensure the UNIX gc is aware of our file set, so we are certain that
 * the io_uring can be safely unregistered on process exit, even if we have
 * loops in the file referencing.
 */
static int __io_sqe_files_scm(struct io_ring_ctx *ctx, int nr, int offset)
{
	struct sock *sk = ctx->ring_sock->sk;
	struct scm_fp_list *fpl;
	struct sk_buff *skb;
	int i;

	if (!capable(CAP_SYS_RESOURCE) && !capable(CAP_SYS_ADMIN)) {
		unsigned long inflight = ctx->user->unix_inflight + nr;

		if (inflight > task_rlimit(current, RLIMIT_NOFILE))
			return -EMFILE;
	}

	fpl = kzalloc(sizeof(*fpl), GFP_KERNEL);
	if (!fpl)
		return -ENOMEM;

	skb = alloc_skb(0, GFP_KERNEL);
	if (!skb) {
		kfree(fpl);
		return -ENOMEM;
	}

	skb->sk = sk;
	skb->destructor = io_destruct_skb;

	fpl->user = get_uid(ctx->user);
	for (i = 0; i < nr; i++) {
		fpl->fp[i] = get_file(ctx->user_files[i + offset]);
		unix_inflight(fpl->user, fpl->fp[i]);
	}

	fpl->max = fpl->count = nr;
	UNIXCB(skb).fp = fpl;
	refcount_add(skb->truesize, &sk->sk_wmem_alloc);
	skb_queue_head(&sk->sk_receive_queue, skb);

	for (i = 0; i < nr; i++)
		fput(fpl->fp[i]);

	return 0;
}

/*
 * If UNIX sockets are enabled, fd passing can cause a reference cycle which
 * causes regular reference counting to break down. We rely on the UNIX
 * garbage collection to take care of this problem for us.
 */
static int io_sqe_files_scm(struct io_ring_ctx *ctx)
{
	unsigned left, total;
	int ret = 0;

	total = 0;
	left = ctx->nr_user_files;
	while (left) {
		unsigned this_files = min_t(unsigned, left, SCM_MAX_FD);

		ret = __io_sqe_files_scm(ctx, this_files, total);
		if (ret)
			break;
		left -= this_files;
		total += this_files;
	}

	if (!ret)
		return 0;

	while (total < ctx->nr_user_files) {
		fput(ctx->user_files[total]);
		total++;
	}

	return ret;
}
#else
static int io_sqe_files_scm(struct io_ring_ctx *ctx)
{
	return 0;
}
#endif

static int io_sqe_files_register(struct io_ring_ctx *ctx, void __user *arg,
				 unsigned nr_args)
{
	__s32 __user *fds = (__s32 __user *) arg;
	int fd, ret = 0;
	unsigned i;

	if (ctx->user_files)
		return -EBUSY;
	if (!nr_args)
		return -EINVAL;
	if (nr_args > IORING_MAX_FIXED_FILES)
		return -EMFILE;

	ctx->user_files = kcalloc(nr_args, sizeof(struct file *), GFP_KERNEL);
	if (!ctx->user_files)
		return -ENOMEM;

	for (i = 0; i < nr_args; i++) {
		ret = -EFAULT;
		if (copy_from_user(&fd, &fds[i], sizeof(fd)))
			break;

		ctx->user_files[i] = fget(fd);

		ret = -EBADF;
		if (!ctx->user_files[i])
			break;
		/*
		 * Don't allow io_uring instances to be registered. If UNIX
		 * isn't enabled, then this causes a reference cycle and this
		 * instance can never get freed. If UNIX is enabled we'll
		 * handle it just fine, but there's still no point in allowing
		 * a ring fd as it doesn't support regular read/write anyway.
		 */
		if (ctx->user_files[i]->f_op == &io_uring_fops) {
			fput(ctx->user_files[i]);
			break;
		}
		ctx->nr_user_files++;
		ret = 0;
	}

	if (ret) {
		for (i = 0; i < ctx->nr_user_files; i++)
			fput(ctx->user_files[i]);

		kfree(ctx->user_files);
		ctx->user_files = NULL;
		ctx->nr_user_files = 0;
		return ret;
	}

	ret = io_sqe_files_scm(ctx);
	if (ret)
		io_sqe_files_unregister(ctx);

	return ret;
}

static int io_sq_offload_start(struct io_ring_ctx *ctx,
			       struct io_uring_params *p)
{
	int ret;

	init_waitqueue_head(&ctx->sqo_wait);
	mmgrab(current->mm);
	ctx->sqo_mm = current->mm;

	if (ctx->flags & IORING_SETUP_SQPOLL) {
		ret = -EPERM;
		if (!capable(CAP_SYS_ADMIN))
			goto err;

		ctx->sq_thread_idle = msecs_to_jiffies(p->sq_thread_idle);
		if (!ctx->sq_thread_idle)
			ctx->sq_thread_idle = HZ;

		if (p->flags & IORING_SETUP_SQ_AFF) {
			int cpu = p->sq_thread_cpu;

			ret = -EINVAL;
			if (cpu >= nr_cpu_ids)
				goto err;
			if (!cpu_online(cpu))
				goto err;

			ctx->sqo_thread = kthread_create_on_cpu(io_sq_thread,
							ctx, cpu,
							"io_uring-sq");
		} else {
			ctx->sqo_thread = kthread_create(io_sq_thread, ctx,
							"io_uring-sq");
		}
		if (IS_ERR(ctx->sqo_thread)) {
			ret = PTR_ERR(ctx->sqo_thread);
			ctx->sqo_thread = NULL;
			goto err;
		}
		wake_up_process(ctx->sqo_thread);
	} else if (p->flags & IORING_SETUP_SQ_AFF) {
		/* Can't have SQ_AFF without SQPOLL */
		ret = -EINVAL;
		goto err;
	}

	/* Do QD, or 2 * CPUS, whatever is smallest */
	ctx->sqo_wq[0] = alloc_workqueue("io_ring-wq",
			WQ_UNBOUND | WQ_FREEZABLE,
			min(ctx->sq_entries - 1, 2 * num_online_cpus()));
	if (!ctx->sqo_wq[0]) {
		ret = -ENOMEM;
		goto err;
	}

	/*
	 * This is for buffered writes, where we want to limit the parallelism
	 * due to file locking in file systems. As "normal" buffered writes
	 * should parellelize on writeout quite nicely, limit us to having 2
	 * pending. This avoids massive contention on the inode when doing
	 * buffered async writes.
	 */
	ctx->sqo_wq[1] = alloc_workqueue("io_ring-write-wq",
						WQ_UNBOUND | WQ_FREEZABLE, 2);
	if (!ctx->sqo_wq[1]) {
		ret = -ENOMEM;
		goto err;
	}

	return 0;
err:
	io_finish_async(ctx);
	mmdrop(ctx->sqo_mm);
	ctx->sqo_mm = NULL;
	return ret;
}

static void io_unaccount_mem(struct user_struct *user, unsigned long nr_pages)
{
	atomic_long_sub(nr_pages, &user->locked_vm);
}

static int io_account_mem(struct user_struct *user, unsigned long nr_pages)
{
	unsigned long page_limit, cur_pages, new_pages;

	/* Don't allow more pages than we can safely lock */
	page_limit = rlimit(RLIMIT_MEMLOCK) >> PAGE_SHIFT;

	do {
		cur_pages = atomic_long_read(&user->locked_vm);
		new_pages = cur_pages + nr_pages;
		if (new_pages > page_limit)
			return -ENOMEM;
	} while (atomic_long_cmpxchg(&user->locked_vm, cur_pages,
					new_pages) != cur_pages);

	return 0;
}

static void io_mem_free(void *ptr)
{
	struct page *page;

	if (!ptr)
		return;

	page = virt_to_head_page(ptr);
	if (put_page_testzero(page))
		free_compound_page(page);
}

static void *io_mem_alloc(size_t size)
{
	gfp_t gfp_flags = GFP_KERNEL | __GFP_ZERO | __GFP_NOWARN | __GFP_COMP |
				__GFP_NORETRY;

	return (void *) __get_free_pages(gfp_flags, get_order(size));
}

static unsigned long rings_size(unsigned sq_entries, unsigned cq_entries,
				size_t *sq_offset)
{
	struct io_rings *rings;
	size_t off, sq_array_size;

	off = struct_size(rings, cqes, cq_entries);
	if (off == SIZE_MAX)
		return SIZE_MAX;

#ifdef CONFIG_SMP
	off = ALIGN(off, SMP_CACHE_BYTES);
	if (off == 0)
		return SIZE_MAX;
#endif

	sq_array_size = array_size(sizeof(u32), sq_entries);
	if (sq_array_size == SIZE_MAX)
		return SIZE_MAX;

	if (check_add_overflow(off, sq_array_size, &off))
		return SIZE_MAX;

	if (sq_offset)
		*sq_offset = off;

	return off;
}

static unsigned long ring_pages(unsigned sq_entries, unsigned cq_entries)
{
	size_t pages;

	pages = (size_t)1 << get_order(
		rings_size(sq_entries, cq_entries, NULL));
	pages += (size_t)1 << get_order(
		array_size(sizeof(struct io_uring_sqe), sq_entries));

	return pages;
}

static int io_sqe_buffer_unregister(struct io_ring_ctx *ctx)
{
	int i, j;

	if (!ctx->user_bufs)
		return -ENXIO;

	for (i = 0; i < ctx->nr_user_bufs; i++) {
		struct io_mapped_ubuf *imu = &ctx->user_bufs[i];

		for (j = 0; j < imu->nr_bvecs; j++)
			put_user_page(imu->bvec[j].bv_page);

		if (ctx->account_mem)
			io_unaccount_mem(ctx->user, imu->nr_bvecs);
		kvfree(imu->bvec);
		imu->nr_bvecs = 0;
	}

	kfree(ctx->user_bufs);
	ctx->user_bufs = NULL;
	ctx->nr_user_bufs = 0;
	return 0;
}

static int io_copy_iov(struct io_ring_ctx *ctx, struct iovec *dst,
		       void __user *arg, unsigned index)
{
	struct iovec __user *src;

#ifdef CONFIG_COMPAT
	if (ctx->compat) {
		struct compat_iovec __user *ciovs;
		struct compat_iovec ciov;

		ciovs = (struct compat_iovec __user *) arg;
		if (copy_from_user(&ciov, &ciovs[index], sizeof(ciov)))
			return -EFAULT;

		dst->iov_base = (void __user *) (unsigned long) ciov.iov_base;
		dst->iov_len = ciov.iov_len;
		return 0;
	}
#endif
	src = (struct iovec __user *) arg;
	if (copy_from_user(dst, &src[index], sizeof(*dst)))
		return -EFAULT;
	return 0;
}

static int io_sqe_buffer_register(struct io_ring_ctx *ctx, void __user *arg,
				  unsigned nr_args)
{
	struct vm_area_struct **vmas = NULL;
	struct page **pages = NULL;
	int i, j, got_pages = 0;
	int ret = -EINVAL;

	if (ctx->user_bufs)
		return -EBUSY;
	if (!nr_args || nr_args > UIO_MAXIOV)
		return -EINVAL;

	ctx->user_bufs = kcalloc(nr_args, sizeof(struct io_mapped_ubuf),
					GFP_KERNEL);
	if (!ctx->user_bufs)
		return -ENOMEM;

	for (i = 0; i < nr_args; i++) {
		struct io_mapped_ubuf *imu = &ctx->user_bufs[i];
		unsigned long off, start, end, ubuf;
		int pret, nr_pages;
		struct iovec iov;
		size_t size;

		ret = io_copy_iov(ctx, &iov, arg, i);
		if (ret)
			goto err;

		/*
		 * Don't impose further limits on the size and buffer
		 * constraints here, we'll -EINVAL later when IO is
		 * submitted if they are wrong.
		 */
		ret = -EFAULT;
		if (!iov.iov_base || !iov.iov_len)
			goto err;

		/* arbitrary limit, but we need something */
		if (iov.iov_len > SZ_1G)
			goto err;

		ubuf = (unsigned long) iov.iov_base;
		end = (ubuf + iov.iov_len + PAGE_SIZE - 1) >> PAGE_SHIFT;
		start = ubuf >> PAGE_SHIFT;
		nr_pages = end - start;

		if (ctx->account_mem) {
			ret = io_account_mem(ctx->user, nr_pages);
			if (ret)
				goto err;
		}

		ret = 0;
		if (!pages || nr_pages > got_pages) {
			kfree(vmas);
			kfree(pages);
			pages = kvmalloc_array(nr_pages, sizeof(struct page *),
						GFP_KERNEL);
			vmas = kvmalloc_array(nr_pages,
					sizeof(struct vm_area_struct *),
					GFP_KERNEL);
			if (!pages || !vmas) {
				ret = -ENOMEM;
				if (ctx->account_mem)
					io_unaccount_mem(ctx->user, nr_pages);
				goto err;
			}
			got_pages = nr_pages;
		}

		imu->bvec = kvmalloc_array(nr_pages, sizeof(struct bio_vec),
						GFP_KERNEL);
		ret = -ENOMEM;
		if (!imu->bvec) {
			if (ctx->account_mem)
				io_unaccount_mem(ctx->user, nr_pages);
			goto err;
		}

		ret = 0;
		down_read(&current->mm->mmap_sem);
		pret = get_user_pages(ubuf, nr_pages,
				      FOLL_WRITE | FOLL_LONGTERM,
				      pages, vmas);
		if (pret == nr_pages) {
			/* don't support file backed memory */
			for (j = 0; j < nr_pages; j++) {
				struct vm_area_struct *vma = vmas[j];

				if (vma->vm_file &&
				    !is_file_hugepages(vma->vm_file)) {
					ret = -EOPNOTSUPP;
					break;
				}
			}
		} else {
			ret = pret < 0 ? pret : -EFAULT;
		}
		up_read(&current->mm->mmap_sem);
		if (ret) {
			/*
			 * if we did partial map, or found file backed vmas,
			 * release any pages we did get
			 */
			if (pret > 0)
				put_user_pages(pages, pret);
			if (ctx->account_mem)
				io_unaccount_mem(ctx->user, nr_pages);
			kvfree(imu->bvec);
			goto err;
		}

		off = ubuf & ~PAGE_MASK;
		size = iov.iov_len;
		for (j = 0; j < nr_pages; j++) {
			size_t vec_len;

			vec_len = min_t(size_t, size, PAGE_SIZE - off);
			imu->bvec[j].bv_page = pages[j];
			imu->bvec[j].bv_len = vec_len;
			imu->bvec[j].bv_offset = off;
			off = 0;
			size -= vec_len;
		}
		/* store original address for later verification */
		imu->ubuf = ubuf;
		imu->len = iov.iov_len;
		imu->nr_bvecs = nr_pages;

		ctx->nr_user_bufs++;
	}
	kvfree(pages);
	kvfree(vmas);
	return 0;
err:
	kvfree(pages);
	kvfree(vmas);
	io_sqe_buffer_unregister(ctx);
	return ret;
}

static int io_eventfd_register(struct io_ring_ctx *ctx, void __user *arg)
{
	__s32 __user *fds = arg;
	int fd;

	if (ctx->cq_ev_fd)
		return -EBUSY;

	if (copy_from_user(&fd, fds, sizeof(*fds)))
		return -EFAULT;

	ctx->cq_ev_fd = eventfd_ctx_fdget(fd);
	if (IS_ERR(ctx->cq_ev_fd)) {
		int ret = PTR_ERR(ctx->cq_ev_fd);
		ctx->cq_ev_fd = NULL;
		return ret;
	}

	return 0;
}

static int io_eventfd_unregister(struct io_ring_ctx *ctx)
{
	if (ctx->cq_ev_fd) {
		eventfd_ctx_put(ctx->cq_ev_fd);
		ctx->cq_ev_fd = NULL;
		return 0;
	}

	return -ENXIO;
}

static void io_ring_ctx_free(struct io_ring_ctx *ctx)
{
	io_finish_async(ctx);
	if (ctx->sqo_mm)
		mmdrop(ctx->sqo_mm);

	io_iopoll_reap_events(ctx);
	io_sqe_buffer_unregister(ctx);
	io_sqe_files_unregister(ctx);
	io_eventfd_unregister(ctx);

#if defined(CONFIG_UNIX)
	if (ctx->ring_sock) {
		ctx->ring_sock->file = NULL; /* so that iput() is called */
		sock_release(ctx->ring_sock);
	}
#endif

	io_mem_free(ctx->rings);
	io_mem_free(ctx->sq_sqes);

	percpu_ref_exit(&ctx->refs);
	if (ctx->account_mem)
		io_unaccount_mem(ctx->user,
				ring_pages(ctx->sq_entries, ctx->cq_entries));
	free_uid(ctx->user);
	kfree(ctx);
}

static __poll_t io_uring_poll(struct file *file, poll_table *wait)
{
	struct io_ring_ctx *ctx = file->private_data;
	__poll_t mask = 0;

	poll_wait(file, &ctx->cq_wait, wait);
	/*
	 * synchronizes with barrier from wq_has_sleeper call in
	 * io_commit_cqring
	 */
	smp_rmb();
	if (READ_ONCE(ctx->rings->sq.tail) - ctx->cached_sq_head !=
	    ctx->rings->sq_ring_entries)
		mask |= EPOLLOUT | EPOLLWRNORM;
	if (READ_ONCE(ctx->rings->cq.head) != ctx->cached_cq_tail)
		mask |= EPOLLIN | EPOLLRDNORM;

	return mask;
}

static int io_uring_fasync(int fd, struct file *file, int on)
{
	struct io_ring_ctx *ctx = file->private_data;

	return fasync_helper(fd, file, on, &ctx->cq_fasync);
}

static void io_ring_ctx_wait_and_kill(struct io_ring_ctx *ctx)
{
	mutex_lock(&ctx->uring_lock);
	percpu_ref_kill(&ctx->refs);
	mutex_unlock(&ctx->uring_lock);

	io_kill_timeouts(ctx);
	io_poll_remove_all(ctx);
	io_iopoll_reap_events(ctx);
	wait_for_completion(&ctx->ctx_done);
	io_ring_ctx_free(ctx);
}

static int io_uring_release(struct inode *inode, struct file *file)
{
	struct io_ring_ctx *ctx = file->private_data;

	file->private_data = NULL;
	io_ring_ctx_wait_and_kill(ctx);
	return 0;
}

static int io_uring_mmap(struct file *file, struct vm_area_struct *vma)
{
	loff_t offset = (loff_t) vma->vm_pgoff << PAGE_SHIFT;
	unsigned long sz = vma->vm_end - vma->vm_start;
	struct io_ring_ctx *ctx = file->private_data;
	unsigned long pfn;
	struct page *page;
	void *ptr;

	switch (offset) {
	case IORING_OFF_SQ_RING:
	case IORING_OFF_CQ_RING:
		ptr = ctx->rings;
		break;
	case IORING_OFF_SQES:
		ptr = ctx->sq_sqes;
		break;
	default:
		return -EINVAL;
	}

	page = virt_to_head_page(ptr);
	if (sz > page_size(page))
		return -EINVAL;

	pfn = virt_to_phys(ptr) >> PAGE_SHIFT;
	return remap_pfn_range(vma, vma->vm_start, pfn, sz, vma->vm_page_prot);
}

SYSCALL_DEFINE6(io_uring_enter, unsigned int, fd, u32, to_submit,
		u32, min_complete, u32, flags, const sigset_t __user *, sig,
		size_t, sigsz)
{
	struct io_ring_ctx *ctx;
	long ret = -EBADF;
	int submitted = 0;
	struct fd f;

	if (flags & ~(IORING_ENTER_GETEVENTS | IORING_ENTER_SQ_WAKEUP))
		return -EINVAL;

	f = fdget(fd);
	if (!f.file)
		return -EBADF;

	ret = -EOPNOTSUPP;
	if (f.file->f_op != &io_uring_fops)
		goto out_fput;

	ret = -ENXIO;
	ctx = f.file->private_data;
	if (!percpu_ref_tryget(&ctx->refs))
		goto out_fput;

	/*
	 * For SQ polling, the thread will do all submissions and completions.
	 * Just return the requested submit count, and wake the thread if
	 * we were asked to.
	 */
	ret = 0;
	if (ctx->flags & IORING_SETUP_SQPOLL) {
		if (flags & IORING_ENTER_SQ_WAKEUP)
			wake_up(&ctx->sqo_wait);
		submitted = to_submit;
	} else if (to_submit) {
		bool block_for_last = false;

		to_submit = min(to_submit, ctx->sq_entries);

		/*
		 * Allow last submission to block in a series, IFF the caller
		 * asked to wait for events and we don't currently have
		 * enough. This potentially avoids an async punt.
		 */
		if (to_submit == min_complete &&
		    io_cqring_events(ctx->rings) < min_complete)
			block_for_last = true;

		mutex_lock(&ctx->uring_lock);
		submitted = io_ring_submit(ctx, to_submit, block_for_last);
		mutex_unlock(&ctx->uring_lock);
	}
	if (flags & IORING_ENTER_GETEVENTS) {
		unsigned nr_events = 0;

		min_complete = min(min_complete, ctx->cq_entries);

		if (ctx->flags & IORING_SETUP_IOPOLL) {
			ret = io_iopoll_check(ctx, &nr_events, min_complete);
		} else {
			ret = io_cqring_wait(ctx, min_complete, sig, sigsz);
		}
	}

	io_ring_drop_ctx_refs(ctx, 1);
out_fput:
	fdput(f);
	return submitted ? submitted : ret;
}

static const struct file_operations io_uring_fops = {
	.release	= io_uring_release,
	.mmap		= io_uring_mmap,
	.poll		= io_uring_poll,
	.fasync		= io_uring_fasync,
};

static int io_allocate_scq_urings(struct io_ring_ctx *ctx,
				  struct io_uring_params *p)
{
	struct io_rings *rings;
	size_t size, sq_array_offset;

	size = rings_size(p->sq_entries, p->cq_entries, &sq_array_offset);
	if (size == SIZE_MAX)
		return -EOVERFLOW;

	rings = io_mem_alloc(size);
	if (!rings)
		return -ENOMEM;

	ctx->rings = rings;
	ctx->sq_array = (u32 *)((char *)rings + sq_array_offset);
	rings->sq_ring_mask = p->sq_entries - 1;
	rings->cq_ring_mask = p->cq_entries - 1;
	rings->sq_ring_entries = p->sq_entries;
	rings->cq_ring_entries = p->cq_entries;
	ctx->sq_mask = rings->sq_ring_mask;
	ctx->cq_mask = rings->cq_ring_mask;
	ctx->sq_entries = rings->sq_ring_entries;
	ctx->cq_entries = rings->cq_ring_entries;

	size = array_size(sizeof(struct io_uring_sqe), p->sq_entries);
	if (size == SIZE_MAX)
		return -EOVERFLOW;

	ctx->sq_sqes = io_mem_alloc(size);
	if (!ctx->sq_sqes)
		return -ENOMEM;

	return 0;
}

/*
 * Allocate an anonymous fd, this is what constitutes the application
 * visible backing of an io_uring instance. The application mmaps this
 * fd to gain access to the SQ/CQ ring details. If UNIX sockets are enabled,
 * we have to tie this fd to a socket for file garbage collection purposes.
 */
static int io_uring_get_fd(struct io_ring_ctx *ctx)
{
	struct file *file;
	int ret;

#if defined(CONFIG_UNIX)
	ret = sock_create_kern(&init_net, PF_UNIX, SOCK_RAW, IPPROTO_IP,
				&ctx->ring_sock);
	if (ret)
		return ret;
#endif

	ret = get_unused_fd_flags(O_RDWR | O_CLOEXEC);
	if (ret < 0)
		goto err;

	file = anon_inode_getfile("[io_uring]", &io_uring_fops, ctx,
					O_RDWR | O_CLOEXEC);
	if (IS_ERR(file)) {
		put_unused_fd(ret);
		ret = PTR_ERR(file);
		goto err;
	}

#if defined(CONFIG_UNIX)
	ctx->ring_sock->file = file;
	ctx->ring_sock->sk->sk_user_data = ctx;
#endif
	fd_install(ret, file);
	return ret;
err:
#if defined(CONFIG_UNIX)
	sock_release(ctx->ring_sock);
	ctx->ring_sock = NULL;
#endif
	return ret;
}

static int io_uring_create(unsigned entries, struct io_uring_params *p)
{
	struct user_struct *user = NULL;
	struct io_ring_ctx *ctx;
	bool account_mem;
	int ret;

	if (!entries || entries > IORING_MAX_ENTRIES)
		return -EINVAL;

	/*
	 * Use twice as many entries for the CQ ring. It's possible for the
	 * application to drive a higher depth than the size of the SQ ring,
	 * since the sqes are only used at submission time. This allows for
	 * some flexibility in overcommitting a bit.
	 */
	p->sq_entries = roundup_pow_of_two(entries);
	p->cq_entries = 2 * p->sq_entries;

	user = get_uid(current_user());
	account_mem = !capable(CAP_IPC_LOCK);

	if (account_mem) {
		ret = io_account_mem(user,
				ring_pages(p->sq_entries, p->cq_entries));
		if (ret) {
			free_uid(user);
			return ret;
		}
	}

	ctx = io_ring_ctx_alloc(p);
	if (!ctx) {
		if (account_mem)
			io_unaccount_mem(user, ring_pages(p->sq_entries,
								p->cq_entries));
		free_uid(user);
		return -ENOMEM;
	}
	ctx->compat = in_compat_syscall();
	ctx->account_mem = account_mem;
	ctx->user = user;

	ret = io_allocate_scq_urings(ctx, p);
	if (ret)
		goto err;

	ret = io_sq_offload_start(ctx, p);
	if (ret)
		goto err;

	ret = io_uring_get_fd(ctx);
	if (ret < 0)
		goto err;

	memset(&p->sq_off, 0, sizeof(p->sq_off));
	p->sq_off.head = offsetof(struct io_rings, sq.head);
	p->sq_off.tail = offsetof(struct io_rings, sq.tail);
	p->sq_off.ring_mask = offsetof(struct io_rings, sq_ring_mask);
	p->sq_off.ring_entries = offsetof(struct io_rings, sq_ring_entries);
	p->sq_off.flags = offsetof(struct io_rings, sq_flags);
	p->sq_off.dropped = offsetof(struct io_rings, sq_dropped);
	p->sq_off.array = (char *)ctx->sq_array - (char *)ctx->rings;

	memset(&p->cq_off, 0, sizeof(p->cq_off));
	p->cq_off.head = offsetof(struct io_rings, cq.head);
	p->cq_off.tail = offsetof(struct io_rings, cq.tail);
	p->cq_off.ring_mask = offsetof(struct io_rings, cq_ring_mask);
	p->cq_off.ring_entries = offsetof(struct io_rings, cq_ring_entries);
	p->cq_off.overflow = offsetof(struct io_rings, cq_overflow);
	p->cq_off.cqes = offsetof(struct io_rings, cqes);

	p->features = IORING_FEAT_SINGLE_MMAP;
	return ret;
err:
	io_ring_ctx_wait_and_kill(ctx);
	return ret;
}

/*
 * Sets up an aio uring context, and returns the fd. Applications asks for a
 * ring size, we return the actual sq/cq ring sizes (among other things) in the
 * params structure passed in.
 */
static long io_uring_setup(u32 entries, struct io_uring_params __user *params)
{
	struct io_uring_params p;
	long ret;
	int i;

	if (copy_from_user(&p, params, sizeof(p)))
		return -EFAULT;
	for (i = 0; i < ARRAY_SIZE(p.resv); i++) {
		if (p.resv[i])
			return -EINVAL;
	}

	if (p.flags & ~(IORING_SETUP_IOPOLL | IORING_SETUP_SQPOLL |
			IORING_SETUP_SQ_AFF))
		return -EINVAL;

	ret = io_uring_create(entries, &p);
	if (ret < 0)
		return ret;

	if (copy_to_user(params, &p, sizeof(p)))
		return -EFAULT;

	return ret;
}

SYSCALL_DEFINE2(io_uring_setup, u32, entries,
		struct io_uring_params __user *, params)
{
	return io_uring_setup(entries, params);
}

static int __io_uring_register(struct io_ring_ctx *ctx, unsigned opcode,
			       void __user *arg, unsigned nr_args)
	__releases(ctx->uring_lock)
	__acquires(ctx->uring_lock)
{
	int ret;

	/*
	 * We're inside the ring mutex, if the ref is already dying, then
	 * someone else killed the ctx or is already going through
	 * io_uring_register().
	 */
	if (percpu_ref_is_dying(&ctx->refs))
		return -ENXIO;

	percpu_ref_kill(&ctx->refs);

	/*
	 * Drop uring mutex before waiting for references to exit. If another
	 * thread is currently inside io_uring_enter() it might need to grab
	 * the uring_lock to make progress. If we hold it here across the drain
	 * wait, then we can deadlock. It's safe to drop the mutex here, since
	 * no new references will come in after we've killed the percpu ref.
	 */
	mutex_unlock(&ctx->uring_lock);
	wait_for_completion(&ctx->ctx_done);
	mutex_lock(&ctx->uring_lock);

	switch (opcode) {
	case IORING_REGISTER_BUFFERS:
		ret = io_sqe_buffer_register(ctx, arg, nr_args);
		break;
	case IORING_UNREGISTER_BUFFERS:
		ret = -EINVAL;
		if (arg || nr_args)
			break;
		ret = io_sqe_buffer_unregister(ctx);
		break;
	case IORING_REGISTER_FILES:
		ret = io_sqe_files_register(ctx, arg, nr_args);
		break;
	case IORING_UNREGISTER_FILES:
		ret = -EINVAL;
		if (arg || nr_args)
			break;
		ret = io_sqe_files_unregister(ctx);
		break;
	case IORING_REGISTER_EVENTFD:
		ret = -EINVAL;
		if (nr_args != 1)
			break;
		ret = io_eventfd_register(ctx, arg);
		break;
	case IORING_UNREGISTER_EVENTFD:
		ret = -EINVAL;
		if (arg || nr_args)
			break;
		ret = io_eventfd_unregister(ctx);
		break;
	default:
		ret = -EINVAL;
		break;
	}

	/* bring the ctx back to life */
	reinit_completion(&ctx->ctx_done);
	percpu_ref_reinit(&ctx->refs);
	return ret;
}

SYSCALL_DEFINE4(io_uring_register, unsigned int, fd, unsigned int, opcode,
		void __user *, arg, unsigned int, nr_args)
{
	struct io_ring_ctx *ctx;
	long ret = -EBADF;
	struct fd f;

	f = fdget(fd);
	if (!f.file)
		return -EBADF;

	ret = -EOPNOTSUPP;
	if (f.file->f_op != &io_uring_fops)
		goto out_fput;

	ctx = f.file->private_data;

	mutex_lock(&ctx->uring_lock);
	ret = __io_uring_register(ctx, opcode, arg, nr_args);
	mutex_unlock(&ctx->uring_lock);
out_fput:
	fdput(f);
	return ret;
}

static int __init io_uring_init(void)
{
	req_cachep = KMEM_CACHE(io_kiocb, SLAB_HWCACHE_ALIGN | SLAB_PANIC);
	return 0;
};
__initcall(io_uring_init);<|MERGE_RESOLUTION|>--- conflicted
+++ resolved
@@ -167,11 +167,7 @@
 	struct list_head	list;
 
 	struct file		*file;
-<<<<<<< HEAD
-	off_t			io_end;
-=======
 	off_t			io_start;
->>>>>>> 3877dcd0
 	size_t			io_len;
 };
 
@@ -324,11 +320,8 @@
 #define REQ_F_LINK		64	/* linked sqes */
 #define REQ_F_LINK_DONE		128	/* linked sqes done */
 #define REQ_F_FAIL_LINK		256	/* fail rest of links */
-<<<<<<< HEAD
-=======
 #define REQ_F_SHADOW_DRAIN	512	/* link-drain shadow req */
 #define REQ_F_TIMEOUT		1024	/* timeout request */
->>>>>>> 3877dcd0
 	u64			user_data;
 	u32			result;
 	u32			sequence;
@@ -430,11 +423,7 @@
 	    (req->flags & (REQ_F_IO_DRAIN|REQ_F_IO_DRAINED)) != REQ_F_IO_DRAIN)
 		return false;
 
-<<<<<<< HEAD
-	return req->sequence != ctx->cached_cq_tail + ctx->sq_ring->dropped;
-=======
 	return req->sequence != ctx->cached_cq_tail + ctx->rings->sq_dropped;
->>>>>>> 3877dcd0
 }
 
 static struct io_kiocb *__io_get_deferred_req(struct io_ring_ctx *ctx,
@@ -742,19 +731,11 @@
 		io_free_req(req);
 }
 
-<<<<<<< HEAD
-static unsigned io_cqring_events(struct io_cq_ring *ring)
-{
-	/* See comment at the top of this file */
-	smp_rmb();
-	return READ_ONCE(ring->r.tail) - READ_ONCE(ring->r.head);
-=======
 static unsigned io_cqring_events(struct io_rings *rings)
 {
 	/* See comment at the top of this file */
 	smp_rmb();
 	return READ_ONCE(rings->cq.tail) - READ_ONCE(rings->cq.head);
->>>>>>> 3877dcd0
 }
 
 /*
@@ -890,7 +871,6 @@
 			   long min)
 {
 	int iters, ret = 0;
-<<<<<<< HEAD
 
 	/*
 	 * We disallow the app entering submit/complete with polling, but we
@@ -899,16 +879,6 @@
 	 */
 	mutex_lock(&ctx->uring_lock);
 
-=======
-
-	/*
-	 * We disallow the app entering submit/complete with polling, but we
-	 * still need to lock the ring to prevent racing with polled issue
-	 * that got punted to a workqueue.
-	 */
-	mutex_lock(&ctx->uring_lock);
-
->>>>>>> 3877dcd0
 	iters = 0;
 	do {
 		int tmin = 0;
@@ -918,11 +888,7 @@
 		 * If we do, we can potentially be spinning for commands that
 		 * already triggered a CQE (eg in error).
 		 */
-<<<<<<< HEAD
-		if (io_cqring_events(ctx->cq_ring))
-=======
 		if (io_cqring_events(ctx->rings))
->>>>>>> 3877dcd0
 			break;
 
 		/*
@@ -1307,11 +1273,7 @@
 	struct kiocb *kiocb = &req->rw;
 	struct file *filp = kiocb->ki_filp;
 
-<<<<<<< HEAD
-	if (filp == async_list->file && kiocb->ki_pos == async_list->io_end) {
-=======
 	if (io_should_merge(async_list, kiocb)) {
->>>>>>> 3877dcd0
 		unsigned long max_bytes;
 
 		/* Use 8x RA size as a decent limiter for both reads/writes */
@@ -1324,23 +1286,14 @@
 			req->flags |= REQ_F_SEQ_PREV;
 			async_list->io_len += len;
 		} else {
-<<<<<<< HEAD
-			io_end = 0;
-			async_list->io_len = 0;
-=======
 			async_list->file = NULL;
->>>>>>> 3877dcd0
 		}
 	}
 
 	/* New file? Reset state. */
 	if (async_list->file != filp) {
-<<<<<<< HEAD
-		async_list->io_len = 0;
-=======
 		async_list->io_start = kiocb->ki_pos;
 		async_list->io_len = len;
->>>>>>> 3877dcd0
 		async_list->file = filp;
 	}
 }
@@ -2318,20 +2271,7 @@
 {
 	int ret;
 
-<<<<<<< HEAD
-	ret = io_req_defer(ctx, req, s->sqe);
-	if (ret) {
-		if (ret != -EIOCBQUEUED) {
-			io_free_req(req);
-			io_cqring_add_event(ctx, s->sqe->user_data, ret);
-		}
-		return 0;
-	}
-
-	ret = __io_submit_sqe(ctx, req, s, true);
-=======
 	ret = __io_submit_sqe(ctx, req, s, force_nonblock);
->>>>>>> 3877dcd0
 	if (ret == -EAGAIN && !(req->flags & REQ_F_NOWAIT)) {
 		struct io_uring_sqe *sqe_copy;
 
@@ -2828,8 +2768,6 @@
 	return submit;
 }
 
-<<<<<<< HEAD
-=======
 struct io_wait_queue {
 	struct wait_queue_entry wq;
 	struct io_ring_ctx *ctx;
@@ -2862,7 +2800,6 @@
 	return autoremove_wake_function(curr, mode, wake_flags, key);
 }
 
->>>>>>> 3877dcd0
 /*
  * Wait until events become available, if we don't already have some. The
  * application must reap them itself, as they reside on the shared cq ring.
