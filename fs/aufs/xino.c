--- conflicted
+++ resolved
@@ -332,14 +332,6 @@
 	ii_read_lock_parent(dir);
 	bindex = au_br_index(sb, br->br_id);
 	err = au_xino_trunc(sb, bindex);
-<<<<<<< HEAD
-	if (!err
-	    && file_inode(br->br_xino.xi_file)->i_blocks
-	    >= br->br_xino_upper)
-		br->br_xino_upper += AUFS_XINO_TRUNC_STEP;
-
-=======
->>>>>>> a99d25dc
 	ii_read_unlock(dir);
 	if (unlikely(err))
 		pr_warn("err b%d, (%d)\n", bindex, err);
@@ -379,12 +371,7 @@
 	struct xino_do_trunc_args *args;
 	int wkq_err;
 
-<<<<<<< HEAD
-	if (file_inode(br->br_xino.xi_file)->i_blocks
-	    < br->br_xino_upper)
-=======
 	if (!xino_trunc_test(sb, br))
->>>>>>> a99d25dc
 		return;
 
 	if (atomic_inc_return(&br->br_xino_running) > 1)
