--- conflicted
+++ resolved
@@ -95,27 +95,6 @@
 int au_do_open_nondir(struct file *file, int flags);
 int aufs_release_nondir(struct inode *inode __maybe_unused, struct file *file);
 
-<<<<<<< HEAD
-#ifdef CONFIG_AUFS_SP_IATTR
-/* f_op_sp.c */
-struct au_finfo *au_fi_sp(struct file *file);
-int au_special_file(umode_t mode);
-void au_init_special_fop(struct inode *inode, umode_t mode, dev_t rdev);
-#else
-static inline struct au_finfo *au_fi_sp(struct file *file)
-{
-	return NULL;
-}
-AuStubInt0(au_special_file, umode_t mode)
-static inline void au_init_special_fop(struct inode *inode, umode_t mode,
-				       dev_t rdev)
-{
-	init_special_inode(inode, mode, rdev);
-}
-#endif
-
-=======
->>>>>>> 968966e3
 /* finfo.c */
 void au_hfput(struct au_hfile *hf, struct file *file);
 void au_set_h_fptr(struct file *file, aufs_bindex_t bindex,
@@ -142,12 +121,7 @@
 
 static inline struct au_finfo *au_fi(struct file *file)
 {
-	struct au_finfo *finfo;
-
-	finfo = au_fi_sp(file);
-	if (!finfo)
-		finfo = file->private_data;
-	return finfo;
+	return file->private_data;
 }
 
 /* ---------------------------------------------------------------------- */
