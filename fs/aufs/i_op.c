--- conflicted
+++ resolved
@@ -850,11 +850,8 @@
 		n = inode->i_nlink;
 		n -= nlink;
 		n += st->nlink;
-<<<<<<< HEAD
+		smp_mb();
 		/* 0 can happen */
-=======
-		smp_mb();
->>>>>>> 50b45b61
 		set_nlink(inode, n);
 	}
 
