/*
 * Copyright (C) 2005-2014 Junjiro R. Okajima
 */

/*
 * file operations for special files.
 * while they exist in aufs virtually,
 * their file I/O is handled out of aufs.
 */

#include <linux/aio.h>
#include "aufs.h"

/*
 * I don't think the size of this list grows much.
 * so here is a very simple list implemented in order to find finfo matching a
 * given file.
 */
static struct au_sphlhead au_finfo_sp = {
	.spin	= __SPIN_LOCK_INITIALIZER(au_finfo_sp.spin),
	.head	= HLIST_HEAD_INIT
};

struct au_finfo_sp {
	struct hlist_node	hlist;
	struct file		*file;
	struct au_finfo		*finfo;
};

struct au_finfo *au_fi_sp(struct file *file)
{
	struct au_finfo *finfo;
	struct au_finfo_sp *sp;

	finfo = NULL;
	spin_lock(&au_finfo_sp.spin);
	hlist_for_each_entry(sp, &au_finfo_sp.head, hlist) {
		if (sp->file != file)
			continue;
		finfo = sp->finfo;
		break;
	}
	spin_unlock(&au_finfo_sp.spin);

	return finfo;
}

static int au_fi_sp_add(struct file *file)
{
	int err;
	struct au_finfo_sp *sp;

	err = -ENOMEM;
	sp = kmalloc(sizeof(*sp), GFP_NOFS);
	if (sp) {
		err = 0;
		sp->file = file;
		sp->finfo = file->private_data;
		spin_lock(&au_finfo_sp.spin);
		hlist_add_head(&sp->hlist, &au_finfo_sp.head);
		spin_unlock(&au_finfo_sp.spin);
	}
	return err;
}

static void au_fi_sp_del(struct file *file)
{
	struct au_finfo_sp *sp, *do_free;

	do_free = NULL;
	spin_lock(&au_finfo_sp.spin);
	hlist_for_each_entry(sp, &au_finfo_sp.head, hlist) {
		if (sp->file != file)
			continue;
		hlist_del(&sp->hlist);
		do_free = sp;
		break;
	}
	spin_unlock(&au_finfo_sp.spin);
	kfree(do_free);
}

/* ---------------------------------------------------------------------- */

static ssize_t aufs_aio_read_sp(struct kiocb *kio, const struct iovec *iov,
				unsigned long nv, loff_t pos)
{
	ssize_t err;
	aufs_bindex_t bstart;
	unsigned char wbr;
	struct file *file, *h_file;
	struct super_block *sb;

	file = kio->ki_filp;
	sb = file->f_dentry->d_sb;
	si_read_lock(sb, AuLock_FLUSH);
	fi_read_lock(file);
	bstart = au_fbstart(file);
	h_file = au_hf_top(file);
	fi_read_unlock(file);
	wbr = !!au_br_writable(au_sbr(sb, bstart)->br_perm);
	si_read_unlock(sb);

	/* do not change the file in kio */
	AuDebugOn(!h_file->f_op || !h_file->f_op->aio_read);
	err = h_file->f_op->aio_read(kio, iov, nv, pos);
	if (err > 0 && wbr)
		file_accessed(h_file);

	return err;
}

static ssize_t aufs_aio_write_sp(struct kiocb *kio, const struct iovec *iov,
				 unsigned long nv, loff_t pos)
{
	ssize_t err;
	aufs_bindex_t bstart;
	unsigned char wbr;
	struct super_block *sb;
	struct file *file, *h_file;

	file = kio->ki_filp;
	sb = file->f_dentry->d_sb;
	si_read_lock(sb, AuLock_FLUSH);
	fi_read_lock(file);
	bstart = au_fbstart(file);
	h_file = au_hf_top(file);
	fi_read_unlock(file);
	wbr = !!au_br_writable(au_sbr(sb, bstart)->br_perm);
	si_read_unlock(sb);

	/* do not change the file in kio */
	AuDebugOn(!h_file->f_op || !h_file->f_op->aio_write);
	err = h_file->f_op->aio_write(kio, iov, nv, pos);
	return err;
}

/* ---------------------------------------------------------------------- */

static int aufs_release_sp(struct inode *inode, struct file *file)
{
	int err;
	struct file *h_file;

	fi_read_lock(file);
	h_file = au_hf_top(file);
	fi_read_unlock(file);
	/* close this fifo in aufs */
	err = h_file->f_op->release(inode, file); /* ignore */
	aufs_release_nondir(inode, file); /* ignore */
	au_fi_sp_del(file);
	return err;
}

/* ---------------------------------------------------------------------- */

/* currently, support only FIFO */
enum {
	AuSp_FIFO, AuSp_FIFO_R, AuSp_FIFO_W, AuSp_FIFO_RW,
	/* AuSp_SOCK, AuSp_CHR, AuSp_BLK, */
	AuSp_Last
};
static int aufs_open_sp(struct inode *inode, struct file *file);
static struct au_sp_fop {
	int			done;
	struct file_operations	fop;	/* not 'const' */
	spinlock_t		spin;
} au_sp_fop[AuSp_Last] = {
	[AuSp_FIFO] = {
		.fop	= {
			.owner	= THIS_MODULE,
			.open	= aufs_open_sp
		}
	}
};

static void au_init_fop_sp(struct file *file)
{
	struct au_sp_fop *p;
	int i;
	struct file *h_file;

	p = au_sp_fop;
	if (unlikely(!p->done)) {
		/* initialize first time only */
		static DEFINE_SPINLOCK(spin);

		spin_lock(&spin);
		if (!p->done) {
			BUILD_BUG_ON(sizeof(au_sp_fop)/sizeof(*au_sp_fop)
				     != AuSp_Last);
			for (i = 0; i < AuSp_Last; i++)
				spin_lock_init(&p[i].spin);
			p->done = 1;
		}
		spin_unlock(&spin);
	}

	switch (file->f_mode & (FMODE_READ | FMODE_WRITE)) {
	case FMODE_READ:
		i = AuSp_FIFO_R;
		break;
	case FMODE_WRITE:
		i = AuSp_FIFO_W;
		break;
	case FMODE_READ | FMODE_WRITE:
		i = AuSp_FIFO_RW;
		break;
	default:
		BUG();
	}

	p += i;
	if (unlikely(!p->done)) {
		/* initialize first time only */
		h_file = au_hf_top(file);
		spin_lock(&p->spin);
		if (!p->done) {
			p->fop = *h_file->f_op;
			p->fop.owner = THIS_MODULE;
			if (p->fop.aio_read)
				p->fop.aio_read = aufs_aio_read_sp;
			if (p->fop.aio_write)
				p->fop.aio_write = aufs_aio_write_sp;
			p->fop.release = aufs_release_sp;
			p->done = 1;
		}
		spin_unlock(&p->spin);
	}
	file->f_op = &p->fop;
}

static int au_cpup_sp(struct dentry *dentry)
{
	int err;
	struct au_pin pin;
	struct au_wr_dir_args wr_dir_args = {
		.force_btgt	= -1,
		.flags		= 0
	};
	struct au_cp_generic cpg = {
		.dentry	= dentry,
		.bdst	= -1,
		.bsrc	= -1,
		.len	= -1,
		.pin	= &pin,
		.flags	= AuCpup_DTIME
	};

	AuDbg("%.*s\n", AuDLNPair(dentry));

	di_read_unlock(dentry, AuLock_IR);
	di_write_lock_child(dentry);
	err = au_wr_dir(dentry, /*src_dentry*/NULL, &wr_dir_args);
	if (unlikely(err < 0))
		goto out;
	cpg.bdst = err;
	err = 0;
	if (cpg.bdst == au_dbstart(dentry))
		goto out; /* success */

	err = au_pin(&pin, dentry, cpg.bdst, au_opt_udba(dentry->d_sb),
		     AuPin_MNT_WRITE);
	if (!err) {
		err = au_sio_cpup_simple(&cpg);
		au_unpin(&pin);
	}

out:
	di_downgrade_lock(dentry, AuLock_IR);
	return err;
}

static int au_do_open_sp(struct file *file, int flags)
{
	int err;
	struct dentry *dentry;
	struct super_block *sb;
	struct file *h_file;
	struct inode *h_inode;

	err = au_fi_sp_add(file);
	if (unlikely(err))
		goto out;

	dentry = file->f_dentry;
	AuDbg("%.*s\n", AuDLNPair(dentry));

	/*
	 * try copying-up.
	 * operate on the ro branch is not an error.
	 */
	au_cpup_sp(dentry); /* ignore */

	/* prepare h_file */
	err = au_do_open_nondir(file, vfsub_file_flags(file));
	if (unlikely(err))
		goto out_del;

	sb = dentry->d_sb;
	h_file = au_hf_top(file);
	h_inode = file_inode(h_file);
	di_read_unlock(dentry, AuLock_IR);
	fi_write_unlock(file);
	si_read_unlock(sb);
	/* open this fifo in aufs */
	err = h_inode->i_fop->open(file_inode(file), file);
	si_noflush_read_lock(sb);
	fi_write_lock(file);
	di_read_lock_child(dentry, AuLock_IR);
	if (!err) {
		au_init_fop_sp(file);
<<<<<<< HEAD
		goto out; /* success */
	}
=======
	else
		au_set_h_fptr(file, au_fbstart(file), NULL);
>>>>>>> 45a80944

out_del:
	au_fi_sp_del(file);
out:
	return err;
}

static int aufs_open_sp(struct inode *inode, struct file *file)
{
	int err;
	struct super_block *sb;

	sb = file->f_dentry->d_sb;
	si_read_lock(sb, AuLock_FLUSH);
	err = au_do_open(file, au_do_open_sp, /*fidir*/NULL);
	si_read_unlock(sb);
	return err;
}

/* ---------------------------------------------------------------------- */

void au_init_special_fop(struct inode *inode, umode_t mode, dev_t rdev)
{
	init_special_inode(inode, mode, rdev);

	switch (mode & S_IFMT) {
	case S_IFIFO:
		inode->i_fop = &au_sp_fop[AuSp_FIFO].fop;
		/*FALLTHROUGH*/
	case S_IFCHR:
	case S_IFBLK:
	case S_IFSOCK:
		break;
	default:
		AuDebugOn(1);
	}
}

int au_special_file(umode_t mode)
{
	int ret;

	ret = 0;
	switch (mode & S_IFMT) {
	case S_IFIFO:
#if 0
	case S_IFCHR:
	case S_IFBLK:
	case S_IFSOCK:
#endif
		ret = 1;
	}

	return ret;
}<|MERGE_RESOLUTION|>--- conflicted
+++ resolved
@@ -310,13 +310,9 @@
 	di_read_lock_child(dentry, AuLock_IR);
 	if (!err) {
 		au_init_fop_sp(file);
-<<<<<<< HEAD
 		goto out; /* success */
-	}
-=======
-	else
+	} else
 		au_set_h_fptr(file, au_fbstart(file), NULL);
->>>>>>> 45a80944
 
 out_del:
 	au_fi_sp_del(file);
