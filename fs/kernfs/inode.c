--- conflicted
+++ resolved
@@ -335,11 +335,7 @@
 	return simple_xattr_set(&attrs->xattrs, name, value, size, flags);
 }
 
-<<<<<<< HEAD
-const struct xattr_handler kernfs_trusted_xattr_handler = {
-=======
 static const struct xattr_handler kernfs_trusted_xattr_handler = {
->>>>>>> 405182c2
 	.prefix = XATTR_TRUSTED_PREFIX,
 	.get = kernfs_xattr_get,
 	.set = kernfs_xattr_set,
@@ -376,11 +372,7 @@
 	return error;
 }
 
-<<<<<<< HEAD
-const struct xattr_handler kernfs_security_xattr_handler = {
-=======
 static const struct xattr_handler kernfs_security_xattr_handler = {
->>>>>>> 405182c2
 	.prefix = XATTR_SECURITY_PREFIX,
 	.get = kernfs_xattr_get,
 	.set = kernfs_security_xattr_set,
