--- conflicted
+++ resolved
@@ -4769,22 +4769,8 @@
 		 * We use __GFP_NOFAIL because ext4_free_blocks() is not allowed
 		 * to fail.
 		 */
-<<<<<<< HEAD
-	retry:
-		new_entry = kmem_cache_alloc(ext4_free_data_cachep, GFP_NOFS);
-		if (!new_entry) {
-			/*
-			 * We use a retry loop because
-			 * ext4_free_blocks() is not allowed to fail.
-			 */
-			cond_resched();
-			congestion_wait(BLK_RW_ASYNC, HZ/50);
-			goto retry;
-		}
-=======
 		new_entry = kmem_cache_alloc(ext4_free_data_cachep,
 				GFP_NOFS|__GFP_NOFAIL);
->>>>>>> f0b7ed42
 		new_entry->efd_start_cluster = bit;
 		new_entry->efd_group = block_group;
 		new_entry->efd_count = count_clusters;
