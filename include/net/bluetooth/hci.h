/*
   BlueZ - Bluetooth protocol stack for Linux
   Copyright (C) 2000-2001 Qualcomm Incorporated

   Written 2000,2001 by Maxim Krasnyansky <maxk@qualcomm.com>

   This program is free software; you can redistribute it and/or modify
   it under the terms of the GNU General Public License version 2 as
   published by the Free Software Foundation;

   THE SOFTWARE IS PROVIDED "AS IS", WITHOUT WARRANTY OF ANY KIND, EXPRESS
   OR IMPLIED, INCLUDING BUT NOT LIMITED TO THE WARRANTIES OF MERCHANTABILITY,
   FITNESS FOR A PARTICULAR PURPOSE AND NONINFRINGEMENT OF THIRD PARTY RIGHTS.
   IN NO EVENT SHALL THE COPYRIGHT HOLDER(S) AND AUTHOR(S) BE LIABLE FOR ANY
   CLAIM, OR ANY SPECIAL INDIRECT OR CONSEQUENTIAL DAMAGES, OR ANY DAMAGES
   WHATSOEVER RESULTING FROM LOSS OF USE, DATA OR PROFITS, WHETHER IN AN
   ACTION OF CONTRACT, NEGLIGENCE OR OTHER TORTIOUS ACTION, ARISING OUT OF
   OR IN CONNECTION WITH THE USE OR PERFORMANCE OF THIS SOFTWARE.

   ALL LIABILITY, INCLUDING LIABILITY FOR INFRINGEMENT OF ANY PATENTS,
   COPYRIGHTS, TRADEMARKS OR OTHER RIGHTS, RELATING TO USE OF THIS
   SOFTWARE IS DISCLAIMED.
*/

#ifndef __HCI_H
#define __HCI_H

#define HCI_MAX_ACL_SIZE	1024
#define HCI_MAX_SCO_SIZE	255
#define HCI_MAX_EVENT_SIZE	260
#define HCI_MAX_FRAME_SIZE	(HCI_MAX_ACL_SIZE + 4)

#define HCI_LINK_KEY_SIZE	16
#define HCI_AMP_LINK_KEY_SIZE	(2 * HCI_LINK_KEY_SIZE)

#define HCI_MAX_AMP_ASSOC_SIZE	672

#define HCI_MAX_CSB_DATA_SIZE	252

/* HCI dev events */
#define HCI_DEV_REG			1
#define HCI_DEV_UNREG			2
#define HCI_DEV_UP			3
#define HCI_DEV_DOWN			4
#define HCI_DEV_SUSPEND			5
#define HCI_DEV_RESUME			6

/* HCI notify events */
#define HCI_NOTIFY_CONN_ADD		1
#define HCI_NOTIFY_CONN_DEL		2
#define HCI_NOTIFY_VOICE_SETTING	3

/* HCI bus types */
#define HCI_VIRTUAL	0
#define HCI_USB		1
#define HCI_PCCARD	2
#define HCI_UART	3
#define HCI_RS232	4
#define HCI_PCI		5
#define HCI_SDIO	6

/* HCI controller types */
#define HCI_BREDR	0x00
#define HCI_AMP		0x01

/* First BR/EDR Controller shall have ID = 0 */
#define AMP_ID_BREDR	0x00

/* AMP controller types */
#define AMP_TYPE_BREDR	0x00
#define AMP_TYPE_80211	0x01

/* AMP controller status */
#define AMP_STATUS_POWERED_DOWN			0x00
#define AMP_STATUS_BLUETOOTH_ONLY		0x01
#define AMP_STATUS_NO_CAPACITY			0x02
#define AMP_STATUS_LOW_CAPACITY			0x03
#define AMP_STATUS_MEDIUM_CAPACITY		0x04
#define AMP_STATUS_HIGH_CAPACITY		0x05
#define AMP_STATUS_FULL_CAPACITY		0x06

/* HCI device quirks */
enum {
	/* When this quirk is set, the HCI Reset command is send when
	 * closing the transport instead of when opening it.
	 *
	 * This quirk must be set before hci_register_dev is called.
	 */
	HCI_QUIRK_RESET_ON_CLOSE,

	/* When this quirk is set, the device is turned into a raw-only
	 * device and it will stay in unconfigured state.
	 *
	 * This quirk must be set before hci_register_dev is called.
	 */
	HCI_QUIRK_RAW_DEVICE,

	/* When this quirk is set, the buffer sizes reported by
	 * HCI Read Buffer Size command are corrected if invalid.
	 *
	 * This quirk must be set before hci_register_dev is called.
	 */
	HCI_QUIRK_FIXUP_BUFFER_SIZE,

	/* When this quirk is set, then no stored link key handling
	 * is performed. This is mainly due to the fact that the
	 * HCI Delete Stored Link Key command is advertised, but
	 * not supported.
	 *
	 * This quirk must be set before hci_register_dev is called.
	 */
	HCI_QUIRK_BROKEN_STORED_LINK_KEY,

	/* When this quirk is set, an external configuration step
	 * is required and will be indicated with the controller
	 * configuation.
	 *
	 * This quirk can be set before hci_register_dev is called or
	 * during the hdev->setup vendor callback.
	 */
	HCI_QUIRK_EXTERNAL_CONFIG,

	/* When this quirk is set, the public Bluetooth address
	 * initially reported by HCI Read BD Address command
	 * is considered invalid. Controller configuration is
	 * required before this device can be used.
	 *
	 * This quirk can be set before hci_register_dev is called or
	 * during the hdev->setup vendor callback.
	 */
	HCI_QUIRK_INVALID_BDADDR,
};

/* HCI device flags */
enum {
	HCI_UP,
	HCI_INIT,
	HCI_RUNNING,

	HCI_PSCAN,
	HCI_ISCAN,
	HCI_AUTH,
	HCI_ENCRYPT,
	HCI_INQUIRY,

	HCI_RAW,

	HCI_RESET,
};

/* BR/EDR and/or LE controller flags: the flags defined here should represent
 * states configured via debugfs for debugging and testing purposes only.
 */
enum {
	HCI_DUT_MODE,
	HCI_FORCE_SC,
	HCI_FORCE_STATIC_ADDR,
};

/*
 * BR/EDR and/or LE controller flags: the flags defined here should represent
 * states from the controller.
 */
enum {
	HCI_SETUP,
	HCI_CONFIG,
	HCI_AUTO_OFF,
	HCI_RFKILLED,
	HCI_MGMT,
	HCI_PAIRABLE,
	HCI_SERVICE_CACHE,
	HCI_KEEP_DEBUG_KEYS,
	HCI_USE_DEBUG_KEYS,
	HCI_UNREGISTER,
	HCI_UNCONFIGURED,
	HCI_USER_CHANNEL,
	HCI_EXT_CONFIGURED,
	HCI_LE_ADV,
	HCI_LE_SCAN,
	HCI_SSP_ENABLED,
	HCI_SC_ENABLED,
	HCI_SC_ONLY,
	HCI_PRIVACY,
	HCI_RPA_EXPIRED,
	HCI_RPA_RESOLVING,
	HCI_HS_ENABLED,
	HCI_LE_ENABLED,
	HCI_ADVERTISING,
	HCI_CONNECTABLE,
	HCI_DISCOVERABLE,
	HCI_LIMITED_DISCOVERABLE,
	HCI_LINK_SECURITY,
	HCI_PERIODIC_INQ,
	HCI_FAST_CONNECTABLE,
	HCI_BREDR_ENABLED,
	HCI_LE_SCAN_INTERRUPTED,
};

/* A mask for the flags that are supposed to remain when a reset happens
 * or the HCI device is closed.
 */
#define HCI_PERSISTENT_MASK (BIT(HCI_LE_SCAN) | BIT(HCI_PERIODIC_INQ) | \
			      BIT(HCI_FAST_CONNECTABLE) | BIT(HCI_LE_ADV))
<<<<<<< HEAD

/* HCI ioctl defines */
#define HCIDEVUP	_IOW('H', 201, int)
#define HCIDEVDOWN	_IOW('H', 202, int)
#define HCIDEVRESET	_IOW('H', 203, int)
#define HCIDEVRESTAT	_IOW('H', 204, int)

#define HCIGETDEVLIST	_IOR('H', 210, int)
#define HCIGETDEVINFO	_IOR('H', 211, int)
#define HCIGETCONNLIST	_IOR('H', 212, int)
#define HCIGETCONNINFO	_IOR('H', 213, int)
#define HCIGETAUTHINFO	_IOR('H', 215, int)

#define HCISETRAW	_IOW('H', 220, int)
#define HCISETSCAN	_IOW('H', 221, int)
#define HCISETAUTH	_IOW('H', 222, int)
#define HCISETENCRYPT	_IOW('H', 223, int)
#define HCISETPTYPE	_IOW('H', 224, int)
#define HCISETLINKPOL	_IOW('H', 225, int)
#define HCISETLINKMODE	_IOW('H', 226, int)
#define HCISETACLMTU	_IOW('H', 227, int)
#define HCISETSCOMTU	_IOW('H', 228, int)

#define HCIBLOCKADDR	_IOW('H', 230, int)
#define HCIUNBLOCKADDR	_IOW('H', 231, int)

#define HCIINQUIRY	_IOR('H', 240, int)
=======
>>>>>>> 708b9bde

/* HCI timeouts */
#define HCI_DISCONN_TIMEOUT	msecs_to_jiffies(2000)	/* 2 seconds */
#define HCI_PAIRING_TIMEOUT	msecs_to_jiffies(60000)	/* 60 seconds */
#define HCI_INIT_TIMEOUT	msecs_to_jiffies(10000)	/* 10 seconds */
#define HCI_CMD_TIMEOUT		msecs_to_jiffies(2000)	/* 2 seconds */
#define HCI_ACL_TX_TIMEOUT	msecs_to_jiffies(45000)	/* 45 seconds */
#define HCI_AUTO_OFF_TIMEOUT	msecs_to_jiffies(2000)	/* 2 seconds */
#define HCI_POWER_OFF_TIMEOUT	msecs_to_jiffies(5000)	/* 5 seconds */
#define HCI_LE_CONN_TIMEOUT	msecs_to_jiffies(20000)	/* 20 seconds */
#define HCI_LE_AUTOCONN_TIMEOUT	msecs_to_jiffies(2000)	/* 2 seconds */

/* HCI data types */
#define HCI_COMMAND_PKT		0x01
#define HCI_ACLDATA_PKT		0x02
#define HCI_SCODATA_PKT		0x03
#define HCI_EVENT_PKT		0x04
#define HCI_VENDOR_PKT		0xff

/* HCI packet types */
#define HCI_DM1		0x0008
#define HCI_DM3		0x0400
#define HCI_DM5		0x4000
#define HCI_DH1		0x0010
#define HCI_DH3		0x0800
#define HCI_DH5		0x8000

#define HCI_HV1		0x0020
#define HCI_HV2		0x0040
#define HCI_HV3		0x0080

#define SCO_PTYPE_MASK	(HCI_HV1 | HCI_HV2 | HCI_HV3)
#define ACL_PTYPE_MASK	(~SCO_PTYPE_MASK)

/* eSCO packet types */
#define ESCO_HV1	0x0001
#define ESCO_HV2	0x0002
#define ESCO_HV3	0x0004
#define ESCO_EV3	0x0008
#define ESCO_EV4	0x0010
#define ESCO_EV5	0x0020
#define ESCO_2EV3	0x0040
#define ESCO_3EV3	0x0080
#define ESCO_2EV5	0x0100
#define ESCO_3EV5	0x0200

#define SCO_ESCO_MASK  (ESCO_HV1 | ESCO_HV2 | ESCO_HV3)
#define EDR_ESCO_MASK  (ESCO_2EV3 | ESCO_3EV3 | ESCO_2EV5 | ESCO_3EV5)

/* ACL flags */
#define ACL_START_NO_FLUSH	0x00
#define ACL_CONT		0x01
#define ACL_START		0x02
#define ACL_COMPLETE		0x03
#define ACL_ACTIVE_BCAST	0x04
#define ACL_PICO_BCAST		0x08

/* Baseband links */
#define SCO_LINK	0x00
#define ACL_LINK	0x01
#define ESCO_LINK	0x02
/* Low Energy links do not have defined link type. Use invented one */
#define LE_LINK		0x80
#define AMP_LINK	0x81

/* LMP features */
#define LMP_3SLOT	0x01
#define LMP_5SLOT	0x02
#define LMP_ENCRYPT	0x04
#define LMP_SOFFSET	0x08
#define LMP_TACCURACY	0x10
#define LMP_RSWITCH	0x20
#define LMP_HOLD	0x40
#define LMP_SNIFF	0x80

#define LMP_PARK	0x01
#define LMP_RSSI	0x02
#define LMP_QUALITY	0x04
#define LMP_SCO		0x08
#define LMP_HV2		0x10
#define LMP_HV3		0x20
#define LMP_ULAW	0x40
#define LMP_ALAW	0x80

#define LMP_CVSD	0x01
#define LMP_PSCHEME	0x02
#define LMP_PCONTROL	0x04
#define LMP_TRANSPARENT	0x08

#define LMP_RSSI_INQ	0x40
#define LMP_ESCO	0x80

#define LMP_EV4		0x01
#define LMP_EV5		0x02
#define LMP_NO_BREDR	0x20
#define LMP_LE		0x40

#define LMP_SNIFF_SUBR	0x02
#define LMP_PAUSE_ENC	0x04
#define LMP_EDR_ESCO_2M	0x20
#define LMP_EDR_ESCO_3M	0x40
#define LMP_EDR_3S_ESCO	0x80

#define LMP_EXT_INQ	0x01
#define LMP_SIMUL_LE_BR	0x02
#define LMP_SIMPLE_PAIR	0x08
#define LMP_NO_FLUSH	0x40

#define LMP_LSTO	0x01
#define LMP_INQ_TX_PWR	0x02
#define LMP_EXTFEATURES	0x80

/* Extended LMP features */
#define LMP_CSB_MASTER	0x01
#define LMP_CSB_SLAVE	0x02
#define LMP_SYNC_TRAIN	0x04
#define LMP_SYNC_SCAN	0x08

#define LMP_SC		0x01
#define LMP_PING	0x02

/* Host features */
#define LMP_HOST_SSP		0x01
#define LMP_HOST_LE		0x02
#define LMP_HOST_LE_BREDR	0x04
#define LMP_HOST_SC		0x08

/* LE features */
<<<<<<< HEAD
=======
#define HCI_LE_ENCRYPTION		0x01
>>>>>>> 708b9bde
#define HCI_LE_CONN_PARAM_REQ_PROC	0x02
#define HCI_LE_PING			0x10

/* Connection modes */
#define HCI_CM_ACTIVE	0x0000
#define HCI_CM_HOLD	0x0001
#define HCI_CM_SNIFF	0x0002
#define HCI_CM_PARK	0x0003

/* Link policies */
#define HCI_LP_RSWITCH	0x0001
#define HCI_LP_HOLD	0x0002
#define HCI_LP_SNIFF	0x0004
#define HCI_LP_PARK	0x0008

/* Link modes */
#define HCI_LM_ACCEPT	0x8000
#define HCI_LM_MASTER	0x0001
#define HCI_LM_AUTH	0x0002
#define HCI_LM_ENCRYPT	0x0004
#define HCI_LM_TRUSTED	0x0008
#define HCI_LM_RELIABLE	0x0010
#define HCI_LM_SECURE	0x0020
#define HCI_LM_FIPS	0x0040

/* Authentication types */
#define HCI_AT_NO_BONDING		0x00
#define HCI_AT_NO_BONDING_MITM		0x01
#define HCI_AT_DEDICATED_BONDING	0x02
#define HCI_AT_DEDICATED_BONDING_MITM	0x03
#define HCI_AT_GENERAL_BONDING		0x04
#define HCI_AT_GENERAL_BONDING_MITM	0x05

/* I/O capabilities */
#define HCI_IO_DISPLAY_ONLY	0x00
#define HCI_IO_DISPLAY_YESNO	0x01
#define HCI_IO_KEYBOARD_ONLY	0x02
#define HCI_IO_NO_INPUT_OUTPUT	0x03

/* Link Key types */
#define HCI_LK_COMBINATION		0x00
#define HCI_LK_LOCAL_UNIT		0x01
#define HCI_LK_REMOTE_UNIT		0x02
#define HCI_LK_DEBUG_COMBINATION	0x03
#define HCI_LK_UNAUTH_COMBINATION_P192	0x04
#define HCI_LK_AUTH_COMBINATION_P192	0x05
#define HCI_LK_CHANGED_COMBINATION	0x06
#define HCI_LK_UNAUTH_COMBINATION_P256	0x07
#define HCI_LK_AUTH_COMBINATION_P256	0x08

/* ---- HCI Error Codes ---- */
#define HCI_ERROR_UNKNOWN_CONN_ID	0x02
#define HCI_ERROR_AUTH_FAILURE		0x05
#define HCI_ERROR_MEMORY_EXCEEDED	0x07
#define HCI_ERROR_CONNECTION_TIMEOUT	0x08
#define HCI_ERROR_REJ_BAD_ADDR		0x0f
#define HCI_ERROR_REMOTE_USER_TERM	0x13
#define HCI_ERROR_REMOTE_LOW_RESOURCES	0x14
#define HCI_ERROR_REMOTE_POWER_OFF	0x15
#define HCI_ERROR_LOCAL_HOST_TERM	0x16
#define HCI_ERROR_PAIRING_NOT_ALLOWED	0x18
#define HCI_ERROR_INVALID_LL_PARAMS	0x1E
#define HCI_ERROR_ADVERTISING_TIMEOUT	0x3c

/* Flow control modes */
#define HCI_FLOW_CTL_MODE_PACKET_BASED	0x00
#define HCI_FLOW_CTL_MODE_BLOCK_BASED	0x01

/* The core spec defines 127 as the "not available" value */
#define HCI_TX_POWER_INVALID	127

/* Extended Inquiry Response field types */
#define EIR_FLAGS		0x01 /* flags */
#define EIR_UUID16_SOME		0x02 /* 16-bit UUID, more available */
#define EIR_UUID16_ALL		0x03 /* 16-bit UUID, all listed */
#define EIR_UUID32_SOME		0x04 /* 32-bit UUID, more available */
#define EIR_UUID32_ALL		0x05 /* 32-bit UUID, all listed */
#define EIR_UUID128_SOME	0x06 /* 128-bit UUID, more available */
#define EIR_UUID128_ALL		0x07 /* 128-bit UUID, all listed */
#define EIR_NAME_SHORT		0x08 /* shortened local name */
#define EIR_NAME_COMPLETE	0x09 /* complete local name */
#define EIR_TX_POWER		0x0A /* transmit power level */
#define EIR_CLASS_OF_DEV	0x0D /* Class of Device */
#define EIR_SSP_HASH_C		0x0E /* Simple Pairing Hash C */
#define EIR_SSP_RAND_R		0x0F /* Simple Pairing Randomizer R */
#define EIR_DEVICE_ID		0x10 /* device ID */

/* Low Energy Advertising Flags */
#define LE_AD_LIMITED		0x01 /* Limited Discoverable */
#define LE_AD_GENERAL		0x02 /* General Discoverable */
#define LE_AD_NO_BREDR		0x04 /* BR/EDR not supported */
#define LE_AD_SIM_LE_BREDR_CTRL	0x08 /* Simultaneous LE & BR/EDR Controller */
#define LE_AD_SIM_LE_BREDR_HOST	0x10 /* Simultaneous LE & BR/EDR Host */

/* -----  HCI Commands ---- */
#define HCI_OP_NOP			0x0000

#define HCI_OP_INQUIRY			0x0401
struct hci_cp_inquiry {
	__u8     lap[3];
	__u8     length;
	__u8     num_rsp;
} __packed;

#define HCI_OP_INQUIRY_CANCEL		0x0402

#define HCI_OP_PERIODIC_INQ		0x0403

#define HCI_OP_EXIT_PERIODIC_INQ	0x0404

#define HCI_OP_CREATE_CONN		0x0405
struct hci_cp_create_conn {
	bdaddr_t bdaddr;
	__le16   pkt_type;
	__u8     pscan_rep_mode;
	__u8     pscan_mode;
	__le16   clock_offset;
	__u8     role_switch;
} __packed;

#define HCI_OP_DISCONNECT		0x0406
struct hci_cp_disconnect {
	__le16   handle;
	__u8     reason;
} __packed;

#define HCI_OP_ADD_SCO			0x0407
struct hci_cp_add_sco {
	__le16   handle;
	__le16   pkt_type;
} __packed;

#define HCI_OP_CREATE_CONN_CANCEL	0x0408
struct hci_cp_create_conn_cancel {
	bdaddr_t bdaddr;
} __packed;

#define HCI_OP_ACCEPT_CONN_REQ		0x0409
struct hci_cp_accept_conn_req {
	bdaddr_t bdaddr;
	__u8     role;
} __packed;

#define HCI_OP_REJECT_CONN_REQ		0x040a
struct hci_cp_reject_conn_req {
	bdaddr_t bdaddr;
	__u8     reason;
} __packed;

#define HCI_OP_LINK_KEY_REPLY		0x040b
struct hci_cp_link_key_reply {
	bdaddr_t bdaddr;
	__u8     link_key[HCI_LINK_KEY_SIZE];
} __packed;

#define HCI_OP_LINK_KEY_NEG_REPLY	0x040c
struct hci_cp_link_key_neg_reply {
	bdaddr_t bdaddr;
} __packed;

#define HCI_OP_PIN_CODE_REPLY		0x040d
struct hci_cp_pin_code_reply {
	bdaddr_t bdaddr;
	__u8     pin_len;
	__u8     pin_code[16];
} __packed;
struct hci_rp_pin_code_reply {
	__u8     status;
	bdaddr_t bdaddr;
} __packed;

#define HCI_OP_PIN_CODE_NEG_REPLY	0x040e
struct hci_cp_pin_code_neg_reply {
	bdaddr_t bdaddr;
} __packed;
struct hci_rp_pin_code_neg_reply {
	__u8     status;
	bdaddr_t bdaddr;
} __packed;

#define HCI_OP_CHANGE_CONN_PTYPE	0x040f
struct hci_cp_change_conn_ptype {
	__le16   handle;
	__le16   pkt_type;
} __packed;

#define HCI_OP_AUTH_REQUESTED		0x0411
struct hci_cp_auth_requested {
	__le16   handle;
} __packed;

#define HCI_OP_SET_CONN_ENCRYPT		0x0413
struct hci_cp_set_conn_encrypt {
	__le16   handle;
	__u8     encrypt;
} __packed;

#define HCI_OP_CHANGE_CONN_LINK_KEY	0x0415
struct hci_cp_change_conn_link_key {
	__le16   handle;
} __packed;

#define HCI_OP_REMOTE_NAME_REQ		0x0419
struct hci_cp_remote_name_req {
	bdaddr_t bdaddr;
	__u8     pscan_rep_mode;
	__u8     pscan_mode;
	__le16   clock_offset;
} __packed;

#define HCI_OP_REMOTE_NAME_REQ_CANCEL	0x041a
struct hci_cp_remote_name_req_cancel {
	bdaddr_t bdaddr;
} __packed;

#define HCI_OP_READ_REMOTE_FEATURES	0x041b
struct hci_cp_read_remote_features {
	__le16   handle;
} __packed;

#define HCI_OP_READ_REMOTE_EXT_FEATURES	0x041c
struct hci_cp_read_remote_ext_features {
	__le16   handle;
	__u8     page;
} __packed;

#define HCI_OP_READ_REMOTE_VERSION	0x041d
struct hci_cp_read_remote_version {
	__le16   handle;
} __packed;

#define HCI_OP_READ_CLOCK_OFFSET	0x041f
struct hci_cp_read_clock_offset {
	__le16   handle;
} __packed;

#define HCI_OP_SETUP_SYNC_CONN		0x0428
struct hci_cp_setup_sync_conn {
	__le16   handle;
	__le32   tx_bandwidth;
	__le32   rx_bandwidth;
	__le16   max_latency;
	__le16   voice_setting;
	__u8     retrans_effort;
	__le16   pkt_type;
} __packed;

#define HCI_OP_ACCEPT_SYNC_CONN_REQ	0x0429
struct hci_cp_accept_sync_conn_req {
	bdaddr_t bdaddr;
	__le32   tx_bandwidth;
	__le32   rx_bandwidth;
	__le16   max_latency;
	__le16   content_format;
	__u8     retrans_effort;
	__le16   pkt_type;
} __packed;

#define HCI_OP_REJECT_SYNC_CONN_REQ	0x042a
struct hci_cp_reject_sync_conn_req {
	bdaddr_t bdaddr;
	__u8     reason;
} __packed;

#define HCI_OP_IO_CAPABILITY_REPLY	0x042b
struct hci_cp_io_capability_reply {
	bdaddr_t bdaddr;
	__u8     capability;
	__u8     oob_data;
	__u8     authentication;
} __packed;

#define HCI_OP_USER_CONFIRM_REPLY		0x042c
struct hci_cp_user_confirm_reply {
	bdaddr_t bdaddr;
} __packed;
struct hci_rp_user_confirm_reply {
	__u8     status;
	bdaddr_t bdaddr;
} __packed;

#define HCI_OP_USER_CONFIRM_NEG_REPLY	0x042d

#define HCI_OP_USER_PASSKEY_REPLY		0x042e
struct hci_cp_user_passkey_reply {
	bdaddr_t bdaddr;
	__le32	passkey;
} __packed;

#define HCI_OP_USER_PASSKEY_NEG_REPLY	0x042f

#define HCI_OP_REMOTE_OOB_DATA_REPLY	0x0430
struct hci_cp_remote_oob_data_reply {
	bdaddr_t bdaddr;
	__u8     hash[16];
	__u8     randomizer[16];
} __packed;

#define HCI_OP_REMOTE_OOB_DATA_NEG_REPLY	0x0433
struct hci_cp_remote_oob_data_neg_reply {
	bdaddr_t bdaddr;
} __packed;

#define HCI_OP_IO_CAPABILITY_NEG_REPLY	0x0434
struct hci_cp_io_capability_neg_reply {
	bdaddr_t bdaddr;
	__u8     reason;
} __packed;

#define HCI_OP_CREATE_PHY_LINK		0x0435
struct hci_cp_create_phy_link {
	__u8     phy_handle;
	__u8     key_len;
	__u8     key_type;
	__u8     key[HCI_AMP_LINK_KEY_SIZE];
} __packed;

#define HCI_OP_ACCEPT_PHY_LINK		0x0436
struct hci_cp_accept_phy_link {
	__u8     phy_handle;
	__u8     key_len;
	__u8     key_type;
	__u8     key[HCI_AMP_LINK_KEY_SIZE];
} __packed;

#define HCI_OP_DISCONN_PHY_LINK		0x0437
struct hci_cp_disconn_phy_link {
	__u8     phy_handle;
	__u8     reason;
} __packed;

struct ext_flow_spec {
	__u8       id;
	__u8       stype;
	__le16     msdu;
	__le32     sdu_itime;
	__le32     acc_lat;
	__le32     flush_to;
} __packed;

#define HCI_OP_CREATE_LOGICAL_LINK	0x0438
#define HCI_OP_ACCEPT_LOGICAL_LINK	0x0439
struct hci_cp_create_accept_logical_link {
	__u8                  phy_handle;
	struct ext_flow_spec  tx_flow_spec;
	struct ext_flow_spec  rx_flow_spec;
} __packed;

#define HCI_OP_DISCONN_LOGICAL_LINK	0x043a
struct hci_cp_disconn_logical_link {
	__le16   log_handle;
} __packed;

#define HCI_OP_LOGICAL_LINK_CANCEL	0x043b
struct hci_cp_logical_link_cancel {
	__u8     phy_handle;
	__u8     flow_spec_id;
} __packed;

struct hci_rp_logical_link_cancel {
	__u8     status;
	__u8     phy_handle;
	__u8     flow_spec_id;
} __packed;

#define HCI_OP_SET_CSB			0x0441
struct hci_cp_set_csb {
	__u8	enable;
	__u8	lt_addr;
	__u8	lpo_allowed;
	__le16	packet_type;
	__le16	interval_min;
	__le16	interval_max;
	__le16	csb_sv_tout;
} __packed;
struct hci_rp_set_csb {
	__u8	status;
	__u8	lt_addr;
	__le16	interval;
} __packed;

#define HCI_OP_START_SYNC_TRAIN		0x0443

#define HCI_OP_REMOTE_OOB_EXT_DATA_REPLY	0x0445
struct hci_cp_remote_oob_ext_data_reply {
	bdaddr_t bdaddr;
	__u8     hash192[16];
	__u8     randomizer192[16];
	__u8     hash256[16];
	__u8     randomizer256[16];
} __packed;

#define HCI_OP_SNIFF_MODE		0x0803
struct hci_cp_sniff_mode {
	__le16   handle;
	__le16   max_interval;
	__le16   min_interval;
	__le16   attempt;
	__le16   timeout;
} __packed;

#define HCI_OP_EXIT_SNIFF_MODE		0x0804
struct hci_cp_exit_sniff_mode {
	__le16   handle;
} __packed;

#define HCI_OP_ROLE_DISCOVERY		0x0809
struct hci_cp_role_discovery {
	__le16   handle;
} __packed;
struct hci_rp_role_discovery {
	__u8     status;
	__le16   handle;
	__u8     role;
} __packed;

#define HCI_OP_SWITCH_ROLE		0x080b
struct hci_cp_switch_role {
	bdaddr_t bdaddr;
	__u8     role;
} __packed;

#define HCI_OP_READ_LINK_POLICY		0x080c
struct hci_cp_read_link_policy {
	__le16   handle;
} __packed;
struct hci_rp_read_link_policy {
	__u8     status;
	__le16   handle;
	__le16   policy;
} __packed;

#define HCI_OP_WRITE_LINK_POLICY	0x080d
struct hci_cp_write_link_policy {
	__le16   handle;
	__le16   policy;
} __packed;
struct hci_rp_write_link_policy {
	__u8     status;
	__le16   handle;
} __packed;

#define HCI_OP_READ_DEF_LINK_POLICY	0x080e
struct hci_rp_read_def_link_policy {
	__u8     status;
	__le16   policy;
} __packed;

#define HCI_OP_WRITE_DEF_LINK_POLICY	0x080f
struct hci_cp_write_def_link_policy {
	__le16   policy;
} __packed;

#define HCI_OP_SNIFF_SUBRATE		0x0811
struct hci_cp_sniff_subrate {
	__le16   handle;
	__le16   max_latency;
	__le16   min_remote_timeout;
	__le16   min_local_timeout;
} __packed;

#define HCI_OP_SET_EVENT_MASK		0x0c01

#define HCI_OP_RESET			0x0c03

#define HCI_OP_SET_EVENT_FLT		0x0c05
struct hci_cp_set_event_flt {
	__u8     flt_type;
	__u8     cond_type;
	__u8     condition[0];
} __packed;

/* Filter types */
#define HCI_FLT_CLEAR_ALL	0x00
#define HCI_FLT_INQ_RESULT	0x01
#define HCI_FLT_CONN_SETUP	0x02

/* CONN_SETUP Condition types */
#define HCI_CONN_SETUP_ALLOW_ALL	0x00
#define HCI_CONN_SETUP_ALLOW_CLASS	0x01
#define HCI_CONN_SETUP_ALLOW_BDADDR	0x02

/* CONN_SETUP Conditions */
#define HCI_CONN_SETUP_AUTO_OFF	0x01
#define HCI_CONN_SETUP_AUTO_ON	0x02

#define HCI_OP_DELETE_STORED_LINK_KEY	0x0c12
struct hci_cp_delete_stored_link_key {
	bdaddr_t bdaddr;
	__u8     delete_all;
} __packed;

#define HCI_MAX_NAME_LENGTH		248

#define HCI_OP_WRITE_LOCAL_NAME		0x0c13
struct hci_cp_write_local_name {
	__u8     name[HCI_MAX_NAME_LENGTH];
} __packed;

#define HCI_OP_READ_LOCAL_NAME		0x0c14
struct hci_rp_read_local_name {
	__u8     status;
	__u8     name[HCI_MAX_NAME_LENGTH];
} __packed;

#define HCI_OP_WRITE_CA_TIMEOUT		0x0c16

#define HCI_OP_WRITE_PG_TIMEOUT		0x0c18

#define HCI_OP_WRITE_SCAN_ENABLE	0x0c1a
	#define SCAN_DISABLED		0x00
	#define SCAN_INQUIRY		0x01
	#define SCAN_PAGE		0x02

#define HCI_OP_READ_AUTH_ENABLE		0x0c1f

#define HCI_OP_WRITE_AUTH_ENABLE	0x0c20
	#define AUTH_DISABLED		0x00
	#define AUTH_ENABLED		0x01

#define HCI_OP_READ_ENCRYPT_MODE	0x0c21

#define HCI_OP_WRITE_ENCRYPT_MODE	0x0c22
	#define ENCRYPT_DISABLED	0x00
	#define ENCRYPT_P2P		0x01
	#define ENCRYPT_BOTH		0x02

#define HCI_OP_READ_CLASS_OF_DEV	0x0c23
struct hci_rp_read_class_of_dev {
	__u8     status;
	__u8     dev_class[3];
} __packed;

#define HCI_OP_WRITE_CLASS_OF_DEV	0x0c24
struct hci_cp_write_class_of_dev {
	__u8     dev_class[3];
} __packed;

#define HCI_OP_READ_VOICE_SETTING	0x0c25
struct hci_rp_read_voice_setting {
	__u8     status;
	__le16   voice_setting;
} __packed;

#define HCI_OP_WRITE_VOICE_SETTING	0x0c26
struct hci_cp_write_voice_setting {
	__le16   voice_setting;
} __packed;

#define HCI_OP_HOST_BUFFER_SIZE		0x0c33
struct hci_cp_host_buffer_size {
	__le16   acl_mtu;
	__u8     sco_mtu;
	__le16   acl_max_pkt;
	__le16   sco_max_pkt;
} __packed;

#define HCI_OP_READ_NUM_SUPPORTED_IAC	0x0c38
struct hci_rp_read_num_supported_iac {
	__u8	status;
	__u8	num_iac;
} __packed;

#define HCI_OP_READ_CURRENT_IAC_LAP	0x0c39

#define HCI_OP_WRITE_CURRENT_IAC_LAP	0x0c3a
struct hci_cp_write_current_iac_lap {
	__u8	num_iac;
	__u8	iac_lap[6];
} __packed;

#define HCI_OP_WRITE_INQUIRY_MODE	0x0c45

#define HCI_MAX_EIR_LENGTH		240

#define HCI_OP_WRITE_EIR		0x0c52
struct hci_cp_write_eir {
	__u8	fec;
	__u8	data[HCI_MAX_EIR_LENGTH];
} __packed;

#define HCI_OP_READ_SSP_MODE		0x0c55
struct hci_rp_read_ssp_mode {
	__u8     status;
	__u8     mode;
} __packed;

#define HCI_OP_WRITE_SSP_MODE		0x0c56
struct hci_cp_write_ssp_mode {
	__u8     mode;
} __packed;

#define HCI_OP_READ_LOCAL_OOB_DATA		0x0c57
struct hci_rp_read_local_oob_data {
	__u8     status;
	__u8     hash[16];
	__u8     randomizer[16];
} __packed;

#define HCI_OP_READ_INQ_RSP_TX_POWER	0x0c58
struct hci_rp_read_inq_rsp_tx_power {
	__u8     status;
	__s8     tx_power;
} __packed;

#define HCI_OP_SET_EVENT_MASK_PAGE_2	0x0c63

#define HCI_OP_READ_LOCATION_DATA	0x0c64

#define HCI_OP_READ_FLOW_CONTROL_MODE	0x0c66
struct hci_rp_read_flow_control_mode {
	__u8     status;
	__u8     mode;
} __packed;

#define HCI_OP_WRITE_LE_HOST_SUPPORTED	0x0c6d
struct hci_cp_write_le_host_supported {
	__u8	le;
	__u8	simul;
} __packed;

#define HCI_OP_SET_RESERVED_LT_ADDR	0x0c74
struct hci_cp_set_reserved_lt_addr {
	__u8	lt_addr;
} __packed;
struct hci_rp_set_reserved_lt_addr {
	__u8	status;
	__u8	lt_addr;
} __packed;

#define HCI_OP_DELETE_RESERVED_LT_ADDR	0x0c75
struct hci_cp_delete_reserved_lt_addr {
	__u8	lt_addr;
} __packed;
struct hci_rp_delete_reserved_lt_addr {
	__u8	status;
	__u8	lt_addr;
} __packed;

#define HCI_OP_SET_CSB_DATA		0x0c76
struct hci_cp_set_csb_data {
	__u8	lt_addr;
	__u8	fragment;
	__u8	data_length;
	__u8	data[HCI_MAX_CSB_DATA_SIZE];
} __packed;
struct hci_rp_set_csb_data {
	__u8	status;
	__u8	lt_addr;
} __packed;

#define HCI_OP_READ_SYNC_TRAIN_PARAMS	0x0c77

#define HCI_OP_WRITE_SYNC_TRAIN_PARAMS	0x0c78
struct hci_cp_write_sync_train_params {
	__le16	interval_min;
	__le16	interval_max;
	__le32	sync_train_tout;
	__u8	service_data;
} __packed;
struct hci_rp_write_sync_train_params {
	__u8	status;
	__le16	sync_train_int;
} __packed;

#define HCI_OP_READ_SC_SUPPORT		0x0c79
struct hci_rp_read_sc_support {
	__u8	status;
	__u8	support;
} __packed;

#define HCI_OP_WRITE_SC_SUPPORT		0x0c7a
struct hci_cp_write_sc_support {
	__u8	support;
} __packed;

#define HCI_OP_READ_LOCAL_OOB_EXT_DATA	0x0c7d
struct hci_rp_read_local_oob_ext_data {
	__u8     status;
	__u8     hash192[16];
	__u8     randomizer192[16];
	__u8     hash256[16];
	__u8     randomizer256[16];
} __packed;

#define HCI_OP_READ_LOCAL_VERSION	0x1001
struct hci_rp_read_local_version {
	__u8     status;
	__u8     hci_ver;
	__le16   hci_rev;
	__u8     lmp_ver;
	__le16   manufacturer;
	__le16   lmp_subver;
} __packed;

#define HCI_OP_READ_LOCAL_COMMANDS	0x1002
struct hci_rp_read_local_commands {
	__u8     status;
	__u8     commands[64];
} __packed;

#define HCI_OP_READ_LOCAL_FEATURES	0x1003
struct hci_rp_read_local_features {
	__u8     status;
	__u8     features[8];
} __packed;

#define HCI_OP_READ_LOCAL_EXT_FEATURES	0x1004
struct hci_cp_read_local_ext_features {
	__u8     page;
} __packed;
struct hci_rp_read_local_ext_features {
	__u8     status;
	__u8     page;
	__u8     max_page;
	__u8     features[8];
} __packed;

#define HCI_OP_READ_BUFFER_SIZE		0x1005
struct hci_rp_read_buffer_size {
	__u8     status;
	__le16   acl_mtu;
	__u8     sco_mtu;
	__le16   acl_max_pkt;
	__le16   sco_max_pkt;
} __packed;

#define HCI_OP_READ_BD_ADDR		0x1009
struct hci_rp_read_bd_addr {
	__u8     status;
	bdaddr_t bdaddr;
} __packed;

#define HCI_OP_READ_DATA_BLOCK_SIZE	0x100a
struct hci_rp_read_data_block_size {
	__u8     status;
	__le16   max_acl_len;
	__le16   block_len;
	__le16   num_blocks;
} __packed;

#define HCI_OP_READ_PAGE_SCAN_ACTIVITY	0x0c1b
struct hci_rp_read_page_scan_activity {
	__u8     status;
	__le16   interval;
	__le16   window;
} __packed;

#define HCI_OP_WRITE_PAGE_SCAN_ACTIVITY	0x0c1c
struct hci_cp_write_page_scan_activity {
	__le16   interval;
	__le16   window;
} __packed;

#define HCI_OP_READ_TX_POWER		0x0c2d
struct hci_cp_read_tx_power {
	__le16   handle;
	__u8     type;
} __packed;
struct hci_rp_read_tx_power {
	__u8     status;
	__le16   handle;
	__s8     tx_power;
} __packed;

#define HCI_OP_READ_PAGE_SCAN_TYPE	0x0c46
struct hci_rp_read_page_scan_type {
	__u8     status;
	__u8     type;
} __packed;

#define HCI_OP_WRITE_PAGE_SCAN_TYPE	0x0c47
	#define PAGE_SCAN_TYPE_STANDARD		0x00
	#define PAGE_SCAN_TYPE_INTERLACED	0x01

#define HCI_OP_READ_RSSI		0x1405
struct hci_cp_read_rssi {
	__le16   handle;
} __packed;
struct hci_rp_read_rssi {
	__u8     status;
	__le16   handle;
	__s8     rssi;
} __packed;

#define HCI_OP_READ_CLOCK		0x1407
struct hci_cp_read_clock {
	__le16   handle;
	__u8     which;
} __packed;
struct hci_rp_read_clock {
	__u8     status;
	__le16   handle;
	__le32   clock;
	__le16   accuracy;
} __packed;

#define HCI_OP_READ_LOCAL_AMP_INFO	0x1409
struct hci_rp_read_local_amp_info {
	__u8     status;
	__u8     amp_status;
	__le32   total_bw;
	__le32   max_bw;
	__le32   min_latency;
	__le32   max_pdu;
	__u8     amp_type;
	__le16   pal_cap;
	__le16   max_assoc_size;
	__le32   max_flush_to;
	__le32   be_flush_to;
} __packed;

#define HCI_OP_READ_LOCAL_AMP_ASSOC	0x140a
struct hci_cp_read_local_amp_assoc {
	__u8     phy_handle;
	__le16   len_so_far;
	__le16   max_len;
} __packed;
struct hci_rp_read_local_amp_assoc {
	__u8     status;
	__u8     phy_handle;
	__le16   rem_len;
	__u8     frag[0];
} __packed;

#define HCI_OP_WRITE_REMOTE_AMP_ASSOC	0x140b
struct hci_cp_write_remote_amp_assoc {
	__u8     phy_handle;
	__le16   len_so_far;
	__le16   rem_len;
	__u8     frag[0];
} __packed;
struct hci_rp_write_remote_amp_assoc {
	__u8     status;
	__u8     phy_handle;
} __packed;

#define HCI_OP_ENABLE_DUT_MODE		0x1803

#define HCI_OP_WRITE_SSP_DEBUG_MODE	0x1804

#define HCI_OP_LE_SET_EVENT_MASK	0x2001
struct hci_cp_le_set_event_mask {
	__u8     mask[8];
} __packed;

#define HCI_OP_LE_READ_BUFFER_SIZE	0x2002
struct hci_rp_le_read_buffer_size {
	__u8     status;
	__le16   le_mtu;
	__u8     le_max_pkt;
} __packed;

#define HCI_OP_LE_READ_LOCAL_FEATURES	0x2003
struct hci_rp_le_read_local_features {
	__u8     status;
	__u8     features[8];
} __packed;

#define HCI_OP_LE_SET_RANDOM_ADDR	0x2005

#define HCI_OP_LE_SET_ADV_PARAM		0x2006
struct hci_cp_le_set_adv_param {
	__le16   min_interval;
	__le16   max_interval;
	__u8     type;
	__u8     own_address_type;
	__u8     direct_addr_type;
	bdaddr_t direct_addr;
	__u8     channel_map;
	__u8     filter_policy;
} __packed;

#define HCI_OP_LE_READ_ADV_TX_POWER	0x2007
struct hci_rp_le_read_adv_tx_power {
	__u8	status;
	__s8	tx_power;
} __packed;

#define HCI_MAX_AD_LENGTH		31

#define HCI_OP_LE_SET_ADV_DATA		0x2008
struct hci_cp_le_set_adv_data {
	__u8	length;
	__u8	data[HCI_MAX_AD_LENGTH];
} __packed;

#define HCI_OP_LE_SET_SCAN_RSP_DATA	0x2009
struct hci_cp_le_set_scan_rsp_data {
	__u8	length;
	__u8	data[HCI_MAX_AD_LENGTH];
} __packed;

#define HCI_OP_LE_SET_ADV_ENABLE	0x200a

#define LE_SCAN_PASSIVE			0x00
#define LE_SCAN_ACTIVE			0x01

#define HCI_OP_LE_SET_SCAN_PARAM	0x200b
struct hci_cp_le_set_scan_param {
	__u8    type;
	__le16  interval;
	__le16  window;
	__u8    own_address_type;
	__u8    filter_policy;
} __packed;

#define LE_SCAN_DISABLE			0x00
#define LE_SCAN_ENABLE			0x01
#define LE_SCAN_FILTER_DUP_DISABLE	0x00
#define LE_SCAN_FILTER_DUP_ENABLE	0x01

#define HCI_OP_LE_SET_SCAN_ENABLE	0x200c
struct hci_cp_le_set_scan_enable {
	__u8     enable;
	__u8     filter_dup;
} __packed;

#define HCI_LE_USE_PEER_ADDR		0x00
#define HCI_LE_USE_WHITELIST		0x01

#define HCI_OP_LE_CREATE_CONN		0x200d
struct hci_cp_le_create_conn {
	__le16   scan_interval;
	__le16   scan_window;
	__u8     filter_policy;
	__u8     peer_addr_type;
	bdaddr_t peer_addr;
	__u8     own_address_type;
	__le16   conn_interval_min;
	__le16   conn_interval_max;
	__le16   conn_latency;
	__le16   supervision_timeout;
	__le16   min_ce_len;
	__le16   max_ce_len;
} __packed;

#define HCI_OP_LE_CREATE_CONN_CANCEL	0x200e

#define HCI_OP_LE_READ_WHITE_LIST_SIZE	0x200f
struct hci_rp_le_read_white_list_size {
	__u8	status;
	__u8	size;
} __packed;

#define HCI_OP_LE_CLEAR_WHITE_LIST	0x2010

#define HCI_OP_LE_ADD_TO_WHITE_LIST	0x2011
struct hci_cp_le_add_to_white_list {
	__u8     bdaddr_type;
	bdaddr_t bdaddr;
} __packed;

#define HCI_OP_LE_DEL_FROM_WHITE_LIST	0x2012
struct hci_cp_le_del_from_white_list {
	__u8     bdaddr_type;
	bdaddr_t bdaddr;
} __packed;

#define HCI_OP_LE_CONN_UPDATE		0x2013
struct hci_cp_le_conn_update {
	__le16   handle;
	__le16   conn_interval_min;
	__le16   conn_interval_max;
	__le16   conn_latency;
	__le16   supervision_timeout;
	__le16   min_ce_len;
	__le16   max_ce_len;
} __packed;

#define HCI_OP_LE_START_ENC		0x2019
struct hci_cp_le_start_enc {
	__le16	handle;
	__le64	rand;
	__le16	ediv;
	__u8	ltk[16];
} __packed;

#define HCI_OP_LE_LTK_REPLY		0x201a
struct hci_cp_le_ltk_reply {
	__le16	handle;
	__u8	ltk[16];
} __packed;
struct hci_rp_le_ltk_reply {
	__u8	status;
	__le16	handle;
} __packed;

#define HCI_OP_LE_LTK_NEG_REPLY		0x201b
struct hci_cp_le_ltk_neg_reply {
	__le16	handle;
} __packed;
struct hci_rp_le_ltk_neg_reply {
	__u8	status;
	__le16	handle;
} __packed;

#define HCI_OP_LE_READ_SUPPORTED_STATES	0x201c
struct hci_rp_le_read_supported_states {
	__u8	status;
	__u8	le_states[8];
} __packed;

#define HCI_OP_LE_CONN_PARAM_REQ_REPLY	0x2020
struct hci_cp_le_conn_param_req_reply {
	__le16	handle;
	__le16	interval_min;
	__le16	interval_max;
	__le16	latency;
	__le16	timeout;
	__le16	min_ce_len;
	__le16	max_ce_len;
} __packed;

#define HCI_OP_LE_CONN_PARAM_REQ_NEG_REPLY	0x2021
struct hci_cp_le_conn_param_req_neg_reply {
	__le16	handle;
	__u8	reason;
} __packed;

/* ---- HCI Events ---- */
#define HCI_EV_INQUIRY_COMPLETE		0x01

#define HCI_EV_INQUIRY_RESULT		0x02
struct inquiry_info {
	bdaddr_t bdaddr;
	__u8     pscan_rep_mode;
	__u8     pscan_period_mode;
	__u8     pscan_mode;
	__u8     dev_class[3];
	__le16   clock_offset;
} __packed;

#define HCI_EV_CONN_COMPLETE		0x03
struct hci_ev_conn_complete {
	__u8     status;
	__le16   handle;
	bdaddr_t bdaddr;
	__u8     link_type;
	__u8     encr_mode;
} __packed;

#define HCI_EV_CONN_REQUEST		0x04
struct hci_ev_conn_request {
	bdaddr_t bdaddr;
	__u8     dev_class[3];
	__u8     link_type;
} __packed;

#define HCI_EV_DISCONN_COMPLETE		0x05
struct hci_ev_disconn_complete {
	__u8     status;
	__le16   handle;
	__u8     reason;
} __packed;

#define HCI_EV_AUTH_COMPLETE		0x06
struct hci_ev_auth_complete {
	__u8     status;
	__le16   handle;
} __packed;

#define HCI_EV_REMOTE_NAME		0x07
struct hci_ev_remote_name {
	__u8     status;
	bdaddr_t bdaddr;
	__u8     name[HCI_MAX_NAME_LENGTH];
} __packed;

#define HCI_EV_ENCRYPT_CHANGE		0x08
struct hci_ev_encrypt_change {
	__u8     status;
	__le16   handle;
	__u8     encrypt;
} __packed;

#define HCI_EV_CHANGE_LINK_KEY_COMPLETE	0x09
struct hci_ev_change_link_key_complete {
	__u8     status;
	__le16   handle;
} __packed;

#define HCI_EV_REMOTE_FEATURES		0x0b
struct hci_ev_remote_features {
	__u8     status;
	__le16   handle;
	__u8     features[8];
} __packed;

#define HCI_EV_REMOTE_VERSION		0x0c
struct hci_ev_remote_version {
	__u8     status;
	__le16   handle;
	__u8     lmp_ver;
	__le16   manufacturer;
	__le16   lmp_subver;
} __packed;

#define HCI_EV_QOS_SETUP_COMPLETE	0x0d
struct hci_qos {
	__u8     service_type;
	__u32    token_rate;
	__u32    peak_bandwidth;
	__u32    latency;
	__u32    delay_variation;
} __packed;
struct hci_ev_qos_setup_complete {
	__u8     status;
	__le16   handle;
	struct   hci_qos qos;
} __packed;

#define HCI_EV_CMD_COMPLETE		0x0e
struct hci_ev_cmd_complete {
	__u8     ncmd;
	__le16   opcode;
} __packed;

#define HCI_EV_CMD_STATUS		0x0f
struct hci_ev_cmd_status {
	__u8     status;
	__u8     ncmd;
	__le16   opcode;
} __packed;

#define HCI_EV_ROLE_CHANGE		0x12
struct hci_ev_role_change {
	__u8     status;
	bdaddr_t bdaddr;
	__u8     role;
} __packed;

#define HCI_EV_NUM_COMP_PKTS		0x13
struct hci_comp_pkts_info {
	__le16   handle;
	__le16   count;
} __packed;

struct hci_ev_num_comp_pkts {
	__u8     num_hndl;
	struct hci_comp_pkts_info handles[0];
} __packed;

#define HCI_EV_MODE_CHANGE		0x14
struct hci_ev_mode_change {
	__u8     status;
	__le16   handle;
	__u8     mode;
	__le16   interval;
} __packed;

#define HCI_EV_PIN_CODE_REQ		0x16
struct hci_ev_pin_code_req {
	bdaddr_t bdaddr;
} __packed;

#define HCI_EV_LINK_KEY_REQ		0x17
struct hci_ev_link_key_req {
	bdaddr_t bdaddr;
} __packed;

#define HCI_EV_LINK_KEY_NOTIFY		0x18
struct hci_ev_link_key_notify {
	bdaddr_t bdaddr;
	__u8     link_key[HCI_LINK_KEY_SIZE];
	__u8     key_type;
} __packed;

#define HCI_EV_CLOCK_OFFSET		0x1c
struct hci_ev_clock_offset {
	__u8     status;
	__le16   handle;
	__le16   clock_offset;
} __packed;

#define HCI_EV_PKT_TYPE_CHANGE		0x1d
struct hci_ev_pkt_type_change {
	__u8     status;
	__le16   handle;
	__le16   pkt_type;
} __packed;

#define HCI_EV_PSCAN_REP_MODE		0x20
struct hci_ev_pscan_rep_mode {
	bdaddr_t bdaddr;
	__u8     pscan_rep_mode;
} __packed;

#define HCI_EV_INQUIRY_RESULT_WITH_RSSI	0x22
struct inquiry_info_with_rssi {
	bdaddr_t bdaddr;
	__u8     pscan_rep_mode;
	__u8     pscan_period_mode;
	__u8     dev_class[3];
	__le16   clock_offset;
	__s8     rssi;
} __packed;
struct inquiry_info_with_rssi_and_pscan_mode {
	bdaddr_t bdaddr;
	__u8     pscan_rep_mode;
	__u8     pscan_period_mode;
	__u8     pscan_mode;
	__u8     dev_class[3];
	__le16   clock_offset;
	__s8     rssi;
} __packed;

#define HCI_EV_REMOTE_EXT_FEATURES	0x23
struct hci_ev_remote_ext_features {
	__u8     status;
	__le16   handle;
	__u8     page;
	__u8     max_page;
	__u8     features[8];
} __packed;

#define HCI_EV_SYNC_CONN_COMPLETE	0x2c
struct hci_ev_sync_conn_complete {
	__u8     status;
	__le16   handle;
	bdaddr_t bdaddr;
	__u8     link_type;
	__u8     tx_interval;
	__u8     retrans_window;
	__le16   rx_pkt_len;
	__le16   tx_pkt_len;
	__u8     air_mode;
} __packed;

#define HCI_EV_SYNC_CONN_CHANGED	0x2d
struct hci_ev_sync_conn_changed {
	__u8     status;
	__le16   handle;
	__u8     tx_interval;
	__u8     retrans_window;
	__le16   rx_pkt_len;
	__le16   tx_pkt_len;
} __packed;

#define HCI_EV_SNIFF_SUBRATE		0x2e
struct hci_ev_sniff_subrate {
	__u8     status;
	__le16   handle;
	__le16   max_tx_latency;
	__le16   max_rx_latency;
	__le16   max_remote_timeout;
	__le16   max_local_timeout;
} __packed;

#define HCI_EV_EXTENDED_INQUIRY_RESULT	0x2f
struct extended_inquiry_info {
	bdaddr_t bdaddr;
	__u8     pscan_rep_mode;
	__u8     pscan_period_mode;
	__u8     dev_class[3];
	__le16   clock_offset;
	__s8     rssi;
	__u8     data[240];
} __packed;

#define HCI_EV_KEY_REFRESH_COMPLETE	0x30
struct hci_ev_key_refresh_complete {
	__u8	status;
	__le16	handle;
} __packed;

#define HCI_EV_IO_CAPA_REQUEST		0x31
struct hci_ev_io_capa_request {
	bdaddr_t bdaddr;
} __packed;

#define HCI_EV_IO_CAPA_REPLY		0x32
struct hci_ev_io_capa_reply {
	bdaddr_t bdaddr;
	__u8     capability;
	__u8     oob_data;
	__u8     authentication;
} __packed;

#define HCI_EV_USER_CONFIRM_REQUEST	0x33
struct hci_ev_user_confirm_req {
	bdaddr_t	bdaddr;
	__le32		passkey;
} __packed;

#define HCI_EV_USER_PASSKEY_REQUEST	0x34
struct hci_ev_user_passkey_req {
	bdaddr_t	bdaddr;
} __packed;

#define HCI_EV_REMOTE_OOB_DATA_REQUEST	0x35
struct hci_ev_remote_oob_data_request {
	bdaddr_t bdaddr;
} __packed;

#define HCI_EV_SIMPLE_PAIR_COMPLETE	0x36
struct hci_ev_simple_pair_complete {
	__u8     status;
	bdaddr_t bdaddr;
} __packed;

#define HCI_EV_USER_PASSKEY_NOTIFY	0x3b
struct hci_ev_user_passkey_notify {
	bdaddr_t	bdaddr;
	__le32		passkey;
} __packed;

#define HCI_KEYPRESS_STARTED		0
#define HCI_KEYPRESS_ENTERED		1
#define HCI_KEYPRESS_ERASED		2
#define HCI_KEYPRESS_CLEARED		3
#define HCI_KEYPRESS_COMPLETED		4

#define HCI_EV_KEYPRESS_NOTIFY		0x3c
struct hci_ev_keypress_notify {
	bdaddr_t	bdaddr;
	__u8		type;
} __packed;

#define HCI_EV_REMOTE_HOST_FEATURES	0x3d
struct hci_ev_remote_host_features {
	bdaddr_t bdaddr;
	__u8     features[8];
} __packed;

#define HCI_EV_LE_META			0x3e
struct hci_ev_le_meta {
	__u8     subevent;
} __packed;

#define HCI_EV_PHY_LINK_COMPLETE	0x40
struct hci_ev_phy_link_complete {
	__u8     status;
	__u8     phy_handle;
} __packed;

#define HCI_EV_CHANNEL_SELECTED		0x41
struct hci_ev_channel_selected {
	__u8     phy_handle;
} __packed;

#define HCI_EV_DISCONN_PHY_LINK_COMPLETE	0x42
struct hci_ev_disconn_phy_link_complete {
	__u8     status;
	__u8     phy_handle;
	__u8     reason;
} __packed;

#define HCI_EV_LOGICAL_LINK_COMPLETE		0x45
struct hci_ev_logical_link_complete {
	__u8     status;
	__le16   handle;
	__u8     phy_handle;
	__u8     flow_spec_id;
} __packed;

#define HCI_EV_DISCONN_LOGICAL_LINK_COMPLETE	0x46
struct hci_ev_disconn_logical_link_complete {
	__u8     status;
	__le16   handle;
	__u8     reason;
} __packed;

#define HCI_EV_NUM_COMP_BLOCKS		0x48
struct hci_comp_blocks_info {
	__le16   handle;
	__le16   pkts;
	__le16   blocks;
} __packed;

struct hci_ev_num_comp_blocks {
	__le16   num_blocks;
	__u8     num_hndl;
	struct hci_comp_blocks_info handles[0];
} __packed;

#define HCI_EV_SYNC_TRAIN_COMPLETE	0x4F
struct hci_ev_sync_train_complete {
	__u8	status;
} __packed;

#define HCI_EV_SLAVE_PAGE_RESP_TIMEOUT	0x54

/* Low energy meta events */
#define LE_CONN_ROLE_MASTER	0x00

#define HCI_EV_LE_CONN_COMPLETE		0x01
struct hci_ev_le_conn_complete {
	__u8     status;
	__le16   handle;
	__u8     role;
	__u8     bdaddr_type;
	bdaddr_t bdaddr;
	__le16   interval;
	__le16   latency;
	__le16   supervision_timeout;
	__u8     clk_accurancy;
} __packed;

#define HCI_EV_LE_CONN_UPDATE_COMPLETE	0x03
struct hci_ev_le_conn_update_complete {
	__u8     status;
	__le16   handle;
	__le16   interval;
	__le16   latency;
	__le16   supervision_timeout;
} __packed;

#define HCI_EV_LE_LTK_REQ		0x05
struct hci_ev_le_ltk_req {
	__le16	handle;
	__le64	rand;
	__le16	ediv;
} __packed;

#define HCI_EV_LE_REMOTE_CONN_PARAM_REQ	0x06
struct hci_ev_le_remote_conn_param_req {
	__le16 handle;
	__le16 interval_min;
	__le16 interval_max;
	__le16 latency;
	__le16 timeout;
} __packed;

/* Advertising report event types */
#define LE_ADV_IND		0x00
#define LE_ADV_DIRECT_IND	0x01
#define LE_ADV_SCAN_IND		0x02
#define LE_ADV_NONCONN_IND	0x03
#define LE_ADV_SCAN_RSP		0x04

#define ADDR_LE_DEV_PUBLIC	0x00
#define ADDR_LE_DEV_RANDOM	0x01

#define HCI_EV_LE_ADVERTISING_REPORT	0x02
struct hci_ev_le_advertising_info {
	__u8	 evt_type;
	__u8	 bdaddr_type;
	bdaddr_t bdaddr;
	__u8	 length;
	__u8	 data[0];
} __packed;

/* Internal events generated by Bluetooth stack */
#define HCI_EV_STACK_INTERNAL	0xfd
struct hci_ev_stack_internal {
	__u16    type;
	__u8     data[0];
} __packed;

#define HCI_EV_SI_DEVICE	0x01
struct hci_ev_si_device {
	__u16    event;
	__u16    dev_id;
} __packed;

#define HCI_EV_SI_SECURITY	0x02
struct hci_ev_si_security {
	__u16    event;
	__u16    proto;
	__u16    subproto;
	__u8     incoming;
} __packed;

/* ---- HCI Packet structures ---- */
#define HCI_COMMAND_HDR_SIZE 3
#define HCI_EVENT_HDR_SIZE   2
#define HCI_ACL_HDR_SIZE     4
#define HCI_SCO_HDR_SIZE     3

struct hci_command_hdr {
	__le16	opcode;		/* OCF & OGF */
	__u8	plen;
} __packed;

struct hci_event_hdr {
	__u8	evt;
	__u8	plen;
} __packed;

struct hci_acl_hdr {
	__le16	handle;		/* Handle & Flags(PB, BC) */
	__le16	dlen;
} __packed;

struct hci_sco_hdr {
	__le16	handle;
	__u8	dlen;
} __packed;

static inline struct hci_event_hdr *hci_event_hdr(const struct sk_buff *skb)
{
	return (struct hci_event_hdr *) skb->data;
}

static inline struct hci_acl_hdr *hci_acl_hdr(const struct sk_buff *skb)
{
	return (struct hci_acl_hdr *) skb->data;
}

static inline struct hci_sco_hdr *hci_sco_hdr(const struct sk_buff *skb)
{
	return (struct hci_sco_hdr *) skb->data;
}

/* Command opcode pack/unpack */
#define hci_opcode_pack(ogf, ocf)	((__u16) ((ocf & 0x03ff)|(ogf << 10)))
#define hci_opcode_ogf(op)		(op >> 10)
#define hci_opcode_ocf(op)		(op & 0x03ff)

/* ACL handle and flags pack/unpack */
#define hci_handle_pack(h, f)	((__u16) ((h & 0x0fff)|(f << 12)))
#define hci_handle(h)		(h & 0x0fff)
#define hci_flags(h)		(h >> 12)

#endif /* __HCI_H */<|MERGE_RESOLUTION|>--- conflicted
+++ resolved
@@ -201,36 +201,6 @@
  */
 #define HCI_PERSISTENT_MASK (BIT(HCI_LE_SCAN) | BIT(HCI_PERIODIC_INQ) | \
 			      BIT(HCI_FAST_CONNECTABLE) | BIT(HCI_LE_ADV))
-<<<<<<< HEAD
-
-/* HCI ioctl defines */
-#define HCIDEVUP	_IOW('H', 201, int)
-#define HCIDEVDOWN	_IOW('H', 202, int)
-#define HCIDEVRESET	_IOW('H', 203, int)
-#define HCIDEVRESTAT	_IOW('H', 204, int)
-
-#define HCIGETDEVLIST	_IOR('H', 210, int)
-#define HCIGETDEVINFO	_IOR('H', 211, int)
-#define HCIGETCONNLIST	_IOR('H', 212, int)
-#define HCIGETCONNINFO	_IOR('H', 213, int)
-#define HCIGETAUTHINFO	_IOR('H', 215, int)
-
-#define HCISETRAW	_IOW('H', 220, int)
-#define HCISETSCAN	_IOW('H', 221, int)
-#define HCISETAUTH	_IOW('H', 222, int)
-#define HCISETENCRYPT	_IOW('H', 223, int)
-#define HCISETPTYPE	_IOW('H', 224, int)
-#define HCISETLINKPOL	_IOW('H', 225, int)
-#define HCISETLINKMODE	_IOW('H', 226, int)
-#define HCISETACLMTU	_IOW('H', 227, int)
-#define HCISETSCOMTU	_IOW('H', 228, int)
-
-#define HCIBLOCKADDR	_IOW('H', 230, int)
-#define HCIUNBLOCKADDR	_IOW('H', 231, int)
-
-#define HCIINQUIRY	_IOR('H', 240, int)
-=======
->>>>>>> 708b9bde
 
 /* HCI timeouts */
 #define HCI_DISCONN_TIMEOUT	msecs_to_jiffies(2000)	/* 2 seconds */
@@ -359,10 +329,7 @@
 #define LMP_HOST_SC		0x08
 
 /* LE features */
-<<<<<<< HEAD
-=======
 #define HCI_LE_ENCRYPTION		0x01
->>>>>>> 708b9bde
 #define HCI_LE_CONN_PARAM_REQ_PROC	0x02
 #define HCI_LE_PING			0x10
 
