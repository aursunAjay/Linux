/*
 *	pci.h
 *
 *	PCI defines and function prototypes
 *	Copyright 1994, Drew Eckhardt
 *	Copyright 1997--1999 Martin Mares <mj@ucw.cz>
 *
 *	For more information, please consult the following manuals (look at
 *	http://www.pcisig.com/ for how to get them):
 *
 *	PCI BIOS Specification
 *	PCI Local Bus Specification
 *	PCI to PCI Bridge Specification
 *	PCI System Design Guide
 */
#ifndef LINUX_PCI_H
#define LINUX_PCI_H


#include <linux/mod_devicetable.h>

#include <linux/types.h>
#include <linux/init.h>
#include <linux/ioport.h>
#include <linux/list.h>
#include <linux/compiler.h>
#include <linux/errno.h>
#include <linux/kobject.h>
#include <linux/atomic.h>
#include <linux/device.h>
#include <linux/io.h>
#include <linux/resource_ext.h>
#include <uapi/linux/pci.h>

#include <linux/pci_ids.h>

/*
 * The PCI interface treats multi-function devices as independent
 * devices.  The slot/function address of each device is encoded
 * in a single byte as follows:
 *
 *	7:3 = slot
 *	2:0 = function
 *
 * PCI_DEVFN(), PCI_SLOT(), and PCI_FUNC() are defined in uapi/linux/pci.h.
 * In the interest of not exposing interfaces to user-space unnecessarily,
 * the following kernel-only defines are being added here.
 */
#define PCI_DEVID(bus, devfn)  ((((u16)(bus)) << 8) | (devfn))
/* return bus from PCI devid = ((u16)bus_number) << 8) | devfn */
#define PCI_BUS_NUM(x) (((x) >> 8) & 0xff)

/* pci_slot represents a physical slot */
struct pci_slot {
	struct pci_bus *bus;		/* The bus this slot is on */
	struct list_head list;		/* node in list of slots on this bus */
	struct hotplug_slot *hotplug;	/* Hotplug info (migrate over time) */
	unsigned char number;		/* PCI_SLOT(pci_dev->devfn) */
	struct kobject kobj;
};

static inline const char *pci_slot_name(const struct pci_slot *slot)
{
	return kobject_name(&slot->kobj);
}

/* File state for mmap()s on /proc/bus/pci/X/Y */
enum pci_mmap_state {
	pci_mmap_io,
	pci_mmap_mem
};

/*
 *  For PCI devices, the region numbers are assigned this way:
 */
enum {
	/* #0-5: standard PCI resources */
	PCI_STD_RESOURCES,
	PCI_STD_RESOURCE_END = 5,

	/* #6: expansion ROM resource */
	PCI_ROM_RESOURCE,

	/* device specific resources */
#ifdef CONFIG_PCI_IOV
	PCI_IOV_RESOURCES,
	PCI_IOV_RESOURCE_END = PCI_IOV_RESOURCES + PCI_SRIOV_NUM_BARS - 1,
#endif

	/* resources assigned to buses behind the bridge */
#define PCI_BRIDGE_RESOURCE_NUM 4

	PCI_BRIDGE_RESOURCES,
	PCI_BRIDGE_RESOURCE_END = PCI_BRIDGE_RESOURCES +
				  PCI_BRIDGE_RESOURCE_NUM - 1,

	/* total resources associated with a PCI device */
	PCI_NUM_RESOURCES,

	/* preserve this for compatibility */
	DEVICE_COUNT_RESOURCE = PCI_NUM_RESOURCES,
};

/*
 * pci_power_t values must match the bits in the Capabilities PME_Support
 * and Control/Status PowerState fields in the Power Management capability.
 */
typedef int __bitwise pci_power_t;

#define PCI_D0		((pci_power_t __force) 0)
#define PCI_D1		((pci_power_t __force) 1)
#define PCI_D2		((pci_power_t __force) 2)
#define PCI_D3hot	((pci_power_t __force) 3)
#define PCI_D3cold	((pci_power_t __force) 4)
#define PCI_UNKNOWN	((pci_power_t __force) 5)
#define PCI_POWER_ERROR	((pci_power_t __force) -1)

/* Remember to update this when the list above changes! */
extern const char *pci_power_names[];

static inline const char *pci_power_name(pci_power_t state)
{
	return pci_power_names[1 + (__force int) state];
}

#define PCI_PM_D2_DELAY		200
#define PCI_PM_D3_WAIT		10
#define PCI_PM_D3COLD_WAIT	100
#define PCI_PM_BUS_WAIT		50

/** The pci_channel state describes connectivity between the CPU and
 *  the pci device.  If some PCI bus between here and the pci device
 *  has crashed or locked up, this info is reflected here.
 */
typedef unsigned int __bitwise pci_channel_state_t;

enum pci_channel_state {
	/* I/O channel is in normal state */
	pci_channel_io_normal = (__force pci_channel_state_t) 1,

	/* I/O to channel is blocked */
	pci_channel_io_frozen = (__force pci_channel_state_t) 2,

	/* PCI card is dead */
	pci_channel_io_perm_failure = (__force pci_channel_state_t) 3,
};

typedef unsigned int __bitwise pcie_reset_state_t;

enum pcie_reset_state {
	/* Reset is NOT asserted (Use to deassert reset) */
	pcie_deassert_reset = (__force pcie_reset_state_t) 1,

	/* Use #PERST to reset PCIe device */
	pcie_warm_reset = (__force pcie_reset_state_t) 2,

	/* Use PCIe Hot Reset to reset device */
	pcie_hot_reset = (__force pcie_reset_state_t) 3
};

typedef unsigned short __bitwise pci_dev_flags_t;
enum pci_dev_flags {
	/* INTX_DISABLE in PCI_COMMAND register disables MSI
	 * generation too.
	 */
	PCI_DEV_FLAGS_MSI_INTX_DISABLE_BUG = (__force pci_dev_flags_t) (1 << 0),
	/* Device configuration is irrevocably lost if disabled into D3 */
	PCI_DEV_FLAGS_NO_D3 = (__force pci_dev_flags_t) (1 << 1),
	/* Provide indication device is assigned by a Virtual Machine Manager */
	PCI_DEV_FLAGS_ASSIGNED = (__force pci_dev_flags_t) (1 << 2),
	/* Flag for quirk use to store if quirk-specific ACS is enabled */
	PCI_DEV_FLAGS_ACS_ENABLED_QUIRK = (__force pci_dev_flags_t) (1 << 3),
	/* Use a PCIe-to-PCI bridge alias even if !pci_is_pcie */
	PCI_DEV_FLAG_PCIE_BRIDGE_ALIAS = (__force pci_dev_flags_t) (1 << 5),
	/* Do not use bus resets for device */
	PCI_DEV_FLAGS_NO_BUS_RESET = (__force pci_dev_flags_t) (1 << 6),
	/* Do not use PM reset even if device advertises NoSoftRst- */
	PCI_DEV_FLAGS_NO_PM_RESET = (__force pci_dev_flags_t) (1 << 7),
	/* Get VPD from function 0 VPD */
	PCI_DEV_FLAGS_VPD_REF_F0 = (__force pci_dev_flags_t) (1 << 8),
};

enum pci_irq_reroute_variant {
	INTEL_IRQ_REROUTE_VARIANT = 1,
	MAX_IRQ_REROUTE_VARIANTS = 3
};

typedef unsigned short __bitwise pci_bus_flags_t;
enum pci_bus_flags {
<<<<<<< HEAD
	PCI_BUS_FLAGS_NO_MSI   = (__force pci_bus_flags_t) 1,
	PCI_BUS_FLAGS_NO_MMRBC = (__force pci_bus_flags_t) 2,
	PCI_BUS_FLAGS_MSI_REMAP = (__force pci_bus_flags_t) 4,
=======
	PCI_BUS_FLAGS_NO_MSI	= (__force pci_bus_flags_t) 1,
	PCI_BUS_FLAGS_NO_MMRBC	= (__force pci_bus_flags_t) 2,
	PCI_BUS_FLAGS_NO_AERSID	= (__force pci_bus_flags_t) 4,
>>>>>>> bc33b0ca
};

/* These values come from the PCI Express Spec */
enum pcie_link_width {
	PCIE_LNK_WIDTH_RESRV	= 0x00,
	PCIE_LNK_X1		= 0x01,
	PCIE_LNK_X2		= 0x02,
	PCIE_LNK_X4		= 0x04,
	PCIE_LNK_X8		= 0x08,
	PCIE_LNK_X12		= 0x0C,
	PCIE_LNK_X16		= 0x10,
	PCIE_LNK_X32		= 0x20,
	PCIE_LNK_WIDTH_UNKNOWN  = 0xFF,
};

/* Based on the PCI Hotplug Spec, but some values are made up by us */
enum pci_bus_speed {
	PCI_SPEED_33MHz			= 0x00,
	PCI_SPEED_66MHz			= 0x01,
	PCI_SPEED_66MHz_PCIX		= 0x02,
	PCI_SPEED_100MHz_PCIX		= 0x03,
	PCI_SPEED_133MHz_PCIX		= 0x04,
	PCI_SPEED_66MHz_PCIX_ECC	= 0x05,
	PCI_SPEED_100MHz_PCIX_ECC	= 0x06,
	PCI_SPEED_133MHz_PCIX_ECC	= 0x07,
	PCI_SPEED_66MHz_PCIX_266	= 0x09,
	PCI_SPEED_100MHz_PCIX_266	= 0x0a,
	PCI_SPEED_133MHz_PCIX_266	= 0x0b,
	AGP_UNKNOWN			= 0x0c,
	AGP_1X				= 0x0d,
	AGP_2X				= 0x0e,
	AGP_4X				= 0x0f,
	AGP_8X				= 0x10,
	PCI_SPEED_66MHz_PCIX_533	= 0x11,
	PCI_SPEED_100MHz_PCIX_533	= 0x12,
	PCI_SPEED_133MHz_PCIX_533	= 0x13,
	PCIE_SPEED_2_5GT		= 0x14,
	PCIE_SPEED_5_0GT		= 0x15,
	PCIE_SPEED_8_0GT		= 0x16,
	PCI_SPEED_UNKNOWN		= 0xff,
};

struct pci_cap_saved_data {
	u16 cap_nr;
	bool cap_extended;
	unsigned int size;
	u32 data[0];
};

struct pci_cap_saved_state {
	struct hlist_node next;
	struct pci_cap_saved_data cap;
};

struct pcie_link_state;
struct pci_vpd;
struct pci_sriov;
struct pci_ats;

/*
 * The pci_dev structure is used to describe PCI devices.
 */
struct pci_dev {
	struct list_head bus_list;	/* node in per-bus list */
	struct pci_bus	*bus;		/* bus this device is on */
	struct pci_bus	*subordinate;	/* bus this device bridges to */

	void		*sysdata;	/* hook for sys-specific extension */
	struct proc_dir_entry *procent;	/* device entry in /proc/bus/pci */
	struct pci_slot	*slot;		/* Physical slot this device is in */

	unsigned int	devfn;		/* encoded device & function index */
	unsigned short	vendor;
	unsigned short	device;
	unsigned short	subsystem_vendor;
	unsigned short	subsystem_device;
	unsigned int	class;		/* 3 bytes: (base,sub,prog-if) */
	u8		revision;	/* PCI revision, low byte of class word */
	u8		hdr_type;	/* PCI header type (`multi' flag masked out) */
#ifdef CONFIG_PCIEAER
	u16		aer_cap;	/* AER capability offset */
#endif
	u8		pcie_cap;	/* PCIe capability offset */
	u8		msi_cap;	/* MSI capability offset */
	u8		msix_cap;	/* MSI-X capability offset */
	u8		pcie_mpss:3;	/* PCIe Max Payload Size Supported */
	u8		rom_base_reg;	/* which config register controls the ROM */
	u8		pin;		/* which interrupt pin this device uses */
	u16		pcie_flags_reg;	/* cached PCIe Capabilities Register */
	unsigned long	*dma_alias_mask;/* mask of enabled devfn aliases */

	struct pci_driver *driver;	/* which driver has allocated this device */
	u64		dma_mask;	/* Mask of the bits of bus address this
					   device implements.  Normally this is
					   0xffffffff.  You only need to change
					   this if your device has broken DMA
					   or supports 64-bit transfers.  */

	struct device_dma_parameters dma_parms;

	pci_power_t     current_state;  /* Current operating state. In ACPI-speak,
					   this is D0-D3, D0 being fully functional,
					   and D3 being off. */
	u8		pm_cap;		/* PM capability offset */
	unsigned int	pme_support:5;	/* Bitmask of states from which PME#
					   can be generated */
	unsigned int	pme_interrupt:1;
	unsigned int	pme_poll:1;	/* Poll device's PME status bit */
	unsigned int	d1_support:1;	/* Low power state D1 is supported */
	unsigned int	d2_support:1;	/* Low power state D2 is supported */
	unsigned int	no_d1d2:1;	/* D1 and D2 are forbidden */
	unsigned int	no_d3cold:1;	/* D3cold is forbidden */
	unsigned int	bridge_d3:1;	/* Allow D3 for bridge */
	unsigned int	d3cold_allowed:1;	/* D3cold is allowed by user */
	unsigned int	mmio_always_on:1;	/* disallow turning off io/mem
						   decoding during bar sizing */
	unsigned int	wakeup_prepared:1;
	unsigned int	runtime_d3cold:1;	/* whether go through runtime
						   D3cold, not set for devices
						   powered on/off by the
						   corresponding bridge */
	unsigned int	ignore_hotplug:1;	/* Ignore hotplug events */
	unsigned int	hotplug_user_indicators:1; /* SlotCtl indicators
						      controlled exclusively by
						      user sysfs */
	unsigned int	d3_delay;	/* D3->D0 transition time in ms */
	unsigned int	d3cold_delay;	/* D3cold->D0 transition time in ms */

#ifdef CONFIG_PCIEASPM
	struct pcie_link_state	*link_state;	/* ASPM link state */
#endif

	pci_channel_state_t error_state;	/* current connectivity state */
	struct	device	dev;		/* Generic device interface */

	int		cfg_size;	/* Size of configuration space */

	/*
	 * Instead of touching interrupt line and base address registers
	 * directly, use the values stored here. They might be different!
	 */
	unsigned int	irq;
	struct cpumask	*irq_affinity;
	struct resource resource[DEVICE_COUNT_RESOURCE]; /* I/O and memory regions + expansion ROMs */

	bool match_driver;		/* Skip attaching driver */
	/* These fields are used by common fixups */
	unsigned int	transparent:1;	/* Subtractive decode PCI bridge */
	unsigned int	multifunction:1;/* Part of multi-function device */
	/* keep track of device state */
	unsigned int	is_added:1;
	unsigned int	is_busmaster:1; /* device is busmaster */
	unsigned int	no_msi:1;	/* device may not use msi */
	unsigned int	no_64bit_msi:1; /* device may only use 32-bit MSIs */
	unsigned int	block_cfg_access:1;	/* config space access is blocked */
	unsigned int	broken_parity_status:1;	/* Device generates false positive parity */
	unsigned int	irq_reroute_variant:2;	/* device needs IRQ rerouting variant */
	unsigned int	msi_enabled:1;
	unsigned int	msix_enabled:1;
	unsigned int	ari_enabled:1;	/* ARI forwarding */
	unsigned int	ats_enabled:1;	/* Address Translation Service */
	unsigned int	is_managed:1;
	unsigned int    needs_freset:1; /* Dev requires fundamental reset */
	unsigned int	state_saved:1;
	unsigned int	is_physfn:1;
	unsigned int	is_virtfn:1;
	unsigned int	reset_fn:1;
	unsigned int    is_hotplug_bridge:1;
	unsigned int    __aer_firmware_first_valid:1;
	unsigned int	__aer_firmware_first:1;
	unsigned int	broken_intx_masking:1;
	unsigned int	io_window_1k:1;	/* Intel P2P bridge 1K I/O windows */
	unsigned int	irq_managed:1;
	unsigned int	has_secondary_link:1;
	unsigned int	non_compliant_bars:1;	/* broken BARs; ignore them */
	pci_dev_flags_t dev_flags;
	atomic_t	enable_cnt;	/* pci_enable_device has been called */

	u32		saved_config_space[16]; /* config space saved at suspend time */
	struct hlist_head saved_cap_space;
	struct bin_attribute *rom_attr; /* attribute descriptor for sysfs ROM entry */
	int rom_attr_enabled;		/* has display of the rom attribute been enabled? */
	struct bin_attribute *res_attr[DEVICE_COUNT_RESOURCE]; /* sysfs file for resources */
	struct bin_attribute *res_attr_wc[DEVICE_COUNT_RESOURCE]; /* sysfs file for WC mapping of resources */

#ifdef CONFIG_PCIE_PTM
	unsigned int	ptm_root:1;
	unsigned int	ptm_enabled:1;
	u8		ptm_granularity;
#endif
#ifdef CONFIG_PCI_MSI
	const struct attribute_group **msi_irq_groups;
#endif
	struct pci_vpd *vpd;
#ifdef CONFIG_PCI_ATS
	union {
		struct pci_sriov *sriov;	/* SR-IOV capability related */
		struct pci_dev *physfn;	/* the PF this VF is associated with */
	};
	u16		ats_cap;	/* ATS Capability offset */
	u8		ats_stu;	/* ATS Smallest Translation Unit */
	atomic_t	ats_ref_cnt;	/* number of VFs with ATS enabled */
#endif
	phys_addr_t rom; /* Physical address of ROM if it's not from the BAR */
	size_t romlen; /* Length of ROM if it's not from the BAR */
	char *driver_override; /* Driver name to force a match */
};

static inline struct pci_dev *pci_physfn(struct pci_dev *dev)
{
#ifdef CONFIG_PCI_IOV
	if (dev->is_virtfn)
		dev = dev->physfn;
#endif
	return dev;
}

struct pci_dev *pci_alloc_dev(struct pci_bus *bus);

#define	to_pci_dev(n) container_of(n, struct pci_dev, dev)
#define for_each_pci_dev(d) while ((d = pci_get_device(PCI_ANY_ID, PCI_ANY_ID, d)) != NULL)

static inline int pci_channel_offline(struct pci_dev *pdev)
{
	return (pdev->error_state != pci_channel_io_normal);
}

struct pci_host_bridge {
	struct device dev;
	struct pci_bus *bus;		/* root bus */
	struct list_head windows;	/* resource_entry */
	void (*release_fn)(struct pci_host_bridge *);
	void *release_data;
	unsigned int ignore_reset_delay:1;	/* for entire hierarchy */
	/* Resource alignment requirements */
	resource_size_t (*align_resource)(struct pci_dev *dev,
			const struct resource *res,
			resource_size_t start,
			resource_size_t size,
			resource_size_t align);
};

#define	to_pci_host_bridge(n) container_of(n, struct pci_host_bridge, dev)

struct pci_host_bridge *pci_find_host_bridge(struct pci_bus *bus);

void pci_set_host_bridge_release(struct pci_host_bridge *bridge,
		     void (*release_fn)(struct pci_host_bridge *),
		     void *release_data);

int pcibios_root_bridge_prepare(struct pci_host_bridge *bridge);

/*
 * The first PCI_BRIDGE_RESOURCE_NUM PCI bus resources (those that correspond
 * to P2P or CardBus bridge windows) go in a table.  Additional ones (for
 * buses below host bridges or subtractive decode bridges) go in the list.
 * Use pci_bus_for_each_resource() to iterate through all the resources.
 */

/*
 * PCI_SUBTRACTIVE_DECODE means the bridge forwards the window implicitly
 * and there's no way to program the bridge with the details of the window.
 * This does not apply to ACPI _CRS windows, even with the _DEC subtractive-
 * decode bit set, because they are explicit and can be programmed with _SRS.
 */
#define PCI_SUBTRACTIVE_DECODE	0x1

struct pci_bus_resource {
	struct list_head list;
	struct resource *res;
	unsigned int flags;
};

#define PCI_REGION_FLAG_MASK	0x0fU	/* These bits of resource flags tell us the PCI region flags */

struct pci_bus {
	struct list_head node;		/* node in list of buses */
	struct pci_bus	*parent;	/* parent bus this bridge is on */
	struct list_head children;	/* list of child buses */
	struct list_head devices;	/* list of devices on this bus */
	struct pci_dev	*self;		/* bridge device as seen by parent */
	struct list_head slots;		/* list of slots on this bus;
					   protected by pci_slot_mutex */
	struct resource *resource[PCI_BRIDGE_RESOURCE_NUM];
	struct list_head resources;	/* address space routed to this bus */
	struct resource busn_res;	/* bus numbers routed to this bus */

	struct pci_ops	*ops;		/* configuration access functions */
	struct msi_controller *msi;	/* MSI controller */
	void		*sysdata;	/* hook for sys-specific extension */
	struct proc_dir_entry *procdir;	/* directory entry in /proc/bus/pci */

	unsigned char	number;		/* bus number */
	unsigned char	primary;	/* number of primary bridge */
	unsigned char	max_bus_speed;	/* enum pci_bus_speed */
	unsigned char	cur_bus_speed;	/* enum pci_bus_speed */
#ifdef CONFIG_PCI_DOMAINS_GENERIC
	int		domain_nr;
#endif

	char		name[48];

	unsigned short  bridge_ctl;	/* manage NO_ISA/FBB/et al behaviors */
	pci_bus_flags_t bus_flags;	/* inherited by child buses */
	struct device		*bridge;
	struct device		dev;
	struct bin_attribute	*legacy_io; /* legacy I/O for this bus */
	struct bin_attribute	*legacy_mem; /* legacy mem */
	unsigned int		is_added:1;
};

#define to_pci_bus(n)	container_of(n, struct pci_bus, dev)

/*
 * Returns true if the PCI bus is root (behind host-PCI bridge),
 * false otherwise
 *
 * Some code assumes that "bus->self == NULL" means that bus is a root bus.
 * This is incorrect because "virtual" buses added for SR-IOV (via
 * virtfn_add_bus()) have "bus->self == NULL" but are not root buses.
 */
static inline bool pci_is_root_bus(struct pci_bus *pbus)
{
	return !(pbus->parent);
}

/**
 * pci_is_bridge - check if the PCI device is a bridge
 * @dev: PCI device
 *
 * Return true if the PCI device is bridge whether it has subordinate
 * or not.
 */
static inline bool pci_is_bridge(struct pci_dev *dev)
{
	return dev->hdr_type == PCI_HEADER_TYPE_BRIDGE ||
		dev->hdr_type == PCI_HEADER_TYPE_CARDBUS;
}

static inline struct pci_dev *pci_upstream_bridge(struct pci_dev *dev)
{
	dev = pci_physfn(dev);
	if (pci_is_root_bus(dev->bus))
		return NULL;

	return dev->bus->self;
}

struct device *pci_get_host_bridge_device(struct pci_dev *dev);
void pci_put_host_bridge_device(struct device *dev);

#ifdef CONFIG_PCI_MSI
static inline bool pci_dev_msi_enabled(struct pci_dev *pci_dev)
{
	return pci_dev->msi_enabled || pci_dev->msix_enabled;
}
#else
static inline bool pci_dev_msi_enabled(struct pci_dev *pci_dev) { return false; }
#endif

/*
 * Error values that may be returned by PCI functions.
 */
#define PCIBIOS_SUCCESSFUL		0x00
#define PCIBIOS_FUNC_NOT_SUPPORTED	0x81
#define PCIBIOS_BAD_VENDOR_ID		0x83
#define PCIBIOS_DEVICE_NOT_FOUND	0x86
#define PCIBIOS_BAD_REGISTER_NUMBER	0x87
#define PCIBIOS_SET_FAILED		0x88
#define PCIBIOS_BUFFER_TOO_SMALL	0x89

/*
 * Translate above to generic errno for passing back through non-PCI code.
 */
static inline int pcibios_err_to_errno(int err)
{
	if (err <= PCIBIOS_SUCCESSFUL)
		return err; /* Assume already errno */

	switch (err) {
	case PCIBIOS_FUNC_NOT_SUPPORTED:
		return -ENOENT;
	case PCIBIOS_BAD_VENDOR_ID:
		return -ENOTTY;
	case PCIBIOS_DEVICE_NOT_FOUND:
		return -ENODEV;
	case PCIBIOS_BAD_REGISTER_NUMBER:
		return -EFAULT;
	case PCIBIOS_SET_FAILED:
		return -EIO;
	case PCIBIOS_BUFFER_TOO_SMALL:
		return -ENOSPC;
	}

	return -ERANGE;
}

/* Low-level architecture-dependent routines */

struct pci_ops {
	int (*add_bus)(struct pci_bus *bus);
	void (*remove_bus)(struct pci_bus *bus);
	void __iomem *(*map_bus)(struct pci_bus *bus, unsigned int devfn, int where);
	int (*read)(struct pci_bus *bus, unsigned int devfn, int where, int size, u32 *val);
	int (*write)(struct pci_bus *bus, unsigned int devfn, int where, int size, u32 val);
};

/*
 * ACPI needs to be able to access PCI config space before we've done a
 * PCI bus scan and created pci_bus structures.
 */
int raw_pci_read(unsigned int domain, unsigned int bus, unsigned int devfn,
		 int reg, int len, u32 *val);
int raw_pci_write(unsigned int domain, unsigned int bus, unsigned int devfn,
		  int reg, int len, u32 val);

#ifdef CONFIG_PCI_BUS_ADDR_T_64BIT
typedef u64 pci_bus_addr_t;
#else
typedef u32 pci_bus_addr_t;
#endif

struct pci_bus_region {
	pci_bus_addr_t start;
	pci_bus_addr_t end;
};

struct pci_dynids {
	spinlock_t lock;            /* protects list, index */
	struct list_head list;      /* for IDs added at runtime */
};


/*
 * PCI Error Recovery System (PCI-ERS).  If a PCI device driver provides
 * a set of callbacks in struct pci_error_handlers, that device driver
 * will be notified of PCI bus errors, and will be driven to recovery
 * when an error occurs.
 */

typedef unsigned int __bitwise pci_ers_result_t;

enum pci_ers_result {
	/* no result/none/not supported in device driver */
	PCI_ERS_RESULT_NONE = (__force pci_ers_result_t) 1,

	/* Device driver can recover without slot reset */
	PCI_ERS_RESULT_CAN_RECOVER = (__force pci_ers_result_t) 2,

	/* Device driver wants slot to be reset. */
	PCI_ERS_RESULT_NEED_RESET = (__force pci_ers_result_t) 3,

	/* Device has completely failed, is unrecoverable */
	PCI_ERS_RESULT_DISCONNECT = (__force pci_ers_result_t) 4,

	/* Device driver is fully recovered and operational */
	PCI_ERS_RESULT_RECOVERED = (__force pci_ers_result_t) 5,

	/* No AER capabilities registered for the driver */
	PCI_ERS_RESULT_NO_AER_DRIVER = (__force pci_ers_result_t) 6,
};

/* PCI bus error event callbacks */
struct pci_error_handlers {
	/* PCI bus error detected on this device */
	pci_ers_result_t (*error_detected)(struct pci_dev *dev,
					   enum pci_channel_state error);

	/* MMIO has been re-enabled, but not DMA */
	pci_ers_result_t (*mmio_enabled)(struct pci_dev *dev);

	/* PCI Express link has been reset */
	pci_ers_result_t (*link_reset)(struct pci_dev *dev);

	/* PCI slot has been reset */
	pci_ers_result_t (*slot_reset)(struct pci_dev *dev);

	/* PCI function reset prepare or completed */
	void (*reset_notify)(struct pci_dev *dev, bool prepare);

	/* Device driver may resume normal operations */
	void (*resume)(struct pci_dev *dev);
};


struct module;
struct pci_driver {
	struct list_head node;
	const char *name;
	const struct pci_device_id *id_table;	/* must be non-NULL for probe to be called */
	int  (*probe)  (struct pci_dev *dev, const struct pci_device_id *id);	/* New device inserted */
	void (*remove) (struct pci_dev *dev);	/* Device removed (NULL if not a hot-plug capable driver) */
	int  (*suspend) (struct pci_dev *dev, pm_message_t state);	/* Device suspended */
	int  (*suspend_late) (struct pci_dev *dev, pm_message_t state);
	int  (*resume_early) (struct pci_dev *dev);
	int  (*resume) (struct pci_dev *dev);	                /* Device woken up */
	void (*shutdown) (struct pci_dev *dev);
	int (*sriov_configure) (struct pci_dev *dev, int num_vfs); /* PF pdev */
	const struct pci_error_handlers *err_handler;
	struct device_driver	driver;
	struct pci_dynids dynids;
};

#define	to_pci_driver(drv) container_of(drv, struct pci_driver, driver)

/**
 * PCI_DEVICE - macro used to describe a specific pci device
 * @vend: the 16 bit PCI Vendor ID
 * @dev: the 16 bit PCI Device ID
 *
 * This macro is used to create a struct pci_device_id that matches a
 * specific device.  The subvendor and subdevice fields will be set to
 * PCI_ANY_ID.
 */
#define PCI_DEVICE(vend,dev) \
	.vendor = (vend), .device = (dev), \
	.subvendor = PCI_ANY_ID, .subdevice = PCI_ANY_ID

/**
 * PCI_DEVICE_SUB - macro used to describe a specific pci device with subsystem
 * @vend: the 16 bit PCI Vendor ID
 * @dev: the 16 bit PCI Device ID
 * @subvend: the 16 bit PCI Subvendor ID
 * @subdev: the 16 bit PCI Subdevice ID
 *
 * This macro is used to create a struct pci_device_id that matches a
 * specific device with subsystem information.
 */
#define PCI_DEVICE_SUB(vend, dev, subvend, subdev) \
	.vendor = (vend), .device = (dev), \
	.subvendor = (subvend), .subdevice = (subdev)

/**
 * PCI_DEVICE_CLASS - macro used to describe a specific pci device class
 * @dev_class: the class, subclass, prog-if triple for this device
 * @dev_class_mask: the class mask for this device
 *
 * This macro is used to create a struct pci_device_id that matches a
 * specific PCI class.  The vendor, device, subvendor, and subdevice
 * fields will be set to PCI_ANY_ID.
 */
#define PCI_DEVICE_CLASS(dev_class,dev_class_mask) \
	.class = (dev_class), .class_mask = (dev_class_mask), \
	.vendor = PCI_ANY_ID, .device = PCI_ANY_ID, \
	.subvendor = PCI_ANY_ID, .subdevice = PCI_ANY_ID

/**
 * PCI_VDEVICE - macro used to describe a specific pci device in short form
 * @vend: the vendor name
 * @dev: the 16 bit PCI Device ID
 *
 * This macro is used to create a struct pci_device_id that matches a
 * specific PCI device.  The subvendor, and subdevice fields will be set
 * to PCI_ANY_ID. The macro allows the next field to follow as the device
 * private data.
 */

#define PCI_VDEVICE(vend, dev) \
	.vendor = PCI_VENDOR_ID_##vend, .device = (dev), \
	.subvendor = PCI_ANY_ID, .subdevice = PCI_ANY_ID, 0, 0

enum {
	PCI_REASSIGN_ALL_RSRC	= 0x00000001,	/* ignore firmware setup */
	PCI_REASSIGN_ALL_BUS	= 0x00000002,	/* reassign all bus numbers */
	PCI_PROBE_ONLY		= 0x00000004,	/* use existing setup */
	PCI_CAN_SKIP_ISA_ALIGN	= 0x00000008,	/* don't do ISA alignment */
	PCI_ENABLE_PROC_DOMAINS	= 0x00000010,	/* enable domains in /proc */
	PCI_COMPAT_DOMAIN_0	= 0x00000020,	/* ... except domain 0 */
	PCI_SCAN_ALL_PCIE_DEVS	= 0x00000040,	/* scan all, not just dev 0 */
};

/* these external functions are only available when PCI support is enabled */
#ifdef CONFIG_PCI

extern unsigned int pci_flags;

static inline void pci_set_flags(int flags) { pci_flags = flags; }
static inline void pci_add_flags(int flags) { pci_flags |= flags; }
static inline void pci_clear_flags(int flags) { pci_flags &= ~flags; }
static inline int pci_has_flag(int flag) { return pci_flags & flag; }

void pcie_bus_configure_settings(struct pci_bus *bus);

enum pcie_bus_config_types {
	PCIE_BUS_TUNE_OFF,	/* don't touch MPS at all */
	PCIE_BUS_DEFAULT,	/* ensure MPS matches upstream bridge */
	PCIE_BUS_SAFE,		/* use largest MPS boot-time devices support */
	PCIE_BUS_PERFORMANCE,	/* use MPS and MRRS for best performance */
	PCIE_BUS_PEER2PEER,	/* set MPS = 128 for all devices */
};

extern enum pcie_bus_config_types pcie_bus_config;

extern struct bus_type pci_bus_type;

/* Do NOT directly access these two variables, unless you are arch-specific PCI
 * code, or PCI core code. */
extern struct list_head pci_root_buses;	/* list of all known PCI buses */
/* Some device drivers need know if PCI is initiated */
int no_pci_devices(void);

void pcibios_resource_survey_bus(struct pci_bus *bus);
void pcibios_bus_add_device(struct pci_dev *pdev);
void pcibios_add_bus(struct pci_bus *bus);
void pcibios_remove_bus(struct pci_bus *bus);
void pcibios_fixup_bus(struct pci_bus *);
int __must_check pcibios_enable_device(struct pci_dev *, int mask);
/* Architecture-specific versions may override this (weak) */
char *pcibios_setup(char *str);

/* Used only when drivers/pci/setup.c is used */
resource_size_t pcibios_align_resource(void *, const struct resource *,
				resource_size_t,
				resource_size_t);
void pcibios_update_irq(struct pci_dev *, int irq);

/* Weak but can be overriden by arch */
void pci_fixup_cardbus(struct pci_bus *);

/* Generic PCI functions used internally */

void pcibios_resource_to_bus(struct pci_bus *bus, struct pci_bus_region *region,
			     struct resource *res);
void pcibios_bus_to_resource(struct pci_bus *bus, struct resource *res,
			     struct pci_bus_region *region);
void pcibios_scan_specific_bus(int busn);
struct pci_bus *pci_find_bus(int domain, int busnr);
void pci_bus_add_devices(const struct pci_bus *bus);
struct pci_bus *pci_scan_bus(int bus, struct pci_ops *ops, void *sysdata);
struct pci_bus *pci_create_root_bus(struct device *parent, int bus,
				    struct pci_ops *ops, void *sysdata,
				    struct list_head *resources);
int pci_bus_insert_busn_res(struct pci_bus *b, int bus, int busmax);
int pci_bus_update_busn_res_end(struct pci_bus *b, int busmax);
void pci_bus_release_busn_res(struct pci_bus *b);
struct pci_bus *pci_scan_root_bus_msi(struct device *parent, int bus,
				      struct pci_ops *ops, void *sysdata,
				      struct list_head *resources,
				      struct msi_controller *msi);
struct pci_bus *pci_scan_root_bus(struct device *parent, int bus,
					     struct pci_ops *ops, void *sysdata,
					     struct list_head *resources);
struct pci_bus *pci_add_new_bus(struct pci_bus *parent, struct pci_dev *dev,
				int busnr);
void pcie_update_link_speed(struct pci_bus *bus, u16 link_status);
struct pci_slot *pci_create_slot(struct pci_bus *parent, int slot_nr,
				 const char *name,
				 struct hotplug_slot *hotplug);
void pci_destroy_slot(struct pci_slot *slot);
#ifdef CONFIG_SYSFS
void pci_dev_assign_slot(struct pci_dev *dev);
#else
static inline void pci_dev_assign_slot(struct pci_dev *dev) { }
#endif
int pci_scan_slot(struct pci_bus *bus, int devfn);
struct pci_dev *pci_scan_single_device(struct pci_bus *bus, int devfn);
void pci_device_add(struct pci_dev *dev, struct pci_bus *bus);
unsigned int pci_scan_child_bus(struct pci_bus *bus);
void pci_bus_add_device(struct pci_dev *dev);
void pci_read_bridge_bases(struct pci_bus *child);
struct resource *pci_find_parent_resource(const struct pci_dev *dev,
					  struct resource *res);
struct pci_dev *pci_find_pcie_root_port(struct pci_dev *dev);
u8 pci_swizzle_interrupt_pin(const struct pci_dev *dev, u8 pin);
int pci_get_interrupt_pin(struct pci_dev *dev, struct pci_dev **bridge);
u8 pci_common_swizzle(struct pci_dev *dev, u8 *pinp);
struct pci_dev *pci_dev_get(struct pci_dev *dev);
void pci_dev_put(struct pci_dev *dev);
void pci_remove_bus(struct pci_bus *b);
void pci_stop_and_remove_bus_device(struct pci_dev *dev);
void pci_stop_and_remove_bus_device_locked(struct pci_dev *dev);
void pci_stop_root_bus(struct pci_bus *bus);
void pci_remove_root_bus(struct pci_bus *bus);
void pci_setup_cardbus(struct pci_bus *bus);
void pcibios_setup_bridge(struct pci_bus *bus, unsigned long type);
void pci_sort_breadthfirst(void);
#define dev_is_pci(d) ((d)->bus == &pci_bus_type)
#define dev_is_pf(d) ((dev_is_pci(d) ? to_pci_dev(d)->is_physfn : false))
#define dev_num_vf(d) ((dev_is_pci(d) ? pci_num_vf(to_pci_dev(d)) : 0))

/* Generic PCI functions exported to card drivers */

enum pci_lost_interrupt_reason {
	PCI_LOST_IRQ_NO_INFORMATION = 0,
	PCI_LOST_IRQ_DISABLE_MSI,
	PCI_LOST_IRQ_DISABLE_MSIX,
	PCI_LOST_IRQ_DISABLE_ACPI,
};
enum pci_lost_interrupt_reason pci_lost_interrupt(struct pci_dev *dev);
int pci_find_capability(struct pci_dev *dev, int cap);
int pci_find_next_capability(struct pci_dev *dev, u8 pos, int cap);
int pci_find_ext_capability(struct pci_dev *dev, int cap);
int pci_find_next_ext_capability(struct pci_dev *dev, int pos, int cap);
int pci_find_ht_capability(struct pci_dev *dev, int ht_cap);
int pci_find_next_ht_capability(struct pci_dev *dev, int pos, int ht_cap);
struct pci_bus *pci_find_next_bus(const struct pci_bus *from);

struct pci_dev *pci_get_device(unsigned int vendor, unsigned int device,
				struct pci_dev *from);
struct pci_dev *pci_get_subsys(unsigned int vendor, unsigned int device,
				unsigned int ss_vendor, unsigned int ss_device,
				struct pci_dev *from);
struct pci_dev *pci_get_slot(struct pci_bus *bus, unsigned int devfn);
struct pci_dev *pci_get_domain_bus_and_slot(int domain, unsigned int bus,
					    unsigned int devfn);
static inline struct pci_dev *pci_get_bus_and_slot(unsigned int bus,
						   unsigned int devfn)
{
	return pci_get_domain_bus_and_slot(0, bus, devfn);
}
struct pci_dev *pci_get_class(unsigned int class, struct pci_dev *from);
int pci_dev_present(const struct pci_device_id *ids);

int pci_bus_read_config_byte(struct pci_bus *bus, unsigned int devfn,
			     int where, u8 *val);
int pci_bus_read_config_word(struct pci_bus *bus, unsigned int devfn,
			     int where, u16 *val);
int pci_bus_read_config_dword(struct pci_bus *bus, unsigned int devfn,
			      int where, u32 *val);
int pci_bus_write_config_byte(struct pci_bus *bus, unsigned int devfn,
			      int where, u8 val);
int pci_bus_write_config_word(struct pci_bus *bus, unsigned int devfn,
			      int where, u16 val);
int pci_bus_write_config_dword(struct pci_bus *bus, unsigned int devfn,
			       int where, u32 val);

int pci_generic_config_read(struct pci_bus *bus, unsigned int devfn,
			    int where, int size, u32 *val);
int pci_generic_config_write(struct pci_bus *bus, unsigned int devfn,
			    int where, int size, u32 val);
int pci_generic_config_read32(struct pci_bus *bus, unsigned int devfn,
			      int where, int size, u32 *val);
int pci_generic_config_write32(struct pci_bus *bus, unsigned int devfn,
			       int where, int size, u32 val);

struct pci_ops *pci_bus_set_ops(struct pci_bus *bus, struct pci_ops *ops);

static inline int pci_read_config_byte(const struct pci_dev *dev, int where, u8 *val)
{
	return pci_bus_read_config_byte(dev->bus, dev->devfn, where, val);
}
static inline int pci_read_config_word(const struct pci_dev *dev, int where, u16 *val)
{
	return pci_bus_read_config_word(dev->bus, dev->devfn, where, val);
}
static inline int pci_read_config_dword(const struct pci_dev *dev, int where,
					u32 *val)
{
	return pci_bus_read_config_dword(dev->bus, dev->devfn, where, val);
}
static inline int pci_write_config_byte(const struct pci_dev *dev, int where, u8 val)
{
	return pci_bus_write_config_byte(dev->bus, dev->devfn, where, val);
}
static inline int pci_write_config_word(const struct pci_dev *dev, int where, u16 val)
{
	return pci_bus_write_config_word(dev->bus, dev->devfn, where, val);
}
static inline int pci_write_config_dword(const struct pci_dev *dev, int where,
					 u32 val)
{
	return pci_bus_write_config_dword(dev->bus, dev->devfn, where, val);
}

int pcie_capability_read_word(struct pci_dev *dev, int pos, u16 *val);
int pcie_capability_read_dword(struct pci_dev *dev, int pos, u32 *val);
int pcie_capability_write_word(struct pci_dev *dev, int pos, u16 val);
int pcie_capability_write_dword(struct pci_dev *dev, int pos, u32 val);
int pcie_capability_clear_and_set_word(struct pci_dev *dev, int pos,
				       u16 clear, u16 set);
int pcie_capability_clear_and_set_dword(struct pci_dev *dev, int pos,
					u32 clear, u32 set);

static inline int pcie_capability_set_word(struct pci_dev *dev, int pos,
					   u16 set)
{
	return pcie_capability_clear_and_set_word(dev, pos, 0, set);
}

static inline int pcie_capability_set_dword(struct pci_dev *dev, int pos,
					    u32 set)
{
	return pcie_capability_clear_and_set_dword(dev, pos, 0, set);
}

static inline int pcie_capability_clear_word(struct pci_dev *dev, int pos,
					     u16 clear)
{
	return pcie_capability_clear_and_set_word(dev, pos, clear, 0);
}

static inline int pcie_capability_clear_dword(struct pci_dev *dev, int pos,
					      u32 clear)
{
	return pcie_capability_clear_and_set_dword(dev, pos, clear, 0);
}

/* user-space driven config access */
int pci_user_read_config_byte(struct pci_dev *dev, int where, u8 *val);
int pci_user_read_config_word(struct pci_dev *dev, int where, u16 *val);
int pci_user_read_config_dword(struct pci_dev *dev, int where, u32 *val);
int pci_user_write_config_byte(struct pci_dev *dev, int where, u8 val);
int pci_user_write_config_word(struct pci_dev *dev, int where, u16 val);
int pci_user_write_config_dword(struct pci_dev *dev, int where, u32 val);

int __must_check pci_enable_device(struct pci_dev *dev);
int __must_check pci_enable_device_io(struct pci_dev *dev);
int __must_check pci_enable_device_mem(struct pci_dev *dev);
int __must_check pci_reenable_device(struct pci_dev *);
int __must_check pcim_enable_device(struct pci_dev *pdev);
void pcim_pin_device(struct pci_dev *pdev);

static inline int pci_is_enabled(struct pci_dev *pdev)
{
	return (atomic_read(&pdev->enable_cnt) > 0);
}

static inline int pci_is_managed(struct pci_dev *pdev)
{
	return pdev->is_managed;
}

void pci_disable_device(struct pci_dev *dev);

extern unsigned int pcibios_max_latency;
void pci_set_master(struct pci_dev *dev);
void pci_clear_master(struct pci_dev *dev);

int pci_set_pcie_reset_state(struct pci_dev *dev, enum pcie_reset_state state);
int pci_set_cacheline_size(struct pci_dev *dev);
#define HAVE_PCI_SET_MWI
int __must_check pci_set_mwi(struct pci_dev *dev);
int pci_try_set_mwi(struct pci_dev *dev);
void pci_clear_mwi(struct pci_dev *dev);
void pci_intx(struct pci_dev *dev, int enable);
bool pci_intx_mask_supported(struct pci_dev *dev);
bool pci_check_and_mask_intx(struct pci_dev *dev);
bool pci_check_and_unmask_intx(struct pci_dev *dev);
int pci_wait_for_pending(struct pci_dev *dev, int pos, u16 mask);
int pci_wait_for_pending_transaction(struct pci_dev *dev);
int pcix_get_max_mmrbc(struct pci_dev *dev);
int pcix_get_mmrbc(struct pci_dev *dev);
int pcix_set_mmrbc(struct pci_dev *dev, int mmrbc);
int pcie_get_readrq(struct pci_dev *dev);
int pcie_set_readrq(struct pci_dev *dev, int rq);
int pcie_get_mps(struct pci_dev *dev);
int pcie_set_mps(struct pci_dev *dev, int mps);
int pcie_get_minimum_link(struct pci_dev *dev, enum pci_bus_speed *speed,
			  enum pcie_link_width *width);
int __pci_reset_function(struct pci_dev *dev);
int __pci_reset_function_locked(struct pci_dev *dev);
int pci_reset_function(struct pci_dev *dev);
int pci_try_reset_function(struct pci_dev *dev);
int pci_probe_reset_slot(struct pci_slot *slot);
int pci_reset_slot(struct pci_slot *slot);
int pci_try_reset_slot(struct pci_slot *slot);
int pci_probe_reset_bus(struct pci_bus *bus);
int pci_reset_bus(struct pci_bus *bus);
int pci_try_reset_bus(struct pci_bus *bus);
void pci_reset_secondary_bus(struct pci_dev *dev);
void pcibios_reset_secondary_bus(struct pci_dev *dev);
void pci_reset_bridge_secondary_bus(struct pci_dev *dev);
void pci_update_resource(struct pci_dev *dev, int resno);
int __must_check pci_assign_resource(struct pci_dev *dev, int i);
int __must_check pci_reassign_resource(struct pci_dev *dev, int i, resource_size_t add_size, resource_size_t align);
int pci_select_bars(struct pci_dev *dev, unsigned long flags);
bool pci_device_is_present(struct pci_dev *pdev);
void pci_ignore_hotplug(struct pci_dev *dev);

/* ROM control related routines */
int pci_enable_rom(struct pci_dev *pdev);
void pci_disable_rom(struct pci_dev *pdev);
void __iomem __must_check *pci_map_rom(struct pci_dev *pdev, size_t *size);
void pci_unmap_rom(struct pci_dev *pdev, void __iomem *rom);
size_t pci_get_rom_size(struct pci_dev *pdev, void __iomem *rom, size_t size);
void __iomem __must_check *pci_platform_rom(struct pci_dev *pdev, size_t *size);

/* Power management related routines */
int pci_save_state(struct pci_dev *dev);
void pci_restore_state(struct pci_dev *dev);
struct pci_saved_state *pci_store_saved_state(struct pci_dev *dev);
int pci_load_saved_state(struct pci_dev *dev,
			 struct pci_saved_state *state);
int pci_load_and_free_saved_state(struct pci_dev *dev,
				  struct pci_saved_state **state);
struct pci_cap_saved_state *pci_find_saved_cap(struct pci_dev *dev, char cap);
struct pci_cap_saved_state *pci_find_saved_ext_cap(struct pci_dev *dev,
						   u16 cap);
int pci_add_cap_save_buffer(struct pci_dev *dev, char cap, unsigned int size);
int pci_add_ext_cap_save_buffer(struct pci_dev *dev,
				u16 cap, unsigned int size);
int __pci_complete_power_transition(struct pci_dev *dev, pci_power_t state);
int pci_set_power_state(struct pci_dev *dev, pci_power_t state);
pci_power_t pci_choose_state(struct pci_dev *dev, pm_message_t state);
bool pci_pme_capable(struct pci_dev *dev, pci_power_t state);
void pci_pme_active(struct pci_dev *dev, bool enable);
int __pci_enable_wake(struct pci_dev *dev, pci_power_t state,
		      bool runtime, bool enable);
int pci_wake_from_d3(struct pci_dev *dev, bool enable);
int pci_prepare_to_sleep(struct pci_dev *dev);
int pci_back_from_sleep(struct pci_dev *dev);
bool pci_dev_run_wake(struct pci_dev *dev);
bool pci_check_pme_status(struct pci_dev *dev);
void pci_pme_wakeup_bus(struct pci_bus *bus);
void pci_d3cold_enable(struct pci_dev *dev);
void pci_d3cold_disable(struct pci_dev *dev);

static inline int pci_enable_wake(struct pci_dev *dev, pci_power_t state,
				  bool enable)
{
	return __pci_enable_wake(dev, state, false, enable);
}

/* PCI Virtual Channel */
int pci_save_vc_state(struct pci_dev *dev);
void pci_restore_vc_state(struct pci_dev *dev);
void pci_allocate_vc_save_buffers(struct pci_dev *dev);

/* For use by arch with custom probe code */
void set_pcie_port_type(struct pci_dev *pdev);
void set_pcie_hotplug_bridge(struct pci_dev *pdev);

/* Functions for PCI Hotplug drivers to use */
int pci_bus_find_capability(struct pci_bus *bus, unsigned int devfn, int cap);
unsigned int pci_rescan_bus_bridge_resize(struct pci_dev *bridge);
unsigned int pci_rescan_bus(struct pci_bus *bus);
void pci_lock_rescan_remove(void);
void pci_unlock_rescan_remove(void);

/* Vital product data routines */
ssize_t pci_read_vpd(struct pci_dev *dev, loff_t pos, size_t count, void *buf);
ssize_t pci_write_vpd(struct pci_dev *dev, loff_t pos, size_t count, const void *buf);
int pci_set_vpd_size(struct pci_dev *dev, size_t len);

/* Helper functions for low-level code (drivers/pci/setup-[bus,res].c) */
resource_size_t pcibios_retrieve_fw_addr(struct pci_dev *dev, int idx);
void pci_bus_assign_resources(const struct pci_bus *bus);
void pci_bus_claim_resources(struct pci_bus *bus);
void pci_bus_size_bridges(struct pci_bus *bus);
int pci_claim_resource(struct pci_dev *, int);
int pci_claim_bridge_resource(struct pci_dev *bridge, int i);
void pci_assign_unassigned_resources(void);
void pci_assign_unassigned_bridge_resources(struct pci_dev *bridge);
void pci_assign_unassigned_bus_resources(struct pci_bus *bus);
void pci_assign_unassigned_root_bus_resources(struct pci_bus *bus);
void pdev_enable_device(struct pci_dev *);
int pci_enable_resources(struct pci_dev *, int mask);
void pci_fixup_irqs(u8 (*)(struct pci_dev *, u8 *),
		    int (*)(const struct pci_dev *, u8, u8));
struct resource *pci_find_resource(struct pci_dev *dev, struct resource *res);
#define HAVE_PCI_REQ_REGIONS	2
int __must_check pci_request_regions(struct pci_dev *, const char *);
int __must_check pci_request_regions_exclusive(struct pci_dev *, const char *);
void pci_release_regions(struct pci_dev *);
int __must_check pci_request_region(struct pci_dev *, int, const char *);
int __must_check pci_request_region_exclusive(struct pci_dev *, int, const char *);
void pci_release_region(struct pci_dev *, int);
int pci_request_selected_regions(struct pci_dev *, int, const char *);
int pci_request_selected_regions_exclusive(struct pci_dev *, int, const char *);
void pci_release_selected_regions(struct pci_dev *, int);

/* drivers/pci/bus.c */
struct pci_bus *pci_bus_get(struct pci_bus *bus);
void pci_bus_put(struct pci_bus *bus);
void pci_add_resource(struct list_head *resources, struct resource *res);
void pci_add_resource_offset(struct list_head *resources, struct resource *res,
			     resource_size_t offset);
void pci_free_resource_list(struct list_head *resources);
void pci_bus_add_resource(struct pci_bus *bus, struct resource *res,
			  unsigned int flags);
struct resource *pci_bus_resource_n(const struct pci_bus *bus, int n);
void pci_bus_remove_resources(struct pci_bus *bus);
int devm_request_pci_bus_resources(struct device *dev,
				   struct list_head *resources);

#define pci_bus_for_each_resource(bus, res, i)				\
	for (i = 0;							\
	    (res = pci_bus_resource_n(bus, i)) || i < PCI_BRIDGE_RESOURCE_NUM; \
	     i++)

int __must_check pci_bus_alloc_resource(struct pci_bus *bus,
			struct resource *res, resource_size_t size,
			resource_size_t align, resource_size_t min,
			unsigned long type_mask,
			resource_size_t (*alignf)(void *,
						  const struct resource *,
						  resource_size_t,
						  resource_size_t),
			void *alignf_data);


int pci_register_io_range(phys_addr_t addr, resource_size_t size);
unsigned long pci_address_to_pio(phys_addr_t addr);
phys_addr_t pci_pio_to_address(unsigned long pio);
int pci_remap_iospace(const struct resource *res, phys_addr_t phys_addr);
void pci_unmap_iospace(struct resource *res);

static inline pci_bus_addr_t pci_bus_address(struct pci_dev *pdev, int bar)
{
	struct pci_bus_region region;

	pcibios_resource_to_bus(pdev->bus, &region, &pdev->resource[bar]);
	return region.start;
}

/* Proper probing supporting hot-pluggable devices */
int __must_check __pci_register_driver(struct pci_driver *, struct module *,
				       const char *mod_name);

/*
 * pci_register_driver must be a macro so that KBUILD_MODNAME can be expanded
 */
#define pci_register_driver(driver)		\
	__pci_register_driver(driver, THIS_MODULE, KBUILD_MODNAME)

void pci_unregister_driver(struct pci_driver *dev);

/**
 * module_pci_driver() - Helper macro for registering a PCI driver
 * @__pci_driver: pci_driver struct
 *
 * Helper macro for PCI drivers which do not do anything special in module
 * init/exit. This eliminates a lot of boilerplate. Each module may only
 * use this macro once, and calling it replaces module_init() and module_exit()
 */
#define module_pci_driver(__pci_driver) \
	module_driver(__pci_driver, pci_register_driver, \
		       pci_unregister_driver)

/**
 * builtin_pci_driver() - Helper macro for registering a PCI driver
 * @__pci_driver: pci_driver struct
 *
 * Helper macro for PCI drivers which do not do anything special in their
 * init code. This eliminates a lot of boilerplate. Each driver may only
 * use this macro once, and calling it replaces device_initcall(...)
 */
#define builtin_pci_driver(__pci_driver) \
	builtin_driver(__pci_driver, pci_register_driver)

struct pci_driver *pci_dev_driver(const struct pci_dev *dev);
int pci_add_dynid(struct pci_driver *drv,
		  unsigned int vendor, unsigned int device,
		  unsigned int subvendor, unsigned int subdevice,
		  unsigned int class, unsigned int class_mask,
		  unsigned long driver_data);
const struct pci_device_id *pci_match_id(const struct pci_device_id *ids,
					 struct pci_dev *dev);
int pci_scan_bridge(struct pci_bus *bus, struct pci_dev *dev, int max,
		    int pass);

void pci_walk_bus(struct pci_bus *top, int (*cb)(struct pci_dev *, void *),
		  void *userdata);
int pci_cfg_space_size(struct pci_dev *dev);
unsigned char pci_bus_max_busnr(struct pci_bus *bus);
void pci_setup_bridge(struct pci_bus *bus);
resource_size_t pcibios_window_alignment(struct pci_bus *bus,
					 unsigned long type);
resource_size_t pcibios_iov_resource_alignment(struct pci_dev *dev, int resno);

#define PCI_VGA_STATE_CHANGE_BRIDGE (1 << 0)
#define PCI_VGA_STATE_CHANGE_DECODES (1 << 1)

int pci_set_vga_state(struct pci_dev *pdev, bool decode,
		      unsigned int command_bits, u32 flags);

#define PCI_IRQ_LEGACY		(1 << 0) /* allow legacy interrupts */
#define PCI_IRQ_MSI		(1 << 1) /* allow MSI interrupts */
#define PCI_IRQ_MSIX		(1 << 2) /* allow MSI-X interrupts */
#define PCI_IRQ_AFFINITY	(1 << 3) /* auto-assign affinity */
#define PCI_IRQ_ALL_TYPES \
	(PCI_IRQ_LEGACY | PCI_IRQ_MSI | PCI_IRQ_MSIX)

/* kmem_cache style wrapper around pci_alloc_consistent() */

#include <linux/pci-dma.h>
#include <linux/dmapool.h>

#define	pci_pool dma_pool
#define pci_pool_create(name, pdev, size, align, allocation) \
		dma_pool_create(name, &pdev->dev, size, align, allocation)
#define	pci_pool_destroy(pool) dma_pool_destroy(pool)
#define	pci_pool_alloc(pool, flags, handle) dma_pool_alloc(pool, flags, handle)
#define	pci_pool_zalloc(pool, flags, handle) \
		dma_pool_zalloc(pool, flags, handle)
#define	pci_pool_free(pool, vaddr, addr) dma_pool_free(pool, vaddr, addr)

struct msix_entry {
	u32	vector;	/* kernel uses to write allocated vector */
	u16	entry;	/* driver uses to specify entry, OS writes */
};

#ifdef CONFIG_PCI_MSI
int pci_msi_vec_count(struct pci_dev *dev);
void pci_msi_shutdown(struct pci_dev *dev);
void pci_disable_msi(struct pci_dev *dev);
int pci_msix_vec_count(struct pci_dev *dev);
int pci_enable_msix(struct pci_dev *dev, struct msix_entry *entries, int nvec);
void pci_msix_shutdown(struct pci_dev *dev);
void pci_disable_msix(struct pci_dev *dev);
void pci_restore_msi_state(struct pci_dev *dev);
int pci_msi_enabled(void);
int pci_enable_msi_range(struct pci_dev *dev, int minvec, int maxvec);
static inline int pci_enable_msi_exact(struct pci_dev *dev, int nvec)
{
	int rc = pci_enable_msi_range(dev, nvec, nvec);
	if (rc < 0)
		return rc;
	return 0;
}
int pci_enable_msix_range(struct pci_dev *dev, struct msix_entry *entries,
			  int minvec, int maxvec);
static inline int pci_enable_msix_exact(struct pci_dev *dev,
					struct msix_entry *entries, int nvec)
{
	int rc = pci_enable_msix_range(dev, entries, nvec, nvec);
	if (rc < 0)
		return rc;
	return 0;
}
int pci_alloc_irq_vectors(struct pci_dev *dev, unsigned int min_vecs,
		unsigned int max_vecs, unsigned int flags);
void pci_free_irq_vectors(struct pci_dev *dev);
int pci_irq_vector(struct pci_dev *dev, unsigned int nr);
const struct cpumask *pci_irq_get_affinity(struct pci_dev *pdev, int vec);

#else
static inline int pci_msi_vec_count(struct pci_dev *dev) { return -ENOSYS; }
static inline void pci_msi_shutdown(struct pci_dev *dev) { }
static inline void pci_disable_msi(struct pci_dev *dev) { }
static inline int pci_msix_vec_count(struct pci_dev *dev) { return -ENOSYS; }
static inline int pci_enable_msix(struct pci_dev *dev,
				  struct msix_entry *entries, int nvec)
{ return -ENOSYS; }
static inline void pci_msix_shutdown(struct pci_dev *dev) { }
static inline void pci_disable_msix(struct pci_dev *dev) { }
static inline void pci_restore_msi_state(struct pci_dev *dev) { }
static inline int pci_msi_enabled(void) { return 0; }
static inline int pci_enable_msi_range(struct pci_dev *dev, int minvec,
				       int maxvec)
{ return -ENOSYS; }
static inline int pci_enable_msi_exact(struct pci_dev *dev, int nvec)
{ return -ENOSYS; }
static inline int pci_enable_msix_range(struct pci_dev *dev,
		      struct msix_entry *entries, int minvec, int maxvec)
{ return -ENOSYS; }
static inline int pci_enable_msix_exact(struct pci_dev *dev,
		      struct msix_entry *entries, int nvec)
{ return -ENOSYS; }
static inline int pci_alloc_irq_vectors(struct pci_dev *dev,
		unsigned int min_vecs, unsigned int max_vecs,
		unsigned int flags)
{
	if (min_vecs > 1)
		return -EINVAL;
	return 1;
}
static inline void pci_free_irq_vectors(struct pci_dev *dev)
{
}

static inline int pci_irq_vector(struct pci_dev *dev, unsigned int nr)
{
	if (WARN_ON_ONCE(nr > 0))
		return -EINVAL;
	return dev->irq;
}
static inline const struct cpumask *pci_irq_get_affinity(struct pci_dev *pdev,
		int vec)
{
	return cpu_possible_mask;
}
#endif

#ifdef CONFIG_PCIEPORTBUS
extern bool pcie_ports_disabled;
extern bool pcie_ports_auto;
#else
#define pcie_ports_disabled	true
#define pcie_ports_auto		false
#endif

#ifdef CONFIG_PCIEASPM
bool pcie_aspm_support_enabled(void);
#else
static inline bool pcie_aspm_support_enabled(void) { return false; }
#endif

#ifdef CONFIG_PCIEAER
void pci_no_aer(void);
bool pci_aer_available(void);
int pci_aer_init(struct pci_dev *dev);
#else
static inline void pci_no_aer(void) { }
static inline bool pci_aer_available(void) { return false; }
static inline int pci_aer_init(struct pci_dev *d) { return -ENODEV; }
#endif

#ifdef CONFIG_PCIE_ECRC
void pcie_set_ecrc_checking(struct pci_dev *dev);
void pcie_ecrc_get_policy(char *str);
#else
static inline void pcie_set_ecrc_checking(struct pci_dev *dev) { }
static inline void pcie_ecrc_get_policy(char *str) { }
#endif

#define pci_enable_msi(pdev)	pci_enable_msi_exact(pdev, 1)

#ifdef CONFIG_HT_IRQ
/* The functions a driver should call */
int  ht_create_irq(struct pci_dev *dev, int idx);
void ht_destroy_irq(unsigned int irq);
#endif /* CONFIG_HT_IRQ */

#ifdef CONFIG_PCI_ATS
/* Address Translation Service */
void pci_ats_init(struct pci_dev *dev);
int pci_enable_ats(struct pci_dev *dev, int ps);
void pci_disable_ats(struct pci_dev *dev);
int pci_ats_queue_depth(struct pci_dev *dev);
#else
static inline void pci_ats_init(struct pci_dev *d) { }
static inline int pci_enable_ats(struct pci_dev *d, int ps) { return -ENODEV; }
static inline void pci_disable_ats(struct pci_dev *d) { }
static inline int pci_ats_queue_depth(struct pci_dev *d) { return -ENODEV; }
#endif

#ifdef CONFIG_PCIE_PTM
int pci_enable_ptm(struct pci_dev *dev, u8 *granularity);
#else
static inline int pci_enable_ptm(struct pci_dev *dev, u8 *granularity)
{ return -EINVAL; }
#endif

void pci_cfg_access_lock(struct pci_dev *dev);
bool pci_cfg_access_trylock(struct pci_dev *dev);
void pci_cfg_access_unlock(struct pci_dev *dev);

/*
 * PCI domain support.  Sometimes called PCI segment (eg by ACPI),
 * a PCI domain is defined to be a set of PCI buses which share
 * configuration space.
 */
#ifdef CONFIG_PCI_DOMAINS
extern int pci_domains_supported;
int pci_get_new_domain_nr(void);
#else
enum { pci_domains_supported = 0 };
static inline int pci_domain_nr(struct pci_bus *bus) { return 0; }
static inline int pci_proc_domain(struct pci_bus *bus) { return 0; }
static inline int pci_get_new_domain_nr(void) { return -ENOSYS; }
#endif /* CONFIG_PCI_DOMAINS */

/*
 * Generic implementation for PCI domain support. If your
 * architecture does not need custom management of PCI
 * domains then this implementation will be used
 */
#ifdef CONFIG_PCI_DOMAINS_GENERIC
static inline int pci_domain_nr(struct pci_bus *bus)
{
	return bus->domain_nr;
}
#ifdef CONFIG_ACPI
int acpi_pci_bus_find_domain_nr(struct pci_bus *bus);
#else
static inline int acpi_pci_bus_find_domain_nr(struct pci_bus *bus)
{ return 0; }
#endif
int pci_bus_find_domain_nr(struct pci_bus *bus, struct device *parent);
#endif

/* some architectures require additional setup to direct VGA traffic */
typedef int (*arch_set_vga_state_t)(struct pci_dev *pdev, bool decode,
		      unsigned int command_bits, u32 flags);
void pci_register_set_vga_state(arch_set_vga_state_t func);

static inline int
pci_request_io_regions(struct pci_dev *pdev, const char *name)
{
	return pci_request_selected_regions(pdev,
			    pci_select_bars(pdev, IORESOURCE_IO), name);
}

static inline void
pci_release_io_regions(struct pci_dev *pdev)
{
	return pci_release_selected_regions(pdev,
			    pci_select_bars(pdev, IORESOURCE_IO));
}

static inline int
pci_request_mem_regions(struct pci_dev *pdev, const char *name)
{
	return pci_request_selected_regions(pdev,
			    pci_select_bars(pdev, IORESOURCE_MEM), name);
}

static inline void
pci_release_mem_regions(struct pci_dev *pdev)
{
	return pci_release_selected_regions(pdev,
			    pci_select_bars(pdev, IORESOURCE_MEM));
}

#else /* CONFIG_PCI is not enabled */

static inline void pci_set_flags(int flags) { }
static inline void pci_add_flags(int flags) { }
static inline void pci_clear_flags(int flags) { }
static inline int pci_has_flag(int flag) { return 0; }

/*
 *  If the system does not have PCI, clearly these return errors.  Define
 *  these as simple inline functions to avoid hair in drivers.
 */

#define _PCI_NOP(o, s, t) \
	static inline int pci_##o##_config_##s(struct pci_dev *dev, \
						int where, t val) \
		{ return PCIBIOS_FUNC_NOT_SUPPORTED; }

#define _PCI_NOP_ALL(o, x)	_PCI_NOP(o, byte, u8 x) \
				_PCI_NOP(o, word, u16 x) \
				_PCI_NOP(o, dword, u32 x)
_PCI_NOP_ALL(read, *)
_PCI_NOP_ALL(write,)

static inline struct pci_dev *pci_get_device(unsigned int vendor,
					     unsigned int device,
					     struct pci_dev *from)
{ return NULL; }

static inline struct pci_dev *pci_get_subsys(unsigned int vendor,
					     unsigned int device,
					     unsigned int ss_vendor,
					     unsigned int ss_device,
					     struct pci_dev *from)
{ return NULL; }

static inline struct pci_dev *pci_get_class(unsigned int class,
					    struct pci_dev *from)
{ return NULL; }

#define pci_dev_present(ids)	(0)
#define no_pci_devices()	(1)
#define pci_dev_put(dev)	do { } while (0)

static inline void pci_set_master(struct pci_dev *dev) { }
static inline int pci_enable_device(struct pci_dev *dev) { return -EIO; }
static inline void pci_disable_device(struct pci_dev *dev) { }
static inline int pci_assign_resource(struct pci_dev *dev, int i)
{ return -EBUSY; }
static inline int __pci_register_driver(struct pci_driver *drv,
					struct module *owner)
{ return 0; }
static inline int pci_register_driver(struct pci_driver *drv)
{ return 0; }
static inline void pci_unregister_driver(struct pci_driver *drv) { }
static inline int pci_find_capability(struct pci_dev *dev, int cap)
{ return 0; }
static inline int pci_find_next_capability(struct pci_dev *dev, u8 post,
					   int cap)
{ return 0; }
static inline int pci_find_ext_capability(struct pci_dev *dev, int cap)
{ return 0; }

/* Power management related routines */
static inline int pci_save_state(struct pci_dev *dev) { return 0; }
static inline void pci_restore_state(struct pci_dev *dev) { }
static inline int pci_set_power_state(struct pci_dev *dev, pci_power_t state)
{ return 0; }
static inline int pci_wake_from_d3(struct pci_dev *dev, bool enable)
{ return 0; }
static inline pci_power_t pci_choose_state(struct pci_dev *dev,
					   pm_message_t state)
{ return PCI_D0; }
static inline int pci_enable_wake(struct pci_dev *dev, pci_power_t state,
				  int enable)
{ return 0; }

static inline struct resource *pci_find_resource(struct pci_dev *dev,
						 struct resource *res)
{ return NULL; }
static inline int pci_request_regions(struct pci_dev *dev, const char *res_name)
{ return -EIO; }
static inline void pci_release_regions(struct pci_dev *dev) { }

static inline unsigned long pci_address_to_pio(phys_addr_t addr) { return -1; }

static inline void pci_block_cfg_access(struct pci_dev *dev) { }
static inline int pci_block_cfg_access_in_atomic(struct pci_dev *dev)
{ return 0; }
static inline void pci_unblock_cfg_access(struct pci_dev *dev) { }

static inline struct pci_bus *pci_find_next_bus(const struct pci_bus *from)
{ return NULL; }
static inline struct pci_dev *pci_get_slot(struct pci_bus *bus,
						unsigned int devfn)
{ return NULL; }
static inline struct pci_dev *pci_get_bus_and_slot(unsigned int bus,
						unsigned int devfn)
{ return NULL; }

static inline int pci_domain_nr(struct pci_bus *bus) { return 0; }
static inline struct pci_dev *pci_dev_get(struct pci_dev *dev) { return NULL; }
static inline int pci_get_new_domain_nr(void) { return -ENOSYS; }

#define dev_is_pci(d) (false)
#define dev_is_pf(d) (false)
#define dev_num_vf(d) (0)
#endif /* CONFIG_PCI */

/* Include architecture-dependent settings and functions */

#include <asm/pci.h>

#ifndef pci_root_bus_fwnode
#define pci_root_bus_fwnode(bus)	NULL
#endif

/* these helpers provide future and backwards compatibility
 * for accessing popular PCI BAR info */
#define pci_resource_start(dev, bar)	((dev)->resource[(bar)].start)
#define pci_resource_end(dev, bar)	((dev)->resource[(bar)].end)
#define pci_resource_flags(dev, bar)	((dev)->resource[(bar)].flags)
#define pci_resource_len(dev,bar) \
	((pci_resource_start((dev), (bar)) == 0 &&	\
	  pci_resource_end((dev), (bar)) ==		\
	  pci_resource_start((dev), (bar))) ? 0 :	\
							\
	 (pci_resource_end((dev), (bar)) -		\
	  pci_resource_start((dev), (bar)) + 1))

/* Similar to the helpers above, these manipulate per-pci_dev
 * driver-specific data.  They are really just a wrapper around
 * the generic device structure functions of these calls.
 */
static inline void *pci_get_drvdata(struct pci_dev *pdev)
{
	return dev_get_drvdata(&pdev->dev);
}

static inline void pci_set_drvdata(struct pci_dev *pdev, void *data)
{
	dev_set_drvdata(&pdev->dev, data);
}

/* If you want to know what to call your pci_dev, ask this function.
 * Again, it's a wrapper around the generic device.
 */
static inline const char *pci_name(const struct pci_dev *pdev)
{
	return dev_name(&pdev->dev);
}


/* Some archs don't want to expose struct resource to userland as-is
 * in sysfs and /proc
 */
#ifdef HAVE_ARCH_PCI_RESOURCE_TO_USER
void pci_resource_to_user(const struct pci_dev *dev, int bar,
			  const struct resource *rsrc,
			  resource_size_t *start, resource_size_t *end);
#else
static inline void pci_resource_to_user(const struct pci_dev *dev, int bar,
		const struct resource *rsrc, resource_size_t *start,
		resource_size_t *end)
{
	*start = rsrc->start;
	*end = rsrc->end;
}
#endif /* HAVE_ARCH_PCI_RESOURCE_TO_USER */


/*
 *  The world is not perfect and supplies us with broken PCI devices.
 *  For at least a part of these bugs we need a work-around, so both
 *  generic (drivers/pci/quirks.c) and per-architecture code can define
 *  fixup hooks to be called for particular buggy devices.
 */

struct pci_fixup {
	u16 vendor;		/* You can use PCI_ANY_ID here of course */
	u16 device;		/* You can use PCI_ANY_ID here of course */
	u32 class;		/* You can use PCI_ANY_ID here too */
	unsigned int class_shift;	/* should be 0, 8, 16 */
	void (*hook)(struct pci_dev *dev);
};

enum pci_fixup_pass {
	pci_fixup_early,	/* Before probing BARs */
	pci_fixup_header,	/* After reading configuration header */
	pci_fixup_final,	/* Final phase of device fixups */
	pci_fixup_enable,	/* pci_enable_device() time */
	pci_fixup_resume,	/* pci_device_resume() */
	pci_fixup_suspend,	/* pci_device_suspend() */
	pci_fixup_resume_early, /* pci_device_resume_early() */
	pci_fixup_suspend_late,	/* pci_device_suspend_late() */
};

/* Anonymous variables would be nice... */
#define DECLARE_PCI_FIXUP_SECTION(section, name, vendor, device, class,	\
				  class_shift, hook)			\
	static const struct pci_fixup __PASTE(__pci_fixup_##name,__LINE__) __used	\
	__attribute__((__section__(#section), aligned((sizeof(void *)))))    \
		= { vendor, device, class, class_shift, hook };

#define DECLARE_PCI_FIXUP_CLASS_EARLY(vendor, device, class,		\
					 class_shift, hook)		\
	DECLARE_PCI_FIXUP_SECTION(.pci_fixup_early,			\
		hook, vendor, device, class, class_shift, hook)
#define DECLARE_PCI_FIXUP_CLASS_HEADER(vendor, device, class,		\
					 class_shift, hook)		\
	DECLARE_PCI_FIXUP_SECTION(.pci_fixup_header,			\
		hook, vendor, device, class, class_shift, hook)
#define DECLARE_PCI_FIXUP_CLASS_FINAL(vendor, device, class,		\
					 class_shift, hook)		\
	DECLARE_PCI_FIXUP_SECTION(.pci_fixup_final,			\
		hook, vendor, device, class, class_shift, hook)
#define DECLARE_PCI_FIXUP_CLASS_ENABLE(vendor, device, class,		\
					 class_shift, hook)		\
	DECLARE_PCI_FIXUP_SECTION(.pci_fixup_enable,			\
		hook, vendor, device, class, class_shift, hook)
#define DECLARE_PCI_FIXUP_CLASS_RESUME(vendor, device, class,		\
					 class_shift, hook)		\
	DECLARE_PCI_FIXUP_SECTION(.pci_fixup_resume,			\
		resume##hook, vendor, device, class,	\
		class_shift, hook)
#define DECLARE_PCI_FIXUP_CLASS_RESUME_EARLY(vendor, device, class,	\
					 class_shift, hook)		\
	DECLARE_PCI_FIXUP_SECTION(.pci_fixup_resume_early,		\
		resume_early##hook, vendor, device,	\
		class, class_shift, hook)
#define DECLARE_PCI_FIXUP_CLASS_SUSPEND(vendor, device, class,		\
					 class_shift, hook)		\
	DECLARE_PCI_FIXUP_SECTION(.pci_fixup_suspend,			\
		suspend##hook, vendor, device, class,	\
		class_shift, hook)
#define DECLARE_PCI_FIXUP_CLASS_SUSPEND_LATE(vendor, device, class,	\
					 class_shift, hook)		\
	DECLARE_PCI_FIXUP_SECTION(.pci_fixup_suspend_late,		\
		suspend_late##hook, vendor, device,	\
		class, class_shift, hook)

#define DECLARE_PCI_FIXUP_EARLY(vendor, device, hook)			\
	DECLARE_PCI_FIXUP_SECTION(.pci_fixup_early,			\
		hook, vendor, device, PCI_ANY_ID, 0, hook)
#define DECLARE_PCI_FIXUP_HEADER(vendor, device, hook)			\
	DECLARE_PCI_FIXUP_SECTION(.pci_fixup_header,			\
		hook, vendor, device, PCI_ANY_ID, 0, hook)
#define DECLARE_PCI_FIXUP_FINAL(vendor, device, hook)			\
	DECLARE_PCI_FIXUP_SECTION(.pci_fixup_final,			\
		hook, vendor, device, PCI_ANY_ID, 0, hook)
#define DECLARE_PCI_FIXUP_ENABLE(vendor, device, hook)			\
	DECLARE_PCI_FIXUP_SECTION(.pci_fixup_enable,			\
		hook, vendor, device, PCI_ANY_ID, 0, hook)
#define DECLARE_PCI_FIXUP_RESUME(vendor, device, hook)			\
	DECLARE_PCI_FIXUP_SECTION(.pci_fixup_resume,			\
		resume##hook, vendor, device,		\
		PCI_ANY_ID, 0, hook)
#define DECLARE_PCI_FIXUP_RESUME_EARLY(vendor, device, hook)		\
	DECLARE_PCI_FIXUP_SECTION(.pci_fixup_resume_early,		\
		resume_early##hook, vendor, device,	\
		PCI_ANY_ID, 0, hook)
#define DECLARE_PCI_FIXUP_SUSPEND(vendor, device, hook)			\
	DECLARE_PCI_FIXUP_SECTION(.pci_fixup_suspend,			\
		suspend##hook, vendor, device,		\
		PCI_ANY_ID, 0, hook)
#define DECLARE_PCI_FIXUP_SUSPEND_LATE(vendor, device, hook)		\
	DECLARE_PCI_FIXUP_SECTION(.pci_fixup_suspend_late,		\
		suspend_late##hook, vendor, device,	\
		PCI_ANY_ID, 0, hook)

#ifdef CONFIG_PCI_QUIRKS
void pci_fixup_device(enum pci_fixup_pass pass, struct pci_dev *dev);
int pci_dev_specific_acs_enabled(struct pci_dev *dev, u16 acs_flags);
int pci_dev_specific_enable_acs(struct pci_dev *dev);
#else
static inline void pci_fixup_device(enum pci_fixup_pass pass,
				    struct pci_dev *dev) { }
static inline int pci_dev_specific_acs_enabled(struct pci_dev *dev,
					       u16 acs_flags)
{
	return -ENOTTY;
}
static inline int pci_dev_specific_enable_acs(struct pci_dev *dev)
{
	return -ENOTTY;
}
#endif

void __iomem *pcim_iomap(struct pci_dev *pdev, int bar, unsigned long maxlen);
void pcim_iounmap(struct pci_dev *pdev, void __iomem *addr);
void __iomem * const *pcim_iomap_table(struct pci_dev *pdev);
int pcim_iomap_regions(struct pci_dev *pdev, int mask, const char *name);
int pcim_iomap_regions_request_all(struct pci_dev *pdev, int mask,
				   const char *name);
void pcim_iounmap_regions(struct pci_dev *pdev, int mask);

extern int pci_pci_problems;
#define PCIPCI_FAIL		1	/* No PCI PCI DMA */
#define PCIPCI_TRITON		2
#define PCIPCI_NATOMA		4
#define PCIPCI_VIAETBF		8
#define PCIPCI_VSFX		16
#define PCIPCI_ALIMAGIK		32	/* Need low latency setting */
#define PCIAGP_FAIL		64	/* No PCI to AGP DMA */

extern unsigned long pci_cardbus_io_size;
extern unsigned long pci_cardbus_mem_size;
extern u8 pci_dfl_cache_line_size;
extern u8 pci_cache_line_size;

extern unsigned long pci_hotplug_io_size;
extern unsigned long pci_hotplug_mem_size;
extern unsigned long pci_hotplug_bus_size;

/* Architecture-specific versions may override these (weak) */
void pcibios_disable_device(struct pci_dev *dev);
void pcibios_set_master(struct pci_dev *dev);
int pcibios_set_pcie_reset_state(struct pci_dev *dev,
				 enum pcie_reset_state state);
int pcibios_add_device(struct pci_dev *dev);
void pcibios_release_device(struct pci_dev *dev);
void pcibios_penalize_isa_irq(int irq, int active);
int pcibios_alloc_irq(struct pci_dev *dev);
void pcibios_free_irq(struct pci_dev *dev);

#ifdef CONFIG_HIBERNATE_CALLBACKS
extern struct dev_pm_ops pcibios_pm_ops;
#endif

#if defined(CONFIG_PCI_MMCONFIG) || defined(CONFIG_ACPI_MCFG)
void __init pci_mmcfg_early_init(void);
void __init pci_mmcfg_late_init(void);
#else
static inline void pci_mmcfg_early_init(void) { }
static inline void pci_mmcfg_late_init(void) { }
#endif

int pci_ext_cfg_avail(void);

void __iomem *pci_ioremap_bar(struct pci_dev *pdev, int bar);
void __iomem *pci_ioremap_wc_bar(struct pci_dev *pdev, int bar);

#ifdef CONFIG_PCI_IOV
int pci_iov_virtfn_bus(struct pci_dev *dev, int id);
int pci_iov_virtfn_devfn(struct pci_dev *dev, int id);

int pci_enable_sriov(struct pci_dev *dev, int nr_virtfn);
void pci_disable_sriov(struct pci_dev *dev);
int pci_iov_add_virtfn(struct pci_dev *dev, int id, int reset);
void pci_iov_remove_virtfn(struct pci_dev *dev, int id, int reset);
int pci_num_vf(struct pci_dev *dev);
int pci_vfs_assigned(struct pci_dev *dev);
int pci_sriov_set_totalvfs(struct pci_dev *dev, u16 numvfs);
int pci_sriov_get_totalvfs(struct pci_dev *dev);
resource_size_t pci_iov_resource_size(struct pci_dev *dev, int resno);
#else
static inline int pci_iov_virtfn_bus(struct pci_dev *dev, int id)
{
	return -ENOSYS;
}
static inline int pci_iov_virtfn_devfn(struct pci_dev *dev, int id)
{
	return -ENOSYS;
}
static inline int pci_enable_sriov(struct pci_dev *dev, int nr_virtfn)
{ return -ENODEV; }
static inline int pci_iov_add_virtfn(struct pci_dev *dev, int id, int reset)
{
	return -ENOSYS;
}
static inline void pci_iov_remove_virtfn(struct pci_dev *dev,
					 int id, int reset) { }
static inline void pci_disable_sriov(struct pci_dev *dev) { }
static inline int pci_num_vf(struct pci_dev *dev) { return 0; }
static inline int pci_vfs_assigned(struct pci_dev *dev)
{ return 0; }
static inline int pci_sriov_set_totalvfs(struct pci_dev *dev, u16 numvfs)
{ return 0; }
static inline int pci_sriov_get_totalvfs(struct pci_dev *dev)
{ return 0; }
static inline resource_size_t pci_iov_resource_size(struct pci_dev *dev, int resno)
{ return 0; }
#endif

#if defined(CONFIG_HOTPLUG_PCI) || defined(CONFIG_HOTPLUG_PCI_MODULE)
void pci_hp_create_module_link(struct pci_slot *pci_slot);
void pci_hp_remove_module_link(struct pci_slot *pci_slot);
#endif

/**
 * pci_pcie_cap - get the saved PCIe capability offset
 * @dev: PCI device
 *
 * PCIe capability offset is calculated at PCI device initialization
 * time and saved in the data structure. This function returns saved
 * PCIe capability offset. Using this instead of pci_find_capability()
 * reduces unnecessary search in the PCI configuration space. If you
 * need to calculate PCIe capability offset from raw device for some
 * reasons, please use pci_find_capability() instead.
 */
static inline int pci_pcie_cap(struct pci_dev *dev)
{
	return dev->pcie_cap;
}

/**
 * pci_is_pcie - check if the PCI device is PCI Express capable
 * @dev: PCI device
 *
 * Returns: true if the PCI device is PCI Express capable, false otherwise.
 */
static inline bool pci_is_pcie(struct pci_dev *dev)
{
	return pci_pcie_cap(dev);
}

/**
 * pcie_caps_reg - get the PCIe Capabilities Register
 * @dev: PCI device
 */
static inline u16 pcie_caps_reg(const struct pci_dev *dev)
{
	return dev->pcie_flags_reg;
}

/**
 * pci_pcie_type - get the PCIe device/port type
 * @dev: PCI device
 */
static inline int pci_pcie_type(const struct pci_dev *dev)
{
	return (pcie_caps_reg(dev) & PCI_EXP_FLAGS_TYPE) >> 4;
}

void pci_request_acs(void);
bool pci_acs_enabled(struct pci_dev *pdev, u16 acs_flags);
bool pci_acs_path_enabled(struct pci_dev *start,
			  struct pci_dev *end, u16 acs_flags);

#define PCI_VPD_LRDT			0x80	/* Large Resource Data Type */
#define PCI_VPD_LRDT_ID(x)		((x) | PCI_VPD_LRDT)

/* Large Resource Data Type Tag Item Names */
#define PCI_VPD_LTIN_ID_STRING		0x02	/* Identifier String */
#define PCI_VPD_LTIN_RO_DATA		0x10	/* Read-Only Data */
#define PCI_VPD_LTIN_RW_DATA		0x11	/* Read-Write Data */

#define PCI_VPD_LRDT_ID_STRING		PCI_VPD_LRDT_ID(PCI_VPD_LTIN_ID_STRING)
#define PCI_VPD_LRDT_RO_DATA		PCI_VPD_LRDT_ID(PCI_VPD_LTIN_RO_DATA)
#define PCI_VPD_LRDT_RW_DATA		PCI_VPD_LRDT_ID(PCI_VPD_LTIN_RW_DATA)

/* Small Resource Data Type Tag Item Names */
#define PCI_VPD_STIN_END		0x0f	/* End */

#define PCI_VPD_SRDT_END		(PCI_VPD_STIN_END << 3)

#define PCI_VPD_SRDT_TIN_MASK		0x78
#define PCI_VPD_SRDT_LEN_MASK		0x07
#define PCI_VPD_LRDT_TIN_MASK		0x7f

#define PCI_VPD_LRDT_TAG_SIZE		3
#define PCI_VPD_SRDT_TAG_SIZE		1

#define PCI_VPD_INFO_FLD_HDR_SIZE	3

#define PCI_VPD_RO_KEYWORD_PARTNO	"PN"
#define PCI_VPD_RO_KEYWORD_MFR_ID	"MN"
#define PCI_VPD_RO_KEYWORD_VENDOR0	"V0"
#define PCI_VPD_RO_KEYWORD_CHKSUM	"RV"

/**
 * pci_vpd_lrdt_size - Extracts the Large Resource Data Type length
 * @lrdt: Pointer to the beginning of the Large Resource Data Type tag
 *
 * Returns the extracted Large Resource Data Type length.
 */
static inline u16 pci_vpd_lrdt_size(const u8 *lrdt)
{
	return (u16)lrdt[1] + ((u16)lrdt[2] << 8);
}

/**
 * pci_vpd_lrdt_tag - Extracts the Large Resource Data Type Tag Item
 * @lrdt: Pointer to the beginning of the Large Resource Data Type tag
 *
 * Returns the extracted Large Resource Data Type Tag item.
 */
static inline u16 pci_vpd_lrdt_tag(const u8 *lrdt)
{
    return (u16)(lrdt[0] & PCI_VPD_LRDT_TIN_MASK);
}

/**
 * pci_vpd_srdt_size - Extracts the Small Resource Data Type length
 * @lrdt: Pointer to the beginning of the Small Resource Data Type tag
 *
 * Returns the extracted Small Resource Data Type length.
 */
static inline u8 pci_vpd_srdt_size(const u8 *srdt)
{
	return (*srdt) & PCI_VPD_SRDT_LEN_MASK;
}

/**
 * pci_vpd_srdt_tag - Extracts the Small Resource Data Type Tag Item
 * @lrdt: Pointer to the beginning of the Small Resource Data Type tag
 *
 * Returns the extracted Small Resource Data Type Tag Item.
 */
static inline u8 pci_vpd_srdt_tag(const u8 *srdt)
{
	return ((*srdt) & PCI_VPD_SRDT_TIN_MASK) >> 3;
}

/**
 * pci_vpd_info_field_size - Extracts the information field length
 * @lrdt: Pointer to the beginning of an information field header
 *
 * Returns the extracted information field length.
 */
static inline u8 pci_vpd_info_field_size(const u8 *info_field)
{
	return info_field[2];
}

/**
 * pci_vpd_find_tag - Locates the Resource Data Type tag provided
 * @buf: Pointer to buffered vpd data
 * @off: The offset into the buffer at which to begin the search
 * @len: The length of the vpd buffer
 * @rdt: The Resource Data Type to search for
 *
 * Returns the index where the Resource Data Type was found or
 * -ENOENT otherwise.
 */
int pci_vpd_find_tag(const u8 *buf, unsigned int off, unsigned int len, u8 rdt);

/**
 * pci_vpd_find_info_keyword - Locates an information field keyword in the VPD
 * @buf: Pointer to buffered vpd data
 * @off: The offset into the buffer at which to begin the search
 * @len: The length of the buffer area, relative to off, in which to search
 * @kw: The keyword to search for
 *
 * Returns the index where the information field keyword was found or
 * -ENOENT otherwise.
 */
int pci_vpd_find_info_keyword(const u8 *buf, unsigned int off,
			      unsigned int len, const char *kw);

/* PCI <-> OF binding helpers */
#ifdef CONFIG_OF
struct device_node;
struct irq_domain;
void pci_set_of_node(struct pci_dev *dev);
void pci_release_of_node(struct pci_dev *dev);
void pci_set_bus_of_node(struct pci_bus *bus);
void pci_release_bus_of_node(struct pci_bus *bus);
struct irq_domain *pci_host_bridge_of_msi_domain(struct pci_bus *bus);

/* Arch may override this (weak) */
struct device_node *pcibios_get_phb_of_node(struct pci_bus *bus);

static inline struct device_node *
pci_device_to_OF_node(const struct pci_dev *pdev)
{
	return pdev ? pdev->dev.of_node : NULL;
}

static inline struct device_node *pci_bus_to_OF_node(struct pci_bus *bus)
{
	return bus ? bus->dev.of_node : NULL;
}

#else /* CONFIG_OF */
static inline void pci_set_of_node(struct pci_dev *dev) { }
static inline void pci_release_of_node(struct pci_dev *dev) { }
static inline void pci_set_bus_of_node(struct pci_bus *bus) { }
static inline void pci_release_bus_of_node(struct pci_bus *bus) { }
static inline struct device_node *
pci_device_to_OF_node(const struct pci_dev *pdev) { return NULL; }
static inline struct irq_domain *
pci_host_bridge_of_msi_domain(struct pci_bus *bus) { return NULL; }
#endif  /* CONFIG_OF */

#ifdef CONFIG_ACPI
struct irq_domain *pci_host_bridge_acpi_msi_domain(struct pci_bus *bus);

void
pci_msi_register_fwnode_provider(struct fwnode_handle *(*fn)(struct device *));
#else
static inline struct irq_domain *
pci_host_bridge_acpi_msi_domain(struct pci_bus *bus) { return NULL; }
#endif

#ifdef CONFIG_EEH
static inline struct eeh_dev *pci_dev_to_eeh_dev(struct pci_dev *pdev)
{
	return pdev->dev.archdata.edev;
}
#endif

void pci_add_dma_alias(struct pci_dev *dev, u8 devfn);
bool pci_devs_are_dma_aliases(struct pci_dev *dev1, struct pci_dev *dev2);
int pci_for_each_dma_alias(struct pci_dev *pdev,
			   int (*fn)(struct pci_dev *pdev,
				     u16 alias, void *data), void *data);

/* helper functions for operation of device flag */
static inline void pci_set_dev_assigned(struct pci_dev *pdev)
{
	pdev->dev_flags |= PCI_DEV_FLAGS_ASSIGNED;
}
static inline void pci_clear_dev_assigned(struct pci_dev *pdev)
{
	pdev->dev_flags &= ~PCI_DEV_FLAGS_ASSIGNED;
}
static inline bool pci_is_dev_assigned(struct pci_dev *pdev)
{
	return (pdev->dev_flags & PCI_DEV_FLAGS_ASSIGNED) == PCI_DEV_FLAGS_ASSIGNED;
}

/**
 * pci_ari_enabled - query ARI forwarding status
 * @bus: the PCI bus
 *
 * Returns true if ARI forwarding is enabled.
 */
static inline bool pci_ari_enabled(struct pci_bus *bus)
{
	return bus->self && bus->self->ari_enabled;
}

/* provide the legacy pci_dma_* API */
#include <linux/pci-dma-compat.h>

#endif /* LINUX_PCI_H */<|MERGE_RESOLUTION|>--- conflicted
+++ resolved
@@ -187,15 +187,10 @@
 
 typedef unsigned short __bitwise pci_bus_flags_t;
 enum pci_bus_flags {
-<<<<<<< HEAD
 	PCI_BUS_FLAGS_NO_MSI   = (__force pci_bus_flags_t) 1,
 	PCI_BUS_FLAGS_NO_MMRBC = (__force pci_bus_flags_t) 2,
-	PCI_BUS_FLAGS_MSI_REMAP = (__force pci_bus_flags_t) 4,
-=======
-	PCI_BUS_FLAGS_NO_MSI	= (__force pci_bus_flags_t) 1,
-	PCI_BUS_FLAGS_NO_MMRBC	= (__force pci_bus_flags_t) 2,
 	PCI_BUS_FLAGS_NO_AERSID	= (__force pci_bus_flags_t) 4,
->>>>>>> bc33b0ca
+	PCI_BUS_FLAGS_MSI_REMAP = (__force pci_bus_flags_t) 8,
 };
 
 /* These values come from the PCI Express Spec */
