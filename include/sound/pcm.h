--- conflicted
+++ resolved
@@ -398,11 +398,6 @@
 	wait_queue_head_t tsleep;	/* transfer sleep */
 	struct fasync_struct *fasync;
 	bool stop_operating;		/* sync_stop will be called */
-<<<<<<< HEAD
-=======
-	struct mutex buffer_mutex;	/* protect for buffer changes */
-	atomic_t buffer_accessing;	/* >0: in r/w operation, <0: blocked */
->>>>>>> 3238bffa
 
 	/* -- private section -- */
 	void *private_data;
@@ -435,6 +430,7 @@
 #endif
 #ifndef __GENKSYMS__
 	struct mutex buffer_mutex;	/* protect for buffer changes */
+	atomic_t buffer_accessing;	/* >0: in r/w operation, <0: blocked */
 #endif
 };
 
