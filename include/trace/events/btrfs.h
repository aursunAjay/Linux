--- conflicted
+++ resolved
@@ -275,12 +275,7 @@
 		{ EXTENT_FLAG_COMPRESS_LZO,	"COMPRESS_LZO"	},\
 		{ EXTENT_FLAG_COMPRESS_ZSTD,	"COMPRESS_ZSTD"	},\
 		{ EXTENT_FLAG_PREALLOC,		"PREALLOC"	},\
-<<<<<<< HEAD
-		{ EXTENT_FLAG_LOGGING,		"LOGGING"	},\
-		{ EXTENT_FLAG_FILLING,		"FILLING"	})
-=======
 		{ EXTENT_FLAG_LOGGING,		"LOGGING"	})
->>>>>>> 0c383648
 
 TRACE_EVENT_CONDITION(btrfs_get_extent,
 
@@ -2540,8 +2535,6 @@
 	TP_printk_btrfs("logical=%llu length=%llu physical=%llu devid=%llu",
 			__entry->logical, __entry->length, __entry->physical,
 			__entry->devid)
-<<<<<<< HEAD
-=======
 );
 
 TRACE_EVENT(btrfs_extent_map_shrinker_count,
@@ -2643,7 +2636,6 @@
 			__entry->start, __entry->len,
 			show_map_type(__entry->block_start),
 			show_map_flags(__entry->flags))
->>>>>>> 0c383648
 );
 
 #endif /* _TRACE_BTRFS_H */
