--- conflicted
+++ resolved
@@ -557,9 +557,6 @@
 	CLK("da830-mmc.0",	NULL,		&mmcsd0_clk),
 	CLK("da830-mmc.1",	NULL,		&mmcsd1_clk),
 	CLK("ti-aemif",		NULL,		&aemif_clk),
-<<<<<<< HEAD
-	CLK(NULL,		"aemif",	&aemif_clk),
-=======
 	/*
 	 * The only user of this clock is davinci_nand and it get's it through
 	 * con_id. The nand node itself is created from within the aemif
@@ -569,7 +566,6 @@
 	 * that reason we're leaving the dev_id here as NULL.
 	 */
 	CLK(NULL,		"aemif",	&aemif_nand_clk),
->>>>>>> a544c619
 	CLK("ohci-da8xx",	"usb11",	&usb11_clk),
 	CLK("musb-da8xx",	"usb20",	&usb20_clk),
 	CLK("spi_davinci.0",	NULL,		&spi0_clk),
