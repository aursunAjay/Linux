ifeq ($(CONFIG_OF),y)

dtb-$(CONFIG_ARCH_ALPINE) += \
	alpine-db.dtb
dtb-$(CONFIG_MACH_ASM9260) += \
	alphascale-asm9260-devkit.dtb
# Keep at91 dtb files sorted alphabetically for each SoC
dtb-$(CONFIG_SOC_SAM_V4_V5) += \
	at91rm9200ek.dtb \
	mpa1600.dtb \
	animeo_ip.dtb \
	at91-qil_a9260.dtb \
	aks-cdu.dtb \
	ethernut5.dtb \
	evk-pro3.dtb \
	tny_a9260.dtb \
	usb_a9260.dtb \
	at91sam9261ek.dtb \
	at91sam9263ek.dtb \
	tny_a9263.dtb \
	usb_a9263.dtb \
	at91-foxg20.dtb \
	at91-kizbox.dtb \
	at91sam9g20ek.dtb \
	at91sam9g20ek_2mmc.dtb \
	tny_a9g20.dtb \
	usb_a9g20.dtb \
	usb_a9g20_lpw.dtb \
	at91sam9m10g45ek.dtb \
	pm9g45.dtb \
	at91sam9n12ek.dtb \
	at91sam9rlek.dtb \
	at91-ariag25.dtb \
	at91-ariettag25.dtb \
	at91-cosino_mega2560.dtb \
	at91-kizboxmini.dtb \
	at91sam9g15ek.dtb \
	at91sam9g25ek.dtb \
	at91sam9g35ek.dtb \
	at91sam9x25ek.dtb \
	at91sam9x35ek.dtb
dtb-$(CONFIG_SOC_SAM_V7) += \
	at91-kizbox2.dtb \
	at91-sama5d3_xplained.dtb \
	sama5d31ek.dtb \
	sama5d33ek.dtb \
	sama5d34ek.dtb \
	sama5d35ek.dtb \
	sama5d36ek.dtb \
	at91-sama5d4_xplained.dtb \
	at91-sama5d4ek.dtb
dtb-$(CONFIG_ARCH_ATLAS6) += \
	atlas6-evb.dtb
dtb-$(CONFIG_ARCH_ATLAS7) += \
	atlas7-evb.dtb
dtb-$(CONFIG_ARCH_AXXIA) += \
	axm5516-amarillo.dtb
dtb-$(CONFIG_ARCH_BCM2835) += \
	bcm2835-rpi-b.dtb \
	bcm2835-rpi-b-plus.dtb
dtb-$(CONFIG_ARCH_BCM_5301X) += \
	bcm4708-asus-rt-ac56u.dtb \
	bcm4708-asus-rt-ac68u.dtb \
	bcm4708-buffalo-wzr-1750dhp.dtb \
	bcm4708-luxul-xwc-1000.dtb \
	bcm4708-netgear-r6250.dtb \
	bcm4708-netgear-r6300-v2.dtb \
	bcm4708-smartrg-sr400ac.dtb \
	bcm47081-asus-rt-n18u.dtb \
	bcm47081-buffalo-wzr-600dhp2.dtb \
	bcm47081-buffalo-wzr-900dhp.dtb \
	bcm4709-asus-rt-ac87u.dtb \
	bcm4709-buffalo-wxr-1900dhp.dtb \
	bcm4709-netgear-r8000.dtb
dtb-$(CONFIG_ARCH_BCM_63XX) += \
	bcm963138dvt.dtb
dtb-$(CONFIG_ARCH_BCM_CYGNUS) += \
	bcm911360_entphn.dtb \
	bcm911360k.dtb \
	bcm958300k.dtb \
	bcm958305k.dtb
dtb-$(CONFIG_ARCH_BCM_MOBILE) += \
	bcm28155-ap.dtb \
	bcm21664-garnet.dtb
dtb-$(CONFIG_ARCH_BERLIN) += \
	berlin2-sony-nsz-gs7.dtb \
	berlin2cd-google-chromecast.dtb \
	berlin2q-marvell-dmp.dtb
dtb-$(CONFIG_ARCH_BRCMSTB) += \
	bcm7445-bcm97445svmb.dtb
dtb-$(CONFIG_ARCH_DAVINCI) += \
	da850-enbw-cmc.dtb \
	da850-evm.dtb
dtb-$(CONFIG_ARCH_DIGICOLOR) += \
	cx92755_equinox.dtb
dtb-$(CONFIG_ARCH_EFM32) += \
	efm32gg-dk3750.dtb
dtb-$(CONFIG_ARCH_EXYNOS3) += \
	exynos3250-monk.dtb \
	exynos3250-rinato.dtb
dtb-$(CONFIG_ARCH_EXYNOS4) += \
	exynos4210-origen.dtb \
	exynos4210-smdkv310.dtb \
	exynos4210-trats.dtb \
	exynos4210-universal_c210.dtb \
	exynos4412-odroidu3.dtb \
	exynos4412-odroidx.dtb \
	exynos4412-odroidx2.dtb \
	exynos4412-origen.dtb \
	exynos4412-smdk4412.dtb \
	exynos4412-tiny4412.dtb \
	exynos4412-trats2.dtb
dtb-$(CONFIG_ARCH_EXYNOS5) += \
	exynos5250-arndale.dtb \
	exynos5250-smdk5250.dtb \
	exynos5250-snow.dtb \
	exynos5250-spring.dtb \
	exynos5260-xyref5260.dtb \
	exynos5410-smdk5410.dtb \
	exynos5420-arndale-octa.dtb \
	exynos5420-peach-pit.dtb \
	exynos5420-smdk5420.dtb \
	exynos5422-odroidxu3.dtb \
	exynos5422-odroidxu3-lite.dtb \
	exynos5440-sd5v1.dtb \
	exynos5440-ssdk5440.dtb \
	exynos5800-peach-pi.dtb
dtb-$(CONFIG_ARCH_HI3xxx) += \
	hi3620-hi4511.dtb
dtb-$(CONFIG_ARCH_HIX5HD2) += \
	hisi-x5hd2-dkb.dtb
dtb-$(CONFIG_ARCH_HIGHBANK) += \
	highbank.dtb \
	ecx-2000.dtb
dtb-$(CONFIG_ARCH_HIP01) += \
	hip01-ca9x2.dtb
dtb-$(CONFIG_ARCH_HIP04) += \
	hip04-d01.dtb
dtb-$(CONFIG_ARCH_INTEGRATOR) += \
	integratorap.dtb \
	integratorcp.dtb
dtb-$(CONFIG_ARCH_KEYSTONE) += \
	k2hk-evm.dtb \
	k2l-evm.dtb \
	k2e-evm.dtb
dtb-$(CONFIG_MACH_KIRKWOOD) += \
	kirkwood-b3.dtb \
	kirkwood-blackarmor-nas220.dtb \
	kirkwood-cloudbox.dtb \
	kirkwood-d2net.dtb \
	kirkwood-db-88f6281.dtb \
	kirkwood-db-88f6282.dtb \
	kirkwood-dir665.dtb \
	kirkwood-dns320.dtb \
	kirkwood-dns325.dtb \
	kirkwood-dockstar.dtb \
	kirkwood-dreamplug.dtb \
	kirkwood-ds109.dtb \
	kirkwood-ds110jv10.dtb \
	kirkwood-ds111.dtb \
	kirkwood-ds209.dtb \
	kirkwood-ds210.dtb \
	kirkwood-ds212.dtb \
	kirkwood-ds212j.dtb \
	kirkwood-ds409.dtb \
	kirkwood-ds409slim.dtb \
	kirkwood-ds411.dtb \
	kirkwood-ds411j.dtb \
	kirkwood-ds411slim.dtb \
	kirkwood-goflexnet.dtb \
	kirkwood-guruplug-server-plus.dtb \
	kirkwood-ib62x0.dtb \
	kirkwood-iconnect.dtb \
	kirkwood-iomega_ix2_200.dtb \
	kirkwood-is2.dtb \
	kirkwood-km_kirkwood.dtb \
	kirkwood-laplug.dtb \
	kirkwood-lschlv2.dtb \
	kirkwood-lsxhl.dtb \
	kirkwood-mplcec4.dtb \
	kirkwood-mv88f6281gtw-ge.dtb \
	kirkwood-nas2big.dtb \
	kirkwood-net2big.dtb \
	kirkwood-net5big.dtb \
	kirkwood-netgear_readynas_duo_v2.dtb \
	kirkwood-netgear_readynas_nv+_v2.dtb \
	kirkwood-ns2.dtb \
	kirkwood-ns2lite.dtb \
	kirkwood-ns2max.dtb \
	kirkwood-ns2mini.dtb \
	kirkwood-nsa310.dtb \
	kirkwood-nsa310a.dtb \
	kirkwood-openblocks_a6.dtb \
	kirkwood-openblocks_a7.dtb \
	kirkwood-openrd-base.dtb \
	kirkwood-openrd-client.dtb \
	kirkwood-openrd-ultimate.dtb \
	kirkwood-pogo_e02.dtb \
	kirkwood-rd88f6192.dtb \
	kirkwood-rd88f6281-z0.dtb \
	kirkwood-rd88f6281-a.dtb \
	kirkwood-rs212.dtb \
	kirkwood-rs409.dtb \
	kirkwood-rs411.dtb \
	kirkwood-sheevaplug.dtb \
	kirkwood-sheevaplug-esata.dtb \
	kirkwood-t5325.dtb \
	kirkwood-topkick.dtb \
	kirkwood-ts219-6281.dtb \
	kirkwood-ts219-6282.dtb \
	kirkwood-ts419-6281.dtb \
	kirkwood-ts419-6282.dtb
dtb-$(CONFIG_ARCH_LPC18XX) += \
	lpc4350-hitex-eval.dtb \
	lpc4357-ea4357-devkit.dtb
dtb-$(CONFIG_ARCH_LPC32XX) += \
	ea3250.dtb phy3250.dtb
dtb-$(CONFIG_MACH_MESON6) += \
	meson6-atv1200.dtb
dtb-$(CONFIG_MACH_MESON8) += \
	meson8-minix-neo-x8.dtb
dtb-$(CONFIG_ARCH_MMP) += \
	pxa168-aspenite.dtb \
	pxa910-dkb.dtb \
	mmp2-brownstone.dtb
dtb-$(CONFIG_ARCH_MOXART) += \
	moxart-uc7112lx.dtb
dtb-$(CONFIG_SOC_IMX1) += \
	imx1-ads.dtb \
	imx1-apf9328.dtb
dtb-$(CONFIG_SOC_IMX25) += \
	imx25-eukrea-mbimxsd25-baseboard.dtb \
	imx25-eukrea-mbimxsd25-baseboard-cmo-qvga.dtb \
	imx25-eukrea-mbimxsd25-baseboard-dvi-svga.dtb \
	imx25-eukrea-mbimxsd25-baseboard-dvi-vga.dtb \
	imx25-karo-tx25.dtb \
	imx25-pdk.dtb
dtb-$(CONFIG_SOC_IMX27) += \
	imx27-apf27.dtb \
	imx27-apf27dev.dtb \
	imx27-eukrea-mbimxsd27-baseboard.dtb \
	imx27-pdk.dtb \
	imx27-phytec-phycore-rdk.dtb \
	imx27-phytec-phycard-s-rdk.dtb
dtb-$(CONFIG_SOC_IMX31) += \
	imx31-bug.dtb
dtb-$(CONFIG_SOC_IMX35) += \
	imx35-eukrea-mbimxsd35-baseboard.dtb \
	imx35-pdk.dtb
dtb-$(CONFIG_SOC_IMX50) += \
	imx50-evk.dtb
dtb-$(CONFIG_SOC_IMX51) += \
	imx51-apf51.dtb \
	imx51-apf51dev.dtb \
	imx51-babbage.dtb \
	imx51-digi-connectcore-jsk.dtb \
	imx51-eukrea-mbimxsd51-baseboard.dtb
dtb-$(CONFIG_SOC_IMX53) += \
	imx53-ard.dtb \
	imx53-m53evk.dtb \
	imx53-mba53.dtb \
	imx53-qsb.dtb \
	imx53-qsrb.dtb \
	imx53-smd.dtb \
	imx53-tx53-x03x.dtb \
	imx53-tx53-x13x.dtb \
	imx53-voipac-bsb.dtb
dtb-$(CONFIG_SOC_IMX6Q) += \
	imx6dl-apf6dev.dtb \
	imx6dl-aristainetos_4.dtb \
	imx6dl-aristainetos_7.dtb \
	imx6dl-aristainetos2_4.dtb \
	imx6dl-aristainetos2_7.dtb \
	imx6dl-cubox-i.dtb \
	imx6dl-dfi-fs700-m60.dtb \
	imx6dl-gw51xx.dtb \
	imx6dl-gw52xx.dtb \
	imx6dl-gw53xx.dtb \
	imx6dl-gw54xx.dtb \
	imx6dl-gw551x.dtb \
	imx6dl-gw552x.dtb \
	imx6dl-hummingboard.dtb \
	imx6dl-nitrogen6x.dtb \
	imx6dl-phytec-pbab01.dtb \
	imx6dl-rex-basic.dtb \
	imx6dl-riotboard.dtb \
	imx6dl-sabreauto.dtb \
	imx6dl-sabrelite.dtb \
	imx6dl-sabresd.dtb \
	imx6dl-tx6dl-comtft.dtb \
	imx6dl-tx6u-801x.dtb \
	imx6dl-tx6u-811x.dtb \
	imx6dl-udoo.dtb \
	imx6dl-wandboard.dtb \
	imx6dl-wandboard-revb1.dtb \
	imx6q-apf6dev.dtb \
	imx6q-arm2.dtb \
	imx6q-cm-fx6.dtb \
	imx6q-cubox-i.dtb \
	imx6q-dfi-fs700-m60.dtb \
	imx6q-dmo-edmqmx6.dtb \
	imx6q-gk802.dtb \
	imx6q-gw51xx.dtb \
	imx6q-gw52xx.dtb \
	imx6q-gw53xx.dtb \
	imx6q-gw5400-a.dtb \
	imx6q-gw54xx.dtb \
	imx6q-gw551x.dtb \
	imx6q-gw552x.dtb \
	imx6q-hummingboard.dtb \
	imx6q-nitrogen6x.dtb \
	imx6q-phytec-pbab01.dtb \
	imx6q-rex-pro.dtb \
	imx6q-sabreauto.dtb \
	imx6q-sabrelite.dtb \
	imx6q-sabresd.dtb \
	imx6q-sbc6x.dtb \
	imx6q-tbs2910.dtb \
	imx6q-tx6q-1010.dtb \
	imx6q-tx6q-1010-comtft.dtb \
	imx6q-tx6q-1020.dtb \
	imx6q-tx6q-1020-comtft.dtb \
	imx6q-tx6q-1110.dtb \
	imx6q-udoo.dtb \
	imx6q-wandboard.dtb \
	imx6q-wandboard-revb1.dtb
dtb-$(CONFIG_SOC_IMX6SL) += \
	imx6sl-evk.dtb \
	imx6sl-warp.dtb
dtb-$(CONFIG_SOC_IMX6SX) += \
	imx6sx-sabreauto.dtb \
	imx6sx-sdb-reva.dtb \
	imx6sx-sdb.dtb
dtb-$(CONFIG_SOC_IMX7D) += \
	imx7d-sdb.dtb
dtb-$(CONFIG_SOC_LS1021A) += \
	ls1021a-qds.dtb \
	ls1021a-twr.dtb
dtb-$(CONFIG_SOC_VF610) += \
	vf500-colibri-eval-v3.dtb \
	vf610-colibri-eval-v3.dtb \
	vf610m4-colibri.dtb \
	vf610-cosmic.dtb \
	vf610-twr.dtb
dtb-$(CONFIG_ARCH_MXS) += \
	imx23-evk.dtb \
	imx23-olinuxino.dtb \
	imx23-stmp378x_devb.dtb \
	imx28-apf28.dtb \
	imx28-apf28dev.dtb \
	imx28-apx4devkit.dtb \
	imx28-cfa10036.dtb \
	imx28-cfa10037.dtb \
	imx28-cfa10049.dtb \
	imx28-cfa10055.dtb \
	imx28-cfa10056.dtb \
	imx28-cfa10057.dtb \
	imx28-cfa10058.dtb \
	imx28-duckbill.dtb \
	imx28-eukrea-mbmx283lc.dtb \
	imx28-eukrea-mbmx287lc.dtb \
	imx28-evk.dtb \
	imx28-m28cu3.dtb \
	imx28-m28evk.dtb \
	imx28-sps1.dtb \
	imx28-tx28.dtb
dtb-$(CONFIG_ARCH_NOMADIK) += \
	ste-nomadik-s8815.dtb \
	ste-nomadik-nhk15.dtb
dtb-$(CONFIG_ARCH_NSPIRE) += \
	nspire-cx.dtb \
	nspire-tp.dtb \
	nspire-clp.dtb
dtb-$(CONFIG_ARCH_OMAP2) += \
	omap2420-h4.dtb \
	omap2420-n800.dtb \
	omap2420-n810.dtb \
	omap2420-n810-wimax.dtb \
	omap2430-sdp.dtb
dtb-$(CONFIG_ARCH_OMAP3) += \
	am3517-craneboard.dtb \
	am3517-evm.dtb \
	am3517_mt_ventoux.dtb \
	logicpd-torpedo-37xx-devkit.dtb \
	omap3430-sdp.dtb \
	omap3-beagle.dtb \
	omap3-beagle-xm.dtb \
	omap3-beagle-xm-ab.dtb \
	omap3-cm-t3517.dtb \
	omap3-cm-t3530.dtb \
	omap3-cm-t3730.dtb \
	omap3-devkit8000.dtb \
	omap3-evm.dtb \
	omap3-evm-37xx.dtb \
	omap3-gta04a3.dtb \
	omap3-gta04a4.dtb \
	omap3-gta04a5.dtb \
	omap3-ha.dtb \
	omap3-ha-lcd.dtb \
	omap3-igep0020.dtb \
	omap3-igep0020-rev-f.dtb \
	omap3-igep0030.dtb \
	omap3-igep0030-rev-g.dtb \
	omap3-ldp.dtb \
	omap3-lilly-dbb056.dtb \
	omap3-n900.dtb \
	omap3-n9.dtb \
	omap3-n950.dtb \
	omap3-overo-alto35.dtb \
	omap3-overo-chestnut43.dtb \
	omap3-overo-gallop43.dtb \
	omap3-overo-palo43.dtb \
	omap3-overo-storm-alto35.dtb \
	omap3-overo-storm-chestnut43.dtb \
	omap3-overo-storm-gallop43.dtb \
	omap3-overo-storm-palo43.dtb \
	omap3-overo-storm-summit.dtb \
	omap3-overo-storm-tobi.dtb \
	omap3-overo-summit.dtb \
	omap3-overo-tobi.dtb \
	omap3-pandora-600mhz.dtb \
	omap3-pandora-1ghz.dtb \
	omap3-sbc-t3517.dtb \
	omap3-sbc-t3530.dtb \
	omap3-sbc-t3730.dtb \
	omap3-thunder.dtb \
	omap3-zoom3.dtb
dtb-$(CONFIG_SOC_TI81XX) += \
	dm8168-evm.dtb
dtb-$(CONFIG_SOC_AM33XX) += \
	am335x-baltos-ir5221.dtb \
	am335x-base0033.dtb \
	am335x-bone.dtb \
	am335x-boneblack.dtb \
	am335x-sl50.dtb \
	am335x-evm.dtb \
	am335x-evmsk.dtb \
	am335x-nano.dtb \
	am335x-pepper.dtb \
	am335x-lxm.dtb \
	am335x-chiliboard.dtb
dtb-$(CONFIG_ARCH_OMAP4) += \
	omap4-duovero-parlor.dtb \
	omap4-panda.dtb \
	omap4-panda-a4.dtb \
	omap4-panda-es.dtb \
	omap4-sdp.dtb \
	omap4-sdp-es23plus.dtb \
	omap4-var-dvk-om44.dtb \
	omap4-var-stk-om44.dtb
dtb-$(CONFIG_SOC_AM43XX) += \
	am43x-epos-evm.dtb \
	am437x-sk-evm.dtb \
	am437x-idk-evm.dtb \
	am437x-gp-evm.dtb
dtb-$(CONFIG_SOC_OMAP5) += \
	omap5-cm-t54.dtb \
	omap5-sbc-t54.dtb \
	omap5-uevm.dtb
dtb-$(CONFIG_SOC_DRA7XX) += \
	dra7-evm.dtb \
	am57xx-beagle-x15.dtb \
	dra72-evm.dtb
dtb-$(CONFIG_ARCH_ORION5X) += \
	orion5x-lacie-d2-network.dtb \
	orion5x-lacie-ethernet-disk-mini-v2.dtb \
	orion5x-maxtor-shared-storage-2.dtb \
	orion5x-rd88f5182-nas.dtb
dtb-$(CONFIG_ARCH_PRIMA2) += \
	prima2-evb.dtb
dtb-$(CONFIG_ARCH_QCOM) += \
	qcom-apq8064-cm-qs600.dtb \
	qcom-apq8064-ifc6410.dtb \
	qcom-apq8074-dragonboard.dtb \
	qcom-apq8084-ifc6540.dtb \
	qcom-apq8084-mtp.dtb \
	qcom-ipq8064-ap148.dtb \
	qcom-msm8660-surf.dtb \
	qcom-msm8960-cdp.dtb \
	qcom-msm8974-sony-xperia-honami.dtb
dtb-$(CONFIG_ARCH_REALVIEW) += \
	arm-realview-pb1176.dtb
dtb-$(CONFIG_ARCH_ROCKCHIP) += \
	rk3066a-bqcurie2.dtb \
	rk3066a-marsboard.dtb \
	rk3066a-rayeager.dtb \
	rk3188-radxarock.dtb \
	rk3288-evb-act8846.dtb \
	rk3288-evb-rk808.dtb \
	rk3288-firefly-beta.dtb \
	rk3288-firefly.dtb
dtb-$(CONFIG_ARCH_S3C24XX) += \
	s3c2416-smdk2416.dtb
dtb-$(CONFIG_ARCH_S3C64XX) += \
	s3c6410-mini6410.dtb \
	s3c6410-smdk6410.dtb
dtb-$(CONFIG_ARCH_S5PV210) += \
	s5pv210-aquila.dtb \
	s5pv210-goni.dtb \
	s5pv210-smdkc110.dtb \
	s5pv210-smdkv210.dtb \
	s5pv210-torbreck.dtb
dtb-$(CONFIG_ARCH_SHMOBILE_LEGACY) += \
	r8a7740-armadillo800eva.dtb \
	r8a7778-bockw.dtb \
	r8a7778-bockw-reference.dtb \
	r8a7779-marzen.dtb \
	sh73a0-kzm9g.dtb
dtb-$(CONFIG_ARCH_SHMOBILE_MULTI) += \
	emev2-kzm9d.dtb \
	r7s72100-genmai.dtb \
	r8a73a4-ape6evm.dtb \
	r8a7740-armadillo800eva.dtb \
	r8a7778-bockw.dtb \
	r8a7779-marzen.dtb \
	r8a7790-lager.dtb \
	r8a7791-henninger.dtb \
	r8a7791-koelsch.dtb \
	r8a7794-alt.dtb \
	sh73a0-kzm9g.dtb
dtb-$(CONFIG_ARCH_SOCFPGA) += \
	socfpga_arria5_socdk.dtb \
	socfpga_arria10_socdk_sdmmc.dtb \
	socfpga_cyclone5_socdk.dtb \
	socfpga_cyclone5_sockit.dtb \
	socfpga_cyclone5_socrates.dtb \
	socfpga_vt.dtb
dtb-$(CONFIG_ARCH_SPEAR13XX) += \
	spear1310-evb.dtb \
	spear1340-evb.dtb
dtb-$(CONFIG_ARCH_SPEAR3XX) += \
	spear300-evb.dtb \
	spear310-evb.dtb \
	spear320-evb.dtb \
	spear320-hmi.dtb
dtb-$(CONFIG_ARCH_SPEAR6XX) += \
	spear600-evb.dtb
dtb-$(CONFIG_ARCH_STI) += \
	stih407-b2120.dtb \
	stih410-b2120.dtb \
	stih415-b2000.dtb \
	stih415-b2020.dtb \
	stih416-b2000.dtb \
	stih416-b2020.dtb \
	stih416-b2020e.dtb \
	stih418-b2199.dtb
dtb-$(CONFIG_ARCH_STM32)+= stm32f429-disco.dtb
dtb-$(CONFIG_MACH_SUN4I) += \
	sun4i-a10-a1000.dtb \
	sun4i-a10-ba10-tvbox.dtb \
	sun4i-a10-chuwi-v7-cw0825.dtb \
	sun4i-a10-cubieboard.dtb \
	sun4i-a10-gemei-g9.dtb \
	sun4i-a10-hackberry.dtb \
	sun4i-a10-hyundai-a7hd.dtb \
	sun4i-a10-inet97fv2.dtb \
	sun4i-a10-jesurun-q5.dtb \
	sun4i-a10-marsboard.dtb \
	sun4i-a10-mini-xplus.dtb \
	sun4i-a10-mk802.dtb \
	sun4i-a10-mk802ii.dtb \
	sun4i-a10-olinuxino-lime.dtb \
	sun4i-a10-pcduino.dtb
dtb-$(CONFIG_MACH_SUN5I) += \
	sun5i-a10s-auxtek-t004.dtb \
	sun5i-a10s-mk802.dtb \
	sun5i-a10s-olinuxino-micro.dtb \
	sun5i-a10s-r7-tv-dongle.dtb \
	sun5i-a13-hsg-h702.dtb \
	sun5i-a13-olinuxino.dtb \
	sun5i-a13-olinuxino-micro.dtb \
	sun5i-a13-utoo-p66.dtb
dtb-$(CONFIG_MACH_SUN6I) += \
	sun6i-a31-app4-evb1.dtb \
	sun6i-a31-colombus.dtb \
	sun6i-a31-hummingbird.dtb \
	sun6i-a31-i7.dtb \
	sun6i-a31-m9.dtb \
	sun6i-a31-mele-a1000g-quad.dtb \
	sun6i-a31s-cs908.dtb
dtb-$(CONFIG_MACH_SUN7I) += \
	sun7i-a20-bananapi.dtb \
	sun7i-a20-bananapro.dtb \
	sun7i-a20-cubieboard2.dtb \
	sun7i-a20-cubietruck.dtb \
	sun7i-a20-hummingbird.dtb \
	sun7i-a20-i12-tvbox.dtb \
	sun7i-a20-m3.dtb \
	sun7i-a20-mk808c.dtb \
	sun7i-a20-olinuxino-lime.dtb \
	sun7i-a20-olinuxino-lime2.dtb \
	sun7i-a20-olinuxino-micro.dtb \
	sun7i-a20-orangepi.dtb \
	sun7i-a20-orangepi-mini.dtb \
	sun7i-a20-pcduino3.dtb \
	sun7i-a20-pcduino3-nano.dtb \
	sun7i-a20-wexler-tab7200.dtb
dtb-$(CONFIG_MACH_SUN8I) += \
	sun8i-a23-evb.dtb \
	sun8i-a23-ippo-q8h-v5.dtb \
	sun8i-a23-ippo-q8h-v1.2.dtb \
	sun8i-a33-et-q8-v1.6.dtb \
	sun8i-a33-ga10h-v1.1.dtb \
	sun8i-a33-sinlinx-sina33.dtb
dtb-$(CONFIG_MACH_SUN9I) += \
	sun9i-a80-optimus.dtb \
	sun9i-a80-cubieboard4.dtb
dtb-$(CONFIG_ARCH_TEGRA_2x_SOC) += \
	tegra20-harmony.dtb \
	tegra20-iris-512.dtb \
	tegra20-medcom-wide.dtb \
	tegra20-paz00.dtb \
	tegra20-plutux.dtb \
	tegra20-seaboard.dtb \
	tegra20-tec.dtb \
	tegra20-trimslice.dtb \
	tegra20-ventana.dtb \
	tegra20-whistler.dtb
dtb-$(CONFIG_ARCH_TEGRA_3x_SOC) += \
	tegra30-apalis-eval.dtb \
	tegra30-beaver.dtb \
	tegra30-cardhu-a02.dtb \
	tegra30-cardhu-a04.dtb \
	tegra30-colibri-eval-v3.dtb
dtb-$(CONFIG_ARCH_TEGRA_114_SOC) += \
	tegra114-dalmore.dtb \
	tegra114-roth.dtb \
	tegra114-tn7.dtb
dtb-$(CONFIG_ARCH_TEGRA_124_SOC) += \
	tegra124-jetson-tk1.dtb \
	tegra124-nyan-big.dtb \
	tegra124-nyan-blaze.dtb \
	tegra124-venice2.dtb
dtb-$(CONFIG_ARCH_U300) += \
	ste-u300.dtb
dtb-$(CONFIG_ARCH_U8500) += \
	ste-snowball.dtb \
	ste-hrefprev60-stuib.dtb \
	ste-hrefprev60-tvk.dtb \
	ste-hrefv60plus-stuib.dtb \
	ste-hrefv60plus-tvk.dtb \
	ste-ccu8540.dtb \
	ste-ccu9540.dtb
dtb-$(CONFIG_ARCH_UNIPHIER) += \
	uniphier-ph1-sld3-ref.dtb \
	uniphier-ph1-ld4-ref.dtb \
	uniphier-ph1-pro4-ref.dtb \
	uniphier-ph1-sld8-ref.dtb
dtb-$(CONFIG_ARCH_VERSATILE) += \
	versatile-ab.dtb \
	versatile-pb.dtb
dtb-$(CONFIG_ARCH_VEXPRESS) += \
	vexpress-v2p-ca5s.dtb \
	vexpress-v2p-ca9.dtb \
	vexpress-v2p-ca15-tc1.dtb \
	vexpress-v2p-ca15_a7.dtb
dtb-$(CONFIG_ARCH_VIRT) += \
	xenvm-4.2.dtb
dtb-$(CONFIG_ARCH_VT8500) += \
	vt8500-bv07.dtb \
	wm8505-ref.dtb \
	wm8650-mid.dtb \
	wm8750-apc8750.dtb \
	wm8850-w70v2.dtb
dtb-$(CONFIG_ARCH_ZYNQ) += \
	zynq-parallella.dtb \
	zynq-zc702.dtb \
	zynq-zc706.dtb \
	zynq-zed.dtb \
	zynq-zybo.dtb
dtb-$(CONFIG_MACH_ARMADA_370) += \
	armada-370-db.dtb \
	armada-370-dlink-dns327l.dtb \
	armada-370-mirabox.dtb \
	armada-370-netgear-rn102.dtb \
	armada-370-netgear-rn104.dtb \
	armada-370-rd.dtb \
	armada-370-synology-ds213j.dtb
dtb-$(CONFIG_MACH_ARMADA_375) += \
	armada-375-db.dtb
dtb-$(CONFIG_MACH_ARMADA_38X) += \
	armada-385-db-ap.dtb \
	armada-385-linksys-caiman.dtb \
	armada-385-linksys-cobra.dtb \
	armada-388-db.dtb \
	armada-388-gp.dtb \
	armada-388-rd.dtb
dtb-$(CONFIG_MACH_ARMADA_39X) += \
	armada-398-db.dtb
dtb-$(CONFIG_MACH_ARMADA_XP) += \
	armada-xp-axpwifiap.dtb \
	armada-xp-db.dtb \
	armada-xp-gp.dtb \
	armada-xp-lenovo-ix4-300d.dtb \
	armada-xp-linksys-mamba.dtb \
	armada-xp-matrix.dtb \
	armada-xp-netgear-rn2120.dtb \
	armada-xp-openblocks-ax3-4.dtb \
	armada-xp-synology-ds414.dtb
dtb-$(CONFIG_MACH_DOVE) += \
	dove-cubox.dtb \
	dove-cubox-es.dtb \
	dove-d2plug.dtb \
	dove-d3plug.dtb \
	dove-dove-db.dtb \
	dove-sbc-a510.dtb
dtb-$(CONFIG_ARCH_MEDIATEK) += \
	mt6589-aquaris5.dtb \
	mt6592-evb.dtb \
	mt8127-moose.dtb \
	mt8135-evbp1.dtb
<<<<<<< HEAD
dtb-$(CONFIG_MACH_NINTENDO3DS) += \
	nintendo3ds_ctr.dtb
=======
dtb-$(CONFIG_ARCH_ZX) += zx296702-ad1.dtb
>>>>>>> d2c3ac7e
endif

always		:= $(dtb-y)
clean-files	:= *.dtb<|MERGE_RESOLUTION|>--- conflicted
+++ resolved
@@ -709,12 +709,9 @@
 	mt6592-evb.dtb \
 	mt8127-moose.dtb \
 	mt8135-evbp1.dtb
-<<<<<<< HEAD
 dtb-$(CONFIG_MACH_NINTENDO3DS) += \
 	nintendo3ds_ctr.dtb
-=======
 dtb-$(CONFIG_ARCH_ZX) += zx296702-ad1.dtb
->>>>>>> d2c3ac7e
 endif
 
 always		:= $(dtb-y)
