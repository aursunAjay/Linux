// SPDX-License-Identifier: GPL-2.0-or-later
// Copyright 2019 IBM Corp.

/dts-v1/;

#include "aspeed-g6.dtsi"
#include <dt-bindings/gpio/aspeed-gpio.h>

/ {
	model = "AST2600 EVB";
	compatible = "aspeed,ast2600-evb-a1", "aspeed,ast2600";

	aliases {
		serial4 = &uart5;
		mmc0 = &emmc;
		mmc1 = &sdhci0;
		mmc2 = &sdhci1;
	};

	chosen {
		bootargs = "console=ttyS4,115200n8";
	};

	memory@80000000 {
		device_type = "memory";
		reg = <0x80000000 0x80000000>;
	};

	reserved-memory {
		#address-cells = <1>;
		#size-cells = <1>;
		ranges;

		gfx_memory: framebuffer {
			size = <0x01000000>;
			alignment = <0x01000000>;
			compatible = "shared-dma-pool";
			reusable;
		};

		video_engine_memory: video {
			size = <0x04000000>;
			alignment = <0x01000000>;
			compatible = "shared-dma-pool";
			reusable;
		};

		rvas_memory: rvas {
			size = <0x04000000>;
			alignment = <0x01000000>;
			compatible = "shared-dma-pool";
			reusable;
		};

		bmc_dev_memory: bmc_dev_memory {
			size = <0x00100000>;
			alignment = <0x00100000>;
			compatible = "shared-dma-pool";
			no-map;
		};

		ssp_memory: ssp_memory {
			size = <0x02000000>;
			alignment = <0x01000000>;
			compatible = "shared-dma-pool";
			no-map;
		};

		mctp0_reserved: mctp0_reserved@b1000000 {
			reg = <0xb1000000 0x10000>;
			compatible = "shared-dma-pool";
			no-map;
		};

		mctp1_reserved: mctp1_reserved@b1010000 {
			reg = <0xb1010000 0x10000>;
			compatible = "shared-dma-pool";
			no-map;
		};
	};

	vcc_sdhci0: regulator-vcc-sdhci0 {
		compatible = "regulator-fixed";
		regulator-name = "SDHCI0 Vcc";
		regulator-min-microvolt = <3300000>;
		regulator-max-microvolt = <3300000>;
		gpios = <&gpio0 ASPEED_GPIO(V, 0) GPIO_ACTIVE_HIGH>;
		enable-active-high;
	};

	vccq_sdhci0: regulator-vccq-sdhci0 {
		compatible = "regulator-gpio";
		regulator-name = "SDHCI0 VccQ";
		regulator-min-microvolt = <1800000>;
		regulator-max-microvolt = <3300000>;
		gpios = <&gpio0 ASPEED_GPIO(V, 1) GPIO_ACTIVE_HIGH>;
		gpios-states = <1>;
		states = <3300000 1>,
			 <1800000 0>;
	};

	vcc_sdhci1: regulator-vcc-sdhci1 {
		compatible = "regulator-fixed";
		regulator-name = "SDHCI1 Vcc";
		regulator-min-microvolt = <3300000>;
		regulator-max-microvolt = <3300000>;
		gpios = <&gpio0 ASPEED_GPIO(V, 2) GPIO_ACTIVE_HIGH>;
		enable-active-high;
	};

	vccq_sdhci1: regulator-vccq-sdhci1 {
		compatible = "regulator-gpio";
		regulator-name = "SDHCI1 VccQ";
		regulator-min-microvolt = <1800000>;
		regulator-max-microvolt = <3300000>;
		gpios = <&gpio0 ASPEED_GPIO(V, 3) GPIO_ACTIVE_HIGH>;
		gpios-states = <1>;
		states = <3300000 1>,
			 <1800000 0>;
	};
	iio-hwmon {
		compatible = "iio-hwmon";
		io-channels = <&adc0 0>, <&adc0 1>, <&adc0 2>, <&adc0 3>,
				<&adc0 4>, <&adc0 5>, <&adc0 6>, <&adc0 7>,
				<&adc1 0>, <&adc1 1>, <&adc1 2>, <&adc1 3>,
				<&adc1 4>, <&adc1 5>, <&adc1 6>, <&adc1 7>;
	};

	fan0: pwm-fan0 {
		compatible = "pwm-fan";
		pwms = <&pwm 0 40000 0>;	/* Target freq:25 kHz */
		cooling-min-state = <0>;
		cooling-max-state = <3>;
		#cooling-cells = <2>;
		cooling-levels = <0 15 128 255>;
	};

	fan1: pwm-fan1 {
		compatible = "pwm-fan";
		pwms = <&pwm 1 40000 0>;	/* Target freq:25 kHz */
		cooling-min-state = <0>;
		cooling-max-state = <3>;
		#cooling-cells = <2>;
		cooling-levels = <0 15 128 255>;
	};

	fan2: pwm-fan2 {
		compatible = "pwm-fan";
		pwms = <&pwm 2 40000 0>;	/* Target freq:25 kHz */
		cooling-min-state = <0>;
		cooling-max-state = <3>;
		#cooling-cells = <2>;
		cooling-levels = <0 15 128 255>;
	};

	fan3: pwm-fan3 {
		compatible = "pwm-fan";
		pwms = <&pwm 3 40000 0>;	/* Target freq:25 kHz */
		cooling-min-state = <0>;
		cooling-max-state = <3>;
		#cooling-cells = <2>;
		cooling-levels = <0 15 128 255>;
	};

	fan4: pwm-fan4 {
		compatible = "pwm-fan";
		pwms = <&pwm 4 40000 0>;	/* Target freq:25 kHz */
		cooling-min-state = <0>;
		cooling-max-state = <3>;
		#cooling-cells = <2>;
		cooling-levels = <0 15 128 255>;
	};

	fan5: pwm-fan5 {
		compatible = "pwm-fan";
		pwms = <&pwm 5 40000 0>;	/* Target freq:25 kHz */
		cooling-min-state = <0>;
		cooling-max-state = <3>;
		#cooling-cells = <2>;
		cooling-levels = <0 15 128 255>;
	};

	fan6: pwm-fan6 {
		compatible = "pwm-fan";
		pwms = <&pwm 6 40000 0>;	/* Target freq:25 kHz */
		cooling-min-state = <0>;
		cooling-max-state = <3>;
		#cooling-cells = <2>;
		cooling-levels = <0 15 128 255>;
	};

	fan7: pwm-fan7 {
		compatible = "pwm-fan";
		pwms = <&pwm 7 40000 0>;	/* Target freq:25 kHz */
		cooling-min-state = <0>;
		cooling-max-state = <3>;
		#cooling-cells = <2>;
		cooling-levels = <0 15 128 255>;
	};

	fan8: pwm-fan8 {
		compatible = "pwm-fan";
		pwms = <&pwm 8 40000 0>;	/* Target freq:25 kHz */
		cooling-min-state = <0>;
		cooling-max-state = <3>;
		#cooling-cells = <2>;
		cooling-levels = <0 15 128 255>;
	};

	fan9: pwm-fan9 {
		compatible = "pwm-fan";
		pwms = <&pwm 9 40000 0>;	/* Target freq:25 kHz */
		cooling-min-state = <0>;
		cooling-max-state = <3>;
		#cooling-cells = <2>;
		cooling-levels = <0 15 128 255>;
	};

	fan10: pwm-fan10 {
		compatible = "pwm-fan";
		pwms = <&pwm 10 40000 0>;	/* Target freq:25 kHz */
		cooling-min-state = <0>;
		cooling-max-state = <3>;
		#cooling-cells = <2>;
		cooling-levels = <0 15 128 255>;
	};

	fan11: pwm-fan11 {
		compatible = "pwm-fan";
		pwms = <&pwm 11 40000 0>;	/* Target freq:25 kHz */
		cooling-min-state = <0>;
		cooling-max-state = <3>;
		#cooling-cells = <2>;
		cooling-levels = <0 15 128 255>;
	};

	fan12: pwm-fan12 {
		compatible = "pwm-fan";
		pwms = <&pwm 12 40000 0>;	/* Target freq:25 kHz */
		cooling-min-state = <0>;
		cooling-max-state = <3>;
		#cooling-cells = <2>;
		cooling-levels = <0 15 128 255>;
	};

	fan13: pwm-fan13 {
		compatible = "pwm-fan";
		pwms = <&pwm 13 40000 0>;	/* Target freq:25 kHz */
		cooling-min-state = <0>;
		cooling-max-state = <3>;
		#cooling-cells = <2>;
		cooling-levels = <0 15 128 255>;
	};

	fan14: pwm-fan14 {
		compatible = "pwm-fan";
		pwms = <&pwm 14 40000 0>;	/* Target freq:25 kHz */
		cooling-min-state = <0>;
		cooling-max-state = <3>;
		#cooling-cells = <2>;
		cooling-levels = <0 15 128 255>;
	};
};

&adc0 {
	aspeed,int-vref-microvolt = <2500000>;
	status = "okay";

	pinctrl-names = "default";
	pinctrl-0 = <&pinctrl_adc0_default &pinctrl_adc1_default
		&pinctrl_adc2_default &pinctrl_adc3_default
		&pinctrl_adc4_default &pinctrl_adc5_default
		&pinctrl_adc6_default &pinctrl_adc7_default>;
};

&adc1 {
	aspeed,int-vref-microvolt = <2500000>;
	status = "okay";

	pinctrl-names = "default";
	pinctrl-0 = <&pinctrl_adc8_default &pinctrl_adc9_default
		&pinctrl_adc10_default &pinctrl_adc11_default
		&pinctrl_adc12_default &pinctrl_adc13_default
		&pinctrl_adc14_default &pinctrl_adc15_default>;
};

&peci0 {
	status = "okay";
};

&mctp0 {
	status = "okay";
	memory-region = <&mctp0_reserved>;
};

&chassis {
	status = "okay";
};

&pwm {
	status = "okay";
	pinctrl-names = "default";
	pinctrl-0 = <&pinctrl_pwm0_default
			&pinctrl_pwm1_default
			&pinctrl_pwm2_default
			&pinctrl_pwm3_default
			&pinctrl_pwm4_default
			&pinctrl_pwm5_default
			&pinctrl_pwm6_default
			&pinctrl_pwm7_default
			&pinctrl_pwm8g1_default
			&pinctrl_pwm9g1_default
			&pinctrl_pwm10g1_default
			&pinctrl_pwm11g1_default
			&pinctrl_pwm12g1_default
			&pinctrl_pwm13g1_default
			&pinctrl_pwm14g1_default>;
};

&jtag1 {
	status = "okay";
};

&tach {
	status = "okay";
	pinctrl-names = "default";
	pinctrl-0 = <&pinctrl_tach0_default
			&pinctrl_tach1_default
			&pinctrl_tach2_default
			&pinctrl_tach3_default
			&pinctrl_tach4_default
			&pinctrl_tach5_default
			&pinctrl_tach6_default
			&pinctrl_tach7_default
			&pinctrl_tach8_default
			&pinctrl_tach9_default
			&pinctrl_tach10_default
			&pinctrl_tach11_default
			&pinctrl_tach12_default
			&pinctrl_tach13_default
			&pinctrl_tach14_default
			&pinctrl_tach15_default>;
	fan@0 {
		reg = <0x00>;
		aspeed,pulse-pr = <2>;
	};

	fan@1 {
		reg = <0x01>;
		aspeed,pulse-pr = <2>;
	};

	fan@2 {
		reg = <0x02>;
		aspeed,pulse-pr = <2>;
	};

	fan@3 {
		reg = <0x03>;
		aspeed,pulse-pr = <2>;
	};

	fan@4 {
		reg = <0x04>;
		aspeed,pulse-pr = <2>;
	};

	fan@5 {
		reg = <0x05>;
		aspeed,pulse-pr = <2>;
	};

	fan@6 {
		reg = <0x06>;
		aspeed,pulse-pr = <2>;
	};

	fan@7 {
		reg = <0x07>;
		aspeed,pulse-pr = <2>;
	};

	fan@8 {
		reg = <0x08>;
		aspeed,pulse-pr = <2>;
	};

	fan@9 {
		reg = <0x09>;
		aspeed,pulse-pr = <2>;
	};

	fan@10 {
		reg = <0x0a>;
		aspeed,pulse-pr = <2>;
	};

	fan@11 {
		reg = <0x0b>;
		aspeed,pulse-pr = <2>;
	};

	fan@12 {
		reg = <0x0c>;
		aspeed,pulse-pr = <2>;
	};

	fan@13 {
		reg = <0x0d>;
		aspeed,pulse-pr = <2>;
	};

	fan@14 {
		reg = <0x0e>;
		aspeed,pulse-pr = <2>;
	};

	fan@15 {
		reg = <0x0f>;
		aspeed,pulse-pr = <2>;
	};
};

&mdio0 {
	status = "okay";

	ethphy0: ethernet-phy@0 {
		compatible = "ethernet-phy-ieee802.3-c22";
		reg = <0>;
	};
};

&mdio1 {
	status = "okay";

	ethphy1: ethernet-phy@0 {
		compatible = "ethernet-phy-ieee802.3-c22";
		reg = <0>;
	};
};

&mdio2 {
	status = "okay";

	ethphy2: ethernet-phy@0 {
		compatible = "ethernet-phy-ieee802.3-c22";
		reg = <0>;
	};
};

&mdio3 {
	status = "okay";

	ethphy3: ethernet-phy@0 {
		compatible = "ethernet-phy-ieee802.3-c22";
		reg = <0>;
	};
};

&mac0 {
	status = "okay";

	phy-mode = "rgmii-rxid";
	phy-handle = <&ethphy0>;

	pinctrl-names = "default";
	pinctrl-0 = <&pinctrl_rgmii1_default>;
};

&mac1 {
	status = "okay";

	phy-mode = "rgmii-rxid";
	phy-handle = <&ethphy1>;

	pinctrl-names = "default";
	pinctrl-0 = <&pinctrl_rgmii2_default>;
};

&mac2 {
	status = "okay";

	phy-mode = "rgmii";
	phy-handle = <&ethphy2>;

	pinctrl-names = "default";
	pinctrl-0 = <&pinctrl_rgmii3_default>;
};

&mac3 {
	status = "okay";

	phy-mode = "rgmii";
	phy-handle = <&ethphy3>;

	pinctrl-names = "default";
	pinctrl-0 = <&pinctrl_rgmii4_default>;
};

&syscon {
	mac0-clk-delay = <0x10 0x0a
			  0x10 0x10
			  0x10 0x10>;
	mac1-clk-delay = <0x10 0x0a
			  0x10 0x10
			  0x10 0x10>;
	mac2-clk-delay = <0x08 0x04
			  0x08 0x04
			  0x08 0x04>;
	mac3-clk-delay = <0x08 0x04
			  0x08 0x04
			  0x08 0x04>;
};

&emmc_controller {
	status = "okay";
	aspeed-max-tap-delay = <736>;
	mmc-hs200-1_8v;
};

&emmc {
	status = "okay";
#if 1
	bus-width = <4>;
#else
	bus-width = <8>;
	pinctrl-0 = <&pinctrl_emmc_default
			&pinctrl_emmcg8_default>;
#endif
	non-removable;
	max-frequency = <100000000>;
	/* <0 (MHz * 0.26496)>, <1 (MHz * 0.04968 + 180)> */
	clk-phase-mmc-hs200 = <0 27>, <1 185>;
	/*
	 * max-frequency = <200000000>;
	 * clk-phase-mmc-hs200 = <0 53>, <1 190>;
	 */
};

&rtc {
	status = "okay";
};

&fmc {
	fmc-spi-user-mode;
	pinctrl-names = "default";
	pinctrl-0 = <&pinctrl_fwqspi_default>;
	status = "okay";

	flash@0 {
		status = "okay";
		m25p,fast-read;
		label = "bmc";
		spi-rx-bus-width = <4>;
		spi-max-frequency = <50000000>;
		spi-tx-bus-width = <4>;
		spi-rx-bus-width = <4>;
#include "aspeed-evb-flash-layout-64.dtsi"
	};

	flash@1 {
		status = "okay";
		m25p,fast-read;
		label = "fmc0:1";
		spi-max-frequency = <50000000>;
		spi-tx-bus-width = <4>;
		spi-rx-bus-width = <4>;
	};

	flash@2 {
		status = "disabled";
		m25p,fast-read;
		label = "fmc0:2";
		spi-max-frequency = <50000000>;
		spi-tx-bus-width = <4>;
		spi-rx-bus-width = <4>;
	};
};

&spi1 {
	fmc-spi-user-mode;
	pinctrl-names = "default";
	pinctrl-0 = <&pinctrl_spi1_default &pinctrl_spi1cs1_default
				&pinctrl_qspi1_default>;
	status = "okay";

	flash@0 {
		status = "okay";
		m25p,fast-read;
<<<<<<< HEAD
		label = "spi1:0";
		spi-max-frequency = <50000000>;
		spi-tx-bus-width = <4>;
		spi-rx-bus-width = <4>;
=======
		label = "pnor";
		spi-rx-bus-width = <4>;
		spi-max-frequency = <100000000>;
>>>>>>> 8600e9e2
	};

	flash@1 {
		status = "disabled";
		m25p,fast-read;
		label = "spi1:1";
		spi-max-frequency = <50000000>;
		spi-tx-bus-width = <4>;
		spi-rx-bus-width = <4>;
	};
};

&spi2 {
	fmc-spi-user-mode;
	pinctrl-names = "default";
	pinctrl-0 = <&pinctrl_spi2_default &pinctrl_spi2cs1_default
				&pinctrl_spi2cs2_default &pinctrl_qspi2_default>;
	status = "okay";

	flash@0 {
		status = "okay";
		m25p,fast-read;
		label = "spi2:0";
		spi-max-frequency = <50000000>;
		spi-tx-bus-width = <4>;
		spi-rx-bus-width = <4>;
	};

	flash@1 {
		status = "disabled";
		m25p,fast-read;
		label = "spi2:1";
		spi-max-frequency = <50000000>;
		spi-tx-bus-width = <4>;
		spi-rx-bus-width = <4>;
	};

	flash@2 {
		status = "disabled";
		m25p,fast-read;
		label = "spi2:2";
		spi-max-frequency = <50000000>;
		spi-tx-bus-width = <4>;
		spi-rx-bus-width = <4>;
	};

};

&i2c4 {
	status = "okay";

	ssif-bmc@10 {
		compatible = "aspeed,ast2600-ssif-bmc";
		reg = <0x10>;
	};
};

&i2c5 {
	status = "okay";

	ipmb@10 {
		compatible = "ipmb-dev";
		reg = <0x10>;
		i2c-protocol;
	};
};

&i2c6 {
	status = "okay";

	ipmb@12 {
		compatible = "ipmb-dev";
		reg = <0x12>;
		i2c-protocol;
	};
};

&i2c7 {
	status = "okay";

	temp@2e {
		compatible = "adi,adt7490";
		reg = <0x2e>;
	};

	eeprom@50 {
		compatible = "atmel,24c08";
		reg = <0x50>;
		pagesize = <16>;
	};

};

&i2c8 {
	status = "okay";

	lm75@4d {
		compatible = "national,lm75";
		reg = <0x4d>;
	};

};

&i2c9 {
	status = "okay";
};

#if 0
&ehci0 {
	status = "okay";
};
#endif

&ehci1 {
	status = "okay";
};

&uhci {
	status = "okay";
};

&vhub {
	status = "okay";
	pinctrl-names = "default";
#if 0
	pinctrl-0 = <&pinctrl_usb2adp_default>;
#endif
};

#if 0
&udc {
	status = "okay";
	pinctrl-names = "default";
	pinctrl-0 = <&pinctrl_usb2bd_default>;
};
#endif

&uphyb {
	status = "okay";
};

#if 0
&gfx {
	pcie-reset-detect;
	status = "okay";
	memory-region = <&gfx_memory>;
};
#endif

&sdc {
	status = "okay";
	aspeed-max-tap-delay = <9000>;
};

/*
 * The signal voltage of sdhci0 and sdhci1 on AST2600-A2 EVB is able to be
 * toggled by GPIO pins.
 * In the reference design, GPIOV0 of AST2600-A2 EVB is connected to the
 * power load switch that provides 3.3v to sdhci0 vdd, GPIOV1 is connected to
 * a 1.8v and a 3.3v power load switch that provides signal voltage to
 * sdhci0 bus.
 * If GPIOV0 is active high, sdhci0 is enabled, otherwise, sdhci0 is disabled.
 * If GPIOV1 is active high, 3.3v power load switch is enabled, sdhci0 signal
 * voltage is 3.3v, otherwise, 1.8v power load switch will be enabled,
 * sdhci0 signal voltage becomes 1.8v.
 * AST2600-A2 EVB also supports toggling signal voltage for sdhci1.
 * The design is the same as sdhci0, it uses GPIOV2 as power-gpio and GPIOV3
 * as power-switch-gpio.
 */
&sdhci0 {
	status = "okay";
	bus-width = <4>;
	max-frequency = <100000000>;
	sdhci-drive-type = /bits/ 8 <3>;
	/* SDR104/DDR50 bits in CAPA2 are not supported */
	sdhci-caps-mask = <0x6 0x0>;
	sdhci,wp-inverted;
	vmmc-supply = <&vcc_sdhci0>;
	vqmmc-supply = <&vccq_sdhci0>;
	/* <0 (MHz * 1.296)>, <1 (MHz * 2.376)> */
	clk-phase-uhs-sdr50 = <0 130>, <0 238>;
};

&sdhci1 {
	status = "okay";
	bus-width = <4>;
	max-frequency = <100000000>;
	sdhci-drive-type = /bits/ 8 <3>;
	/* SDR104/DDR50 bits in CAPA2 are not supported */
	sdhci-caps-mask = <0x6 0x0>;
	sdhci,wp-inverted;
	vmmc-supply = <&vcc_sdhci1>;
	vqmmc-supply = <&vccq_sdhci1>;
	/* <0 (MHz * 1.296)>, <1 (MHz * 1.296)> */
	clk-phase-uhs-sdr50 = <0 130>, <0 130>;
};

&bmc_dev {
	status = "okay";
	memory-region = <&bmc_dev_memory>;
};

&pciecfg {
	status = "okay";
};

&pcie1 {
	status = "okay";
};

&espi {
	status = "okay";
	perif-dma-mode;
	oob-dma-mode;
	flash-dma-mode;
};

&lpc_snoop {
	status = "okay";
	snoop-ports = <0x80>;
};

&ibt {
	status = "okay";
};

&kcs1 {
	kcs-io-addr = <0xca0>;
	kcs-channel = <1>;
	status = "okay";
};

&kcs2 {
	kcs-io-addr = <0xca8>;
	kcs-channel = <2>;
	status = "okay";
};

&kcs3 {
	kcs-io-addr = <0xca2>;
	kcs-channel = <3>;
	status = "okay";
};

&kcs4 {
	kcs-io-addr = <0xca4>;
	kcs-channel = <4>;
	status = "okay";
};

&pcie_kcs1 {
	kcs-io-addr = <0x3a0>;
	kcs-channel = <5>;
	status = "okay";
};

&pcie_kcs2 {
	kcs-io-addr = <0x3a8>;
	kcs-channel = <6>;
	status = "okay";
};

&pcie_kcs3 {
	kcs-io-addr = <0x3a2>;
	kcs-channel = <7>;
	status = "okay";
};

&pcie_kcs4 {
	kcs-io-addr = <0x3a4>;
	kcs-channel = <8>;
	status = "okay";
};

#if 1
&video {
	status = "okay";
	memory-region = <&video_engine_memory>;
};
#else
&rvas {
	status = "okay";
	memory-region = <&rvas_memory>;
};
#endif

/*
 * Aspeed I3C daughter card configuration
 *
 * IMX3102: 2-to-1 multiplexier
 * SPD5118: SPD Hub device
 *
 * +---------------------+
 * | SoC                 |
 * |                     |
 * | I3C controller #0 - | --+
 * |                     |    \                 SPD5118@50 (I3C mode)
 * |                     |     +-----------+    |
 * |                     |     | IMX3102@f | ---+--+---- i3c bus
 * |                     |     | (I3C mode)|       |
 * |                     |     +-----------+       |
 * |                     |    /                    SPD5118@51 (I3C mode)
 * | I3C controller #1 - | --+
 * |                     |
 * |                     |
 * | I3C controller #2 - | --+
 * |                     |    \                 SPD5118@52 (I2C mode)
 * |                     |     +-----------+    |
 * |                     |     | IMX3102@f | ---+--+---- i2c bus
 * |                     |     | (I2C mode)|       |
 * |                     |     +-----------+       |
 * |                     |    /                    SPD5118@53 (I2C mode)
 * | I3C controller #3 - | --+
 * |                     |
 * +---------------------+
 */
#define JESD300_SPD_I2C_MODE(bus, index, addr) \
spd_ ## bus ## _ ## index: spd@addr { \
	compatible = "eeprom"; \
	reg = <0x ## addr 0x0 0x0>; \
}

#define JESD300_SPD_I3C_MODE(bus, index, addr) \
spd_ ## bus ## _ ## index: spd@addr,4cc5118 ## index ## 000 { \
	reg = <0x ## addr 0x4cc 0x5118 ## index ## 000>; \
	assigned-address = <0x ## addr>; \
	dcr = <0xda>; \
	bcr = <0x6>; \
}

&i3c0 {
	status = "okay";
	jdec-spd;
	/* Renesas IMX3102 multiplexer w/ thermal sensor */
	imx3102_0: i3cmux@0f,4cc31020000 {
		reg = <0x0f 0x4cc 0x31020000>;
		assigned-address = <0x0f>;
		dcr = <0xd1>;
		bcr = <0x6>;
	};

	JESD300_SPD_I3C_MODE(0, 0, 50);
	JESD300_SPD_I3C_MODE(0, 1, 51);
};

&i3c1 {
	status = "okay";
	jdec-spd;
	/* Renesas IMX3102 multiplexer w/ thermal sensor */
	imx3102_1: i3cmux@0f,4cc31020000 {
		reg = <0x0f 0x4cc 0x31020000>;
		assigned-address = <0x0f>;
		dcr = <0xd1>;
		bcr = <0x6>;
	};

	JESD300_SPD_I3C_MODE(1, 0, 50);
	JESD300_SPD_I3C_MODE(1, 1, 51);
};

&i3c2 {
	status = "okay";
	pinctrl-names = "default";
	pinctrl-0 = <&pinctrl_i3c3_default>;

	jdec-spd;
	/* Renesas IMX3102 multiplexer w/ thermal sensor */
	i3cmux@f {
		compatible = "eeprom";
		reg = <0xf 0x0 0x00000000>;
	};

	JESD300_SPD_I2C_MODE(2, 0, 52);
	JESD300_SPD_I2C_MODE(2, 1, 53);
};

&i3c3 {
	status = "okay";
	pinctrl-names = "default";
	pinctrl-0 = <&pinctrl_i3c4_default>;

	jdec-spd;
	/* Renesas IMX3102 multiplexer w/ thermal sensor */
	i3cmux@f {
		compatible = "eeprom";
		reg = <0xf 0x0 0x00000000>;
	};

	JESD300_SPD_I2C_MODE(3, 0, 52);
	JESD300_SPD_I2C_MODE(3, 1, 53);
};

/*
 * I3C loopback: connect I3C4 (slave) to I3C5 (master)
 * Three devices will be created under /sys/bus/i3c/devices
 *   i3c-4: represent i3c4 controller, play the role as the slave device
 *   i3c-5: represent i3c5 controller, play the role as the master device
 *   5-7ec05034000: represent the slave device attached to the bus hosted by
 *                  i3c-5 controller.  In this case, 5-7ec05034000 maps to the
 *                  physical device i3c4.
 */
&i3c4 {
	status = "okay";
	secondary;
};

&i3c5 {
	status = "okay";
};

&ssp {
	memory-region = <&ssp_memory>;
};

&mbox {
	status = "okay";
};

&hace {
	status = "okay";
	dummy-key1 = /bits/ 8 <0x15 0x89 0x87 0x89 0xFA 0x42 0xA2 0x1D 0xCE 0x85 0x78 0x1A 0x39 0xFA 0xD7 0x5B 0xFD 0x65 0x32 0xC5 0x25 0x6B 0x34 0xCC 0xEE 0x70 0x03 0x23 0x29 0x06 0x57 0xD0>;
	dummy-key2 = /bits/ 8 <0x02 0x89 0x87 0x89 0xFA 0x42 0xA2 0x1D 0xCE 0x85 0x78 0x1A 0x39 0xFA 0xD7 0x5B 0xFD 0x65 0x32 0xC5 0x25 0x6B 0x34 0xCC 0xEE 0x70 0x03 0x23 0x29 0x06 0x57 0xD0>;
};

&acry {
	status = "okay";
};

&uart3 {
	status = "okay";
};

&uart4 {
	status = "okay";
};

&uart10 {
	status = "okay";
};

&uart11 {
	status = "okay";
};

&uart_routing {
	status = "okay";
};

&rng {
	status = "okay";
};<|MERGE_RESOLUTION|>--- conflicted
+++ resolved
@@ -587,16 +587,10 @@
 	flash@0 {
 		status = "okay";
 		m25p,fast-read;
-<<<<<<< HEAD
 		label = "spi1:0";
 		spi-max-frequency = <50000000>;
 		spi-tx-bus-width = <4>;
 		spi-rx-bus-width = <4>;
-=======
-		label = "pnor";
-		spi-rx-bus-width = <4>;
-		spi-max-frequency = <100000000>;
->>>>>>> 8600e9e2
 	};
 
 	flash@1 {
@@ -606,6 +600,9 @@
 		spi-max-frequency = <50000000>;
 		spi-tx-bus-width = <4>;
 		spi-rx-bus-width = <4>;
+		label = "pnor";
+		spi-rx-bus-width = <4>;
+		spi-max-frequency = <100000000>;
 	};
 };
 
