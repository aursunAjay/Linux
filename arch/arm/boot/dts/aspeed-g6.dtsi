// SPDX-License-Identifier: GPL-2.0-or-later
// Copyright 2019 IBM Corp.

#include <dt-bindings/interrupt-controller/arm-gic.h>
#include <dt-bindings/interrupt-controller/aspeed-scu-ic.h>
#include <dt-bindings/clock/ast2600-clock.h>

/ {
	model = "Aspeed BMC";
	compatible = "aspeed,ast2600";
	#address-cells = <1>;
	#size-cells = <1>;
	interrupt-parent = <&gic>;

	aliases {
		i3c0 = &i3c0;
		i3c1 = &i3c1;
		i3c2 = &i3c2;
		i3c3 = &i3c3;
		i3c4 = &i3c4;
		i3c5 = &i3c5;
		i2c0 = &i2c0;
		i2c1 = &i2c1;
		i2c2 = &i2c2;
		i2c3 = &i2c3;
		i2c4 = &i2c4;
		i2c5 = &i2c5;
		i2c6 = &i2c6;
		i2c7 = &i2c7;
		i2c8 = &i2c8;
		i2c9 = &i2c9;
		i2c10 = &i2c10;
		i2c11 = &i2c11;
		i2c12 = &i2c12;
		i2c13 = &i2c13;
		i2c14 = &i2c14;
		i2c15 = &i2c15;
		serial0 = &uart1;
		serial1 = &uart2;
		serial2 = &uart3;
		serial3 = &uart4;
		serial4 = &uart5;
		serial5 = &uart6;
		serial6 = &uart7;
		serial7 = &uart8;
		serial8 = &uart9;
		serial9 = &uart10;
		serial10 = &uart11;
		serial11 = &uart12;
		serial12 = &uart13;
		serial13 = &vuart1;
		serial14 = &vuart2;
		serial15 = &pcie_vuart0;
		serial16 = &pcie_vuart1;
		mdio0 = &mdio0;
		mdio1 = &mdio1;
		mdio2 = &mdio2;
		mdio3 = &mdio3;
	};


	cpus {
		#address-cells = <1>;
		#size-cells = <0>;
		enable-method = "aspeed,ast2600-smp";

		cpu@f00 {
			compatible = "arm,cortex-a7";
			device_type = "cpu";
			reg = <0xf00>;
		};

		cpu@f01 {
			compatible = "arm,cortex-a7";
			device_type = "cpu";
			reg = <0xf01>;
		};
	};

	timer {
		compatible = "arm,armv7-timer";
		interrupt-parent = <&gic>;
		interrupts = <GIC_PPI 13 (GIC_CPU_MASK_SIMPLE(2) | IRQ_TYPE_LEVEL_LOW)>,
			     <GIC_PPI 14 (GIC_CPU_MASK_SIMPLE(2) | IRQ_TYPE_LEVEL_LOW)>,
			     <GIC_PPI 11 (GIC_CPU_MASK_SIMPLE(2) | IRQ_TYPE_LEVEL_LOW)>,
			     <GIC_PPI 10 (GIC_CPU_MASK_SIMPLE(2) | IRQ_TYPE_LEVEL_LOW)>;
		arm,cpu-registers-not-fw-configured;
		always-on;
	};

	edac: sdram@1e6e0000 {
		compatible = "aspeed,ast2600-sdram-edac", "syscon";
		reg = <0x1e6e0000 0x174>;
		interrupts = <GIC_SPI 0 IRQ_TYPE_LEVEL_HIGH>;
	};

	ahb {
		compatible = "simple-bus";
		#address-cells = <1>;
		#size-cells = <1>;
		device_type = "soc";
		ranges;

		gic: interrupt-controller@40461000 {
			compatible = "arm,cortex-a7-gic";
			interrupts = <GIC_PPI 9 (GIC_CPU_MASK_SIMPLE(2) | IRQ_TYPE_LEVEL_HIGH)>;
			#interrupt-cells = <3>;
			interrupt-controller;
			interrupt-parent = <&gic>;
			reg = <0x40461000 0x1000>,
			    <0x40462000 0x1000>,
			    <0x40464000 0x2000>,
			    <0x40466000 0x2000>;
		};

		ssp_tcm: sram@1a000000 {
			compatible = "mmio-sram";
			reg = <0x1a000000 0x2000>;
		};

		ssp: secondary-service-processor {
			compatible = "aspeed,ast2600-ssp";
			#address-cells = <2>;
			#size-cells = <0>;
			interrupts =	<GIC_SPI 182 IRQ_TYPE_LEVEL_HIGH>,
					<GIC_SPI 183 IRQ_TYPE_LEVEL_HIGH>,
					<GIC_SPI 184 IRQ_TYPE_LEVEL_HIGH>,
					<GIC_SPI 185 IRQ_TYPE_LEVEL_HIGH>,
					<GIC_SPI 186 IRQ_TYPE_LEVEL_HIGH>,
					<GIC_SPI 187 IRQ_TYPE_LEVEL_HIGH>,
					<GIC_SPI 188 IRQ_TYPE_LEVEL_HIGH>,
					<GIC_SPI 189 IRQ_TYPE_LEVEL_HIGH>,
					<GIC_SPI 190 IRQ_TYPE_LEVEL_HIGH>,
					<GIC_SPI 191 IRQ_TYPE_LEVEL_HIGH>,
					<GIC_SPI 192 IRQ_TYPE_LEVEL_HIGH>,
					<GIC_SPI 193 IRQ_TYPE_LEVEL_HIGH>,
					<GIC_SPI 194 IRQ_TYPE_LEVEL_HIGH>,
					<GIC_SPI 195 IRQ_TYPE_LEVEL_HIGH>,
					<GIC_SPI 196 IRQ_TYPE_LEVEL_HIGH>;
			aspeed,cvic = <&cvic>;
			aspeed,scu = <&syscon>;
		};

		ahbc: ahbc@1e600000 {
			compatible = "aspeed,aspeed-ahbc", "syscon";
			reg = < 0x1e600000 0x100>;
		};

		cvic: copro-interrupt-controller@1e6c0000 {
			compatible = "aspeed,ast2600-cvic", "aspeed-cvic";
			valid-sources = <0xffffffff>;
			copro-sw-interrupts = <1>;
			reg = <0x1e6c0000 0x80>;
		};

		fmc: spi@1e620000 {
#if 1
			reg = <0x1e620000 0xc4>,
				<0x20000000 0x10000000>;
			reg-names = "spi_ctrl_reg", "spi_mmap";
			compatible = "aspeed,ast2600-fmc";
#else
			/* reg : cs0 : cs1 : cs2 */
			reg = <0x1e620000 0x100
				0x20000000 0x200000
				0x24000000 0x200000
				0x28000000 0x200000>;
			compatible = "aspeed,ast2600-fmc-spi";
			number_of_chip_select = /bits/ 16 <3>;
#endif
			#address-cells = <1>;
			#size-cells = <0>;
			clocks = <&syscon ASPEED_CLK_AHB>;
			status = "disabled";
			interrupts = <GIC_SPI 39 IRQ_TYPE_LEVEL_HIGH>;
			num-cs = <3>;
			flash@0 {
				reg = < 0 >;
				compatible = "jedec,spi-nor";
				spi-max-frequency = <50000000>;
				spi-rx-bus-width = <2>;
				status = "disabled";
			};
			flash@1 {
				reg = < 1 >;
				compatible = "jedec,spi-nor";
				spi-max-frequency = <50000000>;
				spi-rx-bus-width = <2>;
				status = "disabled";
			};
			flash@2 {
				reg = < 2 >;
				compatible = "jedec,spi-nor";
				spi-max-frequency = <50000000>;
				spi-rx-bus-width = <2>;
				status = "disabled";
			};
		};

		spi1: spi@1e630000 {
#if 1
			reg = <0x1e630000 0xc4>,
				<0x30000000 0x10000000>;
			reg-names = "spi_ctrl_reg", "spi_mmap";
			compatible = "aspeed,ast2600-spi";
#else
			/* reg : cs0 : cs1 */
			reg = <0x1e630000 0x100
				0x30000000 0x200000
				0x32000000 0x200000>;
			compatible = "aspeed,ast2600-fmc-spi";
			number_of_chip_select = /bits/ 16 <2>;
#endif
			#address-cells = <1>;
			#size-cells = <0>;
			clocks = <&syscon ASPEED_CLK_AHB>;
			num-cs = <2>;
			interrupts = <GIC_SPI 65 IRQ_TYPE_LEVEL_HIGH>;
			status = "disabled";
			flash@0 {
				reg = < 0 >;
				compatible = "jedec,spi-nor";
				spi-max-frequency = <50000000>;
				spi-rx-bus-width = <2>;
				status = "disabled";
			};
			flash@1 {
				reg = < 1 >;
				compatible = "jedec,spi-nor";
				spi-max-frequency = <50000000>;
				spi-rx-bus-width = <2>;
				status = "disabled";
			};
		};

		spi2: spi@1e631000 {
#if 1
			reg = < 0x1e631000 0xc4>,
				<0x50000000 0x10000000>;
			reg-names = "spi_ctrl_reg", "spi_mmap";
			compatible = "aspeed,ast2600-spi";
#else
			/* reg : cs0 : cs1 */
			reg = <0x1e631000 0x100
				0x50000000 0x200000
				0x52000000 0x200000
				0x54000000 0x200000>;
			compatible = "aspeed,ast2600-fmc-spi";
			number_of_chip_select = /bits/ 16 <3>;
#endif
			#address-cells = <1>;
			#size-cells = <0>;
			clocks = <&syscon ASPEED_CLK_AHB>;
			num-cs = <3>;
			interrupts = <GIC_SPI 65 IRQ_TYPE_LEVEL_HIGH>;
			status = "disabled";
			flash@0 {
				reg = < 0 >;
				compatible = "jedec,spi-nor";
				spi-max-frequency = <50000000>;
				spi-rx-bus-width = <2>;
				status = "disabled";
			};
			flash@1 {
				reg = < 1 >;
				compatible = "jedec,spi-nor";
				spi-max-frequency = <50000000>;
				spi-rx-bus-width = <2>;
				status = "disabled";
			};
			flash@2 {
				reg = < 2 >;
				compatible = "jedec,spi-nor";
				spi-max-frequency = <50000000>;
				spi-rx-bus-width = <2>;
				status = "disabled";
			};
		};

		mdio0: mdio@1e650000 {
			compatible = "aspeed,ast2600-mdio";
			reg = <0x1e650000 0x8>;
			#address-cells = <1>;
			#size-cells = <0>;
			status = "disabled";
			pinctrl-names = "default";
			pinctrl-0 = <&pinctrl_mdio1_default>;
			resets = <&syscon ASPEED_RESET_MII>;
		};

		mdio1: mdio@1e650008 {
			compatible = "aspeed,ast2600-mdio";
			reg = <0x1e650008 0x8>;
			#address-cells = <1>;
			#size-cells = <0>;
			status = "disabled";
			pinctrl-names = "default";
			pinctrl-0 = <&pinctrl_mdio2_default>;
			resets = <&syscon ASPEED_RESET_MII>;
		};

		mdio2: mdio@1e650010 {
			compatible = "aspeed,ast2600-mdio";
			reg = <0x1e650010 0x8>;
			#address-cells = <1>;
			#size-cells = <0>;
			status = "disabled";
			pinctrl-names = "default";
			pinctrl-0 = <&pinctrl_mdio3_default>;
			resets = <&syscon ASPEED_RESET_MII>;
		};

		mdio3: mdio@1e650018 {
			compatible = "aspeed,ast2600-mdio";
			reg = <0x1e650018 0x8>;
			#address-cells = <1>;
			#size-cells = <0>;
			status = "disabled";
			pinctrl-names = "default";
			pinctrl-0 = <&pinctrl_mdio4_default>;
			resets = <&syscon ASPEED_RESET_MII>;
		};

		mac0: ftgmac@1e660000 {
			compatible = "aspeed,ast2600-mac", "faraday,ftgmac100";
			reg = <0x1e660000 0x180>;
			#address-cells = <1>;
			#size-cells = <0>;
			interrupts = <GIC_SPI 2 IRQ_TYPE_LEVEL_HIGH>;
			clocks = <&syscon ASPEED_CLK_GATE_MAC1CLK>;
			resets = <&syscon ASPEED_RESET_MAC1>;
			status = "disabled";
		};

		mac1: ftgmac@1e680000 {
			compatible = "aspeed,ast2600-mac", "faraday,ftgmac100";
			reg = <0x1e680000 0x180>;
			#address-cells = <1>;
			#size-cells = <0>;
			interrupts = <GIC_SPI 3 IRQ_TYPE_LEVEL_HIGH>;
			clocks = <&syscon ASPEED_CLK_GATE_MAC2CLK>;
			resets = <&syscon ASPEED_RESET_MAC2>;
			status = "disabled";
		};

		mac2: ftgmac@1e670000 {
			compatible = "aspeed,ast2600-mac", "faraday,ftgmac100";
			reg = <0x1e670000 0x180>;
			#address-cells = <1>;
			#size-cells = <0>;
			interrupts = <GIC_SPI 32 IRQ_TYPE_LEVEL_HIGH>;
			clocks = <&syscon ASPEED_CLK_GATE_MAC3CLK>;
			resets = <&syscon ASPEED_RESET_MAC3>;
			status = "disabled";
		};

		mac3: ftgmac@1e690000 {
			compatible = "aspeed,ast2600-mac", "faraday,ftgmac100";
			reg = <0x1e690000 0x180>;
			#address-cells = <1>;
			#size-cells = <0>;
			interrupts = <GIC_SPI 33 IRQ_TYPE_LEVEL_HIGH>;
			clocks = <&syscon ASPEED_CLK_GATE_MAC4CLK>;
			resets = <&syscon ASPEED_RESET_MAC4>;
			status = "disabled";
		};

		ehci0: usb@1e6a1000 {
			compatible = "aspeed,ast2600-ehci", "generic-ehci";
			reg = <0x1e6a1000 0x100>;
			interrupts = <GIC_SPI 5 IRQ_TYPE_LEVEL_HIGH>;
			clocks = <&syscon ASPEED_CLK_GATE_USBPORT1CLK>;
			pinctrl-names = "default";
			pinctrl-0 = <&pinctrl_usb2ah_default>;
			status = "disabled";
		};

		ehci1: usb@1e6a3000 {
			compatible = "aspeed,ast2600-ehci", "generic-ehci";
			reg = <0x1e6a3000 0x100>;
			interrupts = <GIC_SPI 9 IRQ_TYPE_LEVEL_HIGH>;
			clocks = <&syscon ASPEED_CLK_GATE_USBPORT2CLK>;
			pinctrl-names = "default";
			pinctrl-0 = <&pinctrl_usb2bh_default>;
			status = "disabled";
		};

		uhci: usb@1e6b0000 {
			compatible = "aspeed,ast2600-uhci", "generic-uhci";
			reg = <0x1e6b0000 0x100>;
			interrupts = <GIC_SPI 10 IRQ_TYPE_LEVEL_HIGH>;
			#ports = <2>;
			clocks = <&syscon ASPEED_CLK_GATE_USBUHCICLK>;
			status = "disabled";
			/*
			 * No default pinmux, it will follow EHCI, use an
			 * explicit pinmux override if EHCI is not enabled.
			 */
		};

		vhub: usb-vhub@1e6a0000 {
			compatible = "aspeed,ast2600-usb-vhub";
			reg = <0x1e6a0000 0x350>;
			interrupts = <GIC_SPI 5 IRQ_TYPE_LEVEL_HIGH>;
			clocks = <&syscon ASPEED_CLK_GATE_USBPORT1CLK>;
			aspeed,vhub-downstream-ports = <7>;
			aspeed,vhub-generic-endpoints = <21>;
			pinctrl-names = "default";
			pinctrl-0 = <&pinctrl_usb2ad_default>;
			status = "disabled";
		};

<<<<<<< HEAD
		usb2ahp: usb2ahp {
			compatible = "aspeed,ast2600-usb2ahp";
			pinctrl-names = "default";
			pinctrl-0 = <&pinctrl_usb2ahp_default>;
			status = "disabled";
		};

=======
>>>>>>> 8600e9e2
		udc: usb@1e6a2000 {
			compatible = "aspeed,ast2600-udc";
			reg = <0x1e6a2000 0x300>;
			interrupts = <GIC_SPI 9 IRQ_TYPE_LEVEL_HIGH>;
			clocks = <&syscon ASPEED_CLK_GATE_USBPORT2CLK>;
			pinctrl-names = "default";
			pinctrl-0 = <&pinctrl_usb2bd_default>;
			status = "disabled";
		};

		uphyb: uphyb@1e6a2800 {
			compatible = "aspeed,ast2600-uphyb";
			reg = <0x1e6a2800 0x10>;
			ctrl = <0x0 0x100>;	/* <offset, value> */
			aspeed,scu = <&syscon>;
			status = "disabled";
		};

		apb {
			compatible = "simple-bus";
			#address-cells = <1>;
			#size-cells = <1>;
			ranges;

			pwm_tach: pwm_tach@1e610000 {
				compatible = "aspeed,ast2600-pwm-tach", "simple-mfd", "syscon";
				reg = <0x1e610000 0x100>;
				clocks = <&syscon ASPEED_CLK_AHB>;
				resets = <&syscon ASPEED_RESET_PWM>;

				pwm: pwm {
					compatible = "aspeed,ast2600-pwm";
					#pwm-cells = <3>;
					#address-cells = <1>;
					#size-cells = <0>;
					status = "disabled";
				};

				tach: tach {
					compatible = "aspeed,ast2600-tach";
					#address-cells = <1>;
					#size-cells = <0>;
					status = "disabled";
				};
			};

			syscon: syscon@1e6e2000 {
				compatible = "aspeed,ast2600-scu", "syscon", "simple-mfd";
				reg = <0x1e6e2000 0x1000>;
				ranges = <0 0x1e6e2000 0x1000>;
				#address-cells = <1>;
				#size-cells = <1>;
				#clock-cells = <1>;
				#reset-cells = <1>;

				pinctrl: pinctrl {
					compatible = "aspeed,ast2600-pinctrl";
				};

				silicon-id@14 {
					compatible = "aspeed,ast2600-silicon-id", "aspeed,silicon-id";
					reg = <0x14 0x4 0x5b0 0x8>;
				};

				smp-memram@180 {
					compatible = "aspeed,ast2600-smpmem";
					reg = <0x180 0x40>;
				};

				scu_ic0: interrupt-controller@560 {
					#interrupt-cells = <1>;
					compatible = "aspeed,ast2600-scu-ic0";
					reg = <0x560 0x4>;
					interrupts = <GIC_SPI 12 IRQ_TYPE_LEVEL_HIGH>;
					interrupt-controller;
				};

				scu_ic1: interrupt-controller@570 {
					#interrupt-cells = <1>;
					compatible = "aspeed,ast2600-scu-ic1";
					reg = <0x570 0x4>;
					interrupts = <GIC_SPI 41 IRQ_TYPE_LEVEL_HIGH>;
					interrupt-controller;
				};
			};

			rng: hwrng@1e6e2530 {
				compatible = "aspeed,ast2600-trng";
				reg = <0x1e6e2520 0x20>;
				aspeed,scu = <&syscon>;
				status = "disabled";
			};

			pcie_phy0: pcie_phy@1e6ed000 {
				compatible = "aspeed,ast2600-pcie-phy", "syscon";
				reg = <0x1e6ed000 0x100>;
			};

			pcie_phy1: rc_bridge@1e6ed200 {
				compatible = "aspeed,ast2600-pcie-phy", "syscon";
				reg = <0x1e6ed200 0x100>;
			};

			pciecfg: pciecfg@1e770000 {
				compatible = "aspeed,ast2600-pciecfg", "syscon";
				reg = <0x1e770000 0x80>;
				resets = <&syscon ASPEED_RESET_H2X>, <&syscon ASPEED_RESET_PCIE_DEV_O>, <&syscon ASPEED_RESET_PCIE_RC_O>;
				reset-names = "h2x", "rc_low", "rc_high";
				aspeed,ahbc = <&ahbc>;
				aspeed,pcie0 = <&pcie0>;
				aspeed,pcie1 = <&pcie1>;

				status = "disabled";
			};

			pcie0: pcie@1e770080 {
				compatible = "aspeed,ast2600-pcie";
				device_type = "pci";
				reg = <0x1e770080 0x40>;
				linux,pci-domain = <0>;
				#address-cells = <3>;
				#size-cells = <2>;
				interrupts = <GIC_SPI 167 IRQ_TYPE_LEVEL_HIGH>;
				bus-range = <0x00 0x7f>;
				ranges = <0x01000000 0 0x00000000 0x00000000 0x0 0x08000   /* I/O */
					0x02000000 0x0 0x60000000 0x60000000 0 0x10000000>; /* memory */

				status = "disabled";

				resets = <&syscon ASPEED_RESET_PCIE_DEV_O>;
				pinctrl-names = "default";
				pinctrl-0 = <&pinctrl_pcierc0_default>;

				#interrupt-cells = <1>;
				msi-parent = <&pcie0>;
				msi_address = <0x1e770058>;
				pciephy = <&pcie_phy0>;
				interrupt-map-mask = <0 0 0 7>;
				interrupt-map = <0 0 0 1 &pcie_intc0 0>,
						<0 0 0 2 &pcie_intc0 1>,
						<0 0 0 3 &pcie_intc0 2>,
						<0 0 0 4 &pcie_intc0 3>;
				pcie_intc0: interrupt-controller {
					interrupt-controller;
					#address-cells = <0>;
					#interrupt-cells = <1>;
				};
			};

			pcie1: pcie@1e7700C0 {
				compatible = "aspeed,ast2600-pcie";
				device_type = "pci";
				reg = <0x1e7700C0 0x40>;
				linux,pci-domain = <1>;
				#address-cells = <3>;
				#size-cells = <2>;
				interrupts = <GIC_SPI 168 IRQ_TYPE_LEVEL_HIGH>;
				bus-range = <0x80 0xff>;

				ranges = <0x01000000 0 0x00018000 0x00018000 0x0 0x08000
					0x02000000 0x0 0x70000000 0x70000000 0 0x10000000>; /* memory */

				status = "disabled";

				resets = <&syscon ASPEED_RESET_PCIE_RC_O>;
				pinctrl-names = "default";
				pinctrl-0 = <&pinctrl_pcierc1_default>;

				#interrupt-cells = <1>;
				msi-parent = <&pcie1>;
				msi_address = <0x1e77005C>;
				pciephy = <&pcie_phy1>;
				interrupt-map-mask = <0 0 0 7>;
				interrupt-map = <0 0 0 1 &pcie_intc1 0>,
						<0 0 0 2 &pcie_intc1 1>,
						<0 0 0 3 &pcie_intc1 2>,
						<0 0 0 4 &pcie_intc1 3>;
				pcie_intc1: interrupt-controller {
					interrupt-controller;
					#address-cells = <0>;
					#interrupt-cells = <1>;
				};
			};

			jtag0: jtag@1e6e4000 {
				compatible = "aspeed,ast2600-jtag";
				reg= <0x1e6e4000 0x20>;
				interrupts = <GIC_SPI 27 IRQ_TYPE_LEVEL_HIGH>;
				clocks = <&syscon ASPEED_CLK_AHB>;
				resets = <&syscon ASPEED_RESET_JTAG_MASTER>;
				status = "disabled";
			};

			jtag1: jtag@1e6e4100 {
				compatible = "aspeed,ast2600-jtag";
				reg= <0x1e6e4100 0x20>;
				interrupts = <GIC_SPI 53 IRQ_TYPE_LEVEL_HIGH>;
				clocks = <&syscon ASPEED_CLK_AHB>;
				resets = <&syscon ASPEED_RESET_JTAG_MASTER2>;
				pinctrl-names = "default";
				pinctrl-0 = <&pinctrl_jtagm_default>;
				status = "disabled";
			};

			display_port: dp@1e6eb000 {
				compatible = "aspeed,ast2600-displayport", "syscon";
				reg = <0x1e6eb000 0x200>;
				status = "disabled";
			};

			display_port_mcu: dpmcu@18000000 {
				compatible = "aspeed,ast2600-displayport-mcu", "syscon";
				reg = <0x18000000 0xF00>;
				status = "disabled";
			};

			gfx: display@1e6e6000 {
				compatible = "aspeed,ast2600-gfx", "syscon";
				reg = <0x1e6e6000 0x1000>;
				reg-io-width = <4>;
				clocks = <&syscon ASPEED_CLK_GATE_D1CLK>;
				resets = <&syscon ASPEED_RESET_CRT>,
				<&syscon ASPEED_RESET_GRAPHICS>;
				reset-names = "crt", "engine";
				syscon = <&syscon>;
				interrupts-extended = <&gic GIC_SPI 14 IRQ_TYPE_LEVEL_HIGH>,
				<&scu_ic0 ASPEED_AST2600_SCU_IC0_PCIE_PERST_LO_TO_HI>,
				<&scu_ic0 ASPEED_AST2600_SCU_IC0_PCIE_PERST_HI_TO_LO>;
				status = "disabled";
			};

			xdma: xdma@1e6e7000 {
				compatible = "aspeed,ast2600-xdma";
				reg = <0x1e6e7000 0x100>;
				clocks = <&syscon ASPEED_CLK_GATE_BCLK>;
				resets = <&syscon ASPEED_RESET_DEV_XDMA>, <&syscon ASPEED_RESET_RC_XDMA>;
				reset-names = "device", "root-complex";
				interrupts-extended = <&gic GIC_SPI 6 IRQ_TYPE_LEVEL_HIGH>,
						      <&scu_ic0 ASPEED_AST2600_SCU_IC0_PCIE_PERST_LO_TO_HI>;
				aspeed,pcie-device = "bmc";
				aspeed,scu = <&syscon>;
				status = "disabled";
			};

			mctp0: mctp@1e6e8000 {
				compatible = "aspeed,ast2600-mctp";
				reg = <0x1e6e8000 0x30>;
				interrupts-extended = <&gic GIC_SPI 26 IRQ_TYPE_LEVEL_HIGH>, <&scu_ic0 ASPEED_AST2600_SCU_IC0_PCIE_PERST_LO_TO_HI>;
				interrupt-names = "mctp", "pcie";
				resets = <&syscon ASPEED_RESET_DEV_MCTP>;
				aspeed,scu = <&syscon>;
				aspeed,pcieh = <&pcie_phy0>;
				status = "disabled";
			};

			mctp1: mctp@1e6f9000 {
				compatible = "aspeed,ast2600-mctp";
				reg = <0x1e6f9000 0x30>;
				interrupts-extended = <&scu_ic0 ASPEED_AST2600_SCU_IC0_PCIE_RCRST_LO_TO_HI>;
				interrupt-names = "pcie";
				pcie_rc;
				resets = <&syscon ASPEED_RESET_RC_MCTP>, <&syscon ASPEED_RESET_DEV_MCTP>;
				aspeed,scu = <&syscon>;
				aspeed,pcieh = <&pcie_phy1>;
				status = "disabled";
			};

			adc0: adc@1e6e9000 {
				compatible = "aspeed,ast2600-adc0";
				reg = <0x1e6e9000 0x100>;
				clocks = <&syscon ASPEED_CLK_APB2>;
				resets = <&syscon ASPEED_RESET_ADC>;
				interrupts = <GIC_SPI 46 IRQ_TYPE_LEVEL_HIGH>;
				#io-channel-cells = <1>;
				status = "disabled";
			};

			adc1: adc@1e6e9100 {
				compatible = "aspeed,ast2600-adc1";
				reg = <0x1e6e9100 0x100>;
				clocks = <&syscon ASPEED_CLK_APB2>;
				resets = <&syscon ASPEED_RESET_ADC>;
				interrupts = <GIC_SPI 46 IRQ_TYPE_LEVEL_HIGH>;
				#io-channel-cells = <1>;
				status = "disabled";
			};

			espi: espi@1e6ee000 {
				compatible = "aspeed,ast2600-espi";
				reg = <0x1e6ee000 0x1000>;
				interrupts = <GIC_SPI 42 IRQ_TYPE_LEVEL_HIGH>,
					     <GIC_SPI 108 IRQ_TYPE_LEVEL_HIGH>;
				clocks = <&syscon ASPEED_CLK_GATE_ESPICLK>;
				status = "disabled";
			};

			chassis: chassis@1e6ef010 {
				compatible = "aspeed,ast2600-chassis";
				reg = <0x1e6ef010 0x4>;
				interrupts = <GIC_SPI 149 IRQ_TYPE_LEVEL_HIGH>;
				status = "disabled";
			};

			video: video@1e700000 {
				compatible = "aspeed,ast2600-video-engine";
				reg = <0x1e700000 0x1000>;
				clocks = <&syscon ASPEED_CLK_GATE_VCLK>,
					 <&syscon ASPEED_CLK_GATE_ECLK>;
				clock-names = "vclk", "eclk";
				interrupts = <GIC_SPI 7 IRQ_TYPE_LEVEL_HIGH>;
				resets = <&syscon ASPEED_RESET_VIDEO>;
				aspeed,scu = <&syscon>;
				aspeed,gfx = <&gfx>;
				status = "disabled";
			};

			sbc: secure-boot-controller@1e6f2000 {
				compatible = "aspeed,ast2600-sbc";
				reg = <0x1e6f2000 0x1000>;
			};

			video: video@1e700000 {
				compatible = "aspeed,ast2600-video-engine";
				reg = <0x1e700000 0x1000>;
				clocks = <&syscon ASPEED_CLK_GATE_VCLK>,
					 <&syscon ASPEED_CLK_GATE_ECLK>;
				clock-names = "vclk", "eclk";
				interrupts = <GIC_SPI 7 IRQ_TYPE_LEVEL_HIGH>;
				status = "disabled";
			};

			gpio0: gpio@1e780000 {
				#gpio-cells = <2>;
				gpio-controller;
				compatible = "aspeed,ast2600-gpio";
				reg = <0x1e780000 0x400>;
				interrupts = <GIC_SPI 40 IRQ_TYPE_LEVEL_HIGH>;
				gpio-ranges = <&pinctrl 0 0 208>;
				ngpios = <208>;
				clocks = <&syscon ASPEED_CLK_APB2>;
				interrupt-controller;
				#interrupt-cells = <2>;
			};

			sgpiom0: sgpiom@1e780500 {
				#gpio-cells = <2>;
				gpio-controller;
				compatible = "aspeed,ast2600-sgpiom";
				reg = <0x1e780500 0x100>;
				interrupts = <GIC_SPI 51 IRQ_TYPE_LEVEL_HIGH>;
				clocks = <&syscon ASPEED_CLK_APB2>;
				interrupt-controller;
				bus-frequency = <12000000>;
				pinctrl-names = "default";
				pinctrl-0 = <&pinctrl_sgpm1_default>;
				status = "disabled";
			};

			sgpiom1: sgpiom@1e780600 {
				#gpio-cells = <2>;
				gpio-controller;
				compatible = "aspeed,ast2600-sgpiom";
				reg = <0x1e780600 0x100>;
				interrupts = <GIC_SPI 70 IRQ_TYPE_LEVEL_HIGH>;
				clocks = <&syscon ASPEED_CLK_APB2>;
				interrupt-controller;
				bus-frequency = <12000000>;
				pinctrl-names = "default";
				pinctrl-0 = <&pinctrl_sgpm2_default>;
				status = "disabled";
			};

			gpio1: gpio@1e780800 {
				#gpio-cells = <2>;
				gpio-controller;
				compatible = "aspeed,ast2600-gpio";
				reg = <0x1e780800 0x800>;
				interrupts = <GIC_SPI 11 IRQ_TYPE_LEVEL_HIGH>;
				gpio-ranges = <&pinctrl 0 208 36>;
				ngpios = <36>;
				clocks = <&syscon ASPEED_CLK_APB1>;
				interrupt-controller;
				#interrupt-cells = <2>;
			};

			rtc: rtc@1e781000 {
				compatible = "aspeed,ast2600-rtc";
				reg = <0x1e781000 0x18>;
				interrupts = <GIC_SPI 13 IRQ_TYPE_LEVEL_HIGH>;
				status = "disabled";
			};

			timer: timer@1e782000 {
				compatible = "aspeed,ast2600-timer";
				reg = <0x1e782000 0x90>;
				interrupts-extended = <&gic  GIC_SPI 16 IRQ_TYPE_LEVEL_HIGH>,
						<&gic  GIC_SPI 17 IRQ_TYPE_LEVEL_HIGH>,
						<&gic  GIC_SPI 18 IRQ_TYPE_LEVEL_HIGH>,
						<&gic  GIC_SPI 19 IRQ_TYPE_LEVEL_HIGH>,
						<&gic  GIC_SPI 20 IRQ_TYPE_LEVEL_HIGH>,
						<&gic  GIC_SPI 21 IRQ_TYPE_LEVEL_HIGH>,
						<&gic  GIC_SPI 22 IRQ_TYPE_LEVEL_HIGH>,
						<&gic  GIC_SPI 23 IRQ_TYPE_LEVEL_HIGH>;
				clocks = <&syscon ASPEED_CLK_APB1>;
				clock-names = "PCLK";
				status = "disabled";
                        };

			uart1: serial@1e783000 {
				compatible = "aspeed,ast2600-uart";
				reg = <0x1e783000 0x20>;
				reg-shift = <2>;
				reg-io-width = <4>;
				interrupts = <GIC_SPI 47 IRQ_TYPE_LEVEL_HIGH>;
				clocks = <&syscon ASPEED_CLK_GATE_UART1CLK>;
				resets = <&lpc_reset 4>;
				no-loopback-test;
				pinctrl-names = "default";
				pinctrl-0 = <&pinctrl_txd1_default &pinctrl_rxd1_default>;
				status = "disabled";
			};

			uart5: serial@1e784000 {
				compatible = "aspeed,ast2600-uart";
				reg = <0x1e784000 0x1000>;
				reg-shift = <2>;
				interrupts = <GIC_SPI 8 IRQ_TYPE_LEVEL_HIGH>;
				clocks = <&syscon ASPEED_CLK_GATE_UART5CLK>;
				no-loopback-test;
			};

			wdt1: watchdog@1e785000 {
				compatible = "aspeed,ast2600-wdt";
				reg = <0x1e785000 0x40>;
			};

			wdt2: watchdog@1e785040 {
				compatible = "aspeed,ast2600-wdt";
				reg = <0x1e785040 0x40>;
				status = "disabled";
			};

			wdt3: watchdog@1e785080 {
				compatible = "aspeed,ast2600-wdt";
				reg = <0x1e785080 0x40>;
				status = "disabled";
			};

			wdt4: watchdog@1e7850c0 {
				compatible = "aspeed,ast2600-wdt";
				reg = <0x1e7850C0 0x40>;
				status = "disabled";
			};

			i3c: bus@1e7a0000 {
				compatible = "simple-bus";
				#address-cells = <1>;
				#size-cells = <1>;
				ranges = <0 0x1e7a0000 0x8000>;
			};

			peci: bus@1e78b000 {
				compatible = "simple-bus";
				#address-cells = <1>;
				#size-cells = <1>;
				ranges = <0x0 0x1e78b000 0x100>;
			};

			vuart1: serial@1e787000 {
				compatible = "aspeed,ast2600-uart";
				reg = <0x1e787000 0x40>;
				interrupts = <GIC_SPI 147 IRQ_TYPE_LEVEL_HIGH>;
				clocks = <&syscon ASPEED_CLK_APB1>;
				virtual;
				status = "disabled";
			};

			pcie_vuart0: serial@1e787800 {
				compatible = "aspeed,ast2600-uart";
				reg = <0x1e787800 0x40>;
				interrupts = <GIC_SPI 180 IRQ_TYPE_LEVEL_HIGH>;
				clocks = <&syscon ASPEED_CLK_APB1>;
				virtual;
				status = "disabled";
			};

			vuart2: serial@1e788000 {
				compatible = "aspeed,ast2600-uart";
				reg = <0x1e788000 0x40>;
				interrupts = <GIC_SPI 148 IRQ_TYPE_LEVEL_HIGH>;
				clocks = <&syscon ASPEED_CLK_APB1>;
				virtual;
				status = "disabled";
			};

			pcie_vuart1: serial@1e788800 {
				compatible = "aspeed,ast2600-uart";
				reg = <0x1e788800 0x40>;
				interrupts = <GIC_SPI 181 IRQ_TYPE_LEVEL_HIGH>;
				clocks = <&syscon ASPEED_CLK_APB2>;
				virtual;
				status = "disabled";
			};

			lpc: lpc@1e789000 {
				compatible = "aspeed,ast2600-lpc-v2", "simple-mfd", "syscon";
				reg = <0x1e789000 0x1000>;
				reg-io-width = <4>;

				#address-cells = <1>;
				#size-cells = <1>;
				ranges = <0x0 0x1e789000 0x1000>;

				kcs1: kcs@24 {
					compatible = "aspeed,ast2600-kcs-bmc";
					reg = <0x24 0x1>, <0x30 0x1>, <0x3c 0x1>;
					interrupts = <GIC_SPI 138 IRQ_TYPE_LEVEL_HIGH>;
					clocks = <&syscon ASPEED_CLK_GATE_LCLK>;
					status = "disabled";
				};

				kcs2: kcs@28 {
					compatible = "aspeed,ast2600-kcs-bmc";
					reg = <0x28 0x1>, <0x34 0x1>, <0x40 0x1>;
					interrupts = <GIC_SPI 139 IRQ_TYPE_LEVEL_HIGH>;
					status = "disabled";
				};

				kcs3: kcs@2c {
					compatible = "aspeed,ast2600-kcs-bmc";
					reg = <0x2c 0x1>, <0x38 0x1>, <0x44 0x1>;
					interrupts = <GIC_SPI 140 IRQ_TYPE_LEVEL_HIGH>;
					status = "disabled";
				};

				kcs4: kcs@114 {
					compatible = "aspeed,ast2600-kcs-bmc";
					reg = <0x114 0x1>, <0x118 0x1>, <0x11c 0x1>;
					interrupts = <GIC_SPI 141 IRQ_TYPE_LEVEL_HIGH>;
					status = "disabled";
				};

				lpc_ctrl: lpc-ctrl@80 {
					compatible = "aspeed,ast2600-lpc-ctrl";
					reg = <0x80 0x80>;
					clocks = <&syscon ASPEED_CLK_GATE_LCLK>;
					status = "disabled";
				};

				lpc_snoop: lpc-snoop@80 {
					compatible = "aspeed,ast2600-lpc-snoop";
					reg = <0x80 0x80>;
					interrupts = <GIC_SPI 144 IRQ_TYPE_LEVEL_HIGH>;
					status = "disabled";
				};

				lpc_pcc: lpc-pcc@0 {
					compatible = "aspeed,ast2600-lpc-pcc";
					reg = <0x0 0x140>;
					interrupts = <GIC_SPI 145 IRQ_TYPE_LEVEL_HIGH>;
					status = "disabled";
				};

				lhc: lhc@a0 {
					compatible = "aspeed,ast2600-lhc";
					reg = <0xa0 0x24 0xc8 0x8>;
				};

				lpc_reset: reset-controller@98 {
					compatible = "aspeed,ast2600-lpc-reset";
					reg = <0x98 0x4>;
					#reset-cells = <1>;
				};

				uart_routing: uart-routing@98 {
					compatible = "aspeed,ast2600-uart-routing";
					reg = <0x98 0x8>;
					status = "disabled";
				};

				ibt: ibt@140 {
					compatible = "aspeed,ast2600-ibt-bmc";
					reg = <0x140 0x18>;
					interrupts = <GIC_SPI 143 IRQ_TYPE_LEVEL_HIGH>;
					clocks = <&syscon ASPEED_CLK_GATE_LCLK>;
					status = "disabled";
				};

				mbox: mbox@200 {
					compatible = "aspeed,ast2600-mbox";
					reg = <0x200 0xc0>;
					interrupts = <GIC_SPI 54 IRQ_TYPE_LEVEL_HIGH>;
					status = "disabled";
				};
			};

			pcie_lpc: pcie-lpc@1e789800 {
				compatible = "aspeed,ast2600-pcie-lpc", "simple-mfd", "syscon";
				reg = <0x1e789800 0x800>;

				#address-cells = <1>;
				#size-cells = <1>;
				ranges = <0x0 0x1e789800 0x800>;

				pcie_kcs1: pcie-kcs@24 {
					compatible = "aspeed,ast2600-kcs-bmc";
					reg = <0x24 0x1>, <0x30 0x1>, <0x3c 0x1>;
					interrupts = <GIC_SPI 174 IRQ_TYPE_LEVEL_HIGH>;
					status = "disabled";
				};

				pcie_kcs2: pcie-kcs@28 {
					compatible = "aspeed,ast2600-kcs-bmc";
					reg = <0x28 0x1>, <0x34 0x1>, <0x40 0x1>;
					interrupts = <GIC_SPI 175 IRQ_TYPE_LEVEL_HIGH>;
					status = "disabled";
				};

				pcie_kcs3: pcie-kcs@2c {
					compatible = "aspeed,ast2600-kcs-bmc";
					reg = <0x2c 0x1>, <0x38 0x1>, <0x44 0x1>;
					interrupts = <GIC_SPI 176 IRQ_TYPE_LEVEL_HIGH>;
					status = "disabled";
				};

				pcie_kcs4: pcie-kcs@114 {
					compatible = "aspeed,ast2600-kcs-bmc";
					reg = <0x114 0x1>, <0x118 0x1>, <0x11c 0x1>;
					interrupts = <GIC_SPI 177 IRQ_TYPE_LEVEL_HIGH>;
					status = "disabled";
				};

				pcie_snoop: pcie-snoop@80 {
					compatible = "aspeed,ast2600-lpc-snoop";
					reg = <0x80 0x80>;
					interrupts = <GIC_SPI 171 IRQ_TYPE_LEVEL_HIGH>;
					status = "disabled";
				};

				pcie_pcc: pcie-pcc@0 {
					compatible = "aspeed,ast2600-lpc-pcc";
					reg = <0x0 0x140>;
					interrupts = <GIC_SPI 173 IRQ_TYPE_LEVEL_HIGH>;
					status = "disabled";
				};

				pcie_ibt: pcie_ibt@140 {
					compatible = "aspeed,ast2600-ibt-bmc";
					reg = <0x140 0x18>;
					interrupts = <GIC_SPI 172 IRQ_TYPE_LEVEL_HIGH>;
					status = "disabled";
				};

			};

			sdc: sdc@1e740000 {
				compatible = "aspeed,ast2600-sd-controller";
				reg = <0x1e740000 0x100>;
				#address-cells = <1>;
				#size-cells = <1>;
				ranges = <0 0x1e740000 0x10000>;
				clocks = <&syscon ASPEED_CLK_GATE_SDCLK>;
				status = "disabled";

				sdhci0: sdhci@1e740100 {
					compatible = "aspeed,ast2600-sdhci", "sdhci";
					reg = <0x100 0x100>;
					interrupts = <GIC_SPI 43 IRQ_TYPE_LEVEL_HIGH>;
					sdhci,auto-cmd12;
					sd-uhs-sdr50;
					clocks = <&syscon ASPEED_CLK_SDIO>;
					pinctrl-names = "default";
					pinctrl-0 = <&pinctrl_sd1_default>;
					status = "disabled";
				};

				sdhci1: sdhci@1e740200 {
					compatible = "aspeed,ast2600-sdhci", "sdhci";
					reg = <0x200 0x100>;
					interrupts = <GIC_SPI 43 IRQ_TYPE_LEVEL_HIGH>;
					sdhci,auto-cmd12;
					sd-uhs-sdr50;
					clocks = <&syscon ASPEED_CLK_SDIO>;
					pinctrl-names = "default";
					pinctrl-0 = <&pinctrl_sd2_default>;
					status = "disabled";
				};
			};

			emmc_controller: sdc@1e750000 {
				compatible = "aspeed,ast2600-sd-controller";
				reg = <0x1e750000 0x100>;
				#address-cells = <1>;
				#size-cells = <1>;
				ranges = <0 0x1e750000 0x10000>;
				clocks = <&syscon ASPEED_CLK_GATE_EMMCCLK>;
				resets = <&syscon ASPEED_RESET_EMMC>;
				status = "disabled";

				emmc: sdhci@1e750100 {
					compatible = "aspeed,ast2600-emmc";
					reg = <0x100 0x100>;
					sdhci,auto-cmd12;
					interrupts = <GIC_SPI 15 IRQ_TYPE_LEVEL_HIGH>;
					clocks = <&syscon ASPEED_CLK_EMMC>;
					pinctrl-names = "default";
					pinctrl-0 = <&pinctrl_emmc_default>;
					status = "disabled";
				};
			};

			uart2: serial@1e78d000 {
				compatible = "aspeed,ast2600-uart";
				reg = <0x1e78d000 0x20>;
				interrupts = <GIC_SPI 48 IRQ_TYPE_LEVEL_HIGH>;
				clocks = <&syscon ASPEED_CLK_GATE_UART2CLK>;
				resets = <&lpc_reset 5>;
				pinctrl-names = "default";
				pinctrl-0 = <&pinctrl_txd2_default &pinctrl_rxd2_default>;
				no-loopback-test;
				status = "disabled";
			};

			uart3: serial@1e78e000 {
				compatible = "aspeed,ast2600-uart";
				reg = <0x1e78e000 0x20>;
				interrupts = <GIC_SPI 49 IRQ_TYPE_LEVEL_HIGH>;
				clocks = <&syscon ASPEED_CLK_GATE_UART3CLK>;
				resets = <&lpc_reset 6>;
				pinctrl-names = "default";
				pinctrl-0 = <&pinctrl_txd3_default &pinctrl_rxd3_default>;
				no-loopback-test;
				status = "disabled";
			};

			uart4: serial@1e78f000 {
				compatible = "aspeed,ast2600-uart";
				reg = <0x1e78f000 0x20>;
				interrupts = <GIC_SPI 50 IRQ_TYPE_LEVEL_HIGH>;
				clocks = <&syscon ASPEED_CLK_GATE_UART4CLK>;
				resets = <&lpc_reset 7>;
				pinctrl-names = "default";
				pinctrl-0 = <&pinctrl_txd4_default &pinctrl_rxd4_default>;
				no-loopback-test;
				status = "disabled";
			};

			i2c: bus@1e78a000 {
				compatible = "simple-bus";
				#address-cells = <1>;
				#size-cells = <1>;
				ranges = <0 0x1e78a000 0x1000>;
			};

			uart6: serial@1e790000 {
				compatible = "aspeed,ast2600-uart";
				reg = <0x1e790000 0x20>;
				interrupts = <GIC_SPI 57 IRQ_TYPE_LEVEL_HIGH>;
				clocks = <&syscon ASPEED_CLK_GATE_UART6CLK>;
				pinctrl-names = "default";
				pinctrl-0 = <&pinctrl_uart6_default>;
				no-loopback-test;
				status = "disabled";
			};

			uart7: serial@1e790100 {
				compatible = "aspeed,ast2600-uart";
				reg = <0x1e790100 0x20>;
				interrupts = <GIC_SPI 58 IRQ_TYPE_LEVEL_HIGH>;
				clocks = <&syscon ASPEED_CLK_GATE_UART7CLK>;
				pinctrl-names = "default";
				pinctrl-0 = <&pinctrl_uart7_default>;
				no-loopback-test;
				status = "disabled";
			};

			uart8: serial@1e790200 {
				compatible = "aspeed,ast2600-uart";
				reg = <0x1e790200 0x20>;
				interrupts = <GIC_SPI 59 IRQ_TYPE_LEVEL_HIGH>;
				clocks = <&syscon ASPEED_CLK_GATE_UART8CLK>;
				pinctrl-names = "default";
				pinctrl-0 = <&pinctrl_uart8_default>;
				no-loopback-test;
				status = "disabled";
			};

			uart9: serial@1e790300 {
				compatible = "aspeed,ast2600-uart";
				reg = <0x1e790300 0x20>;
				interrupts = <GIC_SPI 60 IRQ_TYPE_LEVEL_HIGH>;
				clocks = <&syscon ASPEED_CLK_GATE_UART9CLK>;
				pinctrl-names = "default";
				pinctrl-0 = <&pinctrl_uart9_default>;
				no-loopback-test;
				status = "disabled";
			};

			uart10: serial@1e790400 {
				compatible = "aspeed,ast2600-uart";
				reg = <0x1e790400 0x20>;
				interrupts = <GIC_SPI 61 IRQ_TYPE_LEVEL_HIGH>;
				clocks = <&syscon ASPEED_CLK_GATE_UART10CLK>;
				pinctrl-names = "default";
				pinctrl-0 = <&pinctrl_uart10_default>;
				no-loopback-test;
				status = "disabled";
			};

			uart11: serial@1e790500 {
				compatible = "aspeed,ast2600-uart";
				reg = <0x1e790500 0x20>;
				interrupts = <GIC_SPI 62 IRQ_TYPE_LEVEL_HIGH>;
				clocks = <&syscon ASPEED_CLK_GATE_UART11CLK>;
				pinctrl-names = "default";
				pinctrl-0 = <&pinctrl_uart11_default>;
				no-loopback-test;
				status = "disabled";
			};

			uart12: serial@1e790600 {
				compatible = "aspeed,ast2600-uart";
				reg = <0x1e790600 0x20>;
				interrupts = <GIC_SPI 63 IRQ_TYPE_LEVEL_HIGH>;
				clocks = <&syscon ASPEED_CLK_GATE_UART12CLK>;
				pinctrl-names = "default";
				pinctrl-0 = <&pinctrl_uart12g1_default>;
				no-loopback-test;
				status = "disabled";
			};

			uart13: serial@1e790700 {
				compatible = "aspeed,ast2600-uart";
				reg = <0x1e790700 0x20>;
				interrupts = <GIC_SPI 64 IRQ_TYPE_LEVEL_HIGH>;
				clocks = <&syscon ASPEED_CLK_GATE_UART13CLK>;
				pinctrl-names = "default";
				pinctrl-0 = <&pinctrl_uart13g1_default>;
				no-loopback-test;
				status = "disabled";
			};

			fsim0: fsi@1e79b000 {
				compatible = "aspeed,ast2600-fsi-master", "fsi-master";
				reg = <0x1e79b000 0x94>;
				interrupts = <GIC_SPI 100 IRQ_TYPE_LEVEL_HIGH>;
				pinctrl-names = "default";
				pinctrl-0 = <&pinctrl_fsi1_default>;
				clocks = <&syscon ASPEED_CLK_GATE_FSICLK>;
				status = "disabled";
			};

			fsim1: fsi@1e79b100 {
				compatible = "aspeed,ast2600-fsi-master", "fsi-master";
				reg = <0x1e79b100 0x94>;
				interrupts = <GIC_SPI 101 IRQ_TYPE_LEVEL_HIGH>;
				pinctrl-names = "default";
				pinctrl-0 = <&pinctrl_fsi2_default>;
				clocks = <&syscon ASPEED_CLK_GATE_FSICLK>;
				status = "disabled";
			};

			udma: uart-dma@1e79e000 {
				compatible = "aspeed,ast2600-udma";
				reg = <0x1e79e000 0x400>;
				interrupts = <GIC_SPI 56 IRQ_TYPE_LEVEL_HIGH>;
			};

			i2csec: bus@1e7a8000 {
				compatible = "simple-bus";
				#address-cells = <1>;
				#size-cells = <1>;
				ranges = <0 0x1e7a8000 0x1000>;
			};

			rvas: rvas@1e7c8000 {
				compatible = "aspeed,ast2600-rvas";
				reg = <0x1e7c8000 0x800 0x1e6ec000 0x800 0x1e700000 0x1000>;
				clocks = <&syscon ASPEED_CLK_GATE_RVASCLK>,
					 <&syscon ASPEED_CLK_GATE_VCLK>,
					 <&syscon ASPEED_CLK_GATE_ECLK>;
				clock-names = "rvasclk-gate", "vclk", "eclk";
				interrupts = <GIC_SPI 98 IRQ_TYPE_LEVEL_HIGH>, <GIC_SPI 163 IRQ_TYPE_LEVEL_HIGH>, <GIC_SPI 7 IRQ_TYPE_LEVEL_HIGH>;
				resets = <&syscon ASPEED_RESET_RVAS>, <&syscon ASPEED_RESET_VIDEO>;
				status = "disabled";
			};

			bmc_dev: bmc_dev@1e7e0000 {
				compatible = "aspeed,ast2600-bmc-device";
				reg = <0x1e7e0000 0xB000>;
				interrupts-extended = <&gic GIC_SPI 99 IRQ_TYPE_LEVEL_HIGH>,
						      <&scu_ic0 ASPEED_AST2600_SCU_IC0_PCIE_PERST_LO_TO_HI>;
				aspeed,scu = <&syscon>;
				pcie2lpc;
				status = "disabled";
			};

			otp: otp@1e6f2000 {
				compatible = "aspeed,ast2600-otp";
				reg = <0x1e6f2000 0x940>;
				aspeed,scu = <&syscon>;
			};

			hace: hace@1e6d0000 {
				compatible = "aspeed,ast2600-hace";
				reg = <0x1e6d0000 0x200>;
				interrupts = <GIC_SPI 4 IRQ_TYPE_LEVEL_HIGH>;
				clocks = <&syscon ASPEED_CLK_GATE_YCLK>;
				clock-names = "yclk";
				resets = <&syscon ASPEED_RESET_HACE>;
				status = "ok";
			};

			acry: acry@1e6fa000 {
				compatible = "aspeed,ast2600-acry";
				reg = <0x1e6fa000 0x400 0x1e710000 0x1800>;
				interrupts = <GIC_SPI 160 IRQ_TYPE_LEVEL_HIGH>;
				clocks = <&syscon ASPEED_CLK_GATE_RSACLK>;
				clock-names = "rsaclk";
				aspeed,ahbc = <&ahbc>;
				status = "ok";
			};

		};
	};
};

#include "aspeed-g6-pinctrl.dtsi"

&peci {
	peci0: peci-bus@0 {
		compatible = "aspeed,ast2600-peci";
		reg = <0x0 0x100>;
		#address-cells = <1>;
		#size-cells = <0>;
		interrupts = <GIC_SPI 38 IRQ_TYPE_LEVEL_HIGH>;
		clocks = <&syscon ASPEED_CLK_GATE_REF0CLK>,
			<&syscon ASPEED_CLK_AHB>;
		clock-names = "ref-clk", "hclk";
		clock-sel-hclk;
		resets = <&syscon ASPEED_RESET_PECI>;
		clock-frequency = <12000>;
		rd-sampling-point = <8>;
		cmd-timeout-ms = <1000>;
		status = "disabled";
	};
};

&i2c {

	i2c_gr: i2c-global-regs@0 {
		compatible = "aspeed,ast2600-i2c-global", "syscon";
		reg = <0x0 0x20>;
		clocks = <&syscon ASPEED_CLK_APB2>;
		resets = <&syscon ASPEED_RESET_I2C>;
	};

	i2c0: i2c-bus@80 {
		#address-cells = <1>;
		#size-cells = <0>;
		#interrupt-cells = <1>;
		reg = <0x80 0x80>, <0xC00 0x20>;
		compatible = "aspeed,ast2600-i2c-bus";
		clocks = <&syscon ASPEED_CLK_APB2>;
		resets = <&syscon ASPEED_RESET_I2C>;
		interrupts = <GIC_SPI 110 IRQ_TYPE_LEVEL_HIGH>;
		bus-frequency = <100000>;
		buff-mode;
		pinctrl-names = "default";
		pinctrl-0 = <&pinctrl_i2c1_default>;
		status = "disabled";
	};

	i2c1: i2c-bus@100 {
		#address-cells = <1>;
		#size-cells = <0>;
		#interrupt-cells = <1>;
		reg = <0x100 0x80>, <0xC20 0x20>;
		compatible = "aspeed,ast2600-i2c-bus";
		clocks = <&syscon ASPEED_CLK_APB2>;
		resets = <&syscon ASPEED_RESET_I2C>;
		interrupts = <GIC_SPI 111 IRQ_TYPE_LEVEL_HIGH>;
		bus-frequency = <100000>;
		buff-mode;
		pinctrl-names = "default";
		pinctrl-0 = <&pinctrl_i2c2_default>;
		status = "disabled";
	};

	i2c2: i2c-bus@180 {
		#address-cells = <1>;
		#size-cells = <0>;
		#interrupt-cells = <1>;
		reg = <0x180 0x80>, <0xC40 0x20>;
		compatible = "aspeed,ast2600-i2c-bus";
		clocks = <&syscon ASPEED_CLK_APB2>;
		resets = <&syscon ASPEED_RESET_I2C>;
		interrupts = <GIC_SPI 112 IRQ_TYPE_LEVEL_HIGH>;
		bus-frequency = <100000>;
		buff-mode;
		pinctrl-names = "default";
		pinctrl-0 = <&pinctrl_i2c3_default>;
		status = "disabled";
	};

	i2c3: i2c-bus@200 {
		#address-cells = <1>;
		#size-cells = <0>;
		#interrupt-cells = <1>;
		reg = <0x200 0x80>, <0xC60 0x20>;
		compatible = "aspeed,ast2600-i2c-bus";
		clocks = <&syscon ASPEED_CLK_APB2>;
		resets = <&syscon ASPEED_RESET_I2C>;
		interrupts = <GIC_SPI 113 IRQ_TYPE_LEVEL_HIGH>;
		bus-frequency = <100000>;
		buff-mode;
		pinctrl-names = "default";
		pinctrl-0 = <&pinctrl_i2c4_default>;
		status = "disabled";
	};

	i2c4: i2c-bus@280 {
		#address-cells = <1>;
		#size-cells = <0>;
		#interrupt-cells = <1>;
		reg = <0x280 0x80>, <0xC80 0x20>;
		compatible = "aspeed,ast2600-i2c-bus";
		clocks = <&syscon ASPEED_CLK_APB2>;
		resets = <&syscon ASPEED_RESET_I2C>;
		interrupts = <GIC_SPI 114 IRQ_TYPE_LEVEL_HIGH>;
		bus-frequency = <100000>;
		buff-mode;
		pinctrl-names = "default";
		pinctrl-0 = <&pinctrl_i2c5_default>;
		status = "disabled";
	};

	i2c5: i2c-bus@300 {
		#address-cells = <1>;
		#size-cells = <0>;
		#interrupt-cells = <1>;
		reg = <0x300 0x80>, <0xCA0 0x20>;
		compatible = "aspeed,ast2600-i2c-bus";
		clocks = <&syscon ASPEED_CLK_APB2>;
		resets = <&syscon ASPEED_RESET_I2C>;
		interrupts = <GIC_SPI 115 IRQ_TYPE_LEVEL_HIGH>;
		bus-frequency = <100000>;
		buff-mode;
		pinctrl-names = "default";
		pinctrl-0 = <&pinctrl_i2c6_default>;
		status = "disabled";
	};

	i2c6: i2c-bus@380 {
		#address-cells = <1>;
		#size-cells = <0>;
		#interrupt-cells = <1>;
		reg = <0x380 0x80>, <0xCC0 0x20>;
		compatible = "aspeed,ast2600-i2c-bus";
		clocks = <&syscon ASPEED_CLK_APB2>;
		resets = <&syscon ASPEED_RESET_I2C>;
		interrupts = <GIC_SPI 116 IRQ_TYPE_LEVEL_HIGH>;
		bus-frequency = <100000>;
		buff-mode;
		pinctrl-names = "default";
		pinctrl-0 = <&pinctrl_i2c7_default>;
		status = "disabled";
	};

	i2c7: i2c-bus@400 {
		#address-cells = <1>;
		#size-cells = <0>;
		#interrupt-cells = <1>;
		reg = <0x400 0x80>, <0xCE0 0x20>;
		compatible = "aspeed,ast2600-i2c-bus";
		clocks = <&syscon ASPEED_CLK_APB2>;
		resets = <&syscon ASPEED_RESET_I2C>;
		interrupts = <GIC_SPI 117 IRQ_TYPE_LEVEL_HIGH>;
		bus-frequency = <100000>;
		buff-mode;
		pinctrl-names = "default";
		pinctrl-0 = <&pinctrl_i2c8_default>;
		status = "disabled";
	};

	i2c8: i2c-bus@480 {
		#address-cells = <1>;
		#size-cells = <0>;
		#interrupt-cells = <1>;
		reg = <0x480 0x80>, <0xD00 0x20>;
		compatible = "aspeed,ast2600-i2c-bus";
		clocks = <&syscon ASPEED_CLK_APB2>;
		resets = <&syscon ASPEED_RESET_I2C>;
		interrupts = <GIC_SPI 118 IRQ_TYPE_LEVEL_HIGH>;
		bus-frequency = <100000>;
		buff-mode;
		pinctrl-names = "default";
		pinctrl-0 = <&pinctrl_i2c9_default>;
		status = "disabled";
	};

	i2c9: i2c-bus@500 {
		#address-cells = <1>;
		#size-cells = <0>;
		#interrupt-cells = <1>;
		reg = <0x500 0x80>, <0xD20 0x20>;
		compatible = "aspeed,ast2600-i2c-bus";
		clocks = <&syscon ASPEED_CLK_APB2>;
		resets = <&syscon ASPEED_RESET_I2C>;
		interrupts = <GIC_SPI 119 IRQ_TYPE_LEVEL_HIGH>;
		bus-frequency = <100000>;
		buff-mode;
		pinctrl-names = "default";
		pinctrl-0 = <&pinctrl_i2c10_default>;
		status = "disabled";
	};

	i2c10: i2c-bus@580 {
		#address-cells = <1>;
		#size-cells = <0>;
		#interrupt-cells = <1>;
		reg = <0x580 0x80>, <0xD40 0x20>;
		compatible = "aspeed,ast2600-i2c-bus";
		clocks = <&syscon ASPEED_CLK_APB2>;
		resets = <&syscon ASPEED_RESET_I2C>;
		interrupts = <GIC_SPI 120 IRQ_TYPE_LEVEL_HIGH>;
		bus-frequency = <100000>;
		buff-mode;
		pinctrl-names = "default";
		pinctrl-0 = <&pinctrl_i2c11_default>;
		status = "disabled";
	};

	i2c11: i2c-bus@600 {
		#address-cells = <1>;
		#size-cells = <0>;
		#interrupt-cells = <1>;
		reg = <0x600 0x80>, <0xD60 0x20>;
		compatible = "aspeed,ast2600-i2c-bus";
		clocks = <&syscon ASPEED_CLK_APB2>;
		resets = <&syscon ASPEED_RESET_I2C>;
		interrupts = <GIC_SPI 121 IRQ_TYPE_LEVEL_HIGH>;
		bus-frequency = <100000>;
		buff-mode;
		pinctrl-names = "default";
		pinctrl-0 = <&pinctrl_i2c12_default>;
		status = "disabled";
	};

	i2c12: i2c-bus@680 {
		#address-cells = <1>;
		#size-cells = <0>;
		#interrupt-cells = <1>;
		reg = <0x680 0x80>, <0xD80 0x20>;
		compatible = "aspeed,ast2600-i2c-bus";
		clocks = <&syscon ASPEED_CLK_APB2>;
		resets = <&syscon ASPEED_RESET_I2C>;
		interrupts = <GIC_SPI 122 IRQ_TYPE_LEVEL_HIGH>;
		bus-frequency = <100000>;
		buff-mode;
		pinctrl-names = "default";
		pinctrl-0 = <&pinctrl_i2c13_default>;
		status = "disabled";
	};

	i2c13: i2c-bus@700 {
		#address-cells = <1>;
		#size-cells = <0>;
		#interrupt-cells = <1>;
		reg = <0x700 0x80>, <0xDA0 0x20>;
		compatible = "aspeed,ast2600-i2c-bus";
		clocks = <&syscon ASPEED_CLK_APB2>;
		resets = <&syscon ASPEED_RESET_I2C>;
		interrupts = <GIC_SPI 123 IRQ_TYPE_LEVEL_HIGH>;
		bus-frequency = <100000>;
		buff-mode;
		pinctrl-names = "default";
		pinctrl-0 = <&pinctrl_i2c14_default>;
		status = "disabled";
	};

	i2c14: i2c-bus@780 {
		#address-cells = <1>;
		#size-cells = <0>;
		#interrupt-cells = <1>;
		reg = <0x780 0x80>, <0xDC0 0x20>;
		compatible = "aspeed,ast2600-i2c-bus";
		clocks = <&syscon ASPEED_CLK_APB2>;
		resets = <&syscon ASPEED_RESET_I2C>;
		interrupts = <GIC_SPI 124 IRQ_TYPE_LEVEL_HIGH>;
		bus-frequency = <100000>;
		buff-mode;
		pinctrl-names = "default";
		pinctrl-0 = <&pinctrl_i2c15_default>;
		status = "disabled";
	};

	i2c15: i2c-bus@800 {
		#address-cells = <1>;
		#size-cells = <0>;
		#interrupt-cells = <1>;
		reg = <0x800 0x80>, <0xDE0 0x20>;
		compatible = "aspeed,ast2600-i2c-bus";
		clocks = <&syscon ASPEED_CLK_APB2>;
		resets = <&syscon ASPEED_RESET_I2C>;
		interrupts = <GIC_SPI 125 IRQ_TYPE_LEVEL_HIGH>;
		bus-frequency = <100000>;
		buff-mode;
		pinctrl-names = "default";
		pinctrl-0 = <&pinctrl_i2c16_default>;
		status = "disabled";
	};
};

&i2csec {

	i2c_gr0: i2c-global-regs@0 {
		compatible = "aspeed,ast2600-i2c-global", "syscon";
		reg = <0x0 0x20>;
		clocks = <&syscon ASPEED_CLK_APB2>;
		status = "disabled";
	};

	i2c16: i2c-bus@80 {
		#address-cells = <1>;
		#size-cells = <0>;
		#interrupt-cells = <1>;
		reg = <0x80 0x80>, <0xC00 0x20>;
		compatible = "aspeed,ast2600-i2c-bus";
		clocks = <&syscon ASPEED_CLK_APB2>;
		interrupts = <GIC_SPI 75 IRQ_TYPE_LEVEL_HIGH>;
		bus-frequency = <100000>;
		pinctrl-names = "default";
		pinctrl-0 = <&pinctrl_si2c1_default>;
		buff-mode;
		status = "disabled";
	};

	i2c17: i2c-bus@100 {
		#address-cells = <1>;
		#size-cells = <0>;
		#interrupt-cells = <1>;
		reg = <0x100 0x80>, <0xC20 0x20>;
		compatible = "aspeed,ast2600-i2c-bus";
		clocks = <&syscon ASPEED_CLK_APB2>;
		interrupts = <GIC_SPI 76 IRQ_TYPE_LEVEL_HIGH>;
		bus-frequency = <100000>;
		pinctrl-names = "default";
		pinctrl-0 = <&pinctrl_si2c2_default>;
		buff-mode;
		status = "disabled";
	};

	i2c18: i2c-bus@180 {
		#address-cells = <1>;
		#size-cells = <0>;
		#interrupt-cells = <1>;
		reg = <0x180 0x80>, <0xC40 0x20>;
		compatible = "aspeed,ast2600-i2c-bus";
		clocks = <&syscon ASPEED_CLK_APB2>;
		interrupts = <GIC_SPI 77 IRQ_TYPE_LEVEL_HIGH>;
		bus-frequency = <100000>;
		pinctrl-names = "default";
		pinctrl-0 = <&pinctrl_si2c3_default>;
		buff-mode;
		status = "disabled";
	};

	i2c19: i2c-bus@200 {
		#address-cells = <1>;
		#size-cells = <0>;
		#interrupt-cells = <1>;
		reg = <0x200 0x80>, <0xC60 0x20>;
		compatible = "aspeed,ast2600-i2c-bus";
		clocks = <&syscon ASPEED_CLK_APB2>;
		interrupts = <GIC_SPI 78 IRQ_TYPE_LEVEL_HIGH>;
		bus-frequency = <100000>;
		pinctrl-names = "default";
		pinctrl-0 = <&pinctrl_si2c4_default>;
		buff-mode;
		status = "disabled";
	};

};

&i3c{
	i3cglobal: i3cg@00 {
		reg = <0x0 0x1000>;
		compatible = "aspeed,ast2600-i3c-global", "syscon";
		resets = <&syscon ASPEED_RESET_I3C>;
		num-i3cs = <6>;
		pull-up-resistors = <2000 2000 2000 2000 2000 2000>;
	};

	i3c0: i3c0@2000 {
		#address-cells = <1>;
		#size-cells = <0>;
		#interrupt-cells = <1>;

		i3c_chan = <0>;
		reg = <0x2000 0x1000>;
		compatible = "aspeed,ast2600-i3c", "syscon";
		clocks = <&syscon ASPEED_CLK_GATE_I3C0CLK>;
		resets = <&syscon ASPEED_RESET_I3C0>;
		i2c-scl-hz = <1000000>;
		i3c-scl-hz = <12500000>;
		sda-tx-hold-ns = <10>;
		timed-reset-scl-low-ns = <52428800>;
		i3c-pp-scl-hi-period-ns = <40>;
		i3c-pp-scl-lo-period-ns = <40>;
		i3c-od-scl-hi-period-ns = <380>;
		i3c-od-scl-lo-period-ns = <620>;
		interrupts = <GIC_SPI 102 IRQ_TYPE_LEVEL_HIGH>;
		pinctrl-names = "default";
		pinctrl-0 = <&pinctrl_i3c1_default>;
		aspeed,scu = <&syscon>;
		aspeed,i3cg = <&i3cglobal>;

		status = "disabled";
	};

	i3c1: i3c1@3000 {
		#address-cells = <1>;
		#size-cells = <0>;
		#interrupt-cells = <1>;

		i3c_chan = <1>;
		reg = <0x3000 0x1000>;
		compatible = "aspeed,ast2600-i3c", "syscon";
		clocks = <&syscon ASPEED_CLK_GATE_I3C1CLK>;
		resets = <&syscon ASPEED_RESET_I3C1>;
		i2c-scl-hz = <1000000>;
		i3c-scl-hz = <12500000>;
		sda-tx-hold-ns = <10>;
		timed-reset-scl-low-ns = <52428800>;
		i3c-pp-scl-hi-period-ns = <40>;
		i3c-pp-scl-lo-period-ns = <40>;
		i3c-od-scl-hi-period-ns = <380>;
		i3c-od-scl-lo-period-ns = <620>;
		interrupts = <GIC_SPI 103 IRQ_TYPE_LEVEL_HIGH>;
		pinctrl-names = "default";
		pinctrl-0 = <&pinctrl_i3c2_default>;
		aspeed,scu = <&syscon>;
		aspeed,i3cg = <&i3cglobal>;

		status = "disabled";
	};

	i3c2: i3c2@4000 {
		#address-cells = <1>;
		#size-cells = <0>;
		#interrupt-cells = <1>;

		i3c_chan = <2>;
		reg = <0x4000 0x1000>;
		compatible = "aspeed,ast2600-i3c", "syscon";
		clocks = <&syscon ASPEED_CLK_GATE_I3C2CLK>;
		resets = <&syscon ASPEED_RESET_I3C2>;
		i2c-scl-hz = <1000000>;
		i3c-scl-hz = <12500000>;
		sda-tx-hold-ns = <10>;
		timed-reset-scl-low-ns = <52428800>;
		i3c-pp-scl-hi-period-ns = <40>;
		i3c-pp-scl-lo-period-ns = <40>;
		i3c-od-scl-hi-period-ns = <380>;
		i3c-od-scl-lo-period-ns = <620>;
		interrupts = <GIC_SPI 104 IRQ_TYPE_LEVEL_HIGH>;
		aspeed,scu = <&syscon>;
		aspeed,i3cg = <&i3cglobal>;

		status = "disabled";
	};

	i3c3: i3c3@5000 {
		#address-cells = <1>;
		#size-cells = <0>;
		#interrupt-cells = <1>;

		i3c_chan = <3>;
		reg = <0x5000 0x1000>;
		compatible = "aspeed,ast2600-i3c", "syscon";
		clocks = <&syscon ASPEED_CLK_GATE_I3C3CLK>;
		resets = <&syscon ASPEED_RESET_I3C3>;
		i2c-scl-hz = <1000000>;
		i3c-scl-hz = <12500000>;
		sda-tx-hold-ns = <10>;
		timed-reset-scl-low-ns = <52428800>;
		i3c-pp-scl-hi-period-ns = <40>;
		i3c-pp-scl-lo-period-ns = <40>;
		i3c-od-scl-hi-period-ns = <380>;
		i3c-od-scl-lo-period-ns = <620>;
		interrupts = <GIC_SPI 105 IRQ_TYPE_LEVEL_HIGH>;
		aspeed,scu = <&syscon>;
		aspeed,i3cg = <&i3cglobal>;

		status = "disabled";
	};

	i3c4: i3c4@6000 {
		#address-cells = <1>;
		#size-cells = <0>;
		#interrupt-cells = <1>;

		i3c_chan = <4>;
		reg = <0x6000 0x1000>;
		compatible = "aspeed,ast2600-i3c", "syscon";
		clocks = <&syscon ASPEED_CLK_GATE_I3C4CLK>;
		resets = <&syscon ASPEED_RESET_I3C4>;
		i2c-scl-hz = <1000000>;
		i3c-scl-hz = <12500000>;
		sda-tx-hold-ns = <10>;
		timed-reset-scl-low-ns = <52428800>;
		i3c-pp-scl-hi-period-ns = <40>;
		i3c-pp-scl-lo-period-ns = <40>;
		i3c-od-scl-hi-period-ns = <380>;
		i3c-od-scl-lo-period-ns = <620>;
		interrupts = <GIC_SPI 106 IRQ_TYPE_LEVEL_HIGH>;
		pinctrl-names = "default";
		pinctrl-0 = <&pinctrl_i3c5_default>;
		aspeed,scu = <&syscon>;
		aspeed,i3cg = <&i3cglobal>;

		status = "disabled";
	};

	i3c5: i3c5@7000 {
		#address-cells = <1>;
		#size-cells = <0>;
		#interrupt-cells = <1>;

		i3c_chan = <5>;
		reg = <0x7000 0x1000>;
		compatible = "aspeed,ast2600-i3c", "syscon";
		clocks = <&syscon ASPEED_CLK_GATE_I3C5CLK>;
		resets = <&syscon ASPEED_RESET_I3C5>;
		i2c-scl-hz = <1000000>;
		i3c-scl-hz = <12500000>;
		sda-tx-hold-ns = <10>;
		timed-reset-scl-low-ns = <52428800>;
		i3c-pp-scl-hi-period-ns = <40>;
		i3c-pp-scl-lo-period-ns = <40>;
		i3c-od-scl-hi-period-ns = <380>;
		i3c-od-scl-lo-period-ns = <620>;
		interrupts = <GIC_SPI 107 IRQ_TYPE_LEVEL_HIGH>;
		pinctrl-names = "default";
		pinctrl-0 = <&pinctrl_i3c6_default>;
		aspeed,scu = <&syscon>;
		aspeed,i3cg = <&i3cglobal>;

		status = "disabled";
	};

};<|MERGE_RESOLUTION|>--- conflicted
+++ resolved
@@ -410,7 +410,6 @@
 			status = "disabled";
 		};
 
-<<<<<<< HEAD
 		usb2ahp: usb2ahp {
 			compatible = "aspeed,ast2600-usb2ahp";
 			pinctrl-names = "default";
@@ -418,8 +417,6 @@
 			status = "disabled";
 		};
 
-=======
->>>>>>> 8600e9e2
 		udc: usb@1e6a2000 {
 			compatible = "aspeed,ast2600-udc";
 			reg = <0x1e6a2000 0x300>;
@@ -723,6 +720,11 @@
 				status = "disabled";
 			};
 
+			sbc: secure-boot-controller@1e6f2000 {
+				compatible = "aspeed,ast2600-sbc";
+				reg = <0x1e6f2000 0x1000>;
+			};
+
 			video: video@1e700000 {
 				compatible = "aspeed,ast2600-video-engine";
 				reg = <0x1e700000 0x1000>;
@@ -733,21 +735,6 @@
 				resets = <&syscon ASPEED_RESET_VIDEO>;
 				aspeed,scu = <&syscon>;
 				aspeed,gfx = <&gfx>;
-				status = "disabled";
-			};
-
-			sbc: secure-boot-controller@1e6f2000 {
-				compatible = "aspeed,ast2600-sbc";
-				reg = <0x1e6f2000 0x1000>;
-			};
-
-			video: video@1e700000 {
-				compatible = "aspeed,ast2600-video-engine";
-				reg = <0x1e700000 0x1000>;
-				clocks = <&syscon ASPEED_CLK_GATE_VCLK>,
-					 <&syscon ASPEED_CLK_GATE_ECLK>;
-				clock-names = "vclk", "eclk";
-				interrupts = <GIC_SPI 7 IRQ_TYPE_LEVEL_HIGH>;
 				status = "disabled";
 			};
 
