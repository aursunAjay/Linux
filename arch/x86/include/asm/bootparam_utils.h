--- conflicted
+++ resolved
@@ -59,10 +59,6 @@
 			BOOT_PARAM_PRESERVE(apm_bios_info),
 			BOOT_PARAM_PRESERVE(tboot_addr),
 			BOOT_PARAM_PRESERVE(ist_info),
-<<<<<<< HEAD
-			BOOT_PARAM_PRESERVE(acpi_rsdp_addr),
-=======
->>>>>>> ca8dd993
 			BOOT_PARAM_PRESERVE(hd0_info),
 			BOOT_PARAM_PRESERVE(hd1_info),
 			BOOT_PARAM_PRESERVE(sys_desc_table),
@@ -74,10 +70,7 @@
 			BOOT_PARAM_PRESERVE(eddbuf_entries),
 			BOOT_PARAM_PRESERVE(edd_mbr_sig_buf_entries),
 			BOOT_PARAM_PRESERVE(edd_mbr_sig_buffer),
-<<<<<<< HEAD
-=======
 			BOOT_PARAM_PRESERVE(hdr),
->>>>>>> ca8dd993
 			BOOT_PARAM_PRESERVE(e820_table),
 			BOOT_PARAM_PRESERVE(eddbuf),
 		};
