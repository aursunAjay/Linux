/*
 * Intel CPU Microcode Update Driver for Linux
 *
 * Copyright (C) 2000-2006 Tigran Aivazian <tigran@aivazian.fsnet.co.uk>
 *		 2006 Shaohua Li <shaohua.li@intel.com>
 *
 * Intel CPU microcode early update for Linux
 *
 * Copyright (C) 2012 Fenghua Yu <fenghua.yu@intel.com>
 *		      H Peter Anvin" <hpa@zytor.com>
 *
 * This program is free software; you can redistribute it and/or
 * modify it under the terms of the GNU General Public License
 * as published by the Free Software Foundation; either version
 * 2 of the License, or (at your option) any later version.
 */

/*
 * This needs to be before all headers so that pr_debug in printk.h doesn't turn
 * printk calls into no_printk().
 *
 *#define DEBUG
 */
#define pr_fmt(fmt) "microcode: " fmt

#include <linux/earlycpio.h>
#include <linux/firmware.h>
#include <linux/uaccess.h>
#include <linux/vmalloc.h>
#include <linux/initrd.h>
#include <linux/kernel.h>
#include <linux/slab.h>
#include <linux/cpu.h>
#include <linux/mm.h>

#include <asm/microcode_intel.h>
#include <asm/processor.h>
#include <asm/tlbflush.h>
#include <asm/setup.h>
#include <asm/msr.h>

static const char ucode_path[] = "kernel/x86/microcode/GenuineIntel.bin";

/* Current microcode patch used in early patching */
struct microcode_intel *intel_ucode_patch;

static inline bool cpu_signatures_match(unsigned int s1, unsigned int p1,
					unsigned int s2, unsigned int p2)
{
	if (s1 != s2)
		return false;

	/* Processor flags are either both 0 ... */
	if (!p1 && !p2)
		return true;

	/* ... or they intersect. */
	return p1 & p2;
}

/*
 * Returns 1 if update has been found, 0 otherwise.
 */
static int find_matching_signature(void *mc, unsigned int csig, int cpf)
{
	struct microcode_header_intel *mc_hdr = mc;
	struct extended_sigtable *ext_hdr;
	struct extended_signature *ext_sig;
	int i;

	if (cpu_signatures_match(csig, cpf, mc_hdr->sig, mc_hdr->pf))
		return 1;

	/* Look for ext. headers: */
	if (get_totalsize(mc_hdr) <= get_datasize(mc_hdr) + MC_HEADER_SIZE)
		return 0;

	ext_hdr = mc + get_datasize(mc_hdr) + MC_HEADER_SIZE;
	ext_sig = (void *)ext_hdr + EXT_HEADER_SIZE;

	for (i = 0; i < ext_hdr->count; i++) {
		if (cpu_signatures_match(csig, cpf, ext_sig->sig, ext_sig->pf))
			return 1;
		ext_sig++;
	}
	return 0;
}

/*
 * Returns 1 if update has been found, 0 otherwise.
 */
static int has_newer_microcode(void *mc, unsigned int csig, int cpf, int new_rev)
{
	struct microcode_header_intel *mc_hdr = mc;

	if (mc_hdr->rev <= new_rev)
		return 0;

	return find_matching_signature(mc, csig, cpf);
}

/*
 * Given CPU signature and a microcode patch, this function finds if the
 * microcode patch has matching family and model with the CPU.
 *
 * %true - if there's a match
 * %false - otherwise
 */
static bool microcode_matches(struct microcode_header_intel *mc_header,
			      unsigned long sig)
{
	unsigned long total_size = get_totalsize(mc_header);
	unsigned long data_size = get_datasize(mc_header);
	struct extended_sigtable *ext_header;
	unsigned int fam_ucode, model_ucode;
	struct extended_signature *ext_sig;
	unsigned int fam, model;
	int ext_sigcount, i;

	fam   = x86_family(sig);
	model = x86_model(sig);

	fam_ucode   = x86_family(mc_header->sig);
	model_ucode = x86_model(mc_header->sig);

	if (fam == fam_ucode && model == model_ucode)
		return true;

	/* Look for ext. headers: */
	if (total_size <= data_size + MC_HEADER_SIZE)
		return false;

	ext_header   = (void *) mc_header + data_size + MC_HEADER_SIZE;
	ext_sig      = (void *)ext_header + EXT_HEADER_SIZE;
	ext_sigcount = ext_header->count;

	for (i = 0; i < ext_sigcount; i++) {
		fam_ucode   = x86_family(ext_sig->sig);
		model_ucode = x86_model(ext_sig->sig);

		if (fam == fam_ucode && model == model_ucode)
			return true;

		ext_sig++;
	}
	return false;
}

static struct ucode_patch *__alloc_microcode_buf(void *data, unsigned int size)
{
	struct ucode_patch *p;

	p = kzalloc(sizeof(struct ucode_patch), GFP_KERNEL);
	if (!p)
		return ERR_PTR(-ENOMEM);

	p->data = kmemdup(data, size, GFP_KERNEL);
	if (!p->data) {
		kfree(p);
		return ERR_PTR(-ENOMEM);
	}

	return p;
}

static void save_microcode_patch(void *data, unsigned int size)
{
	struct microcode_header_intel *mc_hdr, *mc_saved_hdr;
	struct ucode_patch *iter, *tmp, *p;
	bool prev_found = false;
	unsigned int sig, pf;

	mc_hdr = (struct microcode_header_intel *)data;

	list_for_each_entry_safe(iter, tmp, &microcode_cache, plist) {
		mc_saved_hdr = (struct microcode_header_intel *)iter->data;
		sig	     = mc_saved_hdr->sig;
		pf	     = mc_saved_hdr->pf;

		if (find_matching_signature(data, sig, pf)) {
			prev_found = true;

			if (mc_hdr->rev <= mc_saved_hdr->rev)
				continue;

			p = __alloc_microcode_buf(data, size);
			if (IS_ERR(p))
				pr_err("Error allocating buffer %p\n", data);
			else
				list_replace(&iter->plist, &p->plist);
		}
	}

	/*
	 * There weren't any previous patches found in the list cache; save the
	 * newly found.
	 */
	if (!prev_found) {
		p = __alloc_microcode_buf(data, size);
		if (IS_ERR(p))
			pr_err("Error allocating buffer for %p\n", data);
		else
			list_add_tail(&p->plist, &microcode_cache);
	}
}

static int microcode_sanity_check(void *mc, int print_err)
{
	unsigned long total_size, data_size, ext_table_size;
	struct microcode_header_intel *mc_header = mc;
	struct extended_sigtable *ext_header = NULL;
	u32 sum, orig_sum, ext_sigcount = 0, i;
	struct extended_signature *ext_sig;

	total_size = get_totalsize(mc_header);
	data_size = get_datasize(mc_header);

	if (data_size + MC_HEADER_SIZE > total_size) {
		if (print_err)
			pr_err("Error: bad microcode data file size.\n");
		return -EINVAL;
	}

	if (mc_header->ldrver != 1 || mc_header->hdrver != 1) {
		if (print_err)
			pr_err("Error: invalid/unknown microcode update format.\n");
		return -EINVAL;
	}

	ext_table_size = total_size - (MC_HEADER_SIZE + data_size);
	if (ext_table_size) {
		u32 ext_table_sum = 0;
		u32 *ext_tablep;

		if ((ext_table_size < EXT_HEADER_SIZE)
		 || ((ext_table_size - EXT_HEADER_SIZE) % EXT_SIGNATURE_SIZE)) {
			if (print_err)
				pr_err("Error: truncated extended signature table.\n");
			return -EINVAL;
		}

		ext_header = mc + MC_HEADER_SIZE + data_size;
		if (ext_table_size != exttable_size(ext_header)) {
			if (print_err)
				pr_err("Error: extended signature table size mismatch.\n");
			return -EFAULT;
		}

		ext_sigcount = ext_header->count;

		/*
		 * Check extended table checksum: the sum of all dwords that
		 * comprise a valid table must be 0.
		 */
		ext_tablep = (u32 *)ext_header;

		i = ext_table_size / sizeof(u32);
		while (i--)
			ext_table_sum += ext_tablep[i];

		if (ext_table_sum) {
			if (print_err)
				pr_warn("Bad extended signature table checksum, aborting.\n");
			return -EINVAL;
		}
	}

	/*
	 * Calculate the checksum of update data and header. The checksum of
	 * valid update data and header including the extended signature table
	 * must be 0.
	 */
	orig_sum = 0;
	i = (MC_HEADER_SIZE + data_size) / sizeof(u32);
	while (i--)
		orig_sum += ((u32 *)mc)[i];

	if (orig_sum) {
		if (print_err)
			pr_err("Bad microcode data checksum, aborting.\n");
		return -EINVAL;
	}

	if (!ext_table_size)
		return 0;

	/*
	 * Check extended signature checksum: 0 => valid.
	 */
	for (i = 0; i < ext_sigcount; i++) {
		ext_sig = (void *)ext_header + EXT_HEADER_SIZE +
			  EXT_SIGNATURE_SIZE * i;

		sum = (mc_header->sig + mc_header->pf + mc_header->cksum) -
		      (ext_sig->sig + ext_sig->pf + ext_sig->cksum);
		if (sum) {
			if (print_err)
				pr_err("Bad extended signature checksum, aborting.\n");
			return -EINVAL;
		}
	}
	return 0;
}

/*
 * Get microcode matching with BSP's model. Only CPUs with the same model as
 * BSP can stay in the platform.
 */
static struct microcode_intel *
scan_microcode(void *data, size_t size, struct ucode_cpu_info *uci, bool save)
{
	struct microcode_header_intel *mc_header;
	struct microcode_intel *patch = NULL;
	unsigned int mc_size;

	while (size) {
		if (size < sizeof(struct microcode_header_intel))
			break;

		mc_header = (struct microcode_header_intel *)data;

		mc_size = get_totalsize(mc_header);
		if (!mc_size ||
		    mc_size > size ||
		    microcode_sanity_check(data, 0) < 0)
			break;

		size -= mc_size;

		if (!microcode_matches(mc_header, uci->cpu_sig.sig)) {
			data += mc_size;
			continue;
		}

		if (save) {
			save_microcode_patch(data, mc_size);
			goto next;
		}


		if (!patch) {
			if (!has_newer_microcode(data,
						 uci->cpu_sig.sig,
						 uci->cpu_sig.pf,
						 uci->cpu_sig.rev))
				goto next;

		} else {
			struct microcode_header_intel *phdr = &patch->hdr;

			if (!has_newer_microcode(data,
						 phdr->sig,
						 phdr->pf,
						 phdr->rev))
				goto next;
		}

		/* We have a newer patch, save it. */
		patch = data;

next:
		data += mc_size;
	}

	if (size)
		return NULL;

	return patch;
}

static void cpuid_1(void)
{
	/*
	 * According to the Intel SDM, Volume 3, 9.11.7:
	 *
	 *   CPUID returns a value in a model specific register in
	 *   addition to its usual register return values. The
	 *   semantics of CPUID cause it to deposit an update ID value
	 *   in the 64-bit model-specific register at address 08BH
	 *   (IA32_BIOS_SIGN_ID). If no update is present in the
	 *   processor, the value in the MSR remains unmodified.
	 *
	 * Use native_cpuid -- this code runs very early and we don't
	 * want to mess with paravirt.
	 */
	unsigned int eax = 1, ebx, ecx = 0, edx;

	native_cpuid(&eax, &ebx, &ecx, &edx);
}

static int collect_cpu_info_early(struct ucode_cpu_info *uci)
{
	unsigned int val[2];
	unsigned int family, model;
	struct cpu_signature csig = { 0 };
	unsigned int eax, ebx, ecx, edx;

	memset(uci, 0, sizeof(*uci));

	eax = 0x00000001;
	ecx = 0;
	native_cpuid(&eax, &ebx, &ecx, &edx);
	csig.sig = eax;

	family = x86_family(eax);
	model  = x86_model(eax);

	if ((model >= 5) || (family > 6)) {
		/* get processor flags from MSR 0x17 */
		native_rdmsr(MSR_IA32_PLATFORM_ID, val[0], val[1]);
		csig.pf = 1 << ((val[1] >> 18) & 7);
	}

<<<<<<< HEAD
	/* As documented in the SDM: Do a CPUID 1 here */
	cpuid_1();

	/* get the current revision from MSR 0x8B */
	native_rdmsr(MSR_IA32_UCODE_REV, val[0], val[1]);

	csig.rev = val[1];
=======
	csig.rev = intel_get_microcode_revision();
>>>>>>> a544c619

	uci->cpu_sig = csig;
	uci->valid = 1;

	return 0;
}

static void show_saved_mc(void)
{
#ifdef DEBUG
	int i = 0, j;
	unsigned int sig, pf, rev, total_size, data_size, date;
	struct ucode_cpu_info uci;
	struct ucode_patch *p;

	if (list_empty(&microcode_cache)) {
		pr_debug("no microcode data saved.\n");
		return;
	}

	collect_cpu_info_early(&uci);

	sig	= uci.cpu_sig.sig;
	pf	= uci.cpu_sig.pf;
	rev	= uci.cpu_sig.rev;
	pr_debug("CPU: sig=0x%x, pf=0x%x, rev=0x%x\n", sig, pf, rev);

	list_for_each_entry(p, &microcode_cache, plist) {
		struct microcode_header_intel *mc_saved_header;
		struct extended_sigtable *ext_header;
		struct extended_signature *ext_sig;
		int ext_sigcount;

		mc_saved_header = (struct microcode_header_intel *)p->data;

		sig	= mc_saved_header->sig;
		pf	= mc_saved_header->pf;
		rev	= mc_saved_header->rev;
		date	= mc_saved_header->date;

		total_size	= get_totalsize(mc_saved_header);
		data_size	= get_datasize(mc_saved_header);

		pr_debug("mc_saved[%d]: sig=0x%x, pf=0x%x, rev=0x%x, total size=0x%x, date = %04x-%02x-%02x\n",
			 i++, sig, pf, rev, total_size,
			 date & 0xffff,
			 date >> 24,
			 (date >> 16) & 0xff);

		/* Look for ext. headers: */
		if (total_size <= data_size + MC_HEADER_SIZE)
			continue;

		ext_header = (void *)mc_saved_header + data_size + MC_HEADER_SIZE;
		ext_sigcount = ext_header->count;
		ext_sig = (void *)ext_header + EXT_HEADER_SIZE;

		for (j = 0; j < ext_sigcount; j++) {
			sig = ext_sig->sig;
			pf = ext_sig->pf;

			pr_debug("\tExtended[%d]: sig=0x%x, pf=0x%x\n",
				 j, sig, pf);

			ext_sig++;
		}
	}
#endif
}

/*
 * Save this microcode patch. It will be loaded early when a CPU is
 * hot-added or resumes.
 */
static void save_mc_for_early(u8 *mc, unsigned int size)
{
#ifdef CONFIG_HOTPLUG_CPU
	/* Synchronization during CPU hotplug. */
	static DEFINE_MUTEX(x86_cpu_microcode_mutex);

	mutex_lock(&x86_cpu_microcode_mutex);

	save_microcode_patch(mc, size);
	show_saved_mc();

	mutex_unlock(&x86_cpu_microcode_mutex);
#endif
}

static bool load_builtin_intel_microcode(struct cpio_data *cp)
{
	unsigned int eax = 1, ebx, ecx = 0, edx;
	char name[30];

	if (IS_ENABLED(CONFIG_X86_32))
		return false;

	native_cpuid(&eax, &ebx, &ecx, &edx);

	sprintf(name, "intel-ucode/%02x-%02x-%02x",
		      x86_family(eax), x86_model(eax), x86_stepping(eax));

	return get_builtin_firmware(cp, name);
}

/*
 * Print ucode update info.
 */
static void
print_ucode_info(struct ucode_cpu_info *uci, unsigned int date)
{
	pr_info_once("microcode updated early to revision 0x%x, date = %04x-%02x-%02x\n",
		     uci->cpu_sig.rev,
		     date & 0xffff,
		     date >> 24,
		     (date >> 16) & 0xff);
}

#ifdef CONFIG_X86_32

static int delay_ucode_info;
static int current_mc_date;

/*
 * Print early updated ucode info after printk works. This is delayed info dump.
 */
void show_ucode_info_early(void)
{
	struct ucode_cpu_info uci;

	if (delay_ucode_info) {
		collect_cpu_info_early(&uci);
		print_ucode_info(&uci, current_mc_date);
		delay_ucode_info = 0;
	}
}

/*
 * At this point, we can not call printk() yet. Delay printing microcode info in
 * show_ucode_info_early() until printk() works.
 */
static void print_ucode(struct ucode_cpu_info *uci)
{
	struct microcode_intel *mc;
	int *delay_ucode_info_p;
	int *current_mc_date_p;

	mc = uci->mc;
	if (!mc)
		return;

	delay_ucode_info_p = (int *)__pa_nodebug(&delay_ucode_info);
	current_mc_date_p = (int *)__pa_nodebug(&current_mc_date);

	*delay_ucode_info_p = 1;
	*current_mc_date_p = mc->hdr.date;
}
#else

/*
 * Flush global tlb. We only do this in x86_64 where paging has been enabled
 * already and PGE should be enabled as well.
 */
static inline void flush_tlb_early(void)
{
	__native_flush_tlb_global_irq_disabled();
}

static inline void print_ucode(struct ucode_cpu_info *uci)
{
	struct microcode_intel *mc;

	mc = uci->mc;
	if (!mc)
		return;

	print_ucode_info(uci, mc->hdr.date);
}
#endif

static int apply_microcode_early(struct ucode_cpu_info *uci, bool early)
{
	struct microcode_intel *mc;
	u32 rev;

	mc = uci->mc;
	if (!mc)
		return 0;

	/* write microcode via MSR 0x79 */
	native_wrmsrl(MSR_IA32_UCODE_WRITE, (unsigned long)mc->bits);

<<<<<<< HEAD
	/* As documented in the SDM: Do a CPUID 1 here */
	cpuid_1();

	/* get the current revision from MSR 0x8B */
	native_rdmsr(MSR_IA32_UCODE_REV, val[0], val[1]);
	if (val[1] != mc->hdr.rev)
=======
	rev = intel_get_microcode_revision();
	if (rev != mc->hdr.rev)
>>>>>>> a544c619
		return -1;

#ifdef CONFIG_X86_64
	/* Flush global tlb. This is precaution. */
	flush_tlb_early();
#endif
	uci->cpu_sig.rev = rev;

	if (early)
		print_ucode(uci);
	else
		print_ucode_info(uci, mc->hdr.date);

	return 0;
}

int __init save_microcode_in_initrd_intel(void)
{
	struct ucode_cpu_info uci;
	struct cpio_data cp;

	/*
	 * AP loading didn't find any microcode patch, no need to save anything.
	 */
	if (!intel_ucode_patch || IS_ERR(intel_ucode_patch))
		return 0;

	if (!load_builtin_intel_microcode(&cp))
		cp = find_microcode_in_initrd(ucode_path, false);

	if (!(cp.data && cp.size))
		return 0;

	collect_cpu_info_early(&uci);

	scan_microcode(cp.data, cp.size, &uci, true);

	show_saved_mc();

	return 0;
}


/*
 * @res_patch, output: a pointer to the patch we found.
 */
static struct microcode_intel *__load_ucode_intel(struct ucode_cpu_info *uci)
{
	static const char *path;
	struct cpio_data cp;
	bool use_pa;

	if (IS_ENABLED(CONFIG_X86_32)) {
		path	  = (const char *)__pa_nodebug(ucode_path);
		use_pa	  = true;
	} else {
		path	  = ucode_path;
		use_pa	  = false;
	}

	/* try built-in microcode first */
	if (!load_builtin_intel_microcode(&cp))
		cp = find_microcode_in_initrd(path, use_pa);

	if (!(cp.data && cp.size))
		return NULL;

	collect_cpu_info_early(uci);

	return scan_microcode(cp.data, cp.size, uci, false);
}

void __init load_ucode_intel_bsp(void)
{
	struct microcode_intel *patch;
	struct ucode_cpu_info uci;

	patch = __load_ucode_intel(&uci);
	if (!patch)
		return;

	uci.mc = patch;

	apply_microcode_early(&uci, true);
}

void load_ucode_intel_ap(void)
{
	struct microcode_intel *patch, **iup;
	struct ucode_cpu_info uci;

	if (IS_ENABLED(CONFIG_X86_32))
		iup = (struct microcode_intel **) __pa_nodebug(&intel_ucode_patch);
	else
		iup = &intel_ucode_patch;

reget:
	if (!*iup) {
		patch = __load_ucode_intel(&uci);
		if (!patch)
			return;

		*iup = patch;
	}

	uci.mc = *iup;

	if (apply_microcode_early(&uci, true)) {
		/* Mixed-silicon system? Try to refetch the proper patch: */
		*iup = NULL;

		goto reget;
	}
}

static struct microcode_intel *find_patch(struct ucode_cpu_info *uci)
{
	struct microcode_header_intel *phdr;
	struct ucode_patch *iter, *tmp;

	list_for_each_entry_safe(iter, tmp, &microcode_cache, plist) {

		phdr = (struct microcode_header_intel *)iter->data;

		if (phdr->rev <= uci->cpu_sig.rev)
			continue;

		if (!find_matching_signature(phdr,
					     uci->cpu_sig.sig,
					     uci->cpu_sig.pf))
			continue;

		return iter->data;
	}
	return NULL;
}

void reload_ucode_intel(void)
{
	struct microcode_intel *p;
	struct ucode_cpu_info uci;

	collect_cpu_info_early(&uci);

	p = find_patch(&uci);
	if (!p)
		return;

	uci.mc = p;

	apply_microcode_early(&uci, false);
}

static int collect_cpu_info(int cpu_num, struct cpu_signature *csig)
{
	static struct cpu_signature prev;
	struct cpuinfo_x86 *c = &cpu_data(cpu_num);
	unsigned int val[2];

	memset(csig, 0, sizeof(*csig));

	csig->sig = cpuid_eax(0x00000001);

	if ((c->x86_model >= 5) || (c->x86 > 6)) {
		/* get processor flags from MSR 0x17 */
		rdmsr(MSR_IA32_PLATFORM_ID, val[0], val[1]);
		csig->pf = 1 << ((val[1] >> 18) & 7);
	}

	csig->rev = c->microcode;

	/* No extra locking on prev, races are harmless. */
	if (csig->sig != prev.sig || csig->pf != prev.pf || csig->rev != prev.rev) {
		pr_info("sig=0x%x, pf=0x%x, revision=0x%x\n",
			csig->sig, csig->pf, csig->rev);
		prev = *csig;
	}

	return 0;
}

static int apply_microcode_intel(int cpu)
{
	struct microcode_intel *mc;
	struct ucode_cpu_info *uci;
	struct cpuinfo_x86 *c;
	static int prev_rev;
	u32 rev;

	/* We should bind the task to the CPU */
	if (WARN_ON(raw_smp_processor_id() != cpu))
		return -1;

	uci = ucode_cpu_info + cpu;
	mc = uci->mc;
	if (!mc) {
		/* Look for a newer patch in our cache: */
		mc = find_patch(uci);
		if (!mc)
			return 0;
	}

	/* write microcode via MSR 0x79 */
	wrmsrl(MSR_IA32_UCODE_WRITE, (unsigned long)mc->bits);
<<<<<<< HEAD
	wrmsrl(MSR_IA32_UCODE_REV, 0);

	/* As documented in the SDM: Do a CPUID 1 here */
	cpuid_1();
=======
>>>>>>> a544c619

	rev = intel_get_microcode_revision();

	if (rev != mc->hdr.rev) {
		pr_err("CPU%d update to revision 0x%x failed\n",
		       cpu, mc->hdr.rev);
		return -1;
	}

	if (rev != prev_rev) {
		pr_info("updated to revision 0x%x, date = %04x-%02x-%02x\n",
			rev,
			mc->hdr.date & 0xffff,
			mc->hdr.date >> 24,
			(mc->hdr.date >> 16) & 0xff);
		prev_rev = rev;
	}

	c = &cpu_data(cpu);

	uci->cpu_sig.rev = rev;
	c->microcode = rev;

	return 0;
}

static enum ucode_state generic_load_microcode(int cpu, void *data, size_t size,
				int (*get_ucode_data)(void *, const void *, size_t))
{
	struct ucode_cpu_info *uci = ucode_cpu_info + cpu;
	u8 *ucode_ptr = data, *new_mc = NULL, *mc = NULL;
	int new_rev = uci->cpu_sig.rev;
	unsigned int leftover = size;
	unsigned int curr_mc_size = 0, new_mc_size = 0;
	unsigned int csig, cpf;

	while (leftover) {
		struct microcode_header_intel mc_header;
		unsigned int mc_size;

		if (leftover < sizeof(mc_header)) {
			pr_err("error! Truncated header in microcode data file\n");
			break;
		}

		if (get_ucode_data(&mc_header, ucode_ptr, sizeof(mc_header)))
			break;

		mc_size = get_totalsize(&mc_header);
		if (!mc_size || mc_size > leftover) {
			pr_err("error! Bad data in microcode data file\n");
			break;
		}

		/* For performance reasons, reuse mc area when possible */
		if (!mc || mc_size > curr_mc_size) {
			vfree(mc);
			mc = vmalloc(mc_size);
			if (!mc)
				break;
			curr_mc_size = mc_size;
		}

		if (get_ucode_data(mc, ucode_ptr, mc_size) ||
		    microcode_sanity_check(mc, 1) < 0) {
			break;
		}

		csig = uci->cpu_sig.sig;
		cpf = uci->cpu_sig.pf;
		if (has_newer_microcode(mc, csig, cpf, new_rev)) {
			vfree(new_mc);
			new_rev = mc_header.rev;
			new_mc  = mc;
			new_mc_size = mc_size;
			mc = NULL;	/* trigger new vmalloc */
		}

		ucode_ptr += mc_size;
		leftover  -= mc_size;
	}

	vfree(mc);

	if (leftover) {
		vfree(new_mc);
		return UCODE_ERROR;
	}

	if (!new_mc)
		return UCODE_NFOUND;

	vfree(uci->mc);
	uci->mc = (struct microcode_intel *)new_mc;

	/*
	 * If early loading microcode is supported, save this mc into
	 * permanent memory. So it will be loaded early when a CPU is hot added
	 * or resumes.
	 */
	save_mc_for_early(new_mc, new_mc_size);

	pr_debug("CPU%d found a matching microcode update with version 0x%x (current=0x%x)\n",
		 cpu, new_rev, uci->cpu_sig.rev);

	return UCODE_OK;
}

static int get_ucode_fw(void *to, const void *from, size_t n)
{
	memcpy(to, from, n);
	return 0;
}

static enum ucode_state request_microcode_fw(int cpu, struct device *device,
					     bool refresh_fw)
{
	char name[30];
	struct cpuinfo_x86 *c = &cpu_data(cpu);
	const struct firmware *firmware;
	enum ucode_state ret;

	sprintf(name, "intel-ucode/%02x-%02x-%02x",
		c->x86, c->x86_model, c->x86_mask);

	if (request_firmware_direct(&firmware, name, device)) {
		pr_debug("data file %s load failed\n", name);
		return UCODE_NFOUND;
	}

	ret = generic_load_microcode(cpu, (void *)firmware->data,
				     firmware->size, &get_ucode_fw);

	release_firmware(firmware);

	return ret;
}

static int get_ucode_user(void *to, const void *from, size_t n)
{
	return copy_from_user(to, from, n);
}

static enum ucode_state
request_microcode_user(int cpu, const void __user *buf, size_t size)
{
	return generic_load_microcode(cpu, (void *)buf, size, &get_ucode_user);
}

static struct microcode_ops microcode_intel_ops = {
	.request_microcode_user		  = request_microcode_user,
	.request_microcode_fw             = request_microcode_fw,
	.collect_cpu_info                 = collect_cpu_info,
	.apply_microcode                  = apply_microcode_intel,
};

struct microcode_ops * __init init_intel_microcode(void)
{
	struct cpuinfo_x86 *c = &boot_cpu_data;

	if (c->x86_vendor != X86_VENDOR_INTEL || c->x86 < 6 ||
	    cpu_has(c, X86_FEATURE_IA64)) {
		pr_err("Intel CPU family 0x%x not supported\n", c->x86);
		return NULL;
	}

	return &microcode_intel_ops;
}<|MERGE_RESOLUTION|>--- conflicted
+++ resolved
@@ -368,26 +368,6 @@
 	return patch;
 }
 
-static void cpuid_1(void)
-{
-	/*
-	 * According to the Intel SDM, Volume 3, 9.11.7:
-	 *
-	 *   CPUID returns a value in a model specific register in
-	 *   addition to its usual register return values. The
-	 *   semantics of CPUID cause it to deposit an update ID value
-	 *   in the 64-bit model-specific register at address 08BH
-	 *   (IA32_BIOS_SIGN_ID). If no update is present in the
-	 *   processor, the value in the MSR remains unmodified.
-	 *
-	 * Use native_cpuid -- this code runs very early and we don't
-	 * want to mess with paravirt.
-	 */
-	unsigned int eax = 1, ebx, ecx = 0, edx;
-
-	native_cpuid(&eax, &ebx, &ecx, &edx);
-}
-
 static int collect_cpu_info_early(struct ucode_cpu_info *uci)
 {
 	unsigned int val[2];
@@ -411,17 +391,7 @@
 		csig.pf = 1 << ((val[1] >> 18) & 7);
 	}
 
-<<<<<<< HEAD
-	/* As documented in the SDM: Do a CPUID 1 here */
-	cpuid_1();
-
-	/* get the current revision from MSR 0x8B */
-	native_rdmsr(MSR_IA32_UCODE_REV, val[0], val[1]);
-
-	csig.rev = val[1];
-=======
 	csig.rev = intel_get_microcode_revision();
->>>>>>> a544c619
 
 	uci->cpu_sig = csig;
 	uci->valid = 1;
@@ -614,17 +584,8 @@
 	/* write microcode via MSR 0x79 */
 	native_wrmsrl(MSR_IA32_UCODE_WRITE, (unsigned long)mc->bits);
 
-<<<<<<< HEAD
-	/* As documented in the SDM: Do a CPUID 1 here */
-	cpuid_1();
-
-	/* get the current revision from MSR 0x8B */
-	native_rdmsr(MSR_IA32_UCODE_REV, val[0], val[1]);
-	if (val[1] != mc->hdr.rev)
-=======
 	rev = intel_get_microcode_revision();
 	if (rev != mc->hdr.rev)
->>>>>>> a544c619
 		return -1;
 
 #ifdef CONFIG_X86_64
@@ -829,13 +790,6 @@
 
 	/* write microcode via MSR 0x79 */
 	wrmsrl(MSR_IA32_UCODE_WRITE, (unsigned long)mc->bits);
-<<<<<<< HEAD
-	wrmsrl(MSR_IA32_UCODE_REV, 0);
-
-	/* As documented in the SDM: Do a CPUID 1 here */
-	cpuid_1();
-=======
->>>>>>> a544c619
 
 	rev = intel_get_microcode_revision();
 
