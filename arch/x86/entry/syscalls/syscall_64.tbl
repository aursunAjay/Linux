#
# 64-bit system call numbers and entry vectors
#
# The format is:
# <number> <abi> <name> <entry point>
#
# The abi is "common", "64" or "x32" for this file.
#
0	common	read			sys_read
1	common	write			sys_write
2	common	open			sys_open
3	common	close			sys_close
4	common	stat			sys_newstat
5	common	fstat			sys_newfstat
6	common	lstat			sys_newlstat
7	common	poll			sys_poll
8	common	lseek			sys_lseek
9	common	mmap			sys_mmap
10	common	mprotect		sys_mprotect
11	common	munmap			sys_munmap
12	common	brk			sys_brk
13	64	rt_sigaction		sys_rt_sigaction
14	common	rt_sigprocmask		sys_rt_sigprocmask
15	64	rt_sigreturn		sys_rt_sigreturn/ptregs
16	64	ioctl			sys_ioctl
17	common	pread64			sys_pread64
18	common	pwrite64		sys_pwrite64
19	64	readv			sys_readv
20	64	writev			sys_writev
21	common	access			sys_access
22	common	pipe			sys_pipe
23	common	select			sys_select
24	common	sched_yield		sys_sched_yield
25	common	mremap			sys_mremap
26	common	msync			sys_msync
27	common	mincore			sys_mincore
28	common	madvise			sys_madvise
29	common	shmget			sys_shmget
30	common	shmat			sys_shmat
31	common	shmctl			sys_shmctl
32	common	dup			sys_dup
33	common	dup2			sys_dup2
34	common	pause			sys_pause
35	common	nanosleep		sys_nanosleep
36	common	getitimer		sys_getitimer
37	common	alarm			sys_alarm
38	common	setitimer		sys_setitimer
39	common	getpid			sys_getpid
40	common	sendfile		sys_sendfile64
41	common	socket			sys_socket
42	common	connect			sys_connect
43	common	accept			sys_accept
44	common	sendto			sys_sendto
45	64	recvfrom		sys_recvfrom
46	64	sendmsg			sys_sendmsg
47	64	recvmsg			sys_recvmsg
48	common	shutdown		sys_shutdown
49	common	bind			sys_bind
50	common	listen			sys_listen
51	common	getsockname		sys_getsockname
52	common	getpeername		sys_getpeername
53	common	socketpair		sys_socketpair
54	64	setsockopt		sys_setsockopt
55	64	getsockopt		sys_getsockopt
56	common	clone			sys_clone/ptregs
57	common	fork			sys_fork/ptregs
58	common	vfork			sys_vfork/ptregs
59	64	execve			sys_execve/ptregs
60	common	exit			sys_exit
61	common	wait4			sys_wait4
62	common	kill			sys_kill
63	common	uname			sys_newuname
64	common	semget			sys_semget
65	common	semop			sys_semop
66	common	semctl			sys_semctl
67	common	shmdt			sys_shmdt
68	common	msgget			sys_msgget
69	common	msgsnd			sys_msgsnd
70	common	msgrcv			sys_msgrcv
71	common	msgctl			sys_msgctl
72	common	fcntl			sys_fcntl
73	common	flock			sys_flock
74	common	fsync			sys_fsync
75	common	fdatasync		sys_fdatasync
76	common	truncate		sys_truncate
77	common	ftruncate		sys_ftruncate
78	common	getdents		sys_getdents
79	common	getcwd			sys_getcwd
80	common	chdir			sys_chdir
81	common	fchdir			sys_fchdir
82	common	rename			sys_rename
83	common	mkdir			sys_mkdir
84	common	rmdir			sys_rmdir
85	common	creat			sys_creat
86	common	link			sys_link
87	common	unlink			sys_unlink
88	common	symlink			sys_symlink
89	common	readlink		sys_readlink
90	common	chmod			sys_chmod
91	common	fchmod			sys_fchmod
92	common	chown			sys_chown
93	common	fchown			sys_fchown
94	common	lchown			sys_lchown
95	common	umask			sys_umask
96	common	gettimeofday		sys_gettimeofday
97	common	getrlimit		sys_getrlimit
98	common	getrusage		sys_getrusage
99	common	sysinfo			sys_sysinfo
100	common	times			sys_times
101	64	ptrace			sys_ptrace
102	common	getuid			sys_getuid
103	common	syslog			sys_syslog
104	common	getgid			sys_getgid
105	common	setuid			sys_setuid
106	common	setgid			sys_setgid
107	common	geteuid			sys_geteuid
108	common	getegid			sys_getegid
109	common	setpgid			sys_setpgid
110	common	getppid			sys_getppid
111	common	getpgrp			sys_getpgrp
112	common	setsid			sys_setsid
113	common	setreuid		sys_setreuid
114	common	setregid		sys_setregid
115	common	getgroups		sys_getgroups
116	common	setgroups		sys_setgroups
117	common	setresuid		sys_setresuid
118	common	getresuid		sys_getresuid
119	common	setresgid		sys_setresgid
120	common	getresgid		sys_getresgid
121	common	getpgid			sys_getpgid
122	common	setfsuid		sys_setfsuid
123	common	setfsgid		sys_setfsgid
124	common	getsid			sys_getsid
125	common	capget			sys_capget
126	common	capset			sys_capset
127	64	rt_sigpending		sys_rt_sigpending
128	64	rt_sigtimedwait		sys_rt_sigtimedwait
129	64	rt_sigqueueinfo		sys_rt_sigqueueinfo
130	common	rt_sigsuspend		sys_rt_sigsuspend
131	64	sigaltstack		sys_sigaltstack
132	common	utime			sys_utime
133	common	mknod			sys_mknod
134	64	uselib
135	common	personality		sys_personality
136	common	ustat			sys_ustat
137	common	statfs			sys_statfs
138	common	fstatfs			sys_fstatfs
139	common	sysfs			sys_sysfs
140	common	getpriority		sys_getpriority
141	common	setpriority		sys_setpriority
142	common	sched_setparam		sys_sched_setparam
143	common	sched_getparam		sys_sched_getparam
144	common	sched_setscheduler	sys_sched_setscheduler
145	common	sched_getscheduler	sys_sched_getscheduler
146	common	sched_get_priority_max	sys_sched_get_priority_max
147	common	sched_get_priority_min	sys_sched_get_priority_min
148	common	sched_rr_get_interval	sys_sched_rr_get_interval
149	common	mlock			sys_mlock
150	common	munlock			sys_munlock
151	common	mlockall		sys_mlockall
152	common	munlockall		sys_munlockall
153	common	vhangup			sys_vhangup
154	common	modify_ldt		sys_modify_ldt
155	common	pivot_root		sys_pivot_root
156	64	_sysctl			sys_sysctl
157	common	prctl			sys_prctl
158	common	arch_prctl		sys_arch_prctl
159	common	adjtimex		sys_adjtimex
160	common	setrlimit		sys_setrlimit
161	common	chroot			sys_chroot
162	common	sync			sys_sync
163	common	acct			sys_acct
164	common	settimeofday		sys_settimeofday
165	common	mount			sys_mount
166	common	umount2			sys_umount
167	common	swapon			sys_swapon
168	common	swapoff			sys_swapoff
169	common	reboot			sys_reboot
170	common	sethostname		sys_sethostname
171	common	setdomainname		sys_setdomainname
172	common	iopl			sys_iopl/ptregs
173	common	ioperm			sys_ioperm
174	64	create_module
175	common	init_module		sys_init_module
176	common	delete_module		sys_delete_module
177	64	get_kernel_syms
178	64	query_module
179	common	quotactl		sys_quotactl
180	64	nfsservctl
181	common	getpmsg
182	common	putpmsg
183	common	afs_syscall
184	common	tuxcall
185	common	security
186	common	gettid			sys_gettid
187	common	readahead		sys_readahead
188	common	setxattr		sys_setxattr
189	common	lsetxattr		sys_lsetxattr
190	common	fsetxattr		sys_fsetxattr
191	common	getxattr		sys_getxattr
192	common	lgetxattr		sys_lgetxattr
193	common	fgetxattr		sys_fgetxattr
194	common	listxattr		sys_listxattr
195	common	llistxattr		sys_llistxattr
196	common	flistxattr		sys_flistxattr
197	common	removexattr		sys_removexattr
198	common	lremovexattr		sys_lremovexattr
199	common	fremovexattr		sys_fremovexattr
200	common	tkill			sys_tkill
201	common	time			sys_time
202	common	futex			sys_futex
203	common	sched_setaffinity	sys_sched_setaffinity
204	common	sched_getaffinity	sys_sched_getaffinity
205	64	set_thread_area
206	64	io_setup		sys_io_setup
207	common	io_destroy		sys_io_destroy
208	common	io_getevents		sys_io_getevents
209	64	io_submit		sys_io_submit
210	common	io_cancel		sys_io_cancel
211	64	get_thread_area
212	common	lookup_dcookie		sys_lookup_dcookie
213	common	epoll_create		sys_epoll_create
214	64	epoll_ctl_old
215	64	epoll_wait_old
216	common	remap_file_pages	sys_remap_file_pages
217	common	getdents64		sys_getdents64
218	common	set_tid_address		sys_set_tid_address
219	common	restart_syscall		sys_restart_syscall
220	common	semtimedop		sys_semtimedop
221	common	fadvise64		sys_fadvise64
222	64	timer_create		sys_timer_create
223	common	timer_settime		sys_timer_settime
224	common	timer_gettime		sys_timer_gettime
225	common	timer_getoverrun	sys_timer_getoverrun
226	common	timer_delete		sys_timer_delete
227	common	clock_settime		sys_clock_settime
228	common	clock_gettime		sys_clock_gettime
229	common	clock_getres		sys_clock_getres
230	common	clock_nanosleep		sys_clock_nanosleep
231	common	exit_group		sys_exit_group
232	common	epoll_wait		sys_epoll_wait
233	common	epoll_ctl		sys_epoll_ctl
234	common	tgkill			sys_tgkill
235	common	utimes			sys_utimes
236	64	vserver
237	common	mbind			sys_mbind
238	common	set_mempolicy		sys_set_mempolicy
239	common	get_mempolicy		sys_get_mempolicy
240	common	mq_open			sys_mq_open
241	common	mq_unlink		sys_mq_unlink
242	common	mq_timedsend		sys_mq_timedsend
243	common	mq_timedreceive		sys_mq_timedreceive
244	64	mq_notify		sys_mq_notify
245	common	mq_getsetattr		sys_mq_getsetattr
246	64	kexec_load		sys_kexec_load
247	64	waitid			sys_waitid
248	common	add_key			sys_add_key
249	common	request_key		sys_request_key
250	common	keyctl			sys_keyctl
251	common	ioprio_set		sys_ioprio_set
252	common	ioprio_get		sys_ioprio_get
253	common	inotify_init		sys_inotify_init
254	common	inotify_add_watch	sys_inotify_add_watch
255	common	inotify_rm_watch	sys_inotify_rm_watch
256	common	migrate_pages		sys_migrate_pages
257	common	openat			sys_openat
258	common	mkdirat			sys_mkdirat
259	common	mknodat			sys_mknodat
260	common	fchownat		sys_fchownat
261	common	futimesat		sys_futimesat
262	common	newfstatat		sys_newfstatat
263	common	unlinkat		sys_unlinkat
264	common	renameat		sys_renameat
265	common	linkat			sys_linkat
266	common	symlinkat		sys_symlinkat
267	common	readlinkat		sys_readlinkat
268	common	fchmodat		sys_fchmodat
269	common	faccessat		sys_faccessat
270	common	pselect6		sys_pselect6
271	common	ppoll			sys_ppoll
272	common	unshare			sys_unshare
273	64	set_robust_list		sys_set_robust_list
274	64	get_robust_list		sys_get_robust_list
275	common	splice			sys_splice
276	common	tee			sys_tee
277	common	sync_file_range		sys_sync_file_range
278	64	vmsplice		sys_vmsplice
279	64	move_pages		sys_move_pages
280	common	utimensat		sys_utimensat
281	common	epoll_pwait		sys_epoll_pwait
282	common	signalfd		sys_signalfd
283	common	timerfd_create		sys_timerfd_create
284	common	eventfd			sys_eventfd
285	common	fallocate		sys_fallocate
286	common	timerfd_settime		sys_timerfd_settime
287	common	timerfd_gettime		sys_timerfd_gettime
288	common	accept4			sys_accept4
289	common	signalfd4		sys_signalfd4
290	common	eventfd2		sys_eventfd2
291	common	epoll_create1		sys_epoll_create1
292	common	dup3			sys_dup3
293	common	pipe2			sys_pipe2
294	common	inotify_init1		sys_inotify_init1
295	64	preadv			sys_preadv
296	64	pwritev			sys_pwritev
297	64	rt_tgsigqueueinfo	sys_rt_tgsigqueueinfo
298	common	perf_event_open		sys_perf_event_open
299	64	recvmmsg		sys_recvmmsg
300	common	fanotify_init		sys_fanotify_init
301	common	fanotify_mark		sys_fanotify_mark
302	common	prlimit64		sys_prlimit64
303	common	name_to_handle_at	sys_name_to_handle_at
304	common	open_by_handle_at	sys_open_by_handle_at
305	common	clock_adjtime		sys_clock_adjtime
306	common	syncfs			sys_syncfs
307	64	sendmmsg		sys_sendmmsg
308	common	setns			sys_setns
309	common	getcpu			sys_getcpu
310	64	process_vm_readv	sys_process_vm_readv
311	64	process_vm_writev	sys_process_vm_writev
312	common	kcmp			sys_kcmp
313	common	finit_module		sys_finit_module
314	common	sched_setattr		sys_sched_setattr
315	common	sched_getattr		sys_sched_getattr
316	common	renameat2		sys_renameat2
317	common	seccomp			sys_seccomp
318	common	getrandom		sys_getrandom
319	common	memfd_create		sys_memfd_create
320	common	kexec_file_load		sys_kexec_file_load
321	common	bpf			sys_bpf
322	64	execveat		sys_execveat/ptregs
323	common	userfaultfd		sys_userfaultfd
324	common	membarrier		sys_membarrier
325	common	mlock2			sys_mlock2
326	common	copy_file_range		sys_copy_file_range
327	64	preadv2			sys_preadv2
328	64	pwritev2		sys_pwritev2
329	common	pkey_mprotect		sys_pkey_mprotect
330	common	pkey_alloc		sys_pkey_alloc
331	common	pkey_free		sys_pkey_free
<<<<<<< HEAD
#332	common	pkey_get		sys_pkey_get
#333	common	pkey_set		sys_pkey_set
=======
>>>>>>> d06e622d

#
# x32-specific system call numbers start at 512 to avoid cache impact
# for native 64-bit operation.
#
512	x32	rt_sigaction		compat_sys_rt_sigaction
513	x32	rt_sigreturn		sys32_x32_rt_sigreturn
514	x32	ioctl			compat_sys_ioctl
515	x32	readv			compat_sys_readv
516	x32	writev			compat_sys_writev
517	x32	recvfrom		compat_sys_recvfrom
518	x32	sendmsg			compat_sys_sendmsg
519	x32	recvmsg			compat_sys_recvmsg
520	x32	execve			compat_sys_execve/ptregs
521	x32	ptrace			compat_sys_ptrace
522	x32	rt_sigpending		compat_sys_rt_sigpending
523	x32	rt_sigtimedwait		compat_sys_rt_sigtimedwait
524	x32	rt_sigqueueinfo		compat_sys_rt_sigqueueinfo
525	x32	sigaltstack		compat_sys_sigaltstack
526	x32	timer_create		compat_sys_timer_create
527	x32	mq_notify		compat_sys_mq_notify
528	x32	kexec_load		compat_sys_kexec_load
529	x32	waitid			compat_sys_waitid
530	x32	set_robust_list		compat_sys_set_robust_list
531	x32	get_robust_list		compat_sys_get_robust_list
532	x32	vmsplice		compat_sys_vmsplice
533	x32	move_pages		compat_sys_move_pages
534	x32	preadv			compat_sys_preadv64
535	x32	pwritev			compat_sys_pwritev64
536	x32	rt_tgsigqueueinfo	compat_sys_rt_tgsigqueueinfo
537	x32	recvmmsg		compat_sys_recvmmsg
538	x32	sendmmsg		compat_sys_sendmmsg
539	x32	process_vm_readv	compat_sys_process_vm_readv
540	x32	process_vm_writev	compat_sys_process_vm_writev
541	x32	setsockopt		compat_sys_setsockopt
542	x32	getsockopt		compat_sys_getsockopt
543	x32	io_setup		compat_sys_io_setup
544	x32	io_submit		compat_sys_io_submit
545	x32	execveat		compat_sys_execveat/ptregs
546	x32	preadv2			compat_sys_preadv64v2
547	x32	pwritev2		compat_sys_pwritev64v2<|MERGE_RESOLUTION|>--- conflicted
+++ resolved
@@ -338,11 +338,6 @@
 329	common	pkey_mprotect		sys_pkey_mprotect
 330	common	pkey_alloc		sys_pkey_alloc
 331	common	pkey_free		sys_pkey_free
-<<<<<<< HEAD
-#332	common	pkey_get		sys_pkey_get
-#333	common	pkey_set		sys_pkey_set
-=======
->>>>>>> d06e622d
 
 #
 # x32-specific system call numbers start at 512 to avoid cache impact
