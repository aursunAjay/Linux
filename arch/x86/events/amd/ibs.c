--- conflicted
+++ resolved
@@ -1010,11 +1010,7 @@
 	 * all online cpus.
 	 */
 	cpuhp_setup_state(CPUHP_AP_PERF_X86_AMD_IBS_STARTING,
-<<<<<<< HEAD
-			  "perf/x86/amd/ibs:STARTING",
-=======
 			  "perf/x86/amd/ibs:starting",
->>>>>>> a544c619
 			  x86_pmu_amd_ibs_starting_cpu,
 			  x86_pmu_amd_ibs_dying_cpu);
 
