/*
 * Copyright 2008 Vitaly Mayatskikh <vmayatsk@redhat.com>
 * Copyright 2002 Andi Kleen, SuSE Labs.
 * Subject to the GNU Public License v2.
 *
 * Functions to copy from and to user space.
 */

#include <linux/linkage.h>
#include <asm/current.h>
#include <asm/asm-offsets.h>
#include <asm/thread_info.h>
#include <asm/cpufeatures.h>
#include <asm/alternative-asm.h>
#include <asm/asm.h>
#include <asm/smap.h>
#include <asm/export.h>
<<<<<<< HEAD

/* Standard copy_to_user with segment limit checking */
ENTRY(_copy_to_user)
	mov PER_CPU_VAR(current_task), %rax
	movq %rdi,%rcx
	addq %rdx,%rcx
	jc bad_to_user
	cmpq TASK_addr_limit(%rax),%rcx
	ja bad_to_user
	ALTERNATIVE_2 "jmp copy_user_generic_unrolled",		\
		      "jmp copy_user_generic_string",		\
		      X86_FEATURE_REP_GOOD,			\
		      "jmp copy_user_enhanced_fast_string",	\
		      X86_FEATURE_ERMS
ENDPROC(_copy_to_user)
EXPORT_SYMBOL(_copy_to_user)

/* Standard copy_from_user with segment limit checking */
ENTRY(_copy_from_user)
	mov PER_CPU_VAR(current_task), %rax
	movq %rsi,%rcx
	addq %rdx,%rcx
	jc bad_from_user
	cmpq TASK_addr_limit(%rax),%rcx
	ja bad_from_user
	ALTERNATIVE_2 "jmp copy_user_generic_unrolled",		\
		      "jmp copy_user_generic_string",		\
		      X86_FEATURE_REP_GOOD,			\
		      "jmp copy_user_enhanced_fast_string",	\
		      X86_FEATURE_ERMS
ENDPROC(_copy_from_user)
EXPORT_SYMBOL(_copy_from_user)


	.section .fixup,"ax"
	/* must zero dest */
ENTRY(bad_from_user)
bad_from_user:
	movl %edx,%ecx
	xorl %eax,%eax
	rep
	stosb
bad_to_user:
	movl %edx,%eax
	ret
ENDPROC(bad_from_user)
	.previous
=======
>>>>>>> 405182c2

/*
 * copy_user_generic_unrolled - memory copy with exception handling.
 * This version is for CPUs like P4 that don't have efficient micro
 * code for rep movsq
 *
 * Input:
 * rdi destination
 * rsi source
 * rdx count
 *
 * Output:
 * eax uncopied bytes or 0 if successful.
 */
ENTRY(copy_user_generic_unrolled)
	ASM_STAC
	cmpl $8,%edx
	jb 20f		/* less then 8 bytes, go to byte copy loop */
	ALIGN_DESTINATION
	movl %edx,%ecx
	andl $63,%edx
	shrl $6,%ecx
	jz 17f
1:	movq (%rsi),%r8
2:	movq 1*8(%rsi),%r9
3:	movq 2*8(%rsi),%r10
4:	movq 3*8(%rsi),%r11
5:	movq %r8,(%rdi)
6:	movq %r9,1*8(%rdi)
7:	movq %r10,2*8(%rdi)
8:	movq %r11,3*8(%rdi)
9:	movq 4*8(%rsi),%r8
10:	movq 5*8(%rsi),%r9
11:	movq 6*8(%rsi),%r10
12:	movq 7*8(%rsi),%r11
13:	movq %r8,4*8(%rdi)
14:	movq %r9,5*8(%rdi)
15:	movq %r10,6*8(%rdi)
16:	movq %r11,7*8(%rdi)
	leaq 64(%rsi),%rsi
	leaq 64(%rdi),%rdi
	decl %ecx
	jnz 1b
17:	movl %edx,%ecx
	andl $7,%edx
	shrl $3,%ecx
	jz 20f
18:	movq (%rsi),%r8
19:	movq %r8,(%rdi)
	leaq 8(%rsi),%rsi
	leaq 8(%rdi),%rdi
	decl %ecx
	jnz 18b
20:	andl %edx,%edx
	jz 23f
	movl %edx,%ecx
21:	movb (%rsi),%al
22:	movb %al,(%rdi)
	incq %rsi
	incq %rdi
	decl %ecx
	jnz 21b
23:	xor %eax,%eax
	ASM_CLAC
	ret

	.section .fixup,"ax"
30:	shll $6,%ecx
	addl %ecx,%edx
	jmp 60f
40:	leal (%rdx,%rcx,8),%edx
	jmp 60f
50:	movl %ecx,%edx
60:	jmp copy_user_handle_tail /* ecx is zerorest also */
	.previous

	_ASM_EXTABLE(1b,30b)
	_ASM_EXTABLE(2b,30b)
	_ASM_EXTABLE(3b,30b)
	_ASM_EXTABLE(4b,30b)
	_ASM_EXTABLE(5b,30b)
	_ASM_EXTABLE(6b,30b)
	_ASM_EXTABLE(7b,30b)
	_ASM_EXTABLE(8b,30b)
	_ASM_EXTABLE(9b,30b)
	_ASM_EXTABLE(10b,30b)
	_ASM_EXTABLE(11b,30b)
	_ASM_EXTABLE(12b,30b)
	_ASM_EXTABLE(13b,30b)
	_ASM_EXTABLE(14b,30b)
	_ASM_EXTABLE(15b,30b)
	_ASM_EXTABLE(16b,30b)
	_ASM_EXTABLE(18b,40b)
	_ASM_EXTABLE(19b,40b)
	_ASM_EXTABLE(21b,50b)
	_ASM_EXTABLE(22b,50b)
ENDPROC(copy_user_generic_unrolled)
EXPORT_SYMBOL(copy_user_generic_unrolled)

/* Some CPUs run faster using the string copy instructions.
 * This is also a lot simpler. Use them when possible.
 *
 * Only 4GB of copy is supported. This shouldn't be a problem
 * because the kernel normally only writes from/to page sized chunks
 * even if user space passed a longer buffer.
 * And more would be dangerous because both Intel and AMD have
 * errata with rep movsq > 4GB. If someone feels the need to fix
 * this please consider this.
 *
 * Input:
 * rdi destination
 * rsi source
 * rdx count
 *
 * Output:
 * eax uncopied bytes or 0 if successful.
 */
ENTRY(copy_user_generic_string)
	ASM_STAC
	cmpl $8,%edx
	jb 2f		/* less than 8 bytes, go to byte copy loop */
	ALIGN_DESTINATION
	movl %edx,%ecx
	shrl $3,%ecx
	andl $7,%edx
1:	rep
	movsq
2:	movl %edx,%ecx
3:	rep
	movsb
	xorl %eax,%eax
	ASM_CLAC
	ret

	.section .fixup,"ax"
11:	leal (%rdx,%rcx,8),%ecx
12:	movl %ecx,%edx		/* ecx is zerorest also */
	jmp copy_user_handle_tail
	.previous

	_ASM_EXTABLE(1b,11b)
	_ASM_EXTABLE(3b,12b)
ENDPROC(copy_user_generic_string)
EXPORT_SYMBOL(copy_user_generic_string)

/*
 * Some CPUs are adding enhanced REP MOVSB/STOSB instructions.
 * It's recommended to use enhanced REP MOVSB/STOSB if it's enabled.
 *
 * Input:
 * rdi destination
 * rsi source
 * rdx count
 *
 * Output:
 * eax uncopied bytes or 0 if successful.
 */
ENTRY(copy_user_enhanced_fast_string)
	ASM_STAC
	movl %edx,%ecx
1:	rep
	movsb
	xorl %eax,%eax
	ASM_CLAC
	ret

	.section .fixup,"ax"
12:	movl %ecx,%edx		/* ecx is zerorest also */
	jmp copy_user_handle_tail
	.previous

	_ASM_EXTABLE(1b,12b)
ENDPROC(copy_user_enhanced_fast_string)
EXPORT_SYMBOL(copy_user_enhanced_fast_string)

/*
 * copy_user_nocache - Uncached memory copy with exception handling
 * This will force destination out of cache for more performance.
 *
 * Note: Cached memory copy is used when destination or size is not
 * naturally aligned. That is:
 *  - Require 8-byte alignment when size is 8 bytes or larger.
 *  - Require 4-byte alignment when size is 4 bytes.
 */
ENTRY(__copy_user_nocache)
	ASM_STAC

	/* If size is less than 8 bytes, go to 4-byte copy */
	cmpl $8,%edx
	jb .L_4b_nocache_copy_entry

	/* If destination is not 8-byte aligned, "cache" copy to align it */
	ALIGN_DESTINATION

	/* Set 4x8-byte copy count and remainder */
	movl %edx,%ecx
	andl $63,%edx
	shrl $6,%ecx
	jz .L_8b_nocache_copy_entry	/* jump if count is 0 */

	/* Perform 4x8-byte nocache loop-copy */
.L_4x8b_nocache_copy_loop:
1:	movq (%rsi),%r8
2:	movq 1*8(%rsi),%r9
3:	movq 2*8(%rsi),%r10
4:	movq 3*8(%rsi),%r11
5:	movnti %r8,(%rdi)
6:	movnti %r9,1*8(%rdi)
7:	movnti %r10,2*8(%rdi)
8:	movnti %r11,3*8(%rdi)
9:	movq 4*8(%rsi),%r8
10:	movq 5*8(%rsi),%r9
11:	movq 6*8(%rsi),%r10
12:	movq 7*8(%rsi),%r11
13:	movnti %r8,4*8(%rdi)
14:	movnti %r9,5*8(%rdi)
15:	movnti %r10,6*8(%rdi)
16:	movnti %r11,7*8(%rdi)
	leaq 64(%rsi),%rsi
	leaq 64(%rdi),%rdi
	decl %ecx
	jnz .L_4x8b_nocache_copy_loop

	/* Set 8-byte copy count and remainder */
.L_8b_nocache_copy_entry:
	movl %edx,%ecx
	andl $7,%edx
	shrl $3,%ecx
	jz .L_4b_nocache_copy_entry	/* jump if count is 0 */

	/* Perform 8-byte nocache loop-copy */
.L_8b_nocache_copy_loop:
20:	movq (%rsi),%r8
21:	movnti %r8,(%rdi)
	leaq 8(%rsi),%rsi
	leaq 8(%rdi),%rdi
	decl %ecx
	jnz .L_8b_nocache_copy_loop

	/* If no byte left, we're done */
.L_4b_nocache_copy_entry:
	andl %edx,%edx
	jz .L_finish_copy

	/* If destination is not 4-byte aligned, go to byte copy: */
	movl %edi,%ecx
	andl $3,%ecx
	jnz .L_1b_cache_copy_entry

	/* Set 4-byte copy count (1 or 0) and remainder */
	movl %edx,%ecx
	andl $3,%edx
	shrl $2,%ecx
	jz .L_1b_cache_copy_entry	/* jump if count is 0 */

	/* Perform 4-byte nocache copy: */
30:	movl (%rsi),%r8d
31:	movnti %r8d,(%rdi)
	leaq 4(%rsi),%rsi
	leaq 4(%rdi),%rdi

	/* If no bytes left, we're done: */
	andl %edx,%edx
	jz .L_finish_copy

	/* Perform byte "cache" loop-copy for the remainder */
.L_1b_cache_copy_entry:
	movl %edx,%ecx
.L_1b_cache_copy_loop:
40:	movb (%rsi),%al
41:	movb %al,(%rdi)
	incq %rsi
	incq %rdi
	decl %ecx
	jnz .L_1b_cache_copy_loop

	/* Finished copying; fence the prior stores */
.L_finish_copy:
	xorl %eax,%eax
	ASM_CLAC
	sfence
	ret

	.section .fixup,"ax"
.L_fixup_4x8b_copy:
	shll $6,%ecx
	addl %ecx,%edx
	jmp .L_fixup_handle_tail
.L_fixup_8b_copy:
	lea (%rdx,%rcx,8),%rdx
	jmp .L_fixup_handle_tail
.L_fixup_4b_copy:
	lea (%rdx,%rcx,4),%rdx
	jmp .L_fixup_handle_tail
.L_fixup_1b_copy:
	movl %ecx,%edx
.L_fixup_handle_tail:
	sfence
	jmp copy_user_handle_tail
	.previous

	_ASM_EXTABLE(1b,.L_fixup_4x8b_copy)
	_ASM_EXTABLE(2b,.L_fixup_4x8b_copy)
	_ASM_EXTABLE(3b,.L_fixup_4x8b_copy)
	_ASM_EXTABLE(4b,.L_fixup_4x8b_copy)
	_ASM_EXTABLE(5b,.L_fixup_4x8b_copy)
	_ASM_EXTABLE(6b,.L_fixup_4x8b_copy)
	_ASM_EXTABLE(7b,.L_fixup_4x8b_copy)
	_ASM_EXTABLE(8b,.L_fixup_4x8b_copy)
	_ASM_EXTABLE(9b,.L_fixup_4x8b_copy)
	_ASM_EXTABLE(10b,.L_fixup_4x8b_copy)
	_ASM_EXTABLE(11b,.L_fixup_4x8b_copy)
	_ASM_EXTABLE(12b,.L_fixup_4x8b_copy)
	_ASM_EXTABLE(13b,.L_fixup_4x8b_copy)
	_ASM_EXTABLE(14b,.L_fixup_4x8b_copy)
	_ASM_EXTABLE(15b,.L_fixup_4x8b_copy)
	_ASM_EXTABLE(16b,.L_fixup_4x8b_copy)
	_ASM_EXTABLE(20b,.L_fixup_8b_copy)
	_ASM_EXTABLE(21b,.L_fixup_8b_copy)
	_ASM_EXTABLE(30b,.L_fixup_4b_copy)
	_ASM_EXTABLE(31b,.L_fixup_4b_copy)
	_ASM_EXTABLE(40b,.L_fixup_1b_copy)
	_ASM_EXTABLE(41b,.L_fixup_1b_copy)
ENDPROC(__copy_user_nocache)
EXPORT_SYMBOL(__copy_user_nocache)<|MERGE_RESOLUTION|>--- conflicted
+++ resolved
@@ -15,56 +15,6 @@
 #include <asm/asm.h>
 #include <asm/smap.h>
 #include <asm/export.h>
-<<<<<<< HEAD
-
-/* Standard copy_to_user with segment limit checking */
-ENTRY(_copy_to_user)
-	mov PER_CPU_VAR(current_task), %rax
-	movq %rdi,%rcx
-	addq %rdx,%rcx
-	jc bad_to_user
-	cmpq TASK_addr_limit(%rax),%rcx
-	ja bad_to_user
-	ALTERNATIVE_2 "jmp copy_user_generic_unrolled",		\
-		      "jmp copy_user_generic_string",		\
-		      X86_FEATURE_REP_GOOD,			\
-		      "jmp copy_user_enhanced_fast_string",	\
-		      X86_FEATURE_ERMS
-ENDPROC(_copy_to_user)
-EXPORT_SYMBOL(_copy_to_user)
-
-/* Standard copy_from_user with segment limit checking */
-ENTRY(_copy_from_user)
-	mov PER_CPU_VAR(current_task), %rax
-	movq %rsi,%rcx
-	addq %rdx,%rcx
-	jc bad_from_user
-	cmpq TASK_addr_limit(%rax),%rcx
-	ja bad_from_user
-	ALTERNATIVE_2 "jmp copy_user_generic_unrolled",		\
-		      "jmp copy_user_generic_string",		\
-		      X86_FEATURE_REP_GOOD,			\
-		      "jmp copy_user_enhanced_fast_string",	\
-		      X86_FEATURE_ERMS
-ENDPROC(_copy_from_user)
-EXPORT_SYMBOL(_copy_from_user)
-
-
-	.section .fixup,"ax"
-	/* must zero dest */
-ENTRY(bad_from_user)
-bad_from_user:
-	movl %edx,%ecx
-	xorl %eax,%eax
-	rep
-	stosb
-bad_to_user:
-	movl %edx,%eax
-	ret
-ENDPROC(bad_from_user)
-	.previous
-=======
->>>>>>> 405182c2
 
 /*
  * copy_user_generic_unrolled - memory copy with exception handling.
