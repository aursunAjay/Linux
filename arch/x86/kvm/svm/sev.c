// SPDX-License-Identifier: GPL-2.0-only
/*
 * Kernel-based Virtual Machine driver for Linux
 *
 * AMD SVM-SEV support
 *
 * Copyright 2010 Red Hat, Inc. and/or its affiliates.
 */

#include <linux/kvm_types.h>
#include <linux/kvm_host.h>
#include <linux/kernel.h>
#include <linux/highmem.h>
#include <linux/psp-sev.h>
#include <linux/pagemap.h>
#include <linux/swap.h>
#include <linux/misc_cgroup.h>
#include <linux/processor.h>
#include <linux/trace_events.h>
#include <asm/fpu/internal.h>

#include <asm/trapnr.h>

#include "x86.h"
#include "svm.h"
#include "svm_ops.h"
#include "cpuid.h"
#include "trace.h"

#define __ex(x) __kvm_handle_fault_on_reboot(x)

#ifndef CONFIG_KVM_AMD_SEV
/*
 * When this config is not defined, SEV feature is not supported and APIs in
 * this file are not used but this file still gets compiled into the KVM AMD
 * module.
 *
 * We will not have MISC_CG_RES_SEV and MISC_CG_RES_SEV_ES entries in the enum
 * misc_res_type {} defined in linux/misc_cgroup.h.
 *
 * Below macros allow compilation to succeed.
 */
#define MISC_CG_RES_SEV MISC_CG_RES_TYPES
#define MISC_CG_RES_SEV_ES MISC_CG_RES_TYPES
#endif

#ifdef CONFIG_KVM_AMD_SEV
/* enable/disable SEV support */
static bool sev_enabled = true;
module_param_named(sev, sev_enabled, bool, 0444);

/* enable/disable SEV-ES support */
static bool sev_es_enabled = true;
module_param_named(sev_es, sev_es_enabled, bool, 0444);
#else
#define sev_enabled false
#define sev_es_enabled false
#endif /* CONFIG_KVM_AMD_SEV */

static u8 sev_enc_bit;
static DECLARE_RWSEM(sev_deactivate_lock);
static DEFINE_MUTEX(sev_bitmap_lock);
unsigned int max_sev_asid;
static unsigned int min_sev_asid;
static unsigned long sev_me_mask;
static unsigned long *sev_asid_bitmap;
static unsigned long *sev_reclaim_asid_bitmap;

struct enc_region {
	struct list_head list;
	unsigned long npages;
	struct page **pages;
	unsigned long uaddr;
	unsigned long size;
};

/* Called with the sev_bitmap_lock held, or on shutdown  */
static int sev_flush_asids(int min_asid, int max_asid)
{
	int ret, pos, error = 0;

	/* Check if there are any ASIDs to reclaim before performing a flush */
	pos = find_next_bit(sev_reclaim_asid_bitmap, max_asid, min_asid);
	if (pos >= max_asid)
		return -EBUSY;

	/*
	 * DEACTIVATE will clear the WBINVD indicator causing DF_FLUSH to fail,
	 * so it must be guarded.
	 */
	down_write(&sev_deactivate_lock);

	wbinvd_on_all_cpus();
	ret = sev_guest_df_flush(&error);

	up_write(&sev_deactivate_lock);

	if (ret)
		pr_err("SEV: DF_FLUSH failed, ret=%d, error=%#x\n", ret, error);

	return ret;
}

static inline bool is_mirroring_enc_context(struct kvm *kvm)
{
	return !!to_kvm_svm(kvm)->sev_info.enc_context_owner;
}

/* Must be called with the sev_bitmap_lock held */
static bool __sev_recycle_asids(int min_asid, int max_asid)
{
	if (sev_flush_asids(min_asid, max_asid))
		return false;

	/* The flush process will flush all reclaimable SEV and SEV-ES ASIDs */
	bitmap_xor(sev_asid_bitmap, sev_asid_bitmap, sev_reclaim_asid_bitmap,
		   max_sev_asid);
	bitmap_zero(sev_reclaim_asid_bitmap, max_sev_asid);

	return true;
}

static int sev_asid_new(struct kvm_sev_info *sev)
{
	int pos, min_asid, max_asid, ret;
	bool retry = true;
	enum misc_res_type type;

	type = sev->es_active ? MISC_CG_RES_SEV_ES : MISC_CG_RES_SEV;
	WARN_ON(sev->misc_cg);
	sev->misc_cg = get_current_misc_cg();
	ret = misc_cg_try_charge(type, sev->misc_cg, 1);
	if (ret) {
		put_misc_cg(sev->misc_cg);
		sev->misc_cg = NULL;
		return ret;
	}

	mutex_lock(&sev_bitmap_lock);

	/*
	 * SEV-enabled guests must use asid from min_sev_asid to max_sev_asid.
	 * SEV-ES-enabled guest can use from 1 to min_sev_asid - 1.
	 */
	min_asid = sev->es_active ? 0 : min_sev_asid - 1;
	max_asid = sev->es_active ? min_sev_asid - 1 : max_sev_asid;
again:
	pos = find_next_zero_bit(sev_asid_bitmap, max_sev_asid, min_asid);
	if (pos >= max_asid) {
		if (retry && __sev_recycle_asids(min_asid, max_asid)) {
			retry = false;
			goto again;
		}
		mutex_unlock(&sev_bitmap_lock);
		ret = -EBUSY;
		goto e_uncharge;
	}

	__set_bit(pos, sev_asid_bitmap);

	mutex_unlock(&sev_bitmap_lock);

	return pos + 1;
e_uncharge:
	misc_cg_uncharge(type, sev->misc_cg, 1);
	put_misc_cg(sev->misc_cg);
	sev->misc_cg = NULL;
	return ret;
}

static int sev_get_asid(struct kvm *kvm)
{
	struct kvm_sev_info *sev = &to_kvm_svm(kvm)->sev_info;

	return sev->asid;
}

static void sev_asid_free(struct kvm_sev_info *sev)
{
	struct svm_cpu_data *sd;
	int cpu, pos;
	enum misc_res_type type;

	mutex_lock(&sev_bitmap_lock);

	pos = sev->asid - 1;
	__set_bit(pos, sev_reclaim_asid_bitmap);

	for_each_possible_cpu(cpu) {
		sd = per_cpu(svm_data, cpu);
		sd->sev_vmcbs[pos] = NULL;
	}

	mutex_unlock(&sev_bitmap_lock);

	type = sev->es_active ? MISC_CG_RES_SEV_ES : MISC_CG_RES_SEV;
	misc_cg_uncharge(type, sev->misc_cg, 1);
	put_misc_cg(sev->misc_cg);
	sev->misc_cg = NULL;
}

static void sev_decommission(unsigned int handle)
{
	struct sev_data_decommission decommission;
<<<<<<< HEAD
	struct sev_data_deactivate deactivate;
=======
>>>>>>> 5c6d4f97

	if (!handle)
		return;

<<<<<<< HEAD
=======
	decommission.handle = handle;
	sev_guest_decommission(&decommission, NULL);
}

static void sev_unbind_asid(struct kvm *kvm, unsigned int handle)
{
	struct sev_data_deactivate deactivate;

	if (!handle)
		return;

>>>>>>> 5c6d4f97
	deactivate.handle = handle;

	/* Guard DEACTIVATE against WBINVD/DF_FLUSH used in ASID recycling */
	down_read(&sev_deactivate_lock);
	sev_guest_deactivate(&deactivate, NULL);
	up_read(&sev_deactivate_lock);

<<<<<<< HEAD
	/* decommission handle */
	decommission.handle = handle;
	sev_guest_decommission(&decommission, NULL);
=======
	sev_decommission(handle);
>>>>>>> 5c6d4f97
}

static int sev_guest_init(struct kvm *kvm, struct kvm_sev_cmd *argp)
{
	struct kvm_sev_info *sev = &to_kvm_svm(kvm)->sev_info;
	bool es_active = argp->id == KVM_SEV_ES_INIT;
	int asid, ret;

	if (kvm->created_vcpus)
		return -EINVAL;

	ret = -EBUSY;
	if (unlikely(sev->active))
		return ret;

	sev->es_active = es_active;
	asid = sev_asid_new(sev);
	if (asid < 0)
		goto e_no_asid;
	sev->asid = asid;

	ret = sev_platform_init(&argp->error);
	if (ret)
		goto e_free;

	sev->active = true;
	sev->asid = asid;
	INIT_LIST_HEAD(&sev->regions_list);

	return 0;

e_free:
	sev_asid_free(sev);
	sev->asid = 0;
e_no_asid:
	sev->es_active = false;
	return ret;
}

static int sev_bind_asid(struct kvm *kvm, unsigned int handle, int *error)
{
	struct sev_data_activate activate;
	int asid = sev_get_asid(kvm);
	int ret;

	/* activate ASID on the given handle */
	activate.handle = handle;
	activate.asid   = asid;
	ret = sev_guest_activate(&activate, error);

	return ret;
}

static int __sev_issue_cmd(int fd, int id, void *data, int *error)
{
	struct fd f;
	int ret;

	f = fdget(fd);
	if (!f.file)
		return -EBADF;

	ret = sev_issue_cmd_external_user(f.file, id, data, error);

	fdput(f);
	return ret;
}

static int sev_issue_cmd(struct kvm *kvm, int id, void *data, int *error)
{
	struct kvm_sev_info *sev = &to_kvm_svm(kvm)->sev_info;

	return __sev_issue_cmd(sev->fd, id, data, error);
}

static int sev_launch_start(struct kvm *kvm, struct kvm_sev_cmd *argp)
{
	struct kvm_sev_info *sev = &to_kvm_svm(kvm)->sev_info;
	struct sev_data_launch_start start;
	struct kvm_sev_launch_start params;
	void *dh_blob, *session_blob;
	int *error = &argp->error;
	int ret;

	if (!sev_guest(kvm))
		return -ENOTTY;

	if (copy_from_user(&params, (void __user *)(uintptr_t)argp->data, sizeof(params)))
		return -EFAULT;

	memset(&start, 0, sizeof(start));

	dh_blob = NULL;
	if (params.dh_uaddr) {
		dh_blob = psp_copy_user_blob(params.dh_uaddr, params.dh_len);
		if (IS_ERR(dh_blob))
			return PTR_ERR(dh_blob);

		start.dh_cert_address = __sme_set(__pa(dh_blob));
		start.dh_cert_len = params.dh_len;
	}

	session_blob = NULL;
	if (params.session_uaddr) {
		session_blob = psp_copy_user_blob(params.session_uaddr, params.session_len);
		if (IS_ERR(session_blob)) {
			ret = PTR_ERR(session_blob);
			goto e_free_dh;
		}

		start.session_address = __sme_set(__pa(session_blob));
		start.session_len = params.session_len;
	}

	start.handle = params.handle;
	start.policy = params.policy;

	/* create memory encryption context */
	ret = __sev_issue_cmd(argp->sev_fd, SEV_CMD_LAUNCH_START, &start, error);
	if (ret)
		goto e_free_session;

	/* Bind ASID to this guest */
	ret = sev_bind_asid(kvm, start.handle, error);
<<<<<<< HEAD
	if (ret)
=======
	if (ret) {
		sev_decommission(start.handle);
>>>>>>> 5c6d4f97
		goto e_free_session;
	}

	/* return handle to userspace */
	params.handle = start.handle;
	if (copy_to_user((void __user *)(uintptr_t)argp->data, &params, sizeof(params))) {
		sev_unbind_asid(kvm, start.handle);
		ret = -EFAULT;
		goto e_free_session;
	}

	sev->handle = start.handle;
	sev->fd = argp->sev_fd;

e_free_session:
	kfree(session_blob);
e_free_dh:
	kfree(dh_blob);
	return ret;
}

static struct page **sev_pin_memory(struct kvm *kvm, unsigned long uaddr,
				    unsigned long ulen, unsigned long *n,
				    int write)
{
	struct kvm_sev_info *sev = &to_kvm_svm(kvm)->sev_info;
	unsigned long npages, size;
	int npinned;
	unsigned long locked, lock_limit;
	struct page **pages;
	unsigned long first, last;
	int ret;

	lockdep_assert_held(&kvm->lock);

	if (ulen == 0 || uaddr + ulen < uaddr)
		return ERR_PTR(-EINVAL);

	/* Calculate number of pages. */
	first = (uaddr & PAGE_MASK) >> PAGE_SHIFT;
	last = ((uaddr + ulen - 1) & PAGE_MASK) >> PAGE_SHIFT;
	npages = (last - first + 1);

	locked = sev->pages_locked + npages;
	lock_limit = rlimit(RLIMIT_MEMLOCK) >> PAGE_SHIFT;
	if (locked > lock_limit && !capable(CAP_IPC_LOCK)) {
		pr_err("SEV: %lu locked pages exceed the lock limit of %lu.\n", locked, lock_limit);
		return ERR_PTR(-ENOMEM);
	}

	if (WARN_ON_ONCE(npages > INT_MAX))
		return ERR_PTR(-EINVAL);

	/* Avoid using vmalloc for smaller buffers. */
	size = npages * sizeof(struct page *);
	if (size > PAGE_SIZE)
		pages = __vmalloc(size, GFP_KERNEL_ACCOUNT | __GFP_ZERO);
	else
		pages = kmalloc(size, GFP_KERNEL_ACCOUNT);

	if (!pages)
		return ERR_PTR(-ENOMEM);

	/* Pin the user virtual address. */
	npinned = pin_user_pages_fast(uaddr, npages, write ? FOLL_WRITE : 0, pages);
	if (npinned != npages) {
		pr_err("SEV: Failure locking %lu pages.\n", npages);
		ret = -ENOMEM;
		goto err;
	}

	*n = npages;
	sev->pages_locked = locked;

	return pages;

err:
	if (npinned > 0)
		unpin_user_pages(pages, npinned);

	kvfree(pages);
	return ERR_PTR(ret);
}

static void sev_unpin_memory(struct kvm *kvm, struct page **pages,
			     unsigned long npages)
{
	struct kvm_sev_info *sev = &to_kvm_svm(kvm)->sev_info;

	unpin_user_pages(pages, npages);
	kvfree(pages);
	sev->pages_locked -= npages;
}

static void sev_clflush_pages(struct page *pages[], unsigned long npages)
{
	uint8_t *page_virtual;
	unsigned long i;

	if (this_cpu_has(X86_FEATURE_SME_COHERENT) || npages == 0 ||
	    pages == NULL)
		return;

	for (i = 0; i < npages; i++) {
		page_virtual = kmap_atomic(pages[i]);
		clflush_cache_range(page_virtual, PAGE_SIZE);
		kunmap_atomic(page_virtual);
	}
}

static unsigned long get_num_contig_pages(unsigned long idx,
				struct page **inpages, unsigned long npages)
{
	unsigned long paddr, next_paddr;
	unsigned long i = idx + 1, pages = 1;

	/* find the number of contiguous pages starting from idx */
	paddr = __sme_page_pa(inpages[idx]);
	while (i < npages) {
		next_paddr = __sme_page_pa(inpages[i++]);
		if ((paddr + PAGE_SIZE) == next_paddr) {
			pages++;
			paddr = next_paddr;
			continue;
		}
		break;
	}

	return pages;
}

static int sev_launch_update_data(struct kvm *kvm, struct kvm_sev_cmd *argp)
{
	unsigned long vaddr, vaddr_end, next_vaddr, npages, pages, size, i;
	struct kvm_sev_info *sev = &to_kvm_svm(kvm)->sev_info;
	struct kvm_sev_launch_update_data params;
	struct sev_data_launch_update_data data;
	struct page **inpages;
	int ret;

	if (!sev_guest(kvm))
		return -ENOTTY;

	if (copy_from_user(&params, (void __user *)(uintptr_t)argp->data, sizeof(params)))
		return -EFAULT;

	vaddr = params.uaddr;
	size = params.len;
	vaddr_end = vaddr + size;

	/* Lock the user memory. */
	inpages = sev_pin_memory(kvm, vaddr, size, &npages, 1);
	if (IS_ERR(inpages))
		return PTR_ERR(inpages);

	/*
	 * Flush (on non-coherent CPUs) before LAUNCH_UPDATE encrypts pages in
	 * place; the cache may contain the data that was written unencrypted.
	 */
	sev_clflush_pages(inpages, npages);

	data.reserved = 0;
	data.handle = sev->handle;

	for (i = 0; vaddr < vaddr_end; vaddr = next_vaddr, i += pages) {
		int offset, len;

		/*
		 * If the user buffer is not page-aligned, calculate the offset
		 * within the page.
		 */
		offset = vaddr & (PAGE_SIZE - 1);

		/* Calculate the number of pages that can be encrypted in one go. */
		pages = get_num_contig_pages(i, inpages, npages);

		len = min_t(size_t, ((pages * PAGE_SIZE) - offset), size);

		data.len = len;
		data.address = __sme_page_pa(inpages[i]) + offset;
		ret = sev_issue_cmd(kvm, SEV_CMD_LAUNCH_UPDATE_DATA, &data, &argp->error);
		if (ret)
			goto e_unpin;

		size -= len;
		next_vaddr = vaddr + len;
	}

e_unpin:
	/* content of memory is updated, mark pages dirty */
	for (i = 0; i < npages; i++) {
		set_page_dirty_lock(inpages[i]);
		mark_page_accessed(inpages[i]);
	}
	/* unlock the user pages */
	sev_unpin_memory(kvm, inpages, npages);
	return ret;
}

static int sev_es_sync_vmsa(struct vcpu_svm *svm)
{
	struct vmcb_save_area *save = &svm->vmcb->save;

	/* Check some debug related fields before encrypting the VMSA */
	if (svm->vcpu.guest_debug || (save->dr7 & ~DR7_FIXED_1))
		return -EINVAL;

	/* Sync registgers */
	save->rax = svm->vcpu.arch.regs[VCPU_REGS_RAX];
	save->rbx = svm->vcpu.arch.regs[VCPU_REGS_RBX];
	save->rcx = svm->vcpu.arch.regs[VCPU_REGS_RCX];
	save->rdx = svm->vcpu.arch.regs[VCPU_REGS_RDX];
	save->rsp = svm->vcpu.arch.regs[VCPU_REGS_RSP];
	save->rbp = svm->vcpu.arch.regs[VCPU_REGS_RBP];
	save->rsi = svm->vcpu.arch.regs[VCPU_REGS_RSI];
	save->rdi = svm->vcpu.arch.regs[VCPU_REGS_RDI];
#ifdef CONFIG_X86_64
	save->r8  = svm->vcpu.arch.regs[VCPU_REGS_R8];
	save->r9  = svm->vcpu.arch.regs[VCPU_REGS_R9];
	save->r10 = svm->vcpu.arch.regs[VCPU_REGS_R10];
	save->r11 = svm->vcpu.arch.regs[VCPU_REGS_R11];
	save->r12 = svm->vcpu.arch.regs[VCPU_REGS_R12];
	save->r13 = svm->vcpu.arch.regs[VCPU_REGS_R13];
	save->r14 = svm->vcpu.arch.regs[VCPU_REGS_R14];
	save->r15 = svm->vcpu.arch.regs[VCPU_REGS_R15];
#endif
	save->rip = svm->vcpu.arch.regs[VCPU_REGS_RIP];

	/* Sync some non-GPR registers before encrypting */
	save->xcr0 = svm->vcpu.arch.xcr0;
	save->pkru = svm->vcpu.arch.pkru;
	save->xss  = svm->vcpu.arch.ia32_xss;

	/*
	 * SEV-ES will use a VMSA that is pointed to by the VMCB, not
	 * the traditional VMSA that is part of the VMCB. Copy the
	 * traditional VMSA as it has been built so far (in prep
	 * for LAUNCH_UPDATE_VMSA) to be the initial SEV-ES state.
	 */
	memcpy(svm->vmsa, save, sizeof(*save));

	return 0;
}

static int sev_launch_update_vmsa(struct kvm *kvm, struct kvm_sev_cmd *argp)
{
	struct kvm_sev_info *sev = &to_kvm_svm(kvm)->sev_info;
	struct sev_data_launch_update_vmsa vmsa;
	struct kvm_vcpu *vcpu;
	int i, ret;

	if (!sev_es_guest(kvm))
		return -ENOTTY;

	vmsa.reserved = 0;

	kvm_for_each_vcpu(i, vcpu, kvm) {
		struct vcpu_svm *svm = to_svm(vcpu);

		/* Perform some pre-encryption checks against the VMSA */
		ret = sev_es_sync_vmsa(svm);
		if (ret)
			return ret;

		/*
		 * The LAUNCH_UPDATE_VMSA command will perform in-place
		 * encryption of the VMSA memory content (i.e it will write
		 * the same memory region with the guest's key), so invalidate
		 * it first.
		 */
		clflush_cache_range(svm->vmsa, PAGE_SIZE);

		vmsa.handle = sev->handle;
		vmsa.address = __sme_pa(svm->vmsa);
		vmsa.len = PAGE_SIZE;
		ret = sev_issue_cmd(kvm, SEV_CMD_LAUNCH_UPDATE_VMSA, &vmsa,
				    &argp->error);
		if (ret)
			return ret;

		svm->vcpu.arch.guest_state_protected = true;
	}

	return 0;
}

static int sev_launch_measure(struct kvm *kvm, struct kvm_sev_cmd *argp)
{
	void __user *measure = (void __user *)(uintptr_t)argp->data;
	struct kvm_sev_info *sev = &to_kvm_svm(kvm)->sev_info;
	struct sev_data_launch_measure data;
	struct kvm_sev_launch_measure params;
	void __user *p = NULL;
	void *blob = NULL;
	int ret;

	if (!sev_guest(kvm))
		return -ENOTTY;

	if (copy_from_user(&params, measure, sizeof(params)))
		return -EFAULT;

	memset(&data, 0, sizeof(data));

	/* User wants to query the blob length */
	if (!params.len)
		goto cmd;

	p = (void __user *)(uintptr_t)params.uaddr;
	if (p) {
		if (params.len > SEV_FW_BLOB_MAX_SIZE)
			return -EINVAL;

		blob = kmalloc(params.len, GFP_KERNEL_ACCOUNT);
		if (!blob)
			return -ENOMEM;

		data.address = __psp_pa(blob);
		data.len = params.len;
	}

cmd:
	data.handle = sev->handle;
	ret = sev_issue_cmd(kvm, SEV_CMD_LAUNCH_MEASURE, &data, &argp->error);

	/*
	 * If we query the session length, FW responded with expected data.
	 */
	if (!params.len)
		goto done;

	if (ret)
		goto e_free_blob;

	if (blob) {
		if (copy_to_user(p, blob, params.len))
			ret = -EFAULT;
	}

done:
	params.len = data.len;
	if (copy_to_user(measure, &params, sizeof(params)))
		ret = -EFAULT;
e_free_blob:
	kfree(blob);
	return ret;
}

static int sev_launch_finish(struct kvm *kvm, struct kvm_sev_cmd *argp)
{
	struct kvm_sev_info *sev = &to_kvm_svm(kvm)->sev_info;
	struct sev_data_launch_finish data;

	if (!sev_guest(kvm))
		return -ENOTTY;

	data.handle = sev->handle;
	return sev_issue_cmd(kvm, SEV_CMD_LAUNCH_FINISH, &data, &argp->error);
}

static int sev_guest_status(struct kvm *kvm, struct kvm_sev_cmd *argp)
{
	struct kvm_sev_info *sev = &to_kvm_svm(kvm)->sev_info;
	struct kvm_sev_guest_status params;
	struct sev_data_guest_status data;
	int ret;

	if (!sev_guest(kvm))
		return -ENOTTY;

	memset(&data, 0, sizeof(data));

	data.handle = sev->handle;
	ret = sev_issue_cmd(kvm, SEV_CMD_GUEST_STATUS, &data, &argp->error);
	if (ret)
		return ret;

	params.policy = data.policy;
	params.state = data.state;
	params.handle = data.handle;

	if (copy_to_user((void __user *)(uintptr_t)argp->data, &params, sizeof(params)))
		ret = -EFAULT;

	return ret;
}

static int __sev_issue_dbg_cmd(struct kvm *kvm, unsigned long src,
			       unsigned long dst, int size,
			       int *error, bool enc)
{
	struct kvm_sev_info *sev = &to_kvm_svm(kvm)->sev_info;
	struct sev_data_dbg data;
<<<<<<< HEAD

	data.reserved = 0;
	data.handle = sev->handle;
	data.dst_addr = dst;
	data.src_addr = src;
	data.len = size;

=======

	data.reserved = 0;
	data.handle = sev->handle;
	data.dst_addr = dst;
	data.src_addr = src;
	data.len = size;

>>>>>>> 5c6d4f97
	return sev_issue_cmd(kvm,
			     enc ? SEV_CMD_DBG_ENCRYPT : SEV_CMD_DBG_DECRYPT,
			     &data, error);
}

static int __sev_dbg_decrypt(struct kvm *kvm, unsigned long src_paddr,
			     unsigned long dst_paddr, int sz, int *err)
{
	int offset;

	/*
	 * Its safe to read more than we are asked, caller should ensure that
	 * destination has enough space.
	 */
	offset = src_paddr & 15;
	src_paddr = round_down(src_paddr, 16);
	sz = round_up(sz + offset, 16);

	return __sev_issue_dbg_cmd(kvm, src_paddr, dst_paddr, sz, err, false);
}

static int __sev_dbg_decrypt_user(struct kvm *kvm, unsigned long paddr,
				  void __user *dst_uaddr,
				  unsigned long dst_paddr,
				  int size, int *err)
{
	struct page *tpage = NULL;
	int ret, offset;

	/* if inputs are not 16-byte then use intermediate buffer */
	if (!IS_ALIGNED(dst_paddr, 16) ||
	    !IS_ALIGNED(paddr,     16) ||
	    !IS_ALIGNED(size,      16)) {
		tpage = (void *)alloc_page(GFP_KERNEL);
		if (!tpage)
			return -ENOMEM;

		dst_paddr = __sme_page_pa(tpage);
	}

	ret = __sev_dbg_decrypt(kvm, paddr, dst_paddr, size, err);
	if (ret)
		goto e_free;

	if (tpage) {
		offset = paddr & 15;
		if (copy_to_user(dst_uaddr, page_address(tpage) + offset, size))
			ret = -EFAULT;
	}

e_free:
	if (tpage)
		__free_page(tpage);

	return ret;
}

static int __sev_dbg_encrypt_user(struct kvm *kvm, unsigned long paddr,
				  void __user *vaddr,
				  unsigned long dst_paddr,
				  void __user *dst_vaddr,
				  int size, int *error)
{
	struct page *src_tpage = NULL;
	struct page *dst_tpage = NULL;
	int ret, len = size;

	/* If source buffer is not aligned then use an intermediate buffer */
	if (!IS_ALIGNED((unsigned long)vaddr, 16)) {
		src_tpage = alloc_page(GFP_KERNEL);
		if (!src_tpage)
			return -ENOMEM;

		if (copy_from_user(page_address(src_tpage), vaddr, size)) {
			__free_page(src_tpage);
			return -EFAULT;
		}

		paddr = __sme_page_pa(src_tpage);
	}

	/*
	 *  If destination buffer or length is not aligned then do read-modify-write:
	 *   - decrypt destination in an intermediate buffer
	 *   - copy the source buffer in an intermediate buffer
	 *   - use the intermediate buffer as source buffer
	 */
	if (!IS_ALIGNED((unsigned long)dst_vaddr, 16) || !IS_ALIGNED(size, 16)) {
		int dst_offset;

		dst_tpage = alloc_page(GFP_KERNEL);
		if (!dst_tpage) {
			ret = -ENOMEM;
			goto e_free;
		}

		ret = __sev_dbg_decrypt(kvm, dst_paddr,
					__sme_page_pa(dst_tpage), size, error);
		if (ret)
			goto e_free;

		/*
		 *  If source is kernel buffer then use memcpy() otherwise
		 *  copy_from_user().
		 */
		dst_offset = dst_paddr & 15;

		if (src_tpage)
			memcpy(page_address(dst_tpage) + dst_offset,
			       page_address(src_tpage), size);
		else {
			if (copy_from_user(page_address(dst_tpage) + dst_offset,
					   vaddr, size)) {
				ret = -EFAULT;
				goto e_free;
			}
		}

		paddr = __sme_page_pa(dst_tpage);
		dst_paddr = round_down(dst_paddr, 16);
		len = round_up(size, 16);
	}

	ret = __sev_issue_dbg_cmd(kvm, paddr, dst_paddr, len, error, true);

e_free:
	if (src_tpage)
		__free_page(src_tpage);
	if (dst_tpage)
		__free_page(dst_tpage);
	return ret;
}

static int sev_dbg_crypt(struct kvm *kvm, struct kvm_sev_cmd *argp, bool dec)
{
	unsigned long vaddr, vaddr_end, next_vaddr;
	unsigned long dst_vaddr;
	struct page **src_p, **dst_p;
	struct kvm_sev_dbg debug;
	unsigned long n;
	unsigned int size;
	int ret;

	if (!sev_guest(kvm))
		return -ENOTTY;

	if (copy_from_user(&debug, (void __user *)(uintptr_t)argp->data, sizeof(debug)))
		return -EFAULT;

	if (!debug.len || debug.src_uaddr + debug.len < debug.src_uaddr)
		return -EINVAL;
	if (!debug.dst_uaddr)
		return -EINVAL;

	vaddr = debug.src_uaddr;
	size = debug.len;
	vaddr_end = vaddr + size;
	dst_vaddr = debug.dst_uaddr;

	for (; vaddr < vaddr_end; vaddr = next_vaddr) {
		int len, s_off, d_off;

		/* lock userspace source and destination page */
		src_p = sev_pin_memory(kvm, vaddr & PAGE_MASK, PAGE_SIZE, &n, 0);
		if (IS_ERR(src_p))
			return PTR_ERR(src_p);

		dst_p = sev_pin_memory(kvm, dst_vaddr & PAGE_MASK, PAGE_SIZE, &n, 1);
		if (IS_ERR(dst_p)) {
			sev_unpin_memory(kvm, src_p, n);
			return PTR_ERR(dst_p);
		}

		/*
		 * Flush (on non-coherent CPUs) before DBG_{DE,EN}CRYPT read or modify
		 * the pages; flush the destination too so that future accesses do not
		 * see stale data.
		 */
		sev_clflush_pages(src_p, 1);
		sev_clflush_pages(dst_p, 1);

		/*
		 * Since user buffer may not be page aligned, calculate the
		 * offset within the page.
		 */
		s_off = vaddr & ~PAGE_MASK;
		d_off = dst_vaddr & ~PAGE_MASK;
		len = min_t(size_t, (PAGE_SIZE - s_off), size);

		if (dec)
			ret = __sev_dbg_decrypt_user(kvm,
						     __sme_page_pa(src_p[0]) + s_off,
						     (void __user *)dst_vaddr,
						     __sme_page_pa(dst_p[0]) + d_off,
						     len, &argp->error);
		else
			ret = __sev_dbg_encrypt_user(kvm,
						     __sme_page_pa(src_p[0]) + s_off,
						     (void __user *)vaddr,
						     __sme_page_pa(dst_p[0]) + d_off,
						     (void __user *)dst_vaddr,
						     len, &argp->error);

		sev_unpin_memory(kvm, src_p, n);
		sev_unpin_memory(kvm, dst_p, n);

		if (ret)
			goto err;

		next_vaddr = vaddr + len;
		dst_vaddr = dst_vaddr + len;
		size -= len;
	}
err:
	return ret;
}

static int sev_launch_secret(struct kvm *kvm, struct kvm_sev_cmd *argp)
{
	struct kvm_sev_info *sev = &to_kvm_svm(kvm)->sev_info;
	struct sev_data_launch_secret data;
	struct kvm_sev_launch_secret params;
	struct page **pages;
	void *blob, *hdr;
	unsigned long n, i;
	int ret, offset;

	if (!sev_guest(kvm))
		return -ENOTTY;

	if (copy_from_user(&params, (void __user *)(uintptr_t)argp->data, sizeof(params)))
		return -EFAULT;

	pages = sev_pin_memory(kvm, params.guest_uaddr, params.guest_len, &n, 1);
	if (IS_ERR(pages))
		return PTR_ERR(pages);

	/*
	 * Flush (on non-coherent CPUs) before LAUNCH_SECRET encrypts pages in
	 * place; the cache may contain the data that was written unencrypted.
	 */
	sev_clflush_pages(pages, n);

	/*
	 * The secret must be copied into contiguous memory region, lets verify
	 * that userspace memory pages are contiguous before we issue command.
	 */
	if (get_num_contig_pages(0, pages, n) != n) {
		ret = -EINVAL;
		goto e_unpin_memory;
	}

	memset(&data, 0, sizeof(data));

	offset = params.guest_uaddr & (PAGE_SIZE - 1);
	data.guest_address = __sme_page_pa(pages[0]) + offset;
	data.guest_len = params.guest_len;

	blob = psp_copy_user_blob(params.trans_uaddr, params.trans_len);
	if (IS_ERR(blob)) {
		ret = PTR_ERR(blob);
		goto e_unpin_memory;
	}

	data.trans_address = __psp_pa(blob);
	data.trans_len = params.trans_len;

	hdr = psp_copy_user_blob(params.hdr_uaddr, params.hdr_len);
	if (IS_ERR(hdr)) {
		ret = PTR_ERR(hdr);
		goto e_free_blob;
	}
	data.hdr_address = __psp_pa(hdr);
	data.hdr_len = params.hdr_len;

	data.handle = sev->handle;
	ret = sev_issue_cmd(kvm, SEV_CMD_LAUNCH_UPDATE_SECRET, &data, &argp->error);

	kfree(hdr);

e_free_blob:
	kfree(blob);
e_unpin_memory:
	/* content of memory is updated, mark pages dirty */
	for (i = 0; i < n; i++) {
		set_page_dirty_lock(pages[i]);
		mark_page_accessed(pages[i]);
	}
	sev_unpin_memory(kvm, pages, n);
	return ret;
}

static int sev_get_attestation_report(struct kvm *kvm, struct kvm_sev_cmd *argp)
{
	void __user *report = (void __user *)(uintptr_t)argp->data;
	struct kvm_sev_info *sev = &to_kvm_svm(kvm)->sev_info;
	struct sev_data_attestation_report data;
	struct kvm_sev_attestation_report params;
	void __user *p;
	void *blob = NULL;
	int ret;

	if (!sev_guest(kvm))
		return -ENOTTY;

	if (copy_from_user(&params, (void __user *)(uintptr_t)argp->data, sizeof(params)))
		return -EFAULT;

	memset(&data, 0, sizeof(data));

	/* User wants to query the blob length */
	if (!params.len)
		goto cmd;

	p = (void __user *)(uintptr_t)params.uaddr;
	if (p) {
		if (params.len > SEV_FW_BLOB_MAX_SIZE)
			return -EINVAL;

		blob = kmalloc(params.len, GFP_KERNEL_ACCOUNT);
		if (!blob)
			return -ENOMEM;

		data.address = __psp_pa(blob);
		data.len = params.len;
		memcpy(data.mnonce, params.mnonce, sizeof(params.mnonce));
	}
cmd:
	data.handle = sev->handle;
	ret = sev_issue_cmd(kvm, SEV_CMD_ATTESTATION_REPORT, &data, &argp->error);
	/*
	 * If we query the session length, FW responded with expected data.
	 */
	if (!params.len)
		goto done;

	if (ret)
		goto e_free_blob;

	if (blob) {
		if (copy_to_user(p, blob, params.len))
			ret = -EFAULT;
	}

done:
	params.len = data.len;
	if (copy_to_user(report, &params, sizeof(params)))
		ret = -EFAULT;
e_free_blob:
	kfree(blob);
	return ret;
}

/* Userspace wants to query session length. */
static int
__sev_send_start_query_session_length(struct kvm *kvm, struct kvm_sev_cmd *argp,
				      struct kvm_sev_send_start *params)
{
	struct kvm_sev_info *sev = &to_kvm_svm(kvm)->sev_info;
	struct sev_data_send_start data;
	int ret;

<<<<<<< HEAD
	data.handle = sev->handle;
	ret = sev_issue_cmd(kvm, SEV_CMD_SEND_START, &data, &argp->error);
	if (ret < 0)
		return ret;
=======
	memset(&data, 0, sizeof(data));
	data.handle = sev->handle;
	ret = sev_issue_cmd(kvm, SEV_CMD_SEND_START, &data, &argp->error);
>>>>>>> 5c6d4f97

	params->session_len = data.session_len;
	if (copy_to_user((void __user *)(uintptr_t)argp->data, params,
				sizeof(struct kvm_sev_send_start)))
		ret = -EFAULT;

	return ret;
}

static int sev_send_start(struct kvm *kvm, struct kvm_sev_cmd *argp)
{
	struct kvm_sev_info *sev = &to_kvm_svm(kvm)->sev_info;
	struct sev_data_send_start data;
	struct kvm_sev_send_start params;
	void *amd_certs, *session_data;
	void *pdh_cert, *plat_certs;
	int ret;

	if (!sev_guest(kvm))
		return -ENOTTY;

	if (copy_from_user(&params, (void __user *)(uintptr_t)argp->data,
				sizeof(struct kvm_sev_send_start)))
		return -EFAULT;

	/* if session_len is zero, userspace wants to query the session length */
	if (!params.session_len)
		return __sev_send_start_query_session_length(kvm, argp,
				&params);

	/* some sanity checks */
	if (!params.pdh_cert_uaddr || !params.pdh_cert_len ||
	    !params.session_uaddr || params.session_len > SEV_FW_BLOB_MAX_SIZE)
		return -EINVAL;

	/* allocate the memory to hold the session data blob */
	session_data = kmalloc(params.session_len, GFP_KERNEL_ACCOUNT);
	if (!session_data)
		return -ENOMEM;

	/* copy the certificate blobs from userspace */
	pdh_cert = psp_copy_user_blob(params.pdh_cert_uaddr,
				params.pdh_cert_len);
	if (IS_ERR(pdh_cert)) {
		ret = PTR_ERR(pdh_cert);
		goto e_free_session;
	}

	plat_certs = psp_copy_user_blob(params.plat_certs_uaddr,
				params.plat_certs_len);
	if (IS_ERR(plat_certs)) {
		ret = PTR_ERR(plat_certs);
		goto e_free_pdh;
	}

	amd_certs = psp_copy_user_blob(params.amd_certs_uaddr,
				params.amd_certs_len);
	if (IS_ERR(amd_certs)) {
		ret = PTR_ERR(amd_certs);
		goto e_free_plat_cert;
	}

	/* populate the FW SEND_START field with system physical address */
	memset(&data, 0, sizeof(data));
	data.pdh_cert_address = __psp_pa(pdh_cert);
	data.pdh_cert_len = params.pdh_cert_len;
	data.plat_certs_address = __psp_pa(plat_certs);
	data.plat_certs_len = params.plat_certs_len;
	data.amd_certs_address = __psp_pa(amd_certs);
	data.amd_certs_len = params.amd_certs_len;
	data.session_address = __psp_pa(session_data);
	data.session_len = params.session_len;
	data.handle = sev->handle;

	ret = sev_issue_cmd(kvm, SEV_CMD_SEND_START, &data, &argp->error);

	if (!ret && copy_to_user((void __user *)(uintptr_t)params.session_uaddr,
			session_data, params.session_len)) {
		ret = -EFAULT;
		goto e_free_amd_cert;
	}

	params.policy = data.policy;
	params.session_len = data.session_len;
	if (copy_to_user((void __user *)(uintptr_t)argp->data, &params,
				sizeof(struct kvm_sev_send_start)))
		ret = -EFAULT;

e_free_amd_cert:
	kfree(amd_certs);
e_free_plat_cert:
	kfree(plat_certs);
e_free_pdh:
	kfree(pdh_cert);
e_free_session:
	kfree(session_data);
	return ret;
}

/* Userspace wants to query either header or trans length. */
static int
__sev_send_update_data_query_lengths(struct kvm *kvm, struct kvm_sev_cmd *argp,
				     struct kvm_sev_send_update_data *params)
{
	struct kvm_sev_info *sev = &to_kvm_svm(kvm)->sev_info;
	struct sev_data_send_update_data data;
	int ret;

<<<<<<< HEAD
	data.handle = sev->handle;
	ret = sev_issue_cmd(kvm, SEV_CMD_SEND_UPDATE_DATA, &data, &argp->error);
	if (ret < 0)
		return ret;
=======
	memset(&data, 0, sizeof(data));
	data.handle = sev->handle;
	ret = sev_issue_cmd(kvm, SEV_CMD_SEND_UPDATE_DATA, &data, &argp->error);
>>>>>>> 5c6d4f97

	params->hdr_len = data.hdr_len;
	params->trans_len = data.trans_len;

	if (copy_to_user((void __user *)(uintptr_t)argp->data, params,
			 sizeof(struct kvm_sev_send_update_data)))
		ret = -EFAULT;

	return ret;
}

static int sev_send_update_data(struct kvm *kvm, struct kvm_sev_cmd *argp)
{
	struct kvm_sev_info *sev = &to_kvm_svm(kvm)->sev_info;
	struct sev_data_send_update_data data;
	struct kvm_sev_send_update_data params;
	void *hdr, *trans_data;
	struct page **guest_page;
	unsigned long n;
	int ret, offset;

	if (!sev_guest(kvm))
		return -ENOTTY;

	if (copy_from_user(&params, (void __user *)(uintptr_t)argp->data,
			sizeof(struct kvm_sev_send_update_data)))
		return -EFAULT;

	/* userspace wants to query either header or trans length */
	if (!params.trans_len || !params.hdr_len)
		return __sev_send_update_data_query_lengths(kvm, argp, &params);

	if (!params.trans_uaddr || !params.guest_uaddr ||
	    !params.guest_len || !params.hdr_uaddr)
		return -EINVAL;

	/* Check if we are crossing the page boundary */
	offset = params.guest_uaddr & (PAGE_SIZE - 1);
	if ((params.guest_len + offset > PAGE_SIZE))
		return -EINVAL;

	/* Pin guest memory */
	guest_page = sev_pin_memory(kvm, params.guest_uaddr & PAGE_MASK,
				    PAGE_SIZE, &n, 0);
	if (!guest_page)
		return -EFAULT;

	/* allocate memory for header and transport buffer */
	ret = -ENOMEM;
	hdr = kmalloc(params.hdr_len, GFP_KERNEL_ACCOUNT);
	if (!hdr)
		goto e_unpin;

	trans_data = kmalloc(params.trans_len, GFP_KERNEL_ACCOUNT);
	if (!trans_data)
		goto e_free_hdr;

	memset(&data, 0, sizeof(data));
	data.hdr_address = __psp_pa(hdr);
	data.hdr_len = params.hdr_len;
	data.trans_address = __psp_pa(trans_data);
	data.trans_len = params.trans_len;

	/* The SEND_UPDATE_DATA command requires C-bit to be always set. */
	data.guest_address = (page_to_pfn(guest_page[0]) << PAGE_SHIFT) + offset;
	data.guest_address |= sev_me_mask;
	data.guest_len = params.guest_len;
	data.handle = sev->handle;

	ret = sev_issue_cmd(kvm, SEV_CMD_SEND_UPDATE_DATA, &data, &argp->error);

	if (ret)
		goto e_free_trans_data;

	/* copy transport buffer to user space */
	if (copy_to_user((void __user *)(uintptr_t)params.trans_uaddr,
			 trans_data, params.trans_len)) {
		ret = -EFAULT;
		goto e_free_trans_data;
	}

	/* Copy packet header to userspace. */
	ret = copy_to_user((void __user *)(uintptr_t)params.hdr_uaddr, hdr,
				params.hdr_len);

e_free_trans_data:
	kfree(trans_data);
e_free_hdr:
	kfree(hdr);
e_unpin:
	sev_unpin_memory(kvm, guest_page, n);

	return ret;
}

static int sev_send_finish(struct kvm *kvm, struct kvm_sev_cmd *argp)
{
	struct kvm_sev_info *sev = &to_kvm_svm(kvm)->sev_info;
	struct sev_data_send_finish data;

	if (!sev_guest(kvm))
		return -ENOTTY;

	data.handle = sev->handle;
	return sev_issue_cmd(kvm, SEV_CMD_SEND_FINISH, &data, &argp->error);
}

static int sev_send_cancel(struct kvm *kvm, struct kvm_sev_cmd *argp)
{
	struct kvm_sev_info *sev = &to_kvm_svm(kvm)->sev_info;
	struct sev_data_send_cancel data;

	if (!sev_guest(kvm))
		return -ENOTTY;

	data.handle = sev->handle;
	return sev_issue_cmd(kvm, SEV_CMD_SEND_CANCEL, &data, &argp->error);
}

static int sev_receive_start(struct kvm *kvm, struct kvm_sev_cmd *argp)
{
	struct kvm_sev_info *sev = &to_kvm_svm(kvm)->sev_info;
	struct sev_data_receive_start start;
	struct kvm_sev_receive_start params;
	int *error = &argp->error;
	void *session_data;
	void *pdh_data;
	int ret;

	if (!sev_guest(kvm))
		return -ENOTTY;

	/* Get parameter from the userspace */
	if (copy_from_user(&params, (void __user *)(uintptr_t)argp->data,
			sizeof(struct kvm_sev_receive_start)))
		return -EFAULT;

	/* some sanity checks */
	if (!params.pdh_uaddr || !params.pdh_len ||
	    !params.session_uaddr || !params.session_len)
		return -EINVAL;

	pdh_data = psp_copy_user_blob(params.pdh_uaddr, params.pdh_len);
	if (IS_ERR(pdh_data))
		return PTR_ERR(pdh_data);

	session_data = psp_copy_user_blob(params.session_uaddr,
			params.session_len);
	if (IS_ERR(session_data)) {
		ret = PTR_ERR(session_data);
		goto e_free_pdh;
	}

	memset(&start, 0, sizeof(start));
	start.handle = params.handle;
	start.policy = params.policy;
	start.pdh_cert_address = __psp_pa(pdh_data);
	start.pdh_cert_len = params.pdh_len;
	start.session_address = __psp_pa(session_data);
	start.session_len = params.session_len;

	/* create memory encryption context */
	ret = __sev_issue_cmd(argp->sev_fd, SEV_CMD_RECEIVE_START, &start,
				error);
	if (ret)
		goto e_free_session;

	/* Bind ASID to this guest */
	ret = sev_bind_asid(kvm, start.handle, error);
	if (ret)
		goto e_free_session;

	params.handle = start.handle;
	if (copy_to_user((void __user *)(uintptr_t)argp->data,
			 &params, sizeof(struct kvm_sev_receive_start))) {
		ret = -EFAULT;
		sev_unbind_asid(kvm, start.handle);
		goto e_free_session;
	}

    	sev->handle = start.handle;
	sev->fd = argp->sev_fd;

e_free_session:
	kfree(session_data);
e_free_pdh:
	kfree(pdh_data);

	return ret;
}

static int sev_receive_update_data(struct kvm *kvm, struct kvm_sev_cmd *argp)
{
	struct kvm_sev_info *sev = &to_kvm_svm(kvm)->sev_info;
	struct kvm_sev_receive_update_data params;
	struct sev_data_receive_update_data data;
	void *hdr = NULL, *trans = NULL;
	struct page **guest_page;
	unsigned long n;
	int ret, offset;

	if (!sev_guest(kvm))
		return -EINVAL;

	if (copy_from_user(&params, (void __user *)(uintptr_t)argp->data,
			sizeof(struct kvm_sev_receive_update_data)))
		return -EFAULT;

	if (!params.hdr_uaddr || !params.hdr_len ||
	    !params.guest_uaddr || !params.guest_len ||
	    !params.trans_uaddr || !params.trans_len)
		return -EINVAL;

	/* Check if we are crossing the page boundary */
	offset = params.guest_uaddr & (PAGE_SIZE - 1);
	if ((params.guest_len + offset > PAGE_SIZE))
		return -EINVAL;

	hdr = psp_copy_user_blob(params.hdr_uaddr, params.hdr_len);
	if (IS_ERR(hdr))
		return PTR_ERR(hdr);

	trans = psp_copy_user_blob(params.trans_uaddr, params.trans_len);
	if (IS_ERR(trans)) {
		ret = PTR_ERR(trans);
		goto e_free_hdr;
	}

	memset(&data, 0, sizeof(data));
	data.hdr_address = __psp_pa(hdr);
	data.hdr_len = params.hdr_len;
	data.trans_address = __psp_pa(trans);
	data.trans_len = params.trans_len;

	/* Pin guest memory */
	ret = -EFAULT;
	guest_page = sev_pin_memory(kvm, params.guest_uaddr & PAGE_MASK,
				    PAGE_SIZE, &n, 0);
	if (!guest_page)
		goto e_free_trans;

	/* The RECEIVE_UPDATE_DATA command requires C-bit to be always set. */
	data.guest_address = (page_to_pfn(guest_page[0]) << PAGE_SHIFT) + offset;
	data.guest_address |= sev_me_mask;
	data.guest_len = params.guest_len;
	data.handle = sev->handle;

	ret = sev_issue_cmd(kvm, SEV_CMD_RECEIVE_UPDATE_DATA, &data,
				&argp->error);

	sev_unpin_memory(kvm, guest_page, n);

e_free_trans:
	kfree(trans);
e_free_hdr:
	kfree(hdr);

	return ret;
}

static int sev_receive_finish(struct kvm *kvm, struct kvm_sev_cmd *argp)
{
	struct kvm_sev_info *sev = &to_kvm_svm(kvm)->sev_info;
	struct sev_data_receive_finish data;

	if (!sev_guest(kvm))
		return -ENOTTY;

	data.handle = sev->handle;
	return sev_issue_cmd(kvm, SEV_CMD_RECEIVE_FINISH, &data, &argp->error);
}

int svm_mem_enc_op(struct kvm *kvm, void __user *argp)
{
	struct kvm_sev_cmd sev_cmd;
	int r;

	if (!sev_enabled)
		return -ENOTTY;

	if (!argp)
		return 0;

	if (copy_from_user(&sev_cmd, argp, sizeof(struct kvm_sev_cmd)))
		return -EFAULT;

	mutex_lock(&kvm->lock);

	/* enc_context_owner handles all memory enc operations */
	if (is_mirroring_enc_context(kvm)) {
		r = -EINVAL;
		goto out;
	}

	switch (sev_cmd.id) {
	case KVM_SEV_ES_INIT:
		if (!sev_es_enabled) {
			r = -ENOTTY;
			goto out;
		}
		fallthrough;
	case KVM_SEV_INIT:
		r = sev_guest_init(kvm, &sev_cmd);
		break;
	case KVM_SEV_LAUNCH_START:
		r = sev_launch_start(kvm, &sev_cmd);
		break;
	case KVM_SEV_LAUNCH_UPDATE_DATA:
		r = sev_launch_update_data(kvm, &sev_cmd);
		break;
	case KVM_SEV_LAUNCH_UPDATE_VMSA:
		r = sev_launch_update_vmsa(kvm, &sev_cmd);
		break;
	case KVM_SEV_LAUNCH_MEASURE:
		r = sev_launch_measure(kvm, &sev_cmd);
		break;
	case KVM_SEV_LAUNCH_FINISH:
		r = sev_launch_finish(kvm, &sev_cmd);
		break;
	case KVM_SEV_GUEST_STATUS:
		r = sev_guest_status(kvm, &sev_cmd);
		break;
	case KVM_SEV_DBG_DECRYPT:
		r = sev_dbg_crypt(kvm, &sev_cmd, true);
		break;
	case KVM_SEV_DBG_ENCRYPT:
		r = sev_dbg_crypt(kvm, &sev_cmd, false);
		break;
	case KVM_SEV_LAUNCH_SECRET:
		r = sev_launch_secret(kvm, &sev_cmd);
		break;
	case KVM_SEV_GET_ATTESTATION_REPORT:
		r = sev_get_attestation_report(kvm, &sev_cmd);
		break;
	case KVM_SEV_SEND_START:
		r = sev_send_start(kvm, &sev_cmd);
		break;
	case KVM_SEV_SEND_UPDATE_DATA:
		r = sev_send_update_data(kvm, &sev_cmd);
		break;
	case KVM_SEV_SEND_FINISH:
		r = sev_send_finish(kvm, &sev_cmd);
		break;
	case KVM_SEV_SEND_CANCEL:
		r = sev_send_cancel(kvm, &sev_cmd);
		break;
	case KVM_SEV_RECEIVE_START:
		r = sev_receive_start(kvm, &sev_cmd);
		break;
	case KVM_SEV_RECEIVE_UPDATE_DATA:
		r = sev_receive_update_data(kvm, &sev_cmd);
		break;
	case KVM_SEV_RECEIVE_FINISH:
		r = sev_receive_finish(kvm, &sev_cmd);
		break;
	default:
		r = -EINVAL;
		goto out;
	}

	if (copy_to_user(argp, &sev_cmd, sizeof(struct kvm_sev_cmd)))
		r = -EFAULT;

out:
	mutex_unlock(&kvm->lock);
	return r;
}

int svm_register_enc_region(struct kvm *kvm,
			    struct kvm_enc_region *range)
{
	struct kvm_sev_info *sev = &to_kvm_svm(kvm)->sev_info;
	struct enc_region *region;
	int ret = 0;

	if (!sev_guest(kvm))
		return -ENOTTY;

	/* If kvm is mirroring encryption context it isn't responsible for it */
	if (is_mirroring_enc_context(kvm))
		return -EINVAL;

	if (range->addr > ULONG_MAX || range->size > ULONG_MAX)
		return -EINVAL;

	region = kzalloc(sizeof(*region), GFP_KERNEL_ACCOUNT);
	if (!region)
		return -ENOMEM;

	mutex_lock(&kvm->lock);
	region->pages = sev_pin_memory(kvm, range->addr, range->size, &region->npages, 1);
	if (IS_ERR(region->pages)) {
		ret = PTR_ERR(region->pages);
		mutex_unlock(&kvm->lock);
		goto e_free;
	}

	region->uaddr = range->addr;
	region->size = range->size;

	list_add_tail(&region->list, &sev->regions_list);
	mutex_unlock(&kvm->lock);

	/*
	 * The guest may change the memory encryption attribute from C=0 -> C=1
	 * or vice versa for this memory range. Lets make sure caches are
	 * flushed to ensure that guest data gets written into memory with
	 * correct C-bit.
	 */
	sev_clflush_pages(region->pages, region->npages);

	return ret;

e_free:
	kfree(region);
	return ret;
}

static struct enc_region *
find_enc_region(struct kvm *kvm, struct kvm_enc_region *range)
{
	struct kvm_sev_info *sev = &to_kvm_svm(kvm)->sev_info;
	struct list_head *head = &sev->regions_list;
	struct enc_region *i;

	list_for_each_entry(i, head, list) {
		if (i->uaddr == range->addr &&
		    i->size == range->size)
			return i;
	}

	return NULL;
}

static void __unregister_enc_region_locked(struct kvm *kvm,
					   struct enc_region *region)
{
	sev_unpin_memory(kvm, region->pages, region->npages);
	list_del(&region->list);
	kfree(region);
}

int svm_unregister_enc_region(struct kvm *kvm,
			      struct kvm_enc_region *range)
{
	struct enc_region *region;
	int ret;

	/* If kvm is mirroring encryption context it isn't responsible for it */
	if (is_mirroring_enc_context(kvm))
		return -EINVAL;

	mutex_lock(&kvm->lock);

	if (!sev_guest(kvm)) {
		ret = -ENOTTY;
		goto failed;
	}

	region = find_enc_region(kvm, range);
	if (!region) {
		ret = -EINVAL;
		goto failed;
	}

	/*
	 * Ensure that all guest tagged cache entries are flushed before
	 * releasing the pages back to the system for use. CLFLUSH will
	 * not do this, so issue a WBINVD.
	 */
	wbinvd_on_all_cpus();

	__unregister_enc_region_locked(kvm, region);

	mutex_unlock(&kvm->lock);
	return 0;

failed:
	mutex_unlock(&kvm->lock);
	return ret;
}

int svm_vm_copy_asid_from(struct kvm *kvm, unsigned int source_fd)
{
	struct file *source_kvm_file;
	struct kvm *source_kvm;
	struct kvm_sev_info *mirror_sev;
	unsigned int asid;
	int ret;

	source_kvm_file = fget(source_fd);
	if (!file_is_kvm(source_kvm_file)) {
		ret = -EBADF;
		goto e_source_put;
	}

	source_kvm = source_kvm_file->private_data;
	mutex_lock(&source_kvm->lock);

	if (!sev_guest(source_kvm)) {
		ret = -EINVAL;
		goto e_source_unlock;
	}

	/* Mirrors of mirrors should work, but let's not get silly */
	if (is_mirroring_enc_context(source_kvm) || source_kvm == kvm) {
		ret = -EINVAL;
		goto e_source_unlock;
	}

	asid = to_kvm_svm(source_kvm)->sev_info.asid;

	/*
	 * The mirror kvm holds an enc_context_owner ref so its asid can't
	 * disappear until we're done with it
	 */
	kvm_get_kvm(source_kvm);

	fput(source_kvm_file);
	mutex_unlock(&source_kvm->lock);
	mutex_lock(&kvm->lock);

	if (sev_guest(kvm)) {
		ret = -EINVAL;
		goto e_mirror_unlock;
	}

	/* Set enc_context_owner and copy its encryption context over */
	mirror_sev = &to_kvm_svm(kvm)->sev_info;
	mirror_sev->enc_context_owner = source_kvm;
	mirror_sev->asid = asid;
	mirror_sev->active = true;

	mutex_unlock(&kvm->lock);
	return 0;

e_mirror_unlock:
	mutex_unlock(&kvm->lock);
	kvm_put_kvm(source_kvm);
	return ret;
e_source_unlock:
	mutex_unlock(&source_kvm->lock);
e_source_put:
	if (source_kvm_file)
		fput(source_kvm_file);
	return ret;
}

void sev_vm_destroy(struct kvm *kvm)
{
	struct kvm_sev_info *sev = &to_kvm_svm(kvm)->sev_info;
	struct list_head *head = &sev->regions_list;
	struct list_head *pos, *q;

	if (!sev_guest(kvm))
		return;

	/* If this is a mirror_kvm release the enc_context_owner and skip sev cleanup */
	if (is_mirroring_enc_context(kvm)) {
		kvm_put_kvm(sev->enc_context_owner);
		return;
	}

	mutex_lock(&kvm->lock);

	/*
	 * Ensure that all guest tagged cache entries are flushed before
	 * releasing the pages back to the system for use. CLFLUSH will
	 * not do this, so issue a WBINVD.
	 */
	wbinvd_on_all_cpus();

	/*
	 * if userspace was terminated before unregistering the memory regions
	 * then lets unpin all the registered memory.
	 */
	if (!list_empty(head)) {
		list_for_each_safe(pos, q, head) {
			__unregister_enc_region_locked(kvm,
				list_entry(pos, struct enc_region, list));
			cond_resched();
		}
	}

	mutex_unlock(&kvm->lock);

	sev_unbind_asid(kvm, sev->handle);
	sev_asid_free(sev);
}

void __init sev_set_cpu_caps(void)
{
	if (!sev_enabled)
		kvm_cpu_cap_clear(X86_FEATURE_SEV);
	if (!sev_es_enabled)
		kvm_cpu_cap_clear(X86_FEATURE_SEV_ES);
}

void __init sev_hardware_setup(void)
{
#ifdef CONFIG_KVM_AMD_SEV
	unsigned int eax, ebx, ecx, edx, sev_asid_count, sev_es_asid_count;
	bool sev_es_supported = false;
	bool sev_supported = false;

	if (!sev_enabled || !npt_enabled)
		goto out;

	/* Does the CPU support SEV? */
	if (!boot_cpu_has(X86_FEATURE_SEV))
		goto out;

	/* Retrieve SEV CPUID information */
	cpuid(0x8000001f, &eax, &ebx, &ecx, &edx);

	/* Set encryption bit location for SEV-ES guests */
	sev_enc_bit = ebx & 0x3f;

	/* Maximum number of encrypted guests supported simultaneously */
	max_sev_asid = ecx;
	if (!max_sev_asid)
		goto out;

	/* Minimum ASID value that should be used for SEV guest */
	min_sev_asid = edx;
	sev_me_mask = 1UL << (ebx & 0x3f);

	/* Initialize SEV ASID bitmaps */
	sev_asid_bitmap = bitmap_zalloc(max_sev_asid, GFP_KERNEL);
	if (!sev_asid_bitmap)
		goto out;

	sev_reclaim_asid_bitmap = bitmap_zalloc(max_sev_asid, GFP_KERNEL);
	if (!sev_reclaim_asid_bitmap) {
		bitmap_free(sev_asid_bitmap);
		sev_asid_bitmap = NULL;
		goto out;
	}

	sev_asid_count = max_sev_asid - min_sev_asid + 1;
	if (misc_cg_set_capacity(MISC_CG_RES_SEV, sev_asid_count))
		goto out;

	pr_info("SEV supported: %u ASIDs\n", sev_asid_count);
	sev_supported = true;

	/* SEV-ES support requested? */
	if (!sev_es_enabled)
		goto out;

	/* Does the CPU support SEV-ES? */
	if (!boot_cpu_has(X86_FEATURE_SEV_ES))
		goto out;

	/* Has the system been allocated ASIDs for SEV-ES? */
	if (min_sev_asid == 1)
		goto out;

	sev_es_asid_count = min_sev_asid - 1;
	if (misc_cg_set_capacity(MISC_CG_RES_SEV_ES, sev_es_asid_count))
		goto out;

	pr_info("SEV-ES supported: %u ASIDs\n", sev_es_asid_count);
	sev_es_supported = true;

out:
	sev_enabled = sev_supported;
	sev_es_enabled = sev_es_supported;
#endif
}

void sev_hardware_teardown(void)
{
	if (!sev_enabled)
		return;

	/* No need to take sev_bitmap_lock, all VMs have been destroyed. */
	sev_flush_asids(0, max_sev_asid);

	bitmap_free(sev_asid_bitmap);
	bitmap_free(sev_reclaim_asid_bitmap);

	misc_cg_set_capacity(MISC_CG_RES_SEV, 0);
	misc_cg_set_capacity(MISC_CG_RES_SEV_ES, 0);
}

int sev_cpu_init(struct svm_cpu_data *sd)
{
	if (!sev_enabled)
		return 0;

	sd->sev_vmcbs = kcalloc(max_sev_asid + 1, sizeof(void *), GFP_KERNEL);
	if (!sd->sev_vmcbs)
		return -ENOMEM;

	return 0;
}

/*
 * Pages used by hardware to hold guest encrypted state must be flushed before
 * returning them to the system.
 */
static void sev_flush_guest_memory(struct vcpu_svm *svm, void *va,
				   unsigned long len)
{
	/*
	 * If hardware enforced cache coherency for encrypted mappings of the
	 * same physical page is supported, nothing to do.
	 */
	if (boot_cpu_has(X86_FEATURE_SME_COHERENT))
		return;

	/*
	 * If the VM Page Flush MSR is supported, use it to flush the page
	 * (using the page virtual address and the guest ASID).
	 */
	if (boot_cpu_has(X86_FEATURE_VM_PAGE_FLUSH)) {
		struct kvm_sev_info *sev;
		unsigned long va_start;
		u64 start, stop;

		/* Align start and stop to page boundaries. */
		va_start = (unsigned long)va;
		start = (u64)va_start & PAGE_MASK;
		stop = PAGE_ALIGN((u64)va_start + len);

		if (start < stop) {
			sev = &to_kvm_svm(svm->vcpu.kvm)->sev_info;

			while (start < stop) {
				wrmsrl(MSR_AMD64_VM_PAGE_FLUSH,
				       start | sev->asid);

				start += PAGE_SIZE;
			}

			return;
		}

		WARN(1, "Address overflow, using WBINVD\n");
	}

	/*
	 * Hardware should always have one of the above features,
	 * but if not, use WBINVD and issue a warning.
	 */
	WARN_ONCE(1, "Using WBINVD to flush guest memory\n");
	wbinvd_on_all_cpus();
}

void sev_free_vcpu(struct kvm_vcpu *vcpu)
{
	struct vcpu_svm *svm;

	if (!sev_es_guest(vcpu->kvm))
		return;

	svm = to_svm(vcpu);

	if (vcpu->arch.guest_state_protected)
		sev_flush_guest_memory(svm, svm->vmsa, PAGE_SIZE);
	__free_page(virt_to_page(svm->vmsa));

	if (svm->ghcb_sa_free)
		kfree(svm->ghcb_sa);
}

static void dump_ghcb(struct vcpu_svm *svm)
{
	struct ghcb *ghcb = svm->ghcb;
	unsigned int nbits;

	/* Re-use the dump_invalid_vmcb module parameter */
	if (!dump_invalid_vmcb) {
		pr_warn_ratelimited("set kvm_amd.dump_invalid_vmcb=1 to dump internal KVM state.\n");
		return;
	}

	nbits = sizeof(ghcb->save.valid_bitmap) * 8;

	pr_err("GHCB (GPA=%016llx):\n", svm->vmcb->control.ghcb_gpa);
	pr_err("%-20s%016llx is_valid: %u\n", "sw_exit_code",
	       ghcb->save.sw_exit_code, ghcb_sw_exit_code_is_valid(ghcb));
	pr_err("%-20s%016llx is_valid: %u\n", "sw_exit_info_1",
	       ghcb->save.sw_exit_info_1, ghcb_sw_exit_info_1_is_valid(ghcb));
	pr_err("%-20s%016llx is_valid: %u\n", "sw_exit_info_2",
	       ghcb->save.sw_exit_info_2, ghcb_sw_exit_info_2_is_valid(ghcb));
	pr_err("%-20s%016llx is_valid: %u\n", "sw_scratch",
	       ghcb->save.sw_scratch, ghcb_sw_scratch_is_valid(ghcb));
	pr_err("%-20s%*pb\n", "valid_bitmap", nbits, ghcb->save.valid_bitmap);
}

static void sev_es_sync_to_ghcb(struct vcpu_svm *svm)
{
	struct kvm_vcpu *vcpu = &svm->vcpu;
	struct ghcb *ghcb = svm->ghcb;

	/*
	 * The GHCB protocol so far allows for the following data
	 * to be returned:
	 *   GPRs RAX, RBX, RCX, RDX
	 *
	 * Copy their values, even if they may not have been written during the
	 * VM-Exit.  It's the guest's responsibility to not consume random data.
	 */
	ghcb_set_rax(ghcb, vcpu->arch.regs[VCPU_REGS_RAX]);
	ghcb_set_rbx(ghcb, vcpu->arch.regs[VCPU_REGS_RBX]);
	ghcb_set_rcx(ghcb, vcpu->arch.regs[VCPU_REGS_RCX]);
	ghcb_set_rdx(ghcb, vcpu->arch.regs[VCPU_REGS_RDX]);
}

static void sev_es_sync_from_ghcb(struct vcpu_svm *svm)
{
	struct vmcb_control_area *control = &svm->vmcb->control;
	struct kvm_vcpu *vcpu = &svm->vcpu;
	struct ghcb *ghcb = svm->ghcb;
	u64 exit_code;

	/*
	 * The GHCB protocol so far allows for the following data
	 * to be supplied:
	 *   GPRs RAX, RBX, RCX, RDX
	 *   XCR0
	 *   CPL
	 *
	 * VMMCALL allows the guest to provide extra registers. KVM also
	 * expects RSI for hypercalls, so include that, too.
	 *
	 * Copy their values to the appropriate location if supplied.
	 */
	memset(vcpu->arch.regs, 0, sizeof(vcpu->arch.regs));

	vcpu->arch.regs[VCPU_REGS_RAX] = ghcb_get_rax_if_valid(ghcb);
	vcpu->arch.regs[VCPU_REGS_RBX] = ghcb_get_rbx_if_valid(ghcb);
	vcpu->arch.regs[VCPU_REGS_RCX] = ghcb_get_rcx_if_valid(ghcb);
	vcpu->arch.regs[VCPU_REGS_RDX] = ghcb_get_rdx_if_valid(ghcb);
	vcpu->arch.regs[VCPU_REGS_RSI] = ghcb_get_rsi_if_valid(ghcb);

	svm->vmcb->save.cpl = ghcb_get_cpl_if_valid(ghcb);

	if (ghcb_xcr0_is_valid(ghcb)) {
		vcpu->arch.xcr0 = ghcb_get_xcr0(ghcb);
		kvm_update_cpuid_runtime(vcpu);
	}

	/* Copy the GHCB exit information into the VMCB fields */
	exit_code = ghcb_get_sw_exit_code(ghcb);
	control->exit_code = lower_32_bits(exit_code);
	control->exit_code_hi = upper_32_bits(exit_code);
	control->exit_info_1 = ghcb_get_sw_exit_info_1(ghcb);
	control->exit_info_2 = ghcb_get_sw_exit_info_2(ghcb);

	/* Clear the valid entries fields */
	memset(ghcb->save.valid_bitmap, 0, sizeof(ghcb->save.valid_bitmap));
}

static int sev_es_validate_vmgexit(struct vcpu_svm *svm)
{
	struct kvm_vcpu *vcpu;
	struct ghcb *ghcb;
	u64 exit_code = 0;

	ghcb = svm->ghcb;

	/* Only GHCB Usage code 0 is supported */
	if (ghcb->ghcb_usage)
		goto vmgexit_err;

	/*
	 * Retrieve the exit code now even though is may not be marked valid
	 * as it could help with debugging.
	 */
	exit_code = ghcb_get_sw_exit_code(ghcb);

	if (!ghcb_sw_exit_code_is_valid(ghcb) ||
	    !ghcb_sw_exit_info_1_is_valid(ghcb) ||
	    !ghcb_sw_exit_info_2_is_valid(ghcb))
		goto vmgexit_err;

	switch (ghcb_get_sw_exit_code(ghcb)) {
	case SVM_EXIT_READ_DR7:
		break;
	case SVM_EXIT_WRITE_DR7:
		if (!ghcb_rax_is_valid(ghcb))
			goto vmgexit_err;
		break;
	case SVM_EXIT_RDTSC:
		break;
	case SVM_EXIT_RDPMC:
		if (!ghcb_rcx_is_valid(ghcb))
			goto vmgexit_err;
		break;
	case SVM_EXIT_CPUID:
		if (!ghcb_rax_is_valid(ghcb) ||
		    !ghcb_rcx_is_valid(ghcb))
			goto vmgexit_err;
		if (ghcb_get_rax(ghcb) == 0xd)
			if (!ghcb_xcr0_is_valid(ghcb))
				goto vmgexit_err;
		break;
	case SVM_EXIT_INVD:
		break;
	case SVM_EXIT_IOIO:
		if (ghcb_get_sw_exit_info_1(ghcb) & SVM_IOIO_STR_MASK) {
			if (!ghcb_sw_scratch_is_valid(ghcb))
				goto vmgexit_err;
		} else {
			if (!(ghcb_get_sw_exit_info_1(ghcb) & SVM_IOIO_TYPE_MASK))
				if (!ghcb_rax_is_valid(ghcb))
					goto vmgexit_err;
		}
		break;
	case SVM_EXIT_MSR:
		if (!ghcb_rcx_is_valid(ghcb))
			goto vmgexit_err;
		if (ghcb_get_sw_exit_info_1(ghcb)) {
			if (!ghcb_rax_is_valid(ghcb) ||
			    !ghcb_rdx_is_valid(ghcb))
				goto vmgexit_err;
		}
		break;
	case SVM_EXIT_VMMCALL:
		if (!ghcb_rax_is_valid(ghcb) ||
		    !ghcb_cpl_is_valid(ghcb))
			goto vmgexit_err;
		break;
	case SVM_EXIT_RDTSCP:
		break;
	case SVM_EXIT_WBINVD:
		break;
	case SVM_EXIT_MONITOR:
		if (!ghcb_rax_is_valid(ghcb) ||
		    !ghcb_rcx_is_valid(ghcb) ||
		    !ghcb_rdx_is_valid(ghcb))
			goto vmgexit_err;
		break;
	case SVM_EXIT_MWAIT:
		if (!ghcb_rax_is_valid(ghcb) ||
		    !ghcb_rcx_is_valid(ghcb))
			goto vmgexit_err;
		break;
	case SVM_VMGEXIT_MMIO_READ:
	case SVM_VMGEXIT_MMIO_WRITE:
		if (!ghcb_sw_scratch_is_valid(ghcb))
			goto vmgexit_err;
		break;
	case SVM_VMGEXIT_NMI_COMPLETE:
	case SVM_VMGEXIT_AP_HLT_LOOP:
	case SVM_VMGEXIT_AP_JUMP_TABLE:
	case SVM_VMGEXIT_UNSUPPORTED_EVENT:
		break;
	default:
		goto vmgexit_err;
	}

	return 0;

vmgexit_err:
	vcpu = &svm->vcpu;

	if (ghcb->ghcb_usage) {
		vcpu_unimpl(vcpu, "vmgexit: ghcb usage %#x is not valid\n",
			    ghcb->ghcb_usage);
	} else {
		vcpu_unimpl(vcpu, "vmgexit: exit reason %#llx is not valid\n",
			    exit_code);
		dump_ghcb(svm);
	}

	vcpu->run->exit_reason = KVM_EXIT_INTERNAL_ERROR;
	vcpu->run->internal.suberror = KVM_INTERNAL_ERROR_UNEXPECTED_EXIT_REASON;
	vcpu->run->internal.ndata = 2;
	vcpu->run->internal.data[0] = exit_code;
	vcpu->run->internal.data[1] = vcpu->arch.last_vmentry_cpu;

	return -EINVAL;
}

void sev_es_unmap_ghcb(struct vcpu_svm *svm)
{
	if (!svm->ghcb)
		return;

	if (svm->ghcb_sa_free) {
		/*
		 * The scratch area lives outside the GHCB, so there is a
		 * buffer that, depending on the operation performed, may
		 * need to be synced, then freed.
		 */
		if (svm->ghcb_sa_sync) {
			kvm_write_guest(svm->vcpu.kvm,
					ghcb_get_sw_scratch(svm->ghcb),
					svm->ghcb_sa, svm->ghcb_sa_len);
			svm->ghcb_sa_sync = false;
		}

		kfree(svm->ghcb_sa);
		svm->ghcb_sa = NULL;
		svm->ghcb_sa_free = false;
	}

	trace_kvm_vmgexit_exit(svm->vcpu.vcpu_id, svm->ghcb);

	sev_es_sync_to_ghcb(svm);

	kvm_vcpu_unmap(&svm->vcpu, &svm->ghcb_map, true);
	svm->ghcb = NULL;
}

void pre_sev_run(struct vcpu_svm *svm, int cpu)
{
	struct svm_cpu_data *sd = per_cpu(svm_data, cpu);
	int asid = sev_get_asid(svm->vcpu.kvm);

	/* Assign the asid allocated with this SEV guest */
	svm->asid = asid;

	/*
	 * Flush guest TLB:
	 *
	 * 1) when different VMCB for the same ASID is to be run on the same host CPU.
	 * 2) or this VMCB was executed on different host CPU in previous VMRUNs.
	 */
	if (sd->sev_vmcbs[asid] == svm->vmcb &&
	    svm->vcpu.arch.last_vmentry_cpu == cpu)
		return;

	sd->sev_vmcbs[asid] = svm->vmcb;
	svm->vmcb->control.tlb_ctl = TLB_CONTROL_FLUSH_ASID;
	vmcb_mark_dirty(svm->vmcb, VMCB_ASID);
}

#define GHCB_SCRATCH_AREA_LIMIT		(16ULL * PAGE_SIZE)
static bool setup_vmgexit_scratch(struct vcpu_svm *svm, bool sync, u64 len)
{
	struct vmcb_control_area *control = &svm->vmcb->control;
	struct ghcb *ghcb = svm->ghcb;
	u64 ghcb_scratch_beg, ghcb_scratch_end;
	u64 scratch_gpa_beg, scratch_gpa_end;
	void *scratch_va;

	scratch_gpa_beg = ghcb_get_sw_scratch(ghcb);
	if (!scratch_gpa_beg) {
		pr_err("vmgexit: scratch gpa not provided\n");
		return false;
	}

	scratch_gpa_end = scratch_gpa_beg + len;
	if (scratch_gpa_end < scratch_gpa_beg) {
		pr_err("vmgexit: scratch length (%#llx) not valid for scratch address (%#llx)\n",
		       len, scratch_gpa_beg);
		return false;
	}

	if ((scratch_gpa_beg & PAGE_MASK) == control->ghcb_gpa) {
		/* Scratch area begins within GHCB */
		ghcb_scratch_beg = control->ghcb_gpa +
				   offsetof(struct ghcb, shared_buffer);
		ghcb_scratch_end = control->ghcb_gpa +
				   offsetof(struct ghcb, reserved_1);

		/*
		 * If the scratch area begins within the GHCB, it must be
		 * completely contained in the GHCB shared buffer area.
		 */
		if (scratch_gpa_beg < ghcb_scratch_beg ||
		    scratch_gpa_end > ghcb_scratch_end) {
			pr_err("vmgexit: scratch area is outside of GHCB shared buffer area (%#llx - %#llx)\n",
			       scratch_gpa_beg, scratch_gpa_end);
			return false;
		}

		scratch_va = (void *)svm->ghcb;
		scratch_va += (scratch_gpa_beg - control->ghcb_gpa);
	} else {
		/*
		 * The guest memory must be read into a kernel buffer, so
		 * limit the size
		 */
		if (len > GHCB_SCRATCH_AREA_LIMIT) {
			pr_err("vmgexit: scratch area exceeds KVM limits (%#llx requested, %#llx limit)\n",
			       len, GHCB_SCRATCH_AREA_LIMIT);
			return false;
		}
		scratch_va = kzalloc(len, GFP_KERNEL_ACCOUNT);
		if (!scratch_va)
			return false;

		if (kvm_read_guest(svm->vcpu.kvm, scratch_gpa_beg, scratch_va, len)) {
			/* Unable to copy scratch area from guest */
			pr_err("vmgexit: kvm_read_guest for scratch area failed\n");

			kfree(scratch_va);
			return false;
		}

		/*
		 * The scratch area is outside the GHCB. The operation will
		 * dictate whether the buffer needs to be synced before running
		 * the vCPU next time (i.e. a read was requested so the data
		 * must be written back to the guest memory).
		 */
		svm->ghcb_sa_sync = sync;
		svm->ghcb_sa_free = true;
	}

	svm->ghcb_sa = scratch_va;
	svm->ghcb_sa_len = len;

	return true;
}

static void set_ghcb_msr_bits(struct vcpu_svm *svm, u64 value, u64 mask,
			      unsigned int pos)
{
	svm->vmcb->control.ghcb_gpa &= ~(mask << pos);
	svm->vmcb->control.ghcb_gpa |= (value & mask) << pos;
}

static u64 get_ghcb_msr_bits(struct vcpu_svm *svm, u64 mask, unsigned int pos)
{
	return (svm->vmcb->control.ghcb_gpa >> pos) & mask;
}

static void set_ghcb_msr(struct vcpu_svm *svm, u64 value)
{
	svm->vmcb->control.ghcb_gpa = value;
}

static int sev_handle_vmgexit_msr_protocol(struct vcpu_svm *svm)
{
	struct vmcb_control_area *control = &svm->vmcb->control;
	struct kvm_vcpu *vcpu = &svm->vcpu;
	u64 ghcb_info;
	int ret = 1;

	ghcb_info = control->ghcb_gpa & GHCB_MSR_INFO_MASK;

	trace_kvm_vmgexit_msr_protocol_enter(svm->vcpu.vcpu_id,
					     control->ghcb_gpa);

	switch (ghcb_info) {
	case GHCB_MSR_SEV_INFO_REQ:
		set_ghcb_msr(svm, GHCB_MSR_SEV_INFO(GHCB_VERSION_MAX,
						    GHCB_VERSION_MIN,
						    sev_enc_bit));
		break;
	case GHCB_MSR_CPUID_REQ: {
		u64 cpuid_fn, cpuid_reg, cpuid_value;

		cpuid_fn = get_ghcb_msr_bits(svm,
					     GHCB_MSR_CPUID_FUNC_MASK,
					     GHCB_MSR_CPUID_FUNC_POS);

		/* Initialize the registers needed by the CPUID intercept */
		vcpu->arch.regs[VCPU_REGS_RAX] = cpuid_fn;
		vcpu->arch.regs[VCPU_REGS_RCX] = 0;

		ret = svm_invoke_exit_handler(vcpu, SVM_EXIT_CPUID);
		if (!ret) {
			ret = -EINVAL;
			break;
		}

		cpuid_reg = get_ghcb_msr_bits(svm,
					      GHCB_MSR_CPUID_REG_MASK,
					      GHCB_MSR_CPUID_REG_POS);
		if (cpuid_reg == 0)
			cpuid_value = vcpu->arch.regs[VCPU_REGS_RAX];
		else if (cpuid_reg == 1)
			cpuid_value = vcpu->arch.regs[VCPU_REGS_RBX];
		else if (cpuid_reg == 2)
			cpuid_value = vcpu->arch.regs[VCPU_REGS_RCX];
		else
			cpuid_value = vcpu->arch.regs[VCPU_REGS_RDX];

		set_ghcb_msr_bits(svm, cpuid_value,
				  GHCB_MSR_CPUID_VALUE_MASK,
				  GHCB_MSR_CPUID_VALUE_POS);

		set_ghcb_msr_bits(svm, GHCB_MSR_CPUID_RESP,
				  GHCB_MSR_INFO_MASK,
				  GHCB_MSR_INFO_POS);
		break;
	}
	case GHCB_MSR_TERM_REQ: {
		u64 reason_set, reason_code;

		reason_set = get_ghcb_msr_bits(svm,
					       GHCB_MSR_TERM_REASON_SET_MASK,
					       GHCB_MSR_TERM_REASON_SET_POS);
		reason_code = get_ghcb_msr_bits(svm,
						GHCB_MSR_TERM_REASON_MASK,
						GHCB_MSR_TERM_REASON_POS);
		pr_info("SEV-ES guest requested termination: %#llx:%#llx\n",
			reason_set, reason_code);
		fallthrough;
	}
	default:
		ret = -EINVAL;
	}

	trace_kvm_vmgexit_msr_protocol_exit(svm->vcpu.vcpu_id,
					    control->ghcb_gpa, ret);

	return ret;
}

int sev_handle_vmgexit(struct kvm_vcpu *vcpu)
{
	struct vcpu_svm *svm = to_svm(vcpu);
	struct vmcb_control_area *control = &svm->vmcb->control;
	u64 ghcb_gpa, exit_code;
	struct ghcb *ghcb;
	int ret;

	/* Validate the GHCB */
	ghcb_gpa = control->ghcb_gpa;
	if (ghcb_gpa & GHCB_MSR_INFO_MASK)
		return sev_handle_vmgexit_msr_protocol(svm);

	if (!ghcb_gpa) {
		vcpu_unimpl(vcpu, "vmgexit: GHCB gpa is not set\n");
		return -EINVAL;
	}

	if (kvm_vcpu_map(vcpu, ghcb_gpa >> PAGE_SHIFT, &svm->ghcb_map)) {
		/* Unable to map GHCB from guest */
		vcpu_unimpl(vcpu, "vmgexit: error mapping GHCB [%#llx] from guest\n",
			    ghcb_gpa);
		return -EINVAL;
	}

	svm->ghcb = svm->ghcb_map.hva;
	ghcb = svm->ghcb_map.hva;

	trace_kvm_vmgexit_enter(vcpu->vcpu_id, ghcb);

	exit_code = ghcb_get_sw_exit_code(ghcb);

	ret = sev_es_validate_vmgexit(svm);
	if (ret)
		return ret;

	sev_es_sync_from_ghcb(svm);
	ghcb_set_sw_exit_info_1(ghcb, 0);
	ghcb_set_sw_exit_info_2(ghcb, 0);

	ret = -EINVAL;
	switch (exit_code) {
	case SVM_VMGEXIT_MMIO_READ:
		if (!setup_vmgexit_scratch(svm, true, control->exit_info_2))
			break;

		ret = kvm_sev_es_mmio_read(vcpu,
					   control->exit_info_1,
					   control->exit_info_2,
					   svm->ghcb_sa);
		break;
	case SVM_VMGEXIT_MMIO_WRITE:
		if (!setup_vmgexit_scratch(svm, false, control->exit_info_2))
			break;

		ret = kvm_sev_es_mmio_write(vcpu,
					    control->exit_info_1,
					    control->exit_info_2,
					    svm->ghcb_sa);
		break;
	case SVM_VMGEXIT_NMI_COMPLETE:
		ret = svm_invoke_exit_handler(vcpu, SVM_EXIT_IRET);
		break;
	case SVM_VMGEXIT_AP_HLT_LOOP:
		ret = kvm_emulate_ap_reset_hold(vcpu);
		break;
	case SVM_VMGEXIT_AP_JUMP_TABLE: {
		struct kvm_sev_info *sev = &to_kvm_svm(vcpu->kvm)->sev_info;

		switch (control->exit_info_1) {
		case 0:
			/* Set AP jump table address */
			sev->ap_jump_table = control->exit_info_2;
			break;
		case 1:
			/* Get AP jump table address */
			ghcb_set_sw_exit_info_2(ghcb, sev->ap_jump_table);
			break;
		default:
			pr_err("svm: vmgexit: unsupported AP jump table request - exit_info_1=%#llx\n",
			       control->exit_info_1);
			ghcb_set_sw_exit_info_1(ghcb, 1);
			ghcb_set_sw_exit_info_2(ghcb,
						X86_TRAP_UD |
						SVM_EVTINJ_TYPE_EXEPT |
						SVM_EVTINJ_VALID);
		}

		ret = 1;
		break;
	}
	case SVM_VMGEXIT_UNSUPPORTED_EVENT:
		vcpu_unimpl(vcpu,
			    "vmgexit: unsupported event - exit_info_1=%#llx, exit_info_2=%#llx\n",
			    control->exit_info_1, control->exit_info_2);
		break;
	default:
		ret = svm_invoke_exit_handler(vcpu, exit_code);
	}

	return ret;
}

int sev_es_string_io(struct vcpu_svm *svm, int size, unsigned int port, int in)
{
	if (!setup_vmgexit_scratch(svm, in, svm->vmcb->control.exit_info_2))
		return -EINVAL;

	return kvm_sev_es_string_io(&svm->vcpu, size, port,
				    svm->ghcb_sa, svm->ghcb_sa_len, in);
}

void sev_es_init_vmcb(struct vcpu_svm *svm)
{
	struct kvm_vcpu *vcpu = &svm->vcpu;

	svm->vmcb->control.nested_ctl |= SVM_NESTED_CTL_SEV_ES_ENABLE;
	svm->vmcb->control.virt_ext |= LBR_CTL_ENABLE_MASK;

	/*
	 * An SEV-ES guest requires a VMSA area that is a separate from the
	 * VMCB page. Do not include the encryption mask on the VMSA physical
	 * address since hardware will access it using the guest key.
	 */
	svm->vmcb->control.vmsa_pa = __pa(svm->vmsa);

	/* Can't intercept CR register access, HV can't modify CR registers */
	svm_clr_intercept(svm, INTERCEPT_CR0_READ);
	svm_clr_intercept(svm, INTERCEPT_CR4_READ);
	svm_clr_intercept(svm, INTERCEPT_CR8_READ);
	svm_clr_intercept(svm, INTERCEPT_CR0_WRITE);
	svm_clr_intercept(svm, INTERCEPT_CR4_WRITE);
	svm_clr_intercept(svm, INTERCEPT_CR8_WRITE);

	svm_clr_intercept(svm, INTERCEPT_SELECTIVE_CR0);

	/* Track EFER/CR register changes */
	svm_set_intercept(svm, TRAP_EFER_WRITE);
	svm_set_intercept(svm, TRAP_CR0_WRITE);
	svm_set_intercept(svm, TRAP_CR4_WRITE);
	svm_set_intercept(svm, TRAP_CR8_WRITE);

	/* No support for enable_vmware_backdoor */
	clr_exception_intercept(svm, GP_VECTOR);

	/* Can't intercept XSETBV, HV can't modify XCR0 directly */
	svm_clr_intercept(svm, INTERCEPT_XSETBV);

	/* Clear intercepts on selected MSRs */
	set_msr_interception(vcpu, svm->msrpm, MSR_EFER, 1, 1);
	set_msr_interception(vcpu, svm->msrpm, MSR_IA32_CR_PAT, 1, 1);
	set_msr_interception(vcpu, svm->msrpm, MSR_IA32_LASTBRANCHFROMIP, 1, 1);
	set_msr_interception(vcpu, svm->msrpm, MSR_IA32_LASTBRANCHTOIP, 1, 1);
	set_msr_interception(vcpu, svm->msrpm, MSR_IA32_LASTINTFROMIP, 1, 1);
	set_msr_interception(vcpu, svm->msrpm, MSR_IA32_LASTINTTOIP, 1, 1);
}

void sev_es_create_vcpu(struct vcpu_svm *svm)
{
	/*
	 * Set the GHCB MSR value as per the GHCB specification when creating
	 * a vCPU for an SEV-ES guest.
	 */
	set_ghcb_msr(svm, GHCB_MSR_SEV_INFO(GHCB_VERSION_MAX,
					    GHCB_VERSION_MIN,
					    sev_enc_bit));
}

void sev_es_prepare_guest_switch(struct vcpu_svm *svm, unsigned int cpu)
{
	struct svm_cpu_data *sd = per_cpu(svm_data, cpu);
	struct vmcb_save_area *hostsa;

	/*
	 * As an SEV-ES guest, hardware will restore the host state on VMEXIT,
	 * of which one step is to perform a VMLOAD. Since hardware does not
	 * perform a VMSAVE on VMRUN, the host savearea must be updated.
	 */
	vmsave(__sme_page_pa(sd->save_area));

	/* XCR0 is restored on VMEXIT, save the current host value */
	hostsa = (struct vmcb_save_area *)(page_address(sd->save_area) + 0x400);
	hostsa->xcr0 = xgetbv(XCR_XFEATURE_ENABLED_MASK);

	/* PKRU is restored on VMEXIT, save the current host value */
	hostsa->pkru = read_pkru();

	/* MSR_IA32_XSS is restored on VMEXIT, save the currnet host value */
	hostsa->xss = host_xss;
}

void sev_vcpu_deliver_sipi_vector(struct kvm_vcpu *vcpu, u8 vector)
{
	struct vcpu_svm *svm = to_svm(vcpu);

	/* First SIPI: Use the values as initially set by the VMM */
	if (!svm->received_first_sipi) {
		svm->received_first_sipi = true;
		return;
	}

	/*
	 * Subsequent SIPI: Return from an AP Reset Hold VMGEXIT, where
	 * the guest will set the CS and RIP. Set SW_EXIT_INFO_2 to a
	 * non-zero value.
	 */
	if (!svm->ghcb)
		return;

	ghcb_set_sw_exit_info_2(svm->ghcb, 1);
}<|MERGE_RESOLUTION|>--- conflicted
+++ resolved
@@ -202,16 +202,10 @@
 static void sev_decommission(unsigned int handle)
 {
 	struct sev_data_decommission decommission;
-<<<<<<< HEAD
-	struct sev_data_deactivate deactivate;
-=======
->>>>>>> 5c6d4f97
 
 	if (!handle)
 		return;
 
-<<<<<<< HEAD
-=======
 	decommission.handle = handle;
 	sev_guest_decommission(&decommission, NULL);
 }
@@ -223,7 +217,6 @@
 	if (!handle)
 		return;
 
->>>>>>> 5c6d4f97
 	deactivate.handle = handle;
 
 	/* Guard DEACTIVATE against WBINVD/DF_FLUSH used in ASID recycling */
@@ -231,13 +224,7 @@
 	sev_guest_deactivate(&deactivate, NULL);
 	up_read(&sev_deactivate_lock);
 
-<<<<<<< HEAD
-	/* decommission handle */
-	decommission.handle = handle;
-	sev_guest_decommission(&decommission, NULL);
-=======
 	sev_decommission(handle);
->>>>>>> 5c6d4f97
 }
 
 static int sev_guest_init(struct kvm *kvm, struct kvm_sev_cmd *argp)
@@ -362,12 +349,8 @@
 
 	/* Bind ASID to this guest */
 	ret = sev_bind_asid(kvm, start.handle, error);
-<<<<<<< HEAD
-	if (ret)
-=======
 	if (ret) {
 		sev_decommission(start.handle);
->>>>>>> 5c6d4f97
 		goto e_free_session;
 	}
 
@@ -761,7 +744,6 @@
 {
 	struct kvm_sev_info *sev = &to_kvm_svm(kvm)->sev_info;
 	struct sev_data_dbg data;
-<<<<<<< HEAD
 
 	data.reserved = 0;
 	data.handle = sev->handle;
@@ -769,15 +751,6 @@
 	data.src_addr = src;
 	data.len = size;
 
-=======
-
-	data.reserved = 0;
-	data.handle = sev->handle;
-	data.dst_addr = dst;
-	data.src_addr = src;
-	data.len = size;
-
->>>>>>> 5c6d4f97
 	return sev_issue_cmd(kvm,
 			     enc ? SEV_CMD_DBG_ENCRYPT : SEV_CMD_DBG_DECRYPT,
 			     &data, error);
@@ -1140,16 +1113,9 @@
 	struct sev_data_send_start data;
 	int ret;
 
-<<<<<<< HEAD
-	data.handle = sev->handle;
-	ret = sev_issue_cmd(kvm, SEV_CMD_SEND_START, &data, &argp->error);
-	if (ret < 0)
-		return ret;
-=======
 	memset(&data, 0, sizeof(data));
 	data.handle = sev->handle;
 	ret = sev_issue_cmd(kvm, SEV_CMD_SEND_START, &data, &argp->error);
->>>>>>> 5c6d4f97
 
 	params->session_len = data.session_len;
 	if (copy_to_user((void __user *)(uintptr_t)argp->data, params,
@@ -1258,16 +1224,9 @@
 	struct sev_data_send_update_data data;
 	int ret;
 
-<<<<<<< HEAD
-	data.handle = sev->handle;
-	ret = sev_issue_cmd(kvm, SEV_CMD_SEND_UPDATE_DATA, &data, &argp->error);
-	if (ret < 0)
-		return ret;
-=======
 	memset(&data, 0, sizeof(data));
 	data.handle = sev->handle;
 	ret = sev_issue_cmd(kvm, SEV_CMD_SEND_UPDATE_DATA, &data, &argp->error);
->>>>>>> 5c6d4f97
 
 	params->hdr_len = data.hdr_len;
 	params->trans_len = data.trans_len;
