# SPDX-License-Identifier: GPL-2.0
# Be careful not to modify this config file 
# General architecture-dependent options
# Do not compile the version of the kernel for your computer for another processor architecture 

#
# Note: arch/$(SRCARCH)/Kconfig needs to be included first so that it can
# override the default values in this file.
#
source "arch/$(SRCARCH)/Kconfig"

config ARCH_CONFIGURES_CPU_MITIGATIONS
	bool

if !ARCH_CONFIGURES_CPU_MITIGATIONS
config CPU_MITIGATIONS
	def_bool y
endif

#
# Selected by architectures that need custom DMA operations for e.g. legacy
# IOMMUs not handled by dma-iommu.  Drivers must never select this symbol.
#
config ARCH_HAS_DMA_OPS
	depends on HAS_DMA
	select DMA_OPS_HELPERS
	bool

menu "General architecture-dependent options"

config ARCH_HAS_SUBPAGE_FAULTS
	bool
	help
	  Select if the architecture can check permissions at sub-page
	  granularity (e.g. arm64 MTE). The probe_user_*() functions
	  must be implemented.

config HOTPLUG_SMT
	bool

config SMT_NUM_THREADS_DYNAMIC
	bool

# Selected by HOTPLUG_CORE_SYNC_DEAD or HOTPLUG_CORE_SYNC_FULL
config HOTPLUG_CORE_SYNC
	bool

# Basic CPU dead synchronization selected by architecture
config HOTPLUG_CORE_SYNC_DEAD
	bool
	select HOTPLUG_CORE_SYNC

# Full CPU synchronization with alive state selected by architecture
config HOTPLUG_CORE_SYNC_FULL
	bool
	select HOTPLUG_CORE_SYNC_DEAD if HOTPLUG_CPU
	select HOTPLUG_CORE_SYNC

config HOTPLUG_SPLIT_STARTUP
	bool
	select HOTPLUG_CORE_SYNC_FULL

config HOTPLUG_PARALLEL
	bool
	select HOTPLUG_SPLIT_STARTUP

config GENERIC_ENTRY
	bool

config KPROBES
	bool "Kprobes"
	depends on HAVE_KPROBES
	select KALLSYMS
	select EXECMEM
	select NEED_TASKS_RCU
	help
	  Kprobes allows you to trap at almost any kernel address and
	  execute a callback function.  register_kprobe() establishes
	  a probepoint and specifies the callback.  Kprobes is useful
	  for kernel debugging, non-intrusive instrumentation and testing.
	  If in doubt, say "N".

config JUMP_LABEL
	bool "Optimize very unlikely/likely branches"
	depends on HAVE_ARCH_JUMP_LABEL
	select OBJTOOL if HAVE_JUMP_LABEL_HACK
	help
	  This option enables a transparent branch optimization that
	  makes certain almost-always-true or almost-always-false branch
	  conditions even cheaper to execute within the kernel.

	  Certain performance-sensitive kernel code, such as trace points,
	  scheduler functionality, networking code and KVM have such
	  branches and include support for this optimization technique.

	  If it is detected that the compiler has support for "asm goto",
	  the kernel will compile such branches with just a nop
	  instruction. When the condition flag is toggled to true, the
	  nop will be converted to a jump instruction to execute the
	  conditional block of instructions.

	  This technique lowers overhead and stress on the branch prediction
	  of the processor and generally makes the kernel faster. The update
	  of the condition is slower, but those are always very rare.

	  ( On 32-bit x86, the necessary options added to the compiler
	    flags may increase the size of the kernel slightly. )

config STATIC_KEYS_SELFTEST
	bool "Static key selftest"
	depends on JUMP_LABEL
	help
	  Boot time self-test of the branch patching code.

config STATIC_CALL_SELFTEST
	bool "Static call selftest"
	depends on HAVE_STATIC_CALL
	help
	  Boot time self-test of the call patching code.

config OPTPROBES
	def_bool y
	depends on KPROBES && HAVE_OPTPROBES
	select NEED_TASKS_RCU

config KPROBES_ON_FTRACE
	def_bool y
	depends on KPROBES && HAVE_KPROBES_ON_FTRACE
	depends on DYNAMIC_FTRACE_WITH_REGS
	help
	  If function tracer is enabled and the arch supports full
	  passing of pt_regs to function tracing, then kprobes can
	  optimize on top of function tracing.

config UPROBES
	def_bool n
	depends on ARCH_SUPPORTS_UPROBES
	select TASKS_TRACE_RCU
	help
	  Uprobes is the user-space counterpart to kprobes: they
	  enable instrumentation applications (such as 'perf probe')
	  to establish unintrusive probes in user-space binaries and
	  libraries, by executing handler functions when the probes
	  are hit by user-space applications.

	  ( These probes come in the form of single-byte breakpoints,
	    managed by the kernel and kept transparent to the probed
	    application. )

config HAVE_64BIT_ALIGNED_ACCESS
	def_bool 64BIT && !HAVE_EFFICIENT_UNALIGNED_ACCESS
	help
	  Some architectures require 64 bit accesses to be 64 bit
	  aligned, which also requires structs containing 64 bit values
	  to be 64 bit aligned too. This includes some 32 bit
	  architectures which can do 64 bit accesses, as well as 64 bit
	  architectures without unaligned access.

	  This symbol should be selected by an architecture if 64 bit
	  accesses are required to be 64 bit aligned in this way even
	  though it is not a 64 bit architecture.

	  See Documentation/core-api/unaligned-memory-access.rst for
	  more information on the topic of unaligned memory accesses.

config HAVE_EFFICIENT_UNALIGNED_ACCESS
	bool
	help
	  Some architectures are unable to perform unaligned accesses
	  without the use of get_unaligned/put_unaligned. Others are
	  unable to perform such accesses efficiently (e.g. trap on
	  unaligned access and require fixing it up in the exception
	  handler.)

	  This symbol should be selected by an architecture if it can
	  perform unaligned accesses efficiently to allow different
	  code paths to be selected for these cases. Some network
	  drivers, for example, could opt to not fix up alignment
	  problems with received packets if doing so would not help
	  much.

	  See Documentation/core-api/unaligned-memory-access.rst for more
	  information on the topic of unaligned memory accesses.

config ARCH_USE_BUILTIN_BSWAP
	bool
	help
	  Modern versions of GCC (since 4.4) have builtin functions
	  for handling byte-swapping. Using these, instead of the old
	  inline assembler that the architecture code provides in the
	  __arch_bswapXX() macros, allows the compiler to see what's
	  happening and offers more opportunity for optimisation. In
	  particular, the compiler will be able to combine the byteswap
	  with a nearby load or store and use load-and-swap or
	  store-and-swap instructions if the architecture has them. It
	  should almost *never* result in code which is worse than the
	  hand-coded assembler in <asm/swab.h>.  But just in case it
	  does, the use of the builtins is optional.

	  Any architecture with load-and-swap or store-and-swap
	  instructions should set this. And it shouldn't hurt to set it
	  on architectures that don't have such instructions.

config KRETPROBES
	def_bool y
	depends on KPROBES && (HAVE_KRETPROBES || HAVE_RETHOOK)

config KRETPROBE_ON_RETHOOK
	def_bool y
	depends on HAVE_RETHOOK
	depends on KRETPROBES
	select RETHOOK

config USER_RETURN_NOTIFIER
	bool
	depends on HAVE_USER_RETURN_NOTIFIER
	help
	  Provide a kernel-internal notification when a cpu is about to
	  switch to user mode.

config HAVE_IOREMAP_PROT
	bool

config HAVE_KPROBES
	bool

config HAVE_KRETPROBES
	bool

config HAVE_OPTPROBES
	bool

config HAVE_KPROBES_ON_FTRACE
	bool

config ARCH_CORRECT_STACKTRACE_ON_KRETPROBE
	bool
	help
	  Since kretprobes modifies return address on the stack, the
	  stacktrace may see the kretprobe trampoline address instead
	  of correct one. If the architecture stacktrace code and
	  unwinder can adjust such entries, select this configuration.

config HAVE_FUNCTION_ERROR_INJECTION
	bool

config HAVE_NMI
	bool

config HAVE_FUNCTION_DESCRIPTORS
	bool

config TRACE_IRQFLAGS_SUPPORT
	bool

config TRACE_IRQFLAGS_NMI_SUPPORT
	bool

#
# An arch should select this if it provides all these things:
#
#	task_pt_regs()		in asm/processor.h or asm/ptrace.h
#	arch_has_single_step()	if there is hardware single-step support
#	arch_has_block_step()	if there is hardware block-step support
#	asm/syscall.h		supplying asm-generic/syscall.h interface
#	linux/regset.h		user_regset interfaces
#	CORE_DUMP_USE_REGSET	#define'd in linux/elf.h
#	TIF_SYSCALL_TRACE	calls ptrace_report_syscall_{entry,exit}
#	TIF_NOTIFY_RESUME	calls resume_user_mode_work()
#
config HAVE_ARCH_TRACEHOOK
	bool

config HAVE_DMA_CONTIGUOUS
	bool

config GENERIC_SMP_IDLE_THREAD
	bool

config GENERIC_IDLE_POLL_SETUP
	bool

config ARCH_HAS_FORTIFY_SOURCE
	bool
	help
	  An architecture should select this when it can successfully
	  build and run with CONFIG_FORTIFY_SOURCE.

#
# Select if the arch provides a historic keepinit alias for the retain_initrd
# command line option
#
config ARCH_HAS_KEEPINITRD
	bool

# Select if arch has all set_memory_ro/rw/x/nx() functions in asm/cacheflush.h
config ARCH_HAS_SET_MEMORY
	bool

# Select if arch has all set_direct_map_invalid/default() functions
config ARCH_HAS_SET_DIRECT_MAP
	bool

#
# Select if the architecture provides the arch_dma_set_uncached symbol to
# either provide an uncached segment alias for a DMA allocation, or
# to remap the page tables in place.
#
config ARCH_HAS_DMA_SET_UNCACHED
	bool

#
# Select if the architectures provides the arch_dma_clear_uncached symbol
# to undo an in-place page table remap for uncached access.
#
config ARCH_HAS_DMA_CLEAR_UNCACHED
	bool

config ARCH_HAS_CPU_FINALIZE_INIT
	bool

# The architecture has a per-task state that includes the mm's PASID
config ARCH_HAS_CPU_PASID
	bool
	select IOMMU_MM_DATA

config HAVE_ARCH_THREAD_STRUCT_WHITELIST
	bool
	help
	  An architecture should select this to provide hardened usercopy
	  knowledge about what region of the thread_struct should be
	  whitelisted for copying to userspace. Normally this is only the
	  FPU registers. Specifically, arch_thread_struct_whitelist()
	  should be implemented. Without this, the entire thread_struct
	  field in task_struct will be left whitelisted.

# Select if arch wants to size task_struct dynamically via arch_task_struct_size:
config ARCH_WANTS_DYNAMIC_TASK_STRUCT
	bool

config ARCH_WANTS_NO_INSTR
	bool
	help
	  An architecture should select this if the noinstr macro is being used on
	  functions to denote that the toolchain should avoid instrumenting such
	  functions and is required for correctness.

config ARCH_32BIT_OFF_T
	bool
	depends on !64BIT
	help
	  All new 32-bit architectures should have 64-bit off_t type on
	  userspace side which corresponds to the loff_t kernel type. This
	  is the requirement for modern ABIs. Some existing architectures
	  still support 32-bit off_t. This option is enabled for all such
	  architectures explicitly.

# Selected by 64 bit architectures which have a 32 bit f_tinode in struct ustat
config ARCH_32BIT_USTAT_F_TINODE
	bool

config HAVE_ASM_MODVERSIONS
	bool
	help
	  This symbol should be selected by an architecture if it provides
	  <asm/asm-prototypes.h> to support the module versioning for symbols
	  exported from assembly code.

config HAVE_REGS_AND_STACK_ACCESS_API
	bool
	help
	  This symbol should be selected by an architecture if it supports
	  the API needed to access registers and stack entries from pt_regs,
	  declared in asm/ptrace.h
	  For example the kprobes-based event tracer needs this API.

config HAVE_RSEQ
	bool
	depends on HAVE_REGS_AND_STACK_ACCESS_API
	help
	  This symbol should be selected by an architecture if it
	  supports an implementation of restartable sequences.

config HAVE_RUST
	bool
	help
	  This symbol should be selected by an architecture if it
	  supports Rust.

config HAVE_FUNCTION_ARG_ACCESS_API
	bool
	help
	  This symbol should be selected by an architecture if it supports
	  the API needed to access function arguments from pt_regs,
	  declared in asm/ptrace.h

config HAVE_HW_BREAKPOINT
	bool
	depends on PERF_EVENTS

config HAVE_MIXED_BREAKPOINTS_REGS
	bool
	depends on HAVE_HW_BREAKPOINT
	help
	  Depending on the arch implementation of hardware breakpoints,
	  some of them have separate registers for data and instruction
	  breakpoints addresses, others have mixed registers to store
	  them but define the access type in a control register.
	  Select this option if your arch implements breakpoints under the
	  latter fashion.

config HAVE_USER_RETURN_NOTIFIER
	bool

config HAVE_PERF_EVENTS_NMI
	bool
	help
	  System hardware can generate an NMI using the perf event
	  subsystem.  Also has support for calculating CPU cycle events
	  to determine how many clock cycles in a given period.

config HAVE_HARDLOCKUP_DETECTOR_PERF
	bool
	depends on HAVE_PERF_EVENTS_NMI
	help
	  The arch chooses to use the generic perf-NMI-based hardlockup
	  detector. Must define HAVE_PERF_EVENTS_NMI.

config HAVE_HARDLOCKUP_DETECTOR_ARCH
	bool
	help
	  The arch provides its own hardlockup detector implementation instead
	  of the generic ones.

	  It uses the same command line parameters, and sysctl interface,
	  as the generic hardlockup detectors.

config HAVE_PERF_REGS
	bool
	help
	  Support selective register dumps for perf events. This includes
	  bit-mapping of each registers and a unique architecture id.

config HAVE_PERF_USER_STACK_DUMP
	bool
	help
	  Support user stack dumps for perf event samples. This needs
	  access to the user stack pointer which is not unified across
	  architectures.

config HAVE_ARCH_JUMP_LABEL
	bool

config HAVE_ARCH_JUMP_LABEL_RELATIVE
	bool

config MMU_GATHER_TABLE_FREE
	bool

config MMU_GATHER_RCU_TABLE_FREE
	bool
	select MMU_GATHER_TABLE_FREE

config MMU_GATHER_PAGE_SIZE
	bool

config MMU_GATHER_NO_RANGE
	bool
	select MMU_GATHER_MERGE_VMAS

config MMU_GATHER_NO_FLUSH_CACHE
	bool

config MMU_GATHER_MERGE_VMAS
	bool

config MMU_GATHER_NO_GATHER
	bool
	depends on MMU_GATHER_TABLE_FREE

config ARCH_WANT_IRQS_OFF_ACTIVATE_MM
	bool
	help
	  Temporary select until all architectures can be converted to have
	  irqs disabled over activate_mm. Architectures that do IPI based TLB
	  shootdowns should enable this.

# Use normal mm refcounting for MMU_LAZY_TLB kernel thread references.
# MMU_LAZY_TLB_REFCOUNT=n can improve the scalability of context switching
# to/from kernel threads when the same mm is running on a lot of CPUs (a large
# multi-threaded application), by reducing contention on the mm refcount.
#
# This can be disabled if the architecture ensures no CPUs are using an mm as a
# "lazy tlb" beyond its final refcount (i.e., by the time __mmdrop frees the mm
# or its kernel page tables). This could be arranged by arch_exit_mmap(), or
# final exit(2) TLB flush, for example.
#
# To implement this, an arch *must*:
# Ensure the _lazy_tlb variants of mmgrab/mmdrop are used when manipulating
# the lazy tlb reference of a kthread's ->active_mm (non-arch code has been
# converted already).
config MMU_LAZY_TLB_REFCOUNT
	def_bool y
	depends on !MMU_LAZY_TLB_SHOOTDOWN

# This option allows MMU_LAZY_TLB_REFCOUNT=n. It ensures no CPUs are using an
# mm as a lazy tlb beyond its last reference count, by shooting down these
# users before the mm is deallocated. __mmdrop() first IPIs all CPUs that may
# be using the mm as a lazy tlb, so that they may switch themselves to using
# init_mm for their active mm. mm_cpumask(mm) is used to determine which CPUs
# may be using mm as a lazy tlb mm.
#
# To implement this, an arch *must*:
# - At the time of the final mmdrop of the mm, ensure mm_cpumask(mm) contains
#   at least all possible CPUs in which the mm is lazy.
# - It must meet the requirements for MMU_LAZY_TLB_REFCOUNT=n (see above).
config MMU_LAZY_TLB_SHOOTDOWN
	bool

config ARCH_HAVE_NMI_SAFE_CMPXCHG
	bool

config ARCH_HAVE_EXTRA_ELF_NOTES
	bool
	help
	  An architecture should select this in order to enable adding an
	  arch-specific ELF note section to core files. It must provide two
	  functions: elf_coredump_extra_notes_size() and
	  elf_coredump_extra_notes_write() which are invoked by the ELF core
	  dumper.

config ARCH_HAS_NMI_SAFE_THIS_CPU_OPS
	bool

config HAVE_ALIGNED_STRUCT_PAGE
	bool
	help
	  This makes sure that struct pages are double word aligned and that
	  e.g. the SLUB allocator can perform double word atomic operations
	  on a struct page for better performance. However selecting this
	  might increase the size of a struct page by a word.

config HAVE_CMPXCHG_LOCAL
	bool

config HAVE_CMPXCHG_DOUBLE
	bool

config ARCH_WEAK_RELEASE_ACQUIRE
	bool

config ARCH_WANT_IPC_PARSE_VERSION
	bool

config ARCH_WANT_COMPAT_IPC_PARSE_VERSION
	bool

config ARCH_WANT_OLD_COMPAT_IPC
	select ARCH_WANT_COMPAT_IPC_PARSE_VERSION
	bool

config HAVE_ARCH_SECCOMP
	bool
	help
	  An arch should select this symbol to support seccomp mode 1 (the fixed
	  syscall policy), and must provide an overrides for __NR_seccomp_sigreturn,
	  and compat syscalls if the asm-generic/seccomp.h defaults need adjustment:
	  - __NR_seccomp_read_32
	  - __NR_seccomp_write_32
	  - __NR_seccomp_exit_32
	  - __NR_seccomp_sigreturn_32

config HAVE_ARCH_SECCOMP_FILTER
	bool
	select HAVE_ARCH_SECCOMP
	help
	  An arch should select this symbol if it provides all of these things:
	  - all the requirements for HAVE_ARCH_SECCOMP
	  - syscall_get_arch()
	  - syscall_get_arguments()
	  - syscall_rollback()
	  - syscall_set_return_value()
	  - SIGSYS siginfo_t support
	  - secure_computing is called from a ptrace_event()-safe context
	  - secure_computing return value is checked and a return value of -1
	    results in the system call being skipped immediately.
	  - seccomp syscall wired up
	  - if !HAVE_SPARSE_SYSCALL_NR, have SECCOMP_ARCH_NATIVE,
	    SECCOMP_ARCH_NATIVE_NR, SECCOMP_ARCH_NATIVE_NAME defined. If
	    COMPAT is supported, have the SECCOMP_ARCH_COMPAT* defines too.

config SECCOMP
	prompt "Enable seccomp to safely execute untrusted bytecode"
	def_bool y
	depends on HAVE_ARCH_SECCOMP
	help
	  This kernel feature is useful for number crunching applications
	  that may need to handle untrusted bytecode during their
	  execution. By using pipes or other transports made available
	  to the process as file descriptors supporting the read/write
	  syscalls, it's possible to isolate those applications in their
	  own address space using seccomp. Once seccomp is enabled via
	  prctl(PR_SET_SECCOMP) or the seccomp() syscall, it cannot be
	  disabled and the task is only allowed to execute a few safe
	  syscalls defined by each seccomp mode.

	  If unsure, say Y.

config SECCOMP_FILTER
	def_bool y
	depends on HAVE_ARCH_SECCOMP_FILTER && SECCOMP && NET
	help
	  Enable tasks to build secure computing environments defined
	  in terms of Berkeley Packet Filter programs which implement
	  task-defined system call filtering polices.

	  See Documentation/userspace-api/seccomp_filter.rst for details.

config SECCOMP_CACHE_DEBUG
	bool "Show seccomp filter cache status in /proc/pid/seccomp_cache"
	depends on SECCOMP_FILTER && !HAVE_SPARSE_SYSCALL_NR
	depends on PROC_FS
	help
	  This enables the /proc/pid/seccomp_cache interface to monitor
	  seccomp cache data. The file format is subject to change. Reading
	  the file requires CAP_SYS_ADMIN.

	  This option is for debugging only. Enabling presents the risk that
	  an adversary may be able to infer the seccomp filter logic.

	  If unsure, say N.

config HAVE_ARCH_STACKLEAK
	bool
	help
	  An architecture should select this if it has the code which
	  fills the used part of the kernel stack with the STACKLEAK_POISON
	  value before returning from system calls.

config HAVE_STACKPROTECTOR
	bool
	help
	  An arch should select this symbol if:
	  - it has implemented a stack canary (e.g. __stack_chk_guard)

config STACKPROTECTOR
	bool "Stack Protector buffer overflow detection"
	depends on HAVE_STACKPROTECTOR
	depends on $(cc-option,-fstack-protector)
	default y
	help
	  This option turns on the "stack-protector" GCC feature. This
	  feature puts, at the beginning of functions, a canary value on
	  the stack just before the return address, and validates
	  the value just before actually returning.  Stack based buffer
	  overflows (that need to overwrite this return address) now also
	  overwrite the canary, which gets detected and the attack is then
	  neutralized via a kernel panic.

	  Functions will have the stack-protector canary logic added if they
	  have an 8-byte or larger character array on the stack.

	  This feature requires gcc version 4.2 or above, or a distribution
	  gcc with the feature backported ("-fstack-protector").

	  On an x86 "defconfig" build, this feature adds canary checks to
	  about 3% of all kernel functions, which increases kernel code size
	  by about 0.3%.

config STACKPROTECTOR_STRONG
	bool "Strong Stack Protector"
	depends on STACKPROTECTOR
	depends on $(cc-option,-fstack-protector-strong)
	default y
	help
	  Functions will have the stack-protector canary logic added in any
	  of the following conditions:

	  - local variable's address used as part of the right hand side of an
	    assignment or function argument
	  - local variable is an array (or union containing an array),
	    regardless of array type or length
	  - uses register local variables

	  This feature requires gcc version 4.9 or above, or a distribution
	  gcc with the feature backported ("-fstack-protector-strong").

	  On an x86 "defconfig" build, this feature adds canary checks to
	  about 20% of all kernel functions, which increases the kernel code
	  size by about 2%.

config ARCH_SUPPORTS_SHADOW_CALL_STACK
	bool
	help
	  An architecture should select this if it supports the compiler's
	  Shadow Call Stack and implements runtime support for shadow stack
	  switching.

config SHADOW_CALL_STACK
	bool "Shadow Call Stack"
	depends on ARCH_SUPPORTS_SHADOW_CALL_STACK
	depends on DYNAMIC_FTRACE_WITH_ARGS || DYNAMIC_FTRACE_WITH_REGS || !FUNCTION_GRAPH_TRACER
	depends on MMU
	help
	  This option enables the compiler's Shadow Call Stack, which
	  uses a shadow stack to protect function return addresses from
	  being overwritten by an attacker. More information can be found
	  in the compiler's documentation:

	  - Clang: https://clang.llvm.org/docs/ShadowCallStack.html
	  - GCC: https://gcc.gnu.org/onlinedocs/gcc/Instrumentation-Options.html#Instrumentation-Options

	  Note that security guarantees in the kernel differ from the
	  ones documented for user space. The kernel must store addresses
	  of shadow stacks in memory, which means an attacker capable of
	  reading and writing arbitrary memory may be able to locate them
	  and hijack control flow by modifying the stacks.

config DYNAMIC_SCS
	bool
	help
	  Set by the arch code if it relies on code patching to insert the
	  shadow call stack push and pop instructions rather than on the
	  compiler.

config LTO
	bool
	help
	  Selected if the kernel will be built using the compiler's LTO feature.

config LTO_CLANG
	bool
	select LTO
	help
	  Selected if the kernel will be built using Clang's LTO feature.

config ARCH_SUPPORTS_LTO_CLANG
	bool
	help
	  An architecture should select this option if it supports:
	  - compiling with Clang,
	  - compiling inline assembly with Clang's integrated assembler,
	  - and linking with LLD.

config ARCH_SUPPORTS_LTO_CLANG_THIN
	bool
	help
	  An architecture should select this option if it can support Clang's
	  ThinLTO mode.

config HAS_LTO_CLANG
	def_bool y
	depends on CC_IS_CLANG && LD_IS_LLD && AS_IS_LLVM
	depends on $(success,$(NM) --help | head -n 1 | grep -qi llvm)
	depends on $(success,$(AR) --help | head -n 1 | grep -qi llvm)
	depends on ARCH_SUPPORTS_LTO_CLANG
	depends on !FTRACE_MCOUNT_USE_RECORDMCOUNT
	# https://github.com/ClangBuiltLinux/linux/issues/1721
	depends on (!KASAN || KASAN_HW_TAGS || CLANG_VERSION >= 170000) || !DEBUG_INFO
	depends on (!KCOV || CLANG_VERSION >= 170000) || !DEBUG_INFO
	depends on !GCOV_KERNEL
	help
	  The compiler and Kconfig options support building with Clang's
	  LTO.

choice
	prompt "Link Time Optimization (LTO)"
	default LTO_NONE
	help
	  This option enables Link Time Optimization (LTO), which allows the
	  compiler to optimize binaries globally.

	  If unsure, select LTO_NONE. Note that LTO is very resource-intensive
	  so it's disabled by default.

config LTO_NONE
	bool "None"
	help
	  Build the kernel normally, without Link Time Optimization (LTO).

config LTO_CLANG_FULL
	bool "Clang Full LTO (EXPERIMENTAL)"
	depends on HAS_LTO_CLANG
	depends on !COMPILE_TEST
	select LTO_CLANG
	help
	  This option enables Clang's full Link Time Optimization (LTO), which
	  allows the compiler to optimize the kernel globally. If you enable
	  this option, the compiler generates LLVM bitcode instead of ELF
	  object files, and the actual compilation from bitcode happens at
	  the LTO link step, which may take several minutes depending on the
	  kernel configuration. More information can be found from LLVM's
	  documentation:

	    https://llvm.org/docs/LinkTimeOptimization.html

	  During link time, this option can use a large amount of RAM, and
	  may take much longer than the ThinLTO option.

config LTO_CLANG_THIN
	bool "Clang ThinLTO (EXPERIMENTAL)"
	depends on HAS_LTO_CLANG && ARCH_SUPPORTS_LTO_CLANG_THIN
	select LTO_CLANG
	help
	  This option enables Clang's ThinLTO, which allows for parallel
	  optimization and faster incremental compiles compared to the
	  CONFIG_LTO_CLANG_FULL option. More information can be found
	  from Clang's documentation:

	    https://clang.llvm.org/docs/ThinLTO.html

	  If unsure, say Y.
endchoice

config ARCH_SUPPORTS_AUTOFDO_CLANG
	bool

config AUTOFDO_CLANG
	bool "Enable Clang's AutoFDO build (EXPERIMENTAL)"
	depends on ARCH_SUPPORTS_AUTOFDO_CLANG
	depends on CC_IS_CLANG && CLANG_VERSION >= 170000
	help
	  This option enables Clang’s AutoFDO build. When
	  an AutoFDO profile is specified in variable
	  CLANG_AUTOFDO_PROFILE during the build process,
	  Clang uses the profile to optimize the kernel.

	  If no profile is specified, AutoFDO options are
	  still passed to Clang to facilitate the collection
	  of perf data for creating an AutoFDO profile in
	  subsequent builds.

	  If unsure, say N.

config ARCH_SUPPORTS_PROPELLER_CLANG
	bool

config PROPELLER_CLANG
	bool "Enable Clang's Propeller build"
	depends on ARCH_SUPPORTS_PROPELLER_CLANG
	depends on CC_IS_CLANG && CLANG_VERSION >= 190000
	help
	  This option enables Clang’s Propeller build. When the Propeller
	  profiles is specified in variable CLANG_PROPELLER_PROFILE_PREFIX
	  during the build process, Clang uses the profiles to optimize
	  the kernel.

	  If no profile is specified, Propeller options are still passed
	  to Clang to facilitate the collection of perf data for creating
	  the Propeller profiles in subsequent builds.

	  If unsure, say N.

config ARCH_SUPPORTS_CFI_CLANG
	bool
	help
	  An architecture should select this option if it can support Clang's
	  Control-Flow Integrity (CFI) checking.

config ARCH_USES_CFI_TRAPS
	bool

config CFI_CLANG
	bool "Use Clang's Control Flow Integrity (CFI)"
	depends on ARCH_SUPPORTS_CFI_CLANG
	depends on $(cc-option,-fsanitize=kcfi)
	help
	  This option enables Clang's forward-edge Control Flow Integrity
	  (CFI) checking, where the compiler injects a runtime check to each
	  indirect function call to ensure the target is a valid function with
	  the correct static type. This restricts possible call targets and
	  makes it more difficult for an attacker to exploit bugs that allow
	  the modification of stored function pointers. More information can be
	  found from Clang's documentation:

	    https://clang.llvm.org/docs/ControlFlowIntegrity.html

config CFI_ICALL_NORMALIZE_INTEGERS
	bool "Normalize CFI tags for integers"
	depends on CFI_CLANG
	depends on HAVE_CFI_ICALL_NORMALIZE_INTEGERS_CLANG
	help
	  This option normalizes the CFI tags for integer types so that all
	  integer types of the same size and signedness receive the same CFI
	  tag.

	  The option is separate from CONFIG_RUST because it affects the ABI.
	  When working with build systems that care about the ABI, it is
	  convenient to be able to turn on this flag first, before Rust is
	  turned on.

	  This option is necessary for using CFI with Rust. If unsure, say N.

config HAVE_CFI_ICALL_NORMALIZE_INTEGERS_CLANG
	def_bool y
	depends on $(cc-option,-fsanitize=kcfi -fsanitize-cfi-icall-experimental-normalize-integers)
	# With GCOV/KASAN we need this fix: https://github.com/llvm/llvm-project/pull/104826
	depends on CLANG_VERSION >= 190103 || (!GCOV_KERNEL && !KASAN_GENERIC && !KASAN_SW_TAGS)

config HAVE_CFI_ICALL_NORMALIZE_INTEGERS_RUSTC
	def_bool y
	depends on HAVE_CFI_ICALL_NORMALIZE_INTEGERS_CLANG
	depends on RUSTC_VERSION >= 107900
	# With GCOV/KASAN we need this fix: https://github.com/rust-lang/rust/pull/129373
	depends on (RUSTC_LLVM_VERSION >= 190103 && RUSTC_VERSION >= 108200) || \
		(!GCOV_KERNEL && !KASAN_GENERIC && !KASAN_SW_TAGS)

config CFI_PERMISSIVE
	bool "Use CFI in permissive mode"
	depends on CFI_CLANG
	help
	  When selected, Control Flow Integrity (CFI) violations result in a
	  warning instead of a kernel panic. This option should only be used
	  for finding indirect call type mismatches during development.

	  If unsure, say N.

config HAVE_ARCH_WITHIN_STACK_FRAMES
	bool
	help
	  An architecture should select this if it can walk the kernel stack
	  frames to determine if an object is part of either the arguments
	  or local variables (i.e. that it excludes saved return addresses,
	  and similar) by implementing an inline arch_within_stack_frames(),
	  which is used by CONFIG_HARDENED_USERCOPY.

config HAVE_CONTEXT_TRACKING_USER
	bool
	help
	  Provide kernel/user boundaries probes necessary for subsystems
	  that need it, such as userspace RCU extended quiescent state.
	  Syscalls need to be wrapped inside user_exit()-user_enter(), either
	  optimized behind static key or through the slow path using TIF_NOHZ
	  flag. Exceptions handlers must be wrapped as well. Irqs are already
	  protected inside ct_irq_enter/ct_irq_exit() but preemption or signal
	  handling on irq exit still need to be protected.

config HAVE_CONTEXT_TRACKING_USER_OFFSTACK
	bool
	help
	  Architecture neither relies on exception_enter()/exception_exit()
	  nor on schedule_user(). Also preempt_schedule_notrace() and
	  preempt_schedule_irq() can't be called in a preemptible section
	  while context tracking is CT_STATE_USER. This feature reflects a sane
	  entry implementation where the following requirements are met on
	  critical entry code, ie: before user_exit() or after user_enter():

	  - Critical entry code isn't preemptible (or better yet:
	    not interruptible).
	  - No use of RCU read side critical sections, unless ct_nmi_enter()
	    got called.
	  - No use of instrumentation, unless instrumentation_begin() got
	    called.

config HAVE_TIF_NOHZ
	bool
	help
	  Arch relies on TIF_NOHZ and syscall slow path to implement context
	  tracking calls to user_enter()/user_exit().

config HAVE_VIRT_CPU_ACCOUNTING
	bool

config HAVE_VIRT_CPU_ACCOUNTING_IDLE
	bool
	help
	  Architecture has its own way to account idle CPU time and therefore
	  doesn't implement vtime_account_idle().

config ARCH_HAS_SCALED_CPUTIME
	bool

config HAVE_VIRT_CPU_ACCOUNTING_GEN
	bool
	default y if 64BIT
	help
	  With VIRT_CPU_ACCOUNTING_GEN, cputime_t becomes 64-bit.
	  Before enabling this option, arch code must be audited
	  to ensure there are no races in concurrent read/write of
	  cputime_t. For example, reading/writing 64-bit cputime_t on
	  some 32-bit arches may require multiple accesses, so proper
	  locking is needed to protect against concurrent accesses.

config HAVE_IRQ_TIME_ACCOUNTING
	bool
	help
	  Archs need to ensure they use a high enough resolution clock to
	  support irq time accounting and then call enable_sched_clock_irqtime().

config HAVE_MOVE_PUD
	bool
	help
	  Architectures that select this are able to move page tables at the
	  PUD level. If there are only 3 page table levels, the move effectively
	  happens at the PGD level.

config HAVE_MOVE_PMD
	bool
	help
	  Archs that select this are able to move page tables at the PMD level.

config HAVE_ARCH_TRANSPARENT_HUGEPAGE
	bool

config HAVE_ARCH_TRANSPARENT_HUGEPAGE_PUD
	bool

config HAVE_ARCH_HUGE_VMAP
	bool

#
#  Archs that select this would be capable of PMD-sized vmaps (i.e.,
#  arch_vmap_pmd_supported() returns true). The VM_ALLOW_HUGE_VMAP flag
#  must be used to enable allocations to use hugepages.
#
config HAVE_ARCH_HUGE_VMALLOC
	depends on HAVE_ARCH_HUGE_VMAP
	bool

config ARCH_WANT_HUGE_PMD_SHARE
	bool

# Archs that want to use pmd_mkwrite on kernel memory need it defined even
# if there are no userspace memory management features that use it
config ARCH_WANT_KERNEL_PMD_MKWRITE
	bool

config ARCH_WANT_PMD_MKWRITE
	def_bool TRANSPARENT_HUGEPAGE || ARCH_WANT_KERNEL_PMD_MKWRITE

config HAVE_ARCH_SOFT_DIRTY
	bool

config HAVE_MOD_ARCH_SPECIFIC
	bool
	help
	  The arch uses struct mod_arch_specific to store data.  Many arches
	  just need a simple module loader without arch specific data - those
	  should not enable this.

config MODULES_USE_ELF_RELA
	bool
	help
	  Modules only use ELF RELA relocations.  Modules with ELF REL
	  relocations will give an error.

config MODULES_USE_ELF_REL
	bool
	help
	  Modules only use ELF REL relocations.  Modules with ELF RELA
	  relocations will give an error.

config ARCH_WANTS_MODULES_DATA_IN_VMALLOC
	bool
	help
	  For architectures like powerpc/32 which have constraints on module
	  allocation and need to allocate module data outside of module area.

config ARCH_WANTS_EXECMEM_LATE
	bool
	help
	  For architectures that do not allocate executable memory early on
	  boot, but rather require its initialization late when there is
	  enough entropy for module space randomization, for instance
	  arm64.

config ARCH_HAS_EXECMEM_ROX
	bool
	depends on MMU && !HIGHMEM
	help
	  For architectures that support allocations of executable memory
	  with read-only execute permissions. Architecture must implement
	  execmem_fill_trapping_insns() callback to enable this.

config HAVE_IRQ_EXIT_ON_IRQ_STACK
	bool
	help
	  Architecture doesn't only execute the irq handler on the irq stack
	  but also irq_exit(). This way we can process softirqs on this irq
	  stack instead of switching to a new one when we call __do_softirq()
	  in the end of an hardirq.
	  This spares a stack switch and improves cache usage on softirq
	  processing.

config HAVE_SOFTIRQ_ON_OWN_STACK
	bool
	help
	  Architecture provides a function to run __do_softirq() on a
	  separate stack.

config SOFTIRQ_ON_OWN_STACK
	def_bool HAVE_SOFTIRQ_ON_OWN_STACK && !PREEMPT_RT

config ALTERNATE_USER_ADDRESS_SPACE
	bool
	help
	  Architectures set this when the CPU uses separate address
	  spaces for kernel and user space pointers. In this case, the
	  access_ok() check on a __user pointer is skipped.

config PGTABLE_LEVELS
	int
	default 2

config ARCH_HAS_ELF_RANDOMIZE
	bool
	help
	  An architecture supports choosing randomized locations for
	  stack, mmap, brk, and ET_DYN. Defined functions:
	  - arch_mmap_rnd()
	  - arch_randomize_brk()

config HAVE_ARCH_MMAP_RND_BITS
	bool
	help
	  An arch should select this symbol if it supports setting a variable
	  number of bits for use in establishing the base address for mmap
	  allocations, has MMU enabled and provides values for both:
	  - ARCH_MMAP_RND_BITS_MIN
	  - ARCH_MMAP_RND_BITS_MAX

config HAVE_EXIT_THREAD
	bool
	help
	  An architecture implements exit_thread.

config ARCH_MMAP_RND_BITS_MIN
	int

config ARCH_MMAP_RND_BITS_MAX
	int

config ARCH_MMAP_RND_BITS_DEFAULT
	int

config ARCH_MMAP_RND_BITS
	int "Number of bits to use for ASLR of mmap base address" if EXPERT
	range ARCH_MMAP_RND_BITS_MIN ARCH_MMAP_RND_BITS_MAX
	default ARCH_MMAP_RND_BITS_DEFAULT if ARCH_MMAP_RND_BITS_DEFAULT
	default ARCH_MMAP_RND_BITS_MIN
	depends on HAVE_ARCH_MMAP_RND_BITS
	help
	  This value can be used to select the number of bits to use to
	  determine the random offset to the base address of vma regions
	  resulting from mmap allocations. This value will be bounded
	  by the architecture's minimum and maximum supported values.

	  This value can be changed after boot using the
	  /proc/sys/vm/mmap_rnd_bits tunable

config HAVE_ARCH_MMAP_RND_COMPAT_BITS
	bool
	help
	  An arch should select this symbol if it supports running applications
	  in compatibility mode, supports setting a variable number of bits for
	  use in establishing the base address for mmap allocations, has MMU
	  enabled and provides values for both:
	  - ARCH_MMAP_RND_COMPAT_BITS_MIN
	  - ARCH_MMAP_RND_COMPAT_BITS_MAX

config ARCH_MMAP_RND_COMPAT_BITS_MIN
	int

config ARCH_MMAP_RND_COMPAT_BITS_MAX
	int

config ARCH_MMAP_RND_COMPAT_BITS_DEFAULT
	int

config ARCH_MMAP_RND_COMPAT_BITS
	int "Number of bits to use for ASLR of mmap base address for compatible applications" if EXPERT
	range ARCH_MMAP_RND_COMPAT_BITS_MIN ARCH_MMAP_RND_COMPAT_BITS_MAX
	default ARCH_MMAP_RND_COMPAT_BITS_DEFAULT if ARCH_MMAP_RND_COMPAT_BITS_DEFAULT
	default ARCH_MMAP_RND_COMPAT_BITS_MIN
	depends on HAVE_ARCH_MMAP_RND_COMPAT_BITS
	help
	  This value can be used to select the number of bits to use to
	  determine the random offset to the base address of vma regions
	  resulting from mmap allocations for compatible applications This
	  value will be bounded by the architecture's minimum and maximum
	  supported values.

	  This value can be changed after boot using the
	  /proc/sys/vm/mmap_rnd_compat_bits tunable

config HAVE_ARCH_COMPAT_MMAP_BASES
	bool
	help
	  This allows 64bit applications to invoke 32-bit mmap() syscall
	  and vice-versa 32-bit applications to call 64-bit mmap().
	  Required for applications doing different bitness syscalls.

config HAVE_PAGE_SIZE_4KB
	bool

config HAVE_PAGE_SIZE_8KB
	bool

config HAVE_PAGE_SIZE_16KB
	bool

config HAVE_PAGE_SIZE_32KB
	bool

config HAVE_PAGE_SIZE_64KB
	bool

config HAVE_PAGE_SIZE_256KB
	bool

choice
	prompt "MMU page size"

config PAGE_SIZE_4KB
	bool "4KiB pages"
	depends on HAVE_PAGE_SIZE_4KB
	help
	  This option select the standard 4KiB Linux page size and the only
	  available option on many architectures. Using 4KiB page size will
	  minimize memory consumption and is therefore recommended for low
	  memory systems.
	  Some software that is written for x86 systems makes incorrect
	  assumptions about the page size and only runs on 4KiB pages.

config PAGE_SIZE_8KB
	bool "8KiB pages"
	depends on HAVE_PAGE_SIZE_8KB
	help
	  This option is the only supported page size on a few older
	  processors, and can be slightly faster than 4KiB pages.

config PAGE_SIZE_16KB
	bool "16KiB pages"
	depends on HAVE_PAGE_SIZE_16KB
	help
	  This option is usually a good compromise between memory
	  consumption and performance for typical desktop and server
	  workloads, often saving a level of page table lookups compared
	  to 4KB pages as well as reducing TLB pressure and overhead of
	  per-page operations in the kernel at the expense of a larger
	  page cache.

config PAGE_SIZE_32KB
	bool "32KiB pages"
	depends on HAVE_PAGE_SIZE_32KB
	help
	  Using 32KiB page size will result in slightly higher performance
	  kernel at the price of higher memory consumption compared to
	  16KiB pages.	This option is available only on cnMIPS cores.
	  Note that you will need a suitable Linux distribution to
	  support this.

config PAGE_SIZE_64KB
	bool "64KiB pages"
	depends on HAVE_PAGE_SIZE_64KB
	help
	  Using 64KiB page size will result in slightly higher performance
	  kernel at the price of much higher memory consumption compared to
	  4KiB or 16KiB pages.
	  This is not suitable for general-purpose workloads but the
	  better performance may be worth the cost for certain types of
	  supercomputing or database applications that work mostly with
	  large in-memory data rather than small files.

config PAGE_SIZE_256KB
	bool "256KiB pages"
	depends on HAVE_PAGE_SIZE_256KB
	help
	  256KiB pages have little practical value due to their extreme
	  memory usage.  The kernel will only be able to run applications
	  that have been compiled with '-zmax-page-size' set to 256KiB
	  (the default is 64KiB or 4KiB on most architectures).

endchoice

config PAGE_SIZE_LESS_THAN_64KB
	def_bool y
	depends on !PAGE_SIZE_64KB
	depends on PAGE_SIZE_LESS_THAN_256KB

config PAGE_SIZE_LESS_THAN_256KB
	def_bool y
	depends on !PAGE_SIZE_256KB

config PAGE_SHIFT
	int
	default	12 if PAGE_SIZE_4KB
	default	13 if PAGE_SIZE_8KB
	default	14 if PAGE_SIZE_16KB
	default	15 if PAGE_SIZE_32KB
	default	16 if PAGE_SIZE_64KB
	default	18 if PAGE_SIZE_256KB

# This allows to use a set of generic functions to determine mmap base
# address by giving priority to top-down scheme only if the process
# is not in legacy mode (compat task, unlimited stack size or
# sysctl_legacy_va_layout).
# Architecture that selects this option can provide its own version of:
# - STACK_RND_MASK
config ARCH_WANT_DEFAULT_TOPDOWN_MMAP_LAYOUT
	bool
	depends on MMU
	select ARCH_HAS_ELF_RANDOMIZE

config HAVE_OBJTOOL
	bool

config HAVE_JUMP_LABEL_HACK
	bool

config HAVE_NOINSTR_HACK
	bool

config HAVE_NOINSTR_VALIDATION
	bool

config HAVE_UACCESS_VALIDATION
	bool
	select OBJTOOL

config HAVE_STACK_VALIDATION
	bool
	help
	  Architecture supports objtool compile-time frame pointer rule
	  validation.

config HAVE_RELIABLE_STACKTRACE
	bool
	help
	  Architecture has either save_stack_trace_tsk_reliable() or
	  arch_stack_walk_reliable() function which only returns a stack trace
	  if it can guarantee the trace is reliable.

config HAVE_ARCH_HASH
	bool
	default n
	help
	  If this is set, the architecture provides an <asm/hash.h>
	  file which provides platform-specific implementations of some
	  functions in <linux/hash.h> or fs/namei.c.

config HAVE_ARCH_NVRAM_OPS
	bool

config ISA_BUS_API
	def_bool ISA

#
# ABI hall of shame
#
config CLONE_BACKWARDS
	bool
	help
	  Architecture has tls passed as the 4th argument of clone(2),
	  not the 5th one.

config CLONE_BACKWARDS2
	bool
	help
	  Architecture has the first two arguments of clone(2) swapped.

config CLONE_BACKWARDS3
	bool
	help
	  Architecture has tls passed as the 3rd argument of clone(2),
	  not the 5th one.

config ODD_RT_SIGACTION
	bool
	help
	  Architecture has unusual rt_sigaction(2) arguments

config OLD_SIGSUSPEND
	bool
	help
	  Architecture has old sigsuspend(2) syscall, of one-argument variety

config OLD_SIGSUSPEND3
	bool
	help
	  Even weirder antique ABI - three-argument sigsuspend(2)

config OLD_SIGACTION
	bool
	help
	  Architecture has old sigaction(2) syscall.  Nope, not the same
	  as OLD_SIGSUSPEND | OLD_SIGSUSPEND3 - alpha has sigsuspend(2),
	  but fairly different variant of sigaction(2), thanks to OSF/1
	  compatibility...

config COMPAT_OLD_SIGACTION
	bool

config COMPAT_32BIT_TIME
	bool "Provide system calls for 32-bit time_t"
	default !64BIT || COMPAT
	help
	  This enables 32 bit time_t support in addition to 64 bit time_t support.
	  This is relevant on all 32-bit architectures, and 64-bit architectures
	  as part of compat syscall handling.

config ARCH_NO_PREEMPT
	bool

config ARCH_SUPPORTS_RT
	bool

config CPU_NO_EFFICIENT_FFS
	def_bool n

config HAVE_ARCH_VMAP_STACK
	def_bool n
	help
	  An arch should select this symbol if it can support kernel stacks
	  in vmalloc space.  This means:

	  - vmalloc space must be large enough to hold many kernel stacks.
	    This may rule out many 32-bit architectures.

	  - Stacks in vmalloc space need to work reliably.  For example, if
	    vmap page tables are created on demand, either this mechanism
	    needs to work while the stack points to a virtual address with
	    unpopulated page tables or arch code (switch_to() and switch_mm(),
	    most likely) needs to ensure that the stack's page table entries
	    are populated before running on a possibly unpopulated stack.

	  - If the stack overflows into a guard page, something reasonable
	    should happen.  The definition of "reasonable" is flexible, but
	    instantly rebooting without logging anything would be unfriendly.

config VMAP_STACK
	default y
	bool "Use a virtually-mapped stack"
	depends on HAVE_ARCH_VMAP_STACK
	depends on !KASAN || KASAN_HW_TAGS || KASAN_VMALLOC
	help
	  Enable this if you want the use virtually-mapped kernel stacks
	  with guard pages.  This causes kernel stack overflows to be
	  caught immediately rather than causing difficult-to-diagnose
	  corruption.

	  To use this with software KASAN modes, the architecture must support
	  backing virtual mappings with real shadow memory, and KASAN_VMALLOC
	  must be enabled.

config HAVE_ARCH_RANDOMIZE_KSTACK_OFFSET
	def_bool n
	help
	  An arch should select this symbol if it can support kernel stack
	  offset randomization with calls to add_random_kstack_offset()
	  during syscall entry and choose_random_kstack_offset() during
	  syscall exit. Careful removal of -fstack-protector-strong and
	  -fstack-protector should also be applied to the entry code and
	  closely examined, as the artificial stack bump looks like an array
	  to the compiler, so it will attempt to add canary checks regardless
	  of the static branch state.

config RANDOMIZE_KSTACK_OFFSET
	bool "Support for randomizing kernel stack offset on syscall entry" if EXPERT
	default y
	depends on HAVE_ARCH_RANDOMIZE_KSTACK_OFFSET
	depends on INIT_STACK_NONE || !CC_IS_CLANG || CLANG_VERSION >= 140000
	help
	  The kernel stack offset can be randomized (after pt_regs) by
	  roughly 5 bits of entropy, frustrating memory corruption
	  attacks that depend on stack address determinism or
	  cross-syscall address exposures.

	  The feature is controlled via the "randomize_kstack_offset=on/off"
	  kernel boot param, and if turned off has zero overhead due to its use
	  of static branches (see JUMP_LABEL).

	  If unsure, say Y.

config RANDOMIZE_KSTACK_OFFSET_DEFAULT
	bool "Default state of kernel stack offset randomization"
	depends on RANDOMIZE_KSTACK_OFFSET
	help
	  Kernel stack offset randomization is controlled by kernel boot param
	  "randomize_kstack_offset=on/off", and this config chooses the default
	  boot state.

config ARCH_OPTIONAL_KERNEL_RWX
	def_bool n

config ARCH_OPTIONAL_KERNEL_RWX_DEFAULT
	def_bool n

config ARCH_HAS_STRICT_KERNEL_RWX
	def_bool n

config STRICT_KERNEL_RWX
	bool "Make kernel text and rodata read-only" if ARCH_OPTIONAL_KERNEL_RWX
	depends on ARCH_HAS_STRICT_KERNEL_RWX
	default !ARCH_OPTIONAL_KERNEL_RWX || ARCH_OPTIONAL_KERNEL_RWX_DEFAULT
	help
	  If this is set, kernel text and rodata memory will be made read-only,
	  and non-text memory will be made non-executable. This provides
	  protection against certain security exploits (e.g. executing the heap
	  or modifying text)

	  These features are considered standard security practice these days.
	  You should say Y here in almost all cases.

config ARCH_HAS_STRICT_MODULE_RWX
	def_bool n

config STRICT_MODULE_RWX
	bool "Set loadable kernel module data as NX and text as RO" if ARCH_OPTIONAL_KERNEL_RWX
	depends on ARCH_HAS_STRICT_MODULE_RWX && MODULES
	default !ARCH_OPTIONAL_KERNEL_RWX || ARCH_OPTIONAL_KERNEL_RWX_DEFAULT
	help
	  If this is set, module text and rodata memory will be made read-only,
	  and non-text memory will be made non-executable. This provides
	  protection against certain security exploits (e.g. writing to text)

# select if the architecture provides an asm/dma-direct.h header
config ARCH_HAS_PHYS_TO_DMA
	bool

config HAVE_ARCH_COMPILER_H
	bool
	help
	  An architecture can select this if it provides an
	  asm/compiler.h header that should be included after
	  linux/compiler-*.h in order to override macro definitions that those
	  headers generally provide.

config HAVE_ARCH_PREL32_RELOCATIONS
	bool
	help
	  May be selected by an architecture if it supports place-relative
	  32-bit relocations, both in the toolchain and in the module loader,
	  in which case relative references can be used in special sections
	  for PCI fixup, initcalls etc which are only half the size on 64 bit
	  architectures, and don't require runtime relocation on relocatable
	  kernels.

config ARCH_USE_MEMREMAP_PROT
	bool

config LOCK_EVENT_COUNTS
	bool "Locking event counts collection"
	depends on DEBUG_FS
	help
	  Enable light-weight counting of various locking related events
	  in the system with minimal performance impact. This reduces
	  the chance of application behavior change because of timing
	  differences. The counts are reported via debugfs.

# Select if the architecture has support for applying RELR relocations.
config ARCH_HAS_RELR
	bool

config RELR
	bool "Use RELR relocation packing"
	depends on ARCH_HAS_RELR && TOOLS_SUPPORT_RELR
	default y
	help
	  Store the kernel's dynamic relocations in the RELR relocation packing
	  format. Requires a compatible linker (LLD supports this feature), as
	  well as compatible NM and OBJCOPY utilities (llvm-nm and llvm-objcopy
	  are compatible).

config ARCH_HAS_MEM_ENCRYPT
	bool

config ARCH_HAS_CC_PLATFORM
	bool

config HAVE_SPARSE_SYSCALL_NR
	bool
	help
	  An architecture should select this if its syscall numbering is sparse
	  to save space. For example, MIPS architecture has a syscall array with
	  entries at 4000, 5000 and 6000 locations. This option turns on syscall
	  related optimizations for a given architecture.

config ARCH_HAS_VDSO_TIME_DATA
	bool

config HAVE_STATIC_CALL
	bool

config HAVE_STATIC_CALL_INLINE
	bool
	depends on HAVE_STATIC_CALL
	select OBJTOOL

config HAVE_PREEMPT_DYNAMIC
	bool

config HAVE_PREEMPT_DYNAMIC_CALL
	bool
	depends on HAVE_STATIC_CALL
	select HAVE_PREEMPT_DYNAMIC
	help
	  An architecture should select this if it can handle the preemption
	  model being selected at boot time using static calls.

	  Where an architecture selects HAVE_STATIC_CALL_INLINE, any call to a
	  preemption function will be patched directly.

	  Where an architecture does not select HAVE_STATIC_CALL_INLINE, any
	  call to a preemption function will go through a trampoline, and the
	  trampoline will be patched.

	  It is strongly advised to support inline static call to avoid any
	  overhead.

config HAVE_PREEMPT_DYNAMIC_KEY
	bool
	depends on HAVE_ARCH_JUMP_LABEL
	select HAVE_PREEMPT_DYNAMIC
	help
	  An architecture should select this if it can handle the preemption
	  model being selected at boot time using static keys.

	  Each preemption function will be given an early return based on a
	  static key. This should have slightly lower overhead than non-inline
	  static calls, as this effectively inlines each trampoline into the
	  start of its callee. This may avoid redundant work, and may
	  integrate better with CFI schemes.

	  This will have greater overhead than using inline static calls as
	  the call to the preemption function cannot be entirely elided.

config ARCH_WANT_LD_ORPHAN_WARN
	bool
	help
	  An arch should select this symbol once all linker sections are explicitly
	  included, size-asserted, or discarded in the linker scripts. This is
	  important because we never want expected sections to be placed heuristically
	  by the linker, since the locations of such sections can change between linker
	  versions.

config HAVE_ARCH_PFN_VALID
	bool

config ARCH_SUPPORTS_DEBUG_PAGEALLOC
	bool

config ARCH_SUPPORTS_PAGE_TABLE_CHECK
	bool

config ARCH_SPLIT_ARG64
	bool
	help
	  If a 32-bit architecture requires 64-bit arguments to be split into
	  pairs of 32-bit arguments, select this option.

config ARCH_HAS_ELFCORE_COMPAT
	bool

config ARCH_HAS_PARANOID_L1D_FLUSH
	bool

config ARCH_HAVE_TRACE_MMIO_ACCESS
	bool

config DYNAMIC_SIGFRAME
	bool

# Select, if arch has a named attribute group bound to NUMA device nodes.
config HAVE_ARCH_NODE_DEV_GROUP
	bool

config ARCH_HAS_HW_PTE_YOUNG
	bool
	help
	  Architectures that select this option are capable of setting the
	  accessed bit in PTE entries when using them as part of linear address
	  translations. Architectures that require runtime check should select
	  this option and override arch_has_hw_pte_young().

config ARCH_HAS_NONLEAF_PMD_YOUNG
	bool
	help
	  Architectures that select this option are capable of setting the
	  accessed bit in non-leaf PMD entries when using them as part of linear
	  address translations. Page table walkers that clear the accessed bit
	  may use this capability to reduce their search space.

config ARCH_HAS_KERNEL_FPU_SUPPORT
	bool
	help
	  Architectures that select this option can run floating-point code in
	  the kernel, as described in Documentation/core-api/floating-point.rst.

source "kernel/gcov/Kconfig"

source "scripts/gcc-plugins/Kconfig"

config FUNCTION_ALIGNMENT_4B
	bool

config FUNCTION_ALIGNMENT_8B
	bool

config FUNCTION_ALIGNMENT_16B
	bool

config FUNCTION_ALIGNMENT_32B
	bool

config FUNCTION_ALIGNMENT_64B
	bool

config FUNCTION_ALIGNMENT
	int
	default 64 if FUNCTION_ALIGNMENT_64B
	default 32 if FUNCTION_ALIGNMENT_32B
	default 16 if FUNCTION_ALIGNMENT_16B
	default 8 if FUNCTION_ALIGNMENT_8B
	default 4 if FUNCTION_ALIGNMENT_4B
	default 0

config CC_HAS_MIN_FUNCTION_ALIGNMENT
	# Detect availability of the GCC option -fmin-function-alignment which
	# guarantees minimal alignment for all functions, unlike
	# -falign-functions which the compiler ignores for cold functions.
	def_bool $(cc-option, -fmin-function-alignment=8)

config CC_HAS_SANE_FUNCTION_ALIGNMENT
	# Set if the guaranteed alignment with -fmin-function-alignment is
	# available or extra care is required in the kernel. Clang provides
	# strict alignment always, even with -falign-functions.
	def_bool CC_HAS_MIN_FUNCTION_ALIGNMENT || CC_IS_CLANG

config ARCH_NEED_CMPXCHG_1_EMU
	bool

<<<<<<< HEAD
config ARCH_WANTS_PRE_LINK_VMLINUX
	bool
	help
	  An architecture can select this if it provides arch/<arch>/tools/Makefile
	  with .arch.vmlinux.o target to be linked into vmlinux.

endmenu
=======
endmenu
# This file depends on processor architecture, so do not configure this flie for the wrong architecture
>>>>>>> 884ff4e8
<|MERGE_RESOLUTION|>--- conflicted
+++ resolved
@@ -1730,7 +1730,6 @@
 config ARCH_NEED_CMPXCHG_1_EMU
 	bool
 
-<<<<<<< HEAD
 config ARCH_WANTS_PRE_LINK_VMLINUX
 	bool
 	help
@@ -1738,7 +1737,4 @@
 	  with .arch.vmlinux.o target to be linked into vmlinux.
 
 endmenu
-=======
-endmenu
-# This file depends on processor architecture, so do not configure this flie for the wrong architecture
->>>>>>> 884ff4e8
+# This file depends on processor architecture, so do not configure this flie for the wrong architecture