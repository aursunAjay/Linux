--- conflicted
+++ resolved
@@ -479,7 +479,6 @@
 
 	rev = real_vmalloc_addr(&kvm->arch.revmap[pte_index]);
 	v = pte & ~HPTE_V_HVLOCK;
-	pte = be64_to_cpu(hpte[1]);
 	if (v & HPTE_V_VALID) {
 		hpte[0] &= ~cpu_to_be64(HPTE_V_VALID);
 		rb = compute_tlbie_rb(v, pte_r, pte_index);
@@ -500,11 +499,7 @@
 	note_hpte_modification(kvm, rev);
 	unlock_hpte(hpte, 0);
 
-<<<<<<< HEAD
-	if (is_mmio_hpte(v, pte))
-=======
 	if (is_mmio_hpte(v, pte_r))
->>>>>>> 6ccad8ce
 		atomic64_inc(&kvm->arch.mmio_update);
 
 	if (v & HPTE_V_ABSENT)
@@ -567,13 +562,10 @@
 			found = 0;
 			hp0 = be64_to_cpu(hp[0]);
 			hp1 = be64_to_cpu(hp[1]);
-<<<<<<< HEAD
-=======
 			if (cpu_has_feature(CPU_FTR_ARCH_300)) {
 				hp0 = hpte_new_to_old_v(hp0, hp1);
 				hp1 = hpte_new_to_old_r(hp1);
 			}
->>>>>>> 6ccad8ce
 			if (hp0 & (HPTE_V_ABSENT | HPTE_V_VALID)) {
 				switch (flags & 3) {
 				case 0:		/* absolute */
@@ -666,12 +658,7 @@
 		return H_NOT_FOUND;
 	}
 
-<<<<<<< HEAD
-	v = pte;
-	pte = be64_to_cpu(hpte[1]);
-=======
 	pte_r = be64_to_cpu(hpte[1]);
->>>>>>> 6ccad8ce
 	bits = (flags << 55) & HPTE_R_PP0;
 	bits |= (flags << 48) & HPTE_R_KEY_HI;
 	bits |= flags & (HPTE_R_PP | HPTE_R_N | HPTE_R_KEY_LO);
@@ -693,13 +680,8 @@
 		 * readonly to writable.  If it should be writable, we'll
 		 * take a trap and let the page fault code sort it out.
 		 */
-<<<<<<< HEAD
-		r = (pte & ~mask) | bits;
-		if (hpte_is_writable(r) && !hpte_is_writable(pte))
-=======
 		r = (pte_r & ~mask) | bits;
 		if (hpte_is_writable(r) && !hpte_is_writable(pte_r))
->>>>>>> 6ccad8ce
 			r = hpte_make_readonly(r);
 		/* If the PTE is changing, invalidate it first */
 		if (r != pte_r) {
@@ -715,11 +697,7 @@
 	}
 	unlock_hpte(hpte, pte_v & ~HPTE_V_HVLOCK);
 	asm volatile("ptesync" : : : "memory");
-<<<<<<< HEAD
-	if (is_mmio_hpte(v, pte))
-=======
 	if (is_mmio_hpte(v, pte_r))
->>>>>>> 6ccad8ce
 		atomic64_inc(&kvm->arch.mmio_update);
 
 	return H_SUCCESS;
@@ -1069,14 +1047,6 @@
 			return 0;	/* for prot fault, HPTE disappeared */
 		}
 		hpte = (__be64 *)(kvm->arch.hpt_virt + (index << 4));
-<<<<<<< HEAD
-		v = be64_to_cpu(hpte[0]) & ~HPTE_V_HVLOCK;
-		r = be64_to_cpu(hpte[1]);
-		rev = real_vmalloc_addr(&kvm->arch.revmap[index]);
-		gr = rev->guest_rpte;
-
-		unlock_hpte(hpte, v);
-=======
 		v = orig_v = be64_to_cpu(hpte[0]) & ~HPTE_V_HVLOCK;
 		r = be64_to_cpu(hpte[1]);
 		if (cpu_has_feature(CPU_FTR_ARCH_300)) {
@@ -1087,7 +1057,6 @@
 		gr = rev->guest_rpte;
 
 		unlock_hpte(hpte, orig_v);
->>>>>>> 6ccad8ce
 	}
 
 	/* For not found, if the HPTE is valid by now, retry the instruction */
