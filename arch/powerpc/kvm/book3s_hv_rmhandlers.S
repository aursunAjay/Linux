--- conflicted
+++ resolved
@@ -2423,22 +2423,6 @@
 
 	/* Woken up due to Hypervisor maintenance interrupt */
 4:	li	r12, BOOK3S_INTERRUPT_HMI
-<<<<<<< HEAD
-=======
-	li	r3, 1
-	blr
-
-/*
- * Determine what sort of external interrupt is pending (if any).
- * Returns:
- *	0 if no interrupt is pending
- *	1 if an interrupt is pending that needs to be handled by the host
- *	-1 if there was a guest wakeup IPI (which has now been cleared)
- * Modifies r0, r6, r7, r8, returns value in r3.
- */
-kvmppc_read_intr:
-	/* see if a host IPI is pending */
->>>>>>> c8d2bc9b
 	li	r3, 1
 	blr
 
