/*
 * This file contains assembly-language implementations
 * of IP-style 1's complement checksum routines.
 *	
 *    Copyright (C) 1995-1996 Gary Thomas (gdt@linuxppc.org)
 *
 *  This program is free software; you can redistribute it and/or
 *  modify it under the terms of the GNU General Public License
 *  as published by the Free Software Foundation; either version
 *  2 of the License, or (at your option) any later version.
 *
 * Severely hacked about by Paul Mackerras (paulus@cs.anu.edu.au).
 */

#include <linux/sys.h>
#include <asm/processor.h>
#include <asm/errno.h>
#include <asm/ppc_asm.h>
#include <asm/export.h>

/*
 * Computes the checksum of a memory block at buff, length len,
 * and adds in "sum" (32-bit).
 *
 * __csum_partial(r3=buff, r4=len, r5=sum)
 */
_GLOBAL(__csum_partial)
	addic	r0,r5,0			/* clear carry */

	srdi.	r6,r4,3			/* less than 8 bytes? */
	beq	.Lcsum_tail_word

	/*
	 * If only halfword aligned, align to a double word. Since odd
	 * aligned addresses should be rare and they would require more
	 * work to calculate the correct checksum, we ignore that case
	 * and take the potential slowdown of unaligned loads.
	 */
	rldicl. r6,r3,64-1,64-2		/* r6 = (r3 >> 1) & 0x3 */
	beq	.Lcsum_aligned

	li	r7,4
	sub	r6,r7,r6
	mtctr	r6

1:
	lhz	r6,0(r3)		/* align to doubleword */
	subi	r4,r4,2
	addi	r3,r3,2
	adde	r0,r0,r6
	bdnz	1b

.Lcsum_aligned:
	/*
	 * We unroll the loop such that each iteration is 64 bytes with an
	 * entry and exit limb of 64 bytes, meaning a minimum size of
	 * 128 bytes.
	 */
	srdi.	r6,r4,7
	beq	.Lcsum_tail_doublewords		/* len < 128 */

	srdi	r6,r4,6
	subi	r6,r6,1
	mtctr	r6

	stdu	r1,-STACKFRAMESIZE(r1)
	std	r14,STK_REG(R14)(r1)
	std	r15,STK_REG(R15)(r1)
	std	r16,STK_REG(R16)(r1)

	ld	r6,0(r3)
	ld	r9,8(r3)

	ld	r10,16(r3)
	ld	r11,24(r3)

	/*
	 * On POWER6 and POWER7 back to back adde instructions take 2 cycles
	 * because of the XER dependency. This means the fastest this loop can
	 * go is 16 cycles per iteration. The scheduling of the loop below has
	 * been shown to hit this on both POWER6 and POWER7.
	 */
	.align 5
2:
	adde	r0,r0,r6
	ld	r12,32(r3)
	ld	r14,40(r3)

	adde	r0,r0,r9
	ld	r15,48(r3)
	ld	r16,56(r3)
	addi	r3,r3,64

	adde	r0,r0,r10

	adde	r0,r0,r11

	adde	r0,r0,r12

	adde	r0,r0,r14

	adde	r0,r0,r15
	ld	r6,0(r3)
	ld	r9,8(r3)

	adde	r0,r0,r16
	ld	r10,16(r3)
	ld	r11,24(r3)
	bdnz	2b


	adde	r0,r0,r6
	ld	r12,32(r3)
	ld	r14,40(r3)

	adde	r0,r0,r9
	ld	r15,48(r3)
	ld	r16,56(r3)
	addi	r3,r3,64

	adde	r0,r0,r10
	adde	r0,r0,r11
	adde	r0,r0,r12
	adde	r0,r0,r14
	adde	r0,r0,r15
	adde	r0,r0,r16

	ld	r14,STK_REG(R14)(r1)
	ld	r15,STK_REG(R15)(r1)
	ld	r16,STK_REG(R16)(r1)
	addi	r1,r1,STACKFRAMESIZE

	andi.	r4,r4,63

.Lcsum_tail_doublewords:		/* Up to 127 bytes to go */
	srdi.	r6,r4,3
	beq	.Lcsum_tail_word

	mtctr	r6
3:
	ld	r6,0(r3)
	addi	r3,r3,8
	adde	r0,r0,r6
	bdnz	3b

	andi.	r4,r4,7

.Lcsum_tail_word:			/* Up to 7 bytes to go */
	srdi.	r6,r4,2
	beq	.Lcsum_tail_halfword

	lwz	r6,0(r3)
	addi	r3,r3,4
	adde	r0,r0,r6
	subi	r4,r4,4

.Lcsum_tail_halfword:			/* Up to 3 bytes to go */
	srdi.	r6,r4,1
	beq	.Lcsum_tail_byte

	lhz	r6,0(r3)
	addi	r3,r3,2
	adde	r0,r0,r6
	subi	r4,r4,2

.Lcsum_tail_byte:			/* Up to 1 byte to go */
	andi.	r6,r4,1
	beq	.Lcsum_finish

	lbz	r6,0(r3)
<<<<<<< HEAD
#ifdef __BIG_ENDIAN
=======
#ifdef __BIG_ENDIAN__
>>>>>>> a351e9b9
	sldi	r9,r6,8			/* Pad the byte out to 16 bits */
	adde	r0,r0,r9
#else
	adde	r0,r0,r6
#endif

.Lcsum_finish:
	addze	r0,r0			/* add in final carry */
	rldicl	r4,r0,32,0		/* fold two 32 bit halves together */
	add	r3,r4,r0
	srdi	r3,r3,32
	blr
EXPORT_SYMBOL(__csum_partial)


	.macro srcnr
100:
	EX_TABLE(100b,.Lsrc_error_nr)
	.endm

	.macro source
150:
	EX_TABLE(150b,.Lsrc_error)
	.endm

	.macro dstnr
200:
	EX_TABLE(200b,.Ldest_error_nr)
	.endm

	.macro dest
250:
	EX_TABLE(250b,.Ldest_error)
	.endm

/*
 * Computes the checksum of a memory block at src, length len,
 * and adds in "sum" (32-bit), while copying the block to dst.
 * If an access exception occurs on src or dst, it stores -EFAULT
 * to *src_err or *dst_err respectively. The caller must take any action
 * required in this case (zeroing memory, recalculating partial checksum etc).
 *
 * csum_partial_copy_generic(r3=src, r4=dst, r5=len, r6=sum, r7=src_err, r8=dst_err)
 */
_GLOBAL(csum_partial_copy_generic)
	addic	r0,r6,0			/* clear carry */

	srdi.	r6,r5,3			/* less than 8 bytes? */
	beq	.Lcopy_tail_word

	/*
	 * If only halfword aligned, align to a double word. Since odd
	 * aligned addresses should be rare and they would require more
	 * work to calculate the correct checksum, we ignore that case
	 * and take the potential slowdown of unaligned loads.
	 *
	 * If the source and destination are relatively unaligned we only
	 * align the source. This keeps things simple.
	 */
	rldicl. r6,r3,64-1,64-2		/* r6 = (r3 >> 1) & 0x3 */
	beq	.Lcopy_aligned

	li	r9,4
	sub	r6,r9,r6
	mtctr	r6

1:
srcnr;	lhz	r6,0(r3)		/* align to doubleword */
	subi	r5,r5,2
	addi	r3,r3,2
	adde	r0,r0,r6
dstnr;	sth	r6,0(r4)
	addi	r4,r4,2
	bdnz	1b

.Lcopy_aligned:
	/*
	 * We unroll the loop such that each iteration is 64 bytes with an
	 * entry and exit limb of 64 bytes, meaning a minimum size of
	 * 128 bytes.
	 */
	srdi.	r6,r5,7
	beq	.Lcopy_tail_doublewords		/* len < 128 */

	srdi	r6,r5,6
	subi	r6,r6,1
	mtctr	r6

	stdu	r1,-STACKFRAMESIZE(r1)
	std	r14,STK_REG(R14)(r1)
	std	r15,STK_REG(R15)(r1)
	std	r16,STK_REG(R16)(r1)

source;	ld	r6,0(r3)
source;	ld	r9,8(r3)

source;	ld	r10,16(r3)
source;	ld	r11,24(r3)

	/*
	 * On POWER6 and POWER7 back to back adde instructions take 2 cycles
	 * because of the XER dependency. This means the fastest this loop can
	 * go is 16 cycles per iteration. The scheduling of the loop below has
	 * been shown to hit this on both POWER6 and POWER7.
	 */
	.align 5
2:
	adde	r0,r0,r6
source;	ld	r12,32(r3)
source;	ld	r14,40(r3)

	adde	r0,r0,r9
source;	ld	r15,48(r3)
source;	ld	r16,56(r3)
	addi	r3,r3,64

	adde	r0,r0,r10
dest;	std	r6,0(r4)
dest;	std	r9,8(r4)

	adde	r0,r0,r11
dest;	std	r10,16(r4)
dest;	std	r11,24(r4)

	adde	r0,r0,r12
dest;	std	r12,32(r4)
dest;	std	r14,40(r4)

	adde	r0,r0,r14
dest;	std	r15,48(r4)
dest;	std	r16,56(r4)
	addi	r4,r4,64

	adde	r0,r0,r15
source;	ld	r6,0(r3)
source;	ld	r9,8(r3)

	adde	r0,r0,r16
source;	ld	r10,16(r3)
source;	ld	r11,24(r3)
	bdnz	2b


	adde	r0,r0,r6
source;	ld	r12,32(r3)
source;	ld	r14,40(r3)

	adde	r0,r0,r9
source;	ld	r15,48(r3)
source;	ld	r16,56(r3)
	addi	r3,r3,64

	adde	r0,r0,r10
dest;	std	r6,0(r4)
dest;	std	r9,8(r4)

	adde	r0,r0,r11
dest;	std	r10,16(r4)
dest;	std	r11,24(r4)

	adde	r0,r0,r12
dest;	std	r12,32(r4)
dest;	std	r14,40(r4)

	adde	r0,r0,r14
dest;	std	r15,48(r4)
dest;	std	r16,56(r4)
	addi	r4,r4,64

	adde	r0,r0,r15
	adde	r0,r0,r16

	ld	r14,STK_REG(R14)(r1)
	ld	r15,STK_REG(R15)(r1)
	ld	r16,STK_REG(R16)(r1)
	addi	r1,r1,STACKFRAMESIZE

	andi.	r5,r5,63

.Lcopy_tail_doublewords:		/* Up to 127 bytes to go */
	srdi.	r6,r5,3
	beq	.Lcopy_tail_word

	mtctr	r6
3:
srcnr;	ld	r6,0(r3)
	addi	r3,r3,8
	adde	r0,r0,r6
dstnr;	std	r6,0(r4)
	addi	r4,r4,8
	bdnz	3b

	andi.	r5,r5,7

.Lcopy_tail_word:			/* Up to 7 bytes to go */
	srdi.	r6,r5,2
	beq	.Lcopy_tail_halfword

srcnr;	lwz	r6,0(r3)
	addi	r3,r3,4
	adde	r0,r0,r6
dstnr;	stw	r6,0(r4)
	addi	r4,r4,4
	subi	r5,r5,4

.Lcopy_tail_halfword:			/* Up to 3 bytes to go */
	srdi.	r6,r5,1
	beq	.Lcopy_tail_byte

srcnr;	lhz	r6,0(r3)
	addi	r3,r3,2
	adde	r0,r0,r6
dstnr;	sth	r6,0(r4)
	addi	r4,r4,2
	subi	r5,r5,2

.Lcopy_tail_byte:			/* Up to 1 byte to go */
	andi.	r6,r5,1
	beq	.Lcopy_finish

srcnr;	lbz	r6,0(r3)
<<<<<<< HEAD
#ifdef __BIG_ENDIAN
=======
#ifdef __BIG_ENDIAN__
>>>>>>> a351e9b9
	sldi	r9,r6,8			/* Pad the byte out to 16 bits */
	adde	r0,r0,r9
#else
	adde	r0,r0,r6
#endif
dstnr;	stb	r6,0(r4)

.Lcopy_finish:
	addze	r0,r0			/* add in final carry */
	rldicl	r4,r0,32,0		/* fold two 32 bit halves together */
	add	r3,r4,r0
	srdi	r3,r3,32
	blr

.Lsrc_error:
	ld	r14,STK_REG(R14)(r1)
	ld	r15,STK_REG(R15)(r1)
	ld	r16,STK_REG(R16)(r1)
	addi	r1,r1,STACKFRAMESIZE
.Lsrc_error_nr:
	cmpdi	0,r7,0
	beqlr
	li	r6,-EFAULT
	stw	r6,0(r7)
	blr

.Ldest_error:
	ld	r14,STK_REG(R14)(r1)
	ld	r15,STK_REG(R15)(r1)
	ld	r16,STK_REG(R16)(r1)
	addi	r1,r1,STACKFRAMESIZE
.Ldest_error_nr:
	cmpdi	0,r8,0
	beqlr
	li	r6,-EFAULT
	stw	r6,0(r8)
	blr
EXPORT_SYMBOL(csum_partial_copy_generic)<|MERGE_RESOLUTION|>--- conflicted
+++ resolved
@@ -168,11 +168,7 @@
 	beq	.Lcsum_finish
 
 	lbz	r6,0(r3)
-<<<<<<< HEAD
-#ifdef __BIG_ENDIAN
-=======
 #ifdef __BIG_ENDIAN__
->>>>>>> a351e9b9
 	sldi	r9,r6,8			/* Pad the byte out to 16 bits */
 	adde	r0,r0,r9
 #else
@@ -394,11 +390,7 @@
 	beq	.Lcopy_finish
 
 srcnr;	lbz	r6,0(r3)
-<<<<<<< HEAD
-#ifdef __BIG_ENDIAN
-=======
 #ifdef __BIG_ENDIAN__
->>>>>>> a351e9b9
 	sldi	r9,r6,8			/* Pad the byte out to 16 bits */
 	adde	r0,r0,r9
 #else
