--- conflicted
+++ resolved
@@ -70,11 +70,7 @@
 
 	s += (__force u32)saddr;
 	s += (__force u32)daddr;
-<<<<<<< HEAD
-#ifdef __BIG_ENDIAN
-=======
 #ifdef __BIG_ENDIAN__
->>>>>>> a351e9b9
 	s += proto + len;
 #else
 	s += (proto + len) << 8;
