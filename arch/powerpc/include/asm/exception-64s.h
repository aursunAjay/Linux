--- conflicted
+++ resolved
@@ -236,15 +236,9 @@
 	mtctr	reg;							\
 	bctr
 
-<<<<<<< HEAD
-#define BRANCH_LINK_TO_FAR(reg, label)					\
-	__LOAD_FAR_HANDLER(reg, label);					\
-	mtctr	reg;							\
-=======
 #define BRANCH_LINK_TO_FAR(label)					\
 	__LOAD_FAR_HANDLER(r12, label);					\
 	mtctr	r12;							\
->>>>>>> a351e9b9
 	bctrl
 
 /*
@@ -271,11 +265,7 @@
 #define BRANCH_TO_COMMON(reg, label)					\
 	b	label
 
-<<<<<<< HEAD
-#define BRANCH_LINK_TO_FAR(reg, label)					\
-=======
 #define BRANCH_LINK_TO_FAR(label)					\
->>>>>>> a351e9b9
 	bl	label
 
 #define BRANCH_TO_KVM(reg, label)					\
