/*
 * Based on arch/arm/kernel/irq.c
 *
 * Copyright (C) 1992 Linus Torvalds
 * Modifications for ARM processor Copyright (C) 1995-2000 Russell King.
 * Support for Dynamic Tick Timer Copyright (C) 2004-2005 Nokia Corporation.
 * Dynamic Tick Timer written by Tony Lindgren <tony@atomide.com> and
 * Tuukka Tikkanen <tuukka.tikkanen@elektrobit.com>.
 * Copyright (C) 2012 ARM Ltd.
 *
 * This program is free software; you can redistribute it and/or modify
 * it under the terms of the GNU General Public License version 2 as
 * published by the Free Software Foundation.
 *
 * This program is distributed in the hope that it will be useful,
 * but WITHOUT ANY WARRANTY; without even the implied warranty of
 * MERCHANTABILITY or FITNESS FOR A PARTICULAR PURPOSE.  See the
 * GNU General Public License for more details.
 *
 * You should have received a copy of the GNU General Public License
 * along with this program.  If not, see <http://www.gnu.org/licenses/>.
 */

#include <linux/kernel_stat.h>
#include <linux/irq.h>
#include <linux/smp.h>
#include <linux/init.h>
#include <linux/irqchip.h>
#include <linux/seq_file.h>
#include <linux/ratelimit.h>

unsigned long irq_err_count;

int arch_show_interrupts(struct seq_file *p, int prec)
{
#ifdef CONFIG_SMP
	show_ipi_list(p, prec);
#endif
	seq_printf(p, "%*s: %10lu\n", prec, "Err", irq_err_count);
	return 0;
}

/*
 * handle_IRQ handles all hardware IRQ's.  Decoded IRQs should
 * not come via this function.  Instead, they should provide their
 * own 'handler'.  Used by platform code implementing C-based 1st
 * level decoding.
 */
void handle_IRQ(unsigned int irq, struct pt_regs *regs)
{
	struct pt_regs *old_regs = set_irq_regs(regs);

	irq_enter();

	/*
	 * Some hardware gives randomly wrong interrupts.  Rather
	 * than crashing, do something sensible.
	 */
	if (unlikely(irq >= nr_irqs)) {
		pr_warn_ratelimited("Bad IRQ%u\n", irq);
		ack_bad_irq(irq);
	} else {
		generic_handle_irq(irq);
	}

	irq_exit();
	set_irq_regs(old_regs);
}

void __init set_handle_irq(void (*handle_irq)(struct pt_regs *))
{
	if (handle_arch_irq)
		return;

	handle_arch_irq = handle_irq;
}

void __init init_IRQ(void)
{
	irqchip_init();
	if (!handle_arch_irq)
		panic("No interrupt controller found.");
}

#ifdef CONFIG_HOTPLUG_CPU
static bool migrate_one_irq(struct irq_desc *desc)
{
	struct irq_data *d = irq_desc_get_irq_data(desc);
	const struct cpumask *affinity = d->affinity;
	struct irq_chip *c;
	bool ret = false;

	/*
	 * If this is a per-CPU interrupt, or the affinity does not
	 * include this CPU, then we have nothing to do.
	 */
	if (irqd_is_per_cpu(d) || !cpumask_test_cpu(smp_processor_id(), affinity))
		return false;

	if (cpumask_any_and(affinity, cpu_online_mask) >= nr_cpu_ids) {
		affinity = cpu_online_mask;
		ret = true;
	}

	c = irq_data_get_irq_chip(d);
	if (!c->irq_set_affinity)
		pr_debug("IRQ%u: unable to set affinity\n", d->irq);
<<<<<<< HEAD
	else if (c->irq_set_affinity(d, affinity, true) == IRQ_SET_MASK_OK && ret)
=======
	else if (c->irq_set_affinity(d, affinity, false) == IRQ_SET_MASK_OK && ret)
>>>>>>> 9698ac7c
		cpumask_copy(d->affinity, affinity);

	return ret;
}

/*
 * The current CPU has been marked offline.  Migrate IRQs off this CPU.
 * If the affinity settings do not allow other CPUs, force them onto any
 * available CPU.
 *
 * Note: we must iterate over all IRQs, whether they have an attached
 * action structure or not, as we need to get chained interrupts too.
 */
void migrate_irqs(void)
{
	unsigned int i;
	struct irq_desc *desc;
	unsigned long flags;

	local_irq_save(flags);

	for_each_irq_desc(i, desc) {
		bool affinity_broken;

		raw_spin_lock(&desc->lock);
		affinity_broken = migrate_one_irq(desc);
		raw_spin_unlock(&desc->lock);

		if (affinity_broken)
			pr_warn_ratelimited("IRQ%u no longer affine to CPU%u\n",
					    i, smp_processor_id());
	}

	local_irq_restore(flags);
}
#endif /* CONFIG_HOTPLUG_CPU */<|MERGE_RESOLUTION|>--- conflicted
+++ resolved
@@ -105,11 +105,7 @@
 	c = irq_data_get_irq_chip(d);
 	if (!c->irq_set_affinity)
 		pr_debug("IRQ%u: unable to set affinity\n", d->irq);
-<<<<<<< HEAD
-	else if (c->irq_set_affinity(d, affinity, true) == IRQ_SET_MASK_OK && ret)
-=======
 	else if (c->irq_set_affinity(d, affinity, false) == IRQ_SET_MASK_OK && ret)
->>>>>>> 9698ac7c
 		cpumask_copy(d->affinity, affinity);
 
 	return ret;
