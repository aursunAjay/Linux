--- conflicted
+++ resolved
@@ -120,8 +120,6 @@
 			status = "disabled";
 		};
 
-<<<<<<< HEAD
-=======
 		thermal-zones {
 			cpu_thermal: cpu-thermal {
 				polling-delay = <1000>;
@@ -177,7 +175,6 @@
 			};
 		};
 
->>>>>>> 5f1f1528
 		ethmac: ethernet@ff3f0000 {
 			compatible = "amlogic,meson-axg-dwmac",
 				     "snps,dwmac-3.70a",
