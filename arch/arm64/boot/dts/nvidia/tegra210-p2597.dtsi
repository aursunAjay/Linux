--- conflicted
+++ resolved
@@ -1323,6 +1323,7 @@
 	};
 
 	hda@70030000 {
+		nvidia,model = "jetson-tx1-hda";
 		status = "okay";
 	};
 
@@ -1348,19 +1349,6 @@
 		status = "okay";
 	};
 
-<<<<<<< HEAD
-=======
-	sata@70020000 {
-		status = "okay";
-		phys = <&{/padctl@7009f000/pads/sata/lanes/sata-0}>;
-	};
-
-	hda@70030000 {
-		nvidia,model = "jetson-tx1-hda";
-		status = "okay";
-	};
-
->>>>>>> a634090a
 	padctl@7009f000 {
 		status = "okay";
 
