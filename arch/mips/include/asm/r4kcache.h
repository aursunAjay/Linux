--- conflicted
+++ resolved
@@ -154,12 +154,8 @@
 	"	.set	noreorder		\n"		\
 	"	.set "MIPS_ISA_ARCH_LEVEL"	\n"		\
 	"1:	cache	%1, (%2)		\n"		\
-<<<<<<< HEAD
-	"2:	.set	pop			\n"		\
-=======
 	"2:	.insn				\n"		\
 	"	.set	pop			\n"		\
->>>>>>> a351e9b9
 	"	.section .fixup,\"ax\"		\n"		\
 	"3:	li	%0, %3			\n"		\
 	"	j	2b			\n"		\
@@ -182,12 +178,8 @@
 	"	.set	mips0			\n"		\
 	"	.set	eva			\n"		\
 	"1:	cachee	%1, (%2)		\n"		\
-<<<<<<< HEAD
-	"2:	.set	pop			\n"		\
-=======
 	"2:	.insn				\n"		\
 	"	.set	pop			\n"		\
->>>>>>> a351e9b9
 	"	.section .fixup,\"ax\"		\n"		\
 	"3:	li	%0, %3			\n"		\
 	"	j	2b			\n"		\
