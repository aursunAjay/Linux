config SELECT_MEMORY_MODEL
	def_bool y
	depends on ARCH_SELECT_MEMORY_MODEL

choice
	prompt "Memory model"
	depends on SELECT_MEMORY_MODEL
	default DISCONTIGMEM_MANUAL if ARCH_DISCONTIGMEM_DEFAULT
	default SPARSEMEM_MANUAL if ARCH_SPARSEMEM_DEFAULT
	default FLATMEM_MANUAL

config FLATMEM_MANUAL
	bool "Flat Memory"
	depends on !(ARCH_DISCONTIGMEM_ENABLE || ARCH_SPARSEMEM_ENABLE) || ARCH_FLATMEM_ENABLE
	help
	  This option allows you to change some of the ways that
	  Linux manages its memory internally.  Most users will
	  only have one option here: FLATMEM.  This is normal
	  and a correct option.

	  Some users of more advanced features like NUMA and
	  memory hotplug may have different options here.
	  DISCONTIGMEM is an more mature, better tested system,
	  but is incompatible with memory hotplug and may suffer
	  decreased performance over SPARSEMEM.  If unsure between
	  "Sparse Memory" and "Discontiguous Memory", choose
	  "Discontiguous Memory".

	  If unsure, choose this option (Flat Memory) over any other.

config DISCONTIGMEM_MANUAL
	bool "Discontiguous Memory"
	depends on ARCH_DISCONTIGMEM_ENABLE
	help
	  This option provides enhanced support for discontiguous
	  memory systems, over FLATMEM.  These systems have holes
	  in their physical address spaces, and this option provides
	  more efficient handling of these holes.  However, the vast
	  majority of hardware has quite flat address spaces, and
	  can have degraded performance from the extra overhead that
	  this option imposes.

	  Many NUMA configurations will have this as the only option.

	  If unsure, choose "Flat Memory" over this option.

config SPARSEMEM_MANUAL
	bool "Sparse Memory"
	depends on ARCH_SPARSEMEM_ENABLE
	help
	  This will be the only option for some systems, including
	  memory hotplug systems.  This is normal.

	  For many other systems, this will be an alternative to
	  "Discontiguous Memory".  This option provides some potential
	  performance benefits, along with decreased code complexity,
	  but it is newer, and more experimental.

	  If unsure, choose "Discontiguous Memory" or "Flat Memory"
	  over this option.

endchoice

config DISCONTIGMEM
	def_bool y
	depends on (!SELECT_MEMORY_MODEL && ARCH_DISCONTIGMEM_ENABLE) || DISCONTIGMEM_MANUAL

config SPARSEMEM
	def_bool y
	depends on (!SELECT_MEMORY_MODEL && ARCH_SPARSEMEM_ENABLE) || SPARSEMEM_MANUAL

config FLATMEM
	def_bool y
	depends on (!DISCONTIGMEM && !SPARSEMEM) || FLATMEM_MANUAL

config FLAT_NODE_MEM_MAP
	def_bool y
	depends on !SPARSEMEM

#
# Both the NUMA code and DISCONTIGMEM use arrays of pg_data_t's
# to represent different areas of memory.  This variable allows
# those dependencies to exist individually.
#
config NEED_MULTIPLE_NODES
	def_bool y
	depends on DISCONTIGMEM || NUMA

config HAVE_MEMORY_PRESENT
	def_bool y
	depends on ARCH_HAVE_MEMORY_PRESENT || SPARSEMEM

#
# SPARSEMEM_EXTREME (which is the default) does some bootmem
# allocations when memory_present() is called.  If this cannot
# be done on your architecture, select this option.  However,
# statically allocating the mem_section[] array can potentially
# consume vast quantities of .bss, so be careful.
#
# This option will also potentially produce smaller runtime code
# with gcc 3.4 and later.
#
config SPARSEMEM_STATIC
	bool

#
# Architecture platforms which require a two level mem_section in SPARSEMEM
# must select this option. This is usually for architecture platforms with
# an extremely sparse physical address space.
#
config SPARSEMEM_EXTREME
	def_bool y
	depends on SPARSEMEM && !SPARSEMEM_STATIC

config SPARSEMEM_VMEMMAP_ENABLE
	bool

config SPARSEMEM_ALLOC_MEM_MAP_TOGETHER
	def_bool y
	depends on SPARSEMEM && X86_64

config SPARSEMEM_VMEMMAP
	bool "Sparse Memory virtual memmap"
	depends on SPARSEMEM && SPARSEMEM_VMEMMAP_ENABLE
	default y
	help
	 SPARSEMEM_VMEMMAP uses a virtually mapped memmap to optimise
	 pfn_to_page and page_to_pfn operations.  This is the most
	 efficient option when sufficient kernel resources are available.

config HAVE_MEMBLOCK
	boolean

config HAVE_MEMBLOCK_NODE_MAP
	boolean

config ARCH_DISCARD_MEMBLOCK
	boolean

config NO_BOOTMEM
	boolean

config MEMORY_ISOLATION
	boolean

config MOVABLE_NODE
	boolean "Enable to assign a node which has only movable memory"
	depends on HAVE_MEMBLOCK
	depends on NO_BOOTMEM
	depends on X86_64
	depends on NUMA
	default n
	help
	  Allow a node to have only movable memory.  Pages used by the kernel,
	  such as direct mapping pages cannot be migrated.  So the corresponding
	  memory device cannot be hotplugged.  This option allows users to
	  online all the memory of a node as movable memory so that the whole
	  node can be hotplugged.  Users who don't use the memory hotplug
	  feature are fine with this option on since they don't online memory
	  as movable.

	  Say Y here if you want to hotplug a whole node.
	  Say N here if you want kernel to use memory on all nodes evenly.

#
# Only be set on architectures that have completely implemented memory hotplug
# feature. If you are not sure, don't touch it.
#
config HAVE_BOOTMEM_INFO_NODE
	def_bool n

# eventually, we can have this option just 'select SPARSEMEM'
config MEMORY_HOTPLUG
	bool "Allow for memory hot-add"
	depends on SPARSEMEM || X86_64_ACPI_NUMA
	depends on HOTPLUG && ARCH_ENABLE_MEMORY_HOTPLUG
	depends on (IA64 || X86 || PPC_BOOK3S_64 || SUPERH || S390)

config MEMORY_HOTPLUG_SPARSE
	def_bool y
	depends on SPARSEMEM && MEMORY_HOTPLUG

config MEMORY_HOTREMOVE
	bool "Allow for memory hot remove"
	select MEMORY_ISOLATION
	select HAVE_BOOTMEM_INFO_NODE if X86_64
	depends on MEMORY_HOTPLUG && ARCH_ENABLE_MEMORY_HOTREMOVE
	depends on MIGRATION

#
# If we have space for more page flags then we can enable additional
# optimizations and functionality.
#
# Regular Sparsemem takes page flag bits for the sectionid if it does not
# use a virtual memmap. Disable extended page flags for 32 bit platforms
# that require the use of a sectionid in the page flags.
#
config PAGEFLAGS_EXTENDED
	def_bool y
	depends on 64BIT || SPARSEMEM_VMEMMAP || !SPARSEMEM

# Heavily threaded applications may benefit from splitting the mm-wide
# page_table_lock, so that faults on different parts of the user address
# space can be handled with less contention: split it at this NR_CPUS.
# Default to 4 for wider testing, though 8 might be more appropriate.
# ARM's adjust_pte (unused if VIPT) depends on mm-wide page_table_lock.
# PA-RISC 7xxx's spinlock_t would enlarge struct page from 32 to 44 bytes.
# DEBUG_SPINLOCK and DEBUG_LOCK_ALLOC spinlock_t also enlarge struct page.
#
config SPLIT_PTLOCK_CPUS
	int
	default "999999" if ARM && !CPU_CACHE_VIPT
	default "999999" if PARISC && !PA20
	default "999999" if DEBUG_SPINLOCK || DEBUG_LOCK_ALLOC
	default "4"

#
# support for memory balloon compaction
config BALLOON_COMPACTION
	bool "Allow for balloon memory compaction/migration"
	def_bool y
	depends on COMPACTION && VIRTIO_BALLOON
	help
	  Memory fragmentation introduced by ballooning might reduce
	  significantly the number of 2MB contiguous memory blocks that can be
	  used within a guest, thus imposing performance penalties associated
	  with the reduced number of transparent huge pages that could be used
	  by the guest workload. Allowing the compaction & migration for memory
	  pages enlisted as being part of memory balloon devices avoids the
	  scenario aforementioned and helps improving memory defragmentation.

#
# support for memory compaction
config COMPACTION
	bool "Allow for memory compaction"
	def_bool y
	select MIGRATION
	depends on MMU
	help
	  Allows the compaction of memory for the allocation of huge pages.

#
# support for page migration
#
config MIGRATION
	bool "Page migration"
	def_bool y
	depends on NUMA || ARCH_ENABLE_MEMORY_HOTREMOVE || COMPACTION || CMA
	help
	  Allows the migration of the physical location of pages of processes
	  while the virtual addresses are not changed. This is useful in
	  two situations. The first is on NUMA systems to put pages nearer
	  to the processors accessing. The second is when allocating huge
	  pages as migration can relocate pages to satisfy a huge page
	  allocation instead of reclaiming.

config PHYS_ADDR_T_64BIT
	def_bool 64BIT || ARCH_PHYS_ADDR_T_64BIT

config ZONE_DMA_FLAG
	int
	default "0" if !ZONE_DMA
	default "1"

config BOUNCE
	bool "Enable bounce buffers"
	default y
	depends on BLOCK && MMU && (ZONE_DMA || HIGHMEM)
	help
	  Enable bounce buffers for devices that cannot access
	  the full range of memory available to the CPU. Enabled
	  by default when ZONE_DMA or HIGHMEM is selected, but you
	  may say n to override this.

# On the 'tile' arch, USB OHCI needs the bounce pool since tilegx will often
# have more than 4GB of memory, but we don't currently use the IOTLB to present
# a 32-bit address to OHCI.  So we need to use a bounce pool instead.
#
# We also use the bounce pool to provide stable page writes for jbd.  jbd
# initiates buffer writeback without locking the page or setting PG_writeback,
# and fixing that behavior (a second time; jbd2 doesn't have this problem) is
# a major rework effort.  Instead, use the bounce buffer to snapshot pages
# (until jbd goes away).  The only jbd user is ext3.
config NEED_BOUNCE_POOL
	bool
	default y if (TILE && USB_OHCI_HCD) || (BLK_DEV_INTEGRITY && JBD)

config NR_QUICK
	int
	depends on QUICKLIST
	default "2" if AVR32
	default "1"

config VIRT_TO_BUS
	bool
	help
	  An architecture should select this if it implements the
	  deprecated interface virt_to_bus().  All new architectures
	  should probably not select this.


config MMU_NOTIFIER
	bool

config KSM
	bool "Enable KSM for page merging"
	depends on MMU
	help
	  Enable Kernel Samepage Merging: KSM periodically scans those areas
	  of an application's address space that an app has advised may be
	  mergeable.  When it finds pages of identical content, it replaces
	  the many instances by a single page with that content, so
	  saving memory until one or another app needs to modify the content.
	  Recommended for use with KVM, or with other duplicative applications.
	  See Documentation/vm/ksm.txt for more information: KSM is inactive
	  until a program has madvised that an area is MADV_MERGEABLE, and
	  root has set /sys/kernel/mm/ksm/run to 1 (if CONFIG_SYSFS is set).

config DEFAULT_MMAP_MIN_ADDR
        int "Low address space to protect from user allocation"
	depends on MMU
        default 4096
        help
	  This is the portion of low virtual memory which should be protected
	  from userspace allocation.  Keeping a user from writing to low pages
	  can help reduce the impact of kernel NULL pointer bugs.

	  For most ia64, ppc64 and x86 users with lots of address space
	  a value of 65536 is reasonable and should cause no problems.
	  On arm and other archs it should not be higher than 32768.
	  Programs which use vm86 functionality or have some need to map
	  this low address space will need CAP_SYS_RAWIO or disable this
	  protection by setting the value to 0.

	  This value can be changed after boot using the
	  /proc/sys/vm/mmap_min_addr tunable.

config ARCH_SUPPORTS_MEMORY_FAILURE
	bool

config MEMORY_FAILURE
	depends on MMU
	depends on ARCH_SUPPORTS_MEMORY_FAILURE
	bool "Enable recovery from hardware memory errors"
	select MEMORY_ISOLATION
	help
	  Enables code to recover from some memory failures on systems
	  with MCA recovery. This allows a system to continue running
	  even when some of its memory has uncorrected errors. This requires
	  special hardware support and typically ECC memory.

config HWPOISON_INJECT
	tristate "HWPoison pages injector"
	depends on MEMORY_FAILURE && DEBUG_KERNEL && PROC_FS
	select PROC_PAGE_MONITOR

config NOMMU_INITIAL_TRIM_EXCESS
	int "Turn on mmap() excess space trimming before booting"
	depends on !MMU
	default 1
	help
	  The NOMMU mmap() frequently needs to allocate large contiguous chunks
	  of memory on which to store mappings, but it can only ask the system
	  allocator for chunks in 2^N*PAGE_SIZE amounts - which is frequently
	  more than it requires.  To deal with this, mmap() is able to trim off
	  the excess and return it to the allocator.

	  If trimming is enabled, the excess is trimmed off and returned to the
	  system allocator, which can cause extra fragmentation, particularly
	  if there are a lot of transient processes.

	  If trimming is disabled, the excess is kept, but not used, which for
	  long-term mappings means that the space is wasted.

	  Trimming can be dynamically controlled through a sysctl option
	  (/proc/sys/vm/nr_trim_pages) which specifies the minimum number of
	  excess pages there must be before trimming should occur, or zero if
	  no trimming is to occur.

	  This option specifies the initial value of this option.  The default
	  of 1 says that all excess pages should be trimmed.

	  See Documentation/nommu-mmap.txt for more information.

config TRANSPARENT_HUGEPAGE
	bool "Transparent Hugepage Support"
	depends on HAVE_ARCH_TRANSPARENT_HUGEPAGE
	select COMPACTION
	help
	  Transparent Hugepages allows the kernel to use huge pages and
	  huge tlb transparently to the applications whenever possible.
	  This feature can improve computing performance to certain
	  applications by speeding up page faults during memory
	  allocation, by reducing the number of tlb misses and by speeding
	  up the pagetable walking.

	  If memory constrained on embedded, you may want to say N.

choice
	prompt "Transparent Hugepage Support sysfs defaults"
	depends on TRANSPARENT_HUGEPAGE
	default TRANSPARENT_HUGEPAGE_ALWAYS
	help
	  Selects the sysfs defaults for Transparent Hugepage Support.

	config TRANSPARENT_HUGEPAGE_ALWAYS
		bool "always"
	help
	  Enabling Transparent Hugepage always, can increase the
	  memory footprint of applications without a guaranteed
	  benefit but it will work automatically for all applications.

	config TRANSPARENT_HUGEPAGE_MADVISE
		bool "madvise"
	help
	  Enabling Transparent Hugepage madvise, will only provide a
	  performance improvement benefit to the applications using
	  madvise(MADV_HUGEPAGE) but it won't risk to increase the
	  memory footprint of applications without a guaranteed
	  benefit.
endchoice

config CROSS_MEMORY_ATTACH
	bool "Cross Memory Support"
	depends on MMU
	default y
	help
	  Enabling this option adds the system calls process_vm_readv and
	  process_vm_writev which allow a process with the correct privileges
	  to directly read from or write to to another process's address space.
	  See the man page for more details.

#
# UP and nommu archs use km based percpu allocator
#
config NEED_PER_CPU_KM
	depends on !SMP
	bool
	default y

config CLEANCACHE
	bool "Enable cleancache driver to cache clean pages if tmem is present"
	default n
	help
	  Cleancache can be thought of as a page-granularity victim cache
	  for clean pages that the kernel's pageframe replacement algorithm
	  (PFRA) would like to keep around, but can't since there isn't enough
	  memory.  So when the PFRA "evicts" a page, it first attempts to use
	  cleancache code to put the data contained in that page into
	  "transcendent memory", memory that is not directly accessible or
	  addressable by the kernel and is of unknown and possibly
	  time-varying size.  And when a cleancache-enabled
	  filesystem wishes to access a page in a file on disk, it first
	  checks cleancache to see if it already contains it; if it does,
	  the page is copied into the kernel and a disk access is avoided.
	  When a transcendent memory driver is available (such as zcache or
	  Xen transcendent memory), a significant I/O reduction
	  may be achieved.  When none is available, all cleancache calls
	  are reduced to a single pointer-compare-against-NULL resulting
	  in a negligible performance hit.

	  If unsure, say Y to enable cleancache

config FRONTSWAP
	bool "Enable frontswap to cache swap pages if tmem is present"
	depends on SWAP
	default n
	help
	  Frontswap is so named because it can be thought of as the opposite
	  of a "backing" store for a swap device.  The data is stored into
	  "transcendent memory", memory that is not directly accessible or
	  addressable by the kernel and is of unknown and possibly
	  time-varying size.  When space in transcendent memory is available,
	  a significant swap I/O reduction may be achieved.  When none is
	  available, all frontswap calls are reduced to a single pointer-
	  compare-against-NULL resulting in a negligible performance hit
	  and swap data is stored as normal on the matching swap device.

	  If unsure, say Y to enable frontswap.

<<<<<<< HEAD
config GENERIC_EARLY_IOREMAP
	bool

config CMA
	bool "Contiguous Memory Allocator"
	depends on HAVE_MEMBLOCK
	select MIGRATION
	select MEMORY_ISOLATION
	help
	  This enables the Contiguous Memory Allocator which allows other
	  subsystems to allocate big physically-contiguous blocks of memory.
	  CMA reserves a region of memory and allows only movable pages to
	  be allocated from it. This way, the kernel can use the memory for
	  pagecache and when a subsystem requests for contiguous area, the
	  allocated pages are migrated away to serve the contiguous request.

	  If unsure, say "n".

config CMA_DEBUG
	bool "CMA debug messages (DEVELOPMENT)"
	depends on DEBUG_KERNEL && CMA
	help
	  Turns on debug messages in CMA.  This produces KERN_DEBUG
	  messages for every CMA call as well as various messages while
	  processing calls such as dma_alloc_from_contiguous().
	  This option does not affect warning and error messages.
=======
config ZPOOL
	tristate "Common API for compressed memory storage"
	default n
	help
	  Compressed memory storage API.  This allows using either zbud or
	  zsmalloc.

config ZSMALLOC
	bool "Memory allocator for compressed pages"
	depends on MMU
	default n
	help
	  zsmalloc is a slab-based memory allocator designed to store
	  compressed RAM pages.  zsmalloc uses virtual memory mapping
	  in order to reduce fragmentation.  However, this results in a
	  non-standard allocator interface where a handle, not a pointer, is
	  returned by an alloc().  This handle must be mapped in order to
	  access the allocated space.

config PGTABLE_MAPPING
	bool "Use page table mapping to access object in zsmalloc"
	depends on ZSMALLOC
	help
	  By default, zsmalloc uses a copy-based object mapping method to
	  access allocations that span two pages. However, if a particular
	  architecture (ex, ARM) performs VM mapping faster than copying,
	  then you should select this. This causes zsmalloc to use page table
	  mapping rather than copying for object mapping.

	  You can check speed with zsmalloc benchmark[1].
	  [1] https://github.com/spartacus06/zsmalloc
>>>>>>> 04378710
<|MERGE_RESOLUTION|>--- conflicted
+++ resolved
@@ -478,7 +478,6 @@
 
 	  If unsure, say Y to enable frontswap.
 
-<<<<<<< HEAD
 config GENERIC_EARLY_IOREMAP
 	bool
 
@@ -505,7 +504,7 @@
 	  messages for every CMA call as well as various messages while
 	  processing calls such as dma_alloc_from_contiguous().
 	  This option does not affect warning and error messages.
-=======
+
 config ZPOOL
 	tristate "Common API for compressed memory storage"
 	default n
@@ -536,5 +535,4 @@
 	  mapping rather than copying for object mapping.
 
 	  You can check speed with zsmalloc benchmark[1].
-	  [1] https://github.com/spartacus06/zsmalloc
->>>>>>> 04378710
+	  [1] https://github.com/spartacus06/zsmalloc