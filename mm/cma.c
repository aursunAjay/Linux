--- conflicted
+++ resolved
@@ -530,15 +530,12 @@
 		mutex_unlock(&cma->lock);
 
 		pfn = cma->base_pfn + (bitmap_no << cma->order_per_bit);
-<<<<<<< HEAD
 		if (IS_ENABLED(CONFIG_CMA_INACTIVE)) {
 			page = pfn_to_page(pfn);
 			lru_cache_enable();
 			goto out;
 		}
-=======
 		mutex_lock(&cma_mutex);
->>>>>>> d40d310e
 		ret = alloc_contig_range(pfn, pfn + count, MIGRATE_CMA, gfp_mask, &info);
 		mutex_unlock(&cma_mutex);
 		cma_info.nr_migrated += info.nr_migrated;
