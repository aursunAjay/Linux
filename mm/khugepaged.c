// SPDX-License-Identifier: GPL-2.0
#define pr_fmt(fmt) KBUILD_MODNAME ": " fmt

#include <linux/mm.h>
#include <linux/sched.h>
#include <linux/sched/mm.h>
#include <linux/sched/coredump.h>
#include <linux/mmu_notifier.h>
#include <linux/rmap.h>
#include <linux/swap.h>
#include <linux/mm_inline.h>
#include <linux/kthread.h>
#include <linux/khugepaged.h>
#include <linux/freezer.h>
#include <linux/mman.h>
#include <linux/hashtable.h>
#include <linux/userfaultfd_k.h>
#include <linux/page_idle.h>
#include <linux/swapops.h>
#include <linux/shmem_fs.h>

#include <asm/tlb.h>
#include <asm/pgalloc.h>
#include "internal.h"

enum scan_result {
	SCAN_FAIL,
	SCAN_SUCCEED,
	SCAN_PMD_NULL,
	SCAN_EXCEED_NONE_PTE,
	SCAN_EXCEED_SWAP_PTE,
	SCAN_EXCEED_SHARED_PTE,
	SCAN_PTE_NON_PRESENT,
	SCAN_PTE_UFFD_WP,
	SCAN_PAGE_RO,
	SCAN_LACK_REFERENCED_PAGE,
	SCAN_PAGE_NULL,
	SCAN_SCAN_ABORT,
	SCAN_PAGE_COUNT,
	SCAN_PAGE_LRU,
	SCAN_PAGE_LOCK,
	SCAN_PAGE_ANON,
	SCAN_PAGE_COMPOUND,
	SCAN_ANY_PROCESS,
	SCAN_VMA_NULL,
	SCAN_VMA_CHECK,
	SCAN_ADDRESS_RANGE,
	SCAN_SWAP_CACHE_PAGE,
	SCAN_DEL_PAGE_LRU,
	SCAN_ALLOC_HUGE_PAGE_FAIL,
	SCAN_CGROUP_CHARGE_FAIL,
	SCAN_TRUNCATED,
	SCAN_PAGE_HAS_PRIVATE,
};

#define CREATE_TRACE_POINTS
#include <trace/events/huge_memory.h>

static struct task_struct *khugepaged_thread __read_mostly;
static DEFINE_MUTEX(khugepaged_mutex);

/* default scan 8*512 pte (or vmas) every 30 second */
static unsigned int khugepaged_pages_to_scan __read_mostly;
static unsigned int khugepaged_pages_collapsed;
static unsigned int khugepaged_full_scans;
static unsigned int khugepaged_scan_sleep_millisecs __read_mostly = 10000;
/* during fragmentation poll the hugepage allocator once every minute */
static unsigned int khugepaged_alloc_sleep_millisecs __read_mostly = 60000;
static unsigned long khugepaged_sleep_expire;
static DEFINE_SPINLOCK(khugepaged_mm_lock);
static DECLARE_WAIT_QUEUE_HEAD(khugepaged_wait);
/*
 * default collapse hugepages if there is at least one pte mapped like
 * it would have happened if the vma was large enough during page
 * fault.
 */
static unsigned int khugepaged_max_ptes_none __read_mostly;
static unsigned int khugepaged_max_ptes_swap __read_mostly;
static unsigned int khugepaged_max_ptes_shared __read_mostly;

#define MM_SLOTS_HASH_BITS 10
static __read_mostly DEFINE_HASHTABLE(mm_slots_hash, MM_SLOTS_HASH_BITS);

static struct kmem_cache *mm_slot_cache __read_mostly;

#define MAX_PTE_MAPPED_THP 8

/**
 * struct mm_slot - hash lookup from mm to mm_slot
 * @hash: hash collision list
 * @mm_node: khugepaged scan list headed in khugepaged_scan.mm_head
 * @mm: the mm that this information is valid for
 */
struct mm_slot {
	struct hlist_node hash;
	struct list_head mm_node;
	struct mm_struct *mm;

	/* pte-mapped THP in this mm */
	int nr_pte_mapped_thp;
	unsigned long pte_mapped_thp[MAX_PTE_MAPPED_THP];
};

/**
 * struct khugepaged_scan - cursor for scanning
 * @mm_head: the head of the mm list to scan
 * @mm_slot: the current mm_slot we are scanning
 * @address: the next address inside that to be scanned
 *
 * There is only the one khugepaged_scan instance of this cursor structure.
 */
struct khugepaged_scan {
	struct list_head mm_head;
	struct mm_slot *mm_slot;
	unsigned long address;
};

static struct khugepaged_scan khugepaged_scan = {
	.mm_head = LIST_HEAD_INIT(khugepaged_scan.mm_head),
};

#ifdef CONFIG_SYSFS
static ssize_t scan_sleep_millisecs_show(struct kobject *kobj,
					 struct kobj_attribute *attr,
					 char *buf)
{
	return sprintf(buf, "%u\n", khugepaged_scan_sleep_millisecs);
}

static ssize_t scan_sleep_millisecs_store(struct kobject *kobj,
					  struct kobj_attribute *attr,
					  const char *buf, size_t count)
{
	unsigned long msecs;
	int err;

	err = kstrtoul(buf, 10, &msecs);
	if (err || msecs > UINT_MAX)
		return -EINVAL;

	khugepaged_scan_sleep_millisecs = msecs;
	khugepaged_sleep_expire = 0;
	wake_up_interruptible(&khugepaged_wait);

	return count;
}
static struct kobj_attribute scan_sleep_millisecs_attr =
	__ATTR(scan_sleep_millisecs, 0644, scan_sleep_millisecs_show,
	       scan_sleep_millisecs_store);

static ssize_t alloc_sleep_millisecs_show(struct kobject *kobj,
					  struct kobj_attribute *attr,
					  char *buf)
{
	return sprintf(buf, "%u\n", khugepaged_alloc_sleep_millisecs);
}

static ssize_t alloc_sleep_millisecs_store(struct kobject *kobj,
					   struct kobj_attribute *attr,
					   const char *buf, size_t count)
{
	unsigned long msecs;
	int err;

	err = kstrtoul(buf, 10, &msecs);
	if (err || msecs > UINT_MAX)
		return -EINVAL;

	khugepaged_alloc_sleep_millisecs = msecs;
	khugepaged_sleep_expire = 0;
	wake_up_interruptible(&khugepaged_wait);

	return count;
}
static struct kobj_attribute alloc_sleep_millisecs_attr =
	__ATTR(alloc_sleep_millisecs, 0644, alloc_sleep_millisecs_show,
	       alloc_sleep_millisecs_store);

static ssize_t pages_to_scan_show(struct kobject *kobj,
				  struct kobj_attribute *attr,
				  char *buf)
{
	return sprintf(buf, "%u\n", khugepaged_pages_to_scan);
}
static ssize_t pages_to_scan_store(struct kobject *kobj,
				   struct kobj_attribute *attr,
				   const char *buf, size_t count)
{
	int err;
	unsigned long pages;

	err = kstrtoul(buf, 10, &pages);
	if (err || !pages || pages > UINT_MAX)
		return -EINVAL;

	khugepaged_pages_to_scan = pages;

	return count;
}
static struct kobj_attribute pages_to_scan_attr =
	__ATTR(pages_to_scan, 0644, pages_to_scan_show,
	       pages_to_scan_store);

static ssize_t pages_collapsed_show(struct kobject *kobj,
				    struct kobj_attribute *attr,
				    char *buf)
{
	return sprintf(buf, "%u\n", khugepaged_pages_collapsed);
}
static struct kobj_attribute pages_collapsed_attr =
	__ATTR_RO(pages_collapsed);

static ssize_t full_scans_show(struct kobject *kobj,
			       struct kobj_attribute *attr,
			       char *buf)
{
	return sprintf(buf, "%u\n", khugepaged_full_scans);
}
static struct kobj_attribute full_scans_attr =
	__ATTR_RO(full_scans);

static ssize_t khugepaged_defrag_show(struct kobject *kobj,
				      struct kobj_attribute *attr, char *buf)
{
	return single_hugepage_flag_show(kobj, attr, buf,
				TRANSPARENT_HUGEPAGE_DEFRAG_KHUGEPAGED_FLAG);
}
static ssize_t khugepaged_defrag_store(struct kobject *kobj,
				       struct kobj_attribute *attr,
				       const char *buf, size_t count)
{
	return single_hugepage_flag_store(kobj, attr, buf, count,
				 TRANSPARENT_HUGEPAGE_DEFRAG_KHUGEPAGED_FLAG);
}
static struct kobj_attribute khugepaged_defrag_attr =
	__ATTR(defrag, 0644, khugepaged_defrag_show,
	       khugepaged_defrag_store);

/*
 * max_ptes_none controls if khugepaged should collapse hugepages over
 * any unmapped ptes in turn potentially increasing the memory
 * footprint of the vmas. When max_ptes_none is 0 khugepaged will not
 * reduce the available free memory in the system as it
 * runs. Increasing max_ptes_none will instead potentially reduce the
 * free memory in the system during the khugepaged scan.
 */
static ssize_t khugepaged_max_ptes_none_show(struct kobject *kobj,
					     struct kobj_attribute *attr,
					     char *buf)
{
	return sprintf(buf, "%u\n", khugepaged_max_ptes_none);
}
static ssize_t khugepaged_max_ptes_none_store(struct kobject *kobj,
					      struct kobj_attribute *attr,
					      const char *buf, size_t count)
{
	int err;
	unsigned long max_ptes_none;

	err = kstrtoul(buf, 10, &max_ptes_none);
	if (err || max_ptes_none > HPAGE_PMD_NR-1)
		return -EINVAL;

	khugepaged_max_ptes_none = max_ptes_none;

	return count;
}
static struct kobj_attribute khugepaged_max_ptes_none_attr =
	__ATTR(max_ptes_none, 0644, khugepaged_max_ptes_none_show,
	       khugepaged_max_ptes_none_store);

static ssize_t khugepaged_max_ptes_swap_show(struct kobject *kobj,
					     struct kobj_attribute *attr,
					     char *buf)
{
	return sprintf(buf, "%u\n", khugepaged_max_ptes_swap);
}

static ssize_t khugepaged_max_ptes_swap_store(struct kobject *kobj,
					      struct kobj_attribute *attr,
					      const char *buf, size_t count)
{
	int err;
	unsigned long max_ptes_swap;

	err  = kstrtoul(buf, 10, &max_ptes_swap);
	if (err || max_ptes_swap > HPAGE_PMD_NR-1)
		return -EINVAL;

	khugepaged_max_ptes_swap = max_ptes_swap;

	return count;
}

static struct kobj_attribute khugepaged_max_ptes_swap_attr =
	__ATTR(max_ptes_swap, 0644, khugepaged_max_ptes_swap_show,
	       khugepaged_max_ptes_swap_store);

static ssize_t khugepaged_max_ptes_shared_show(struct kobject *kobj,
					     struct kobj_attribute *attr,
					     char *buf)
{
	return sprintf(buf, "%u\n", khugepaged_max_ptes_shared);
}

static ssize_t khugepaged_max_ptes_shared_store(struct kobject *kobj,
					      struct kobj_attribute *attr,
					      const char *buf, size_t count)
{
	int err;
	unsigned long max_ptes_shared;

	err  = kstrtoul(buf, 10, &max_ptes_shared);
	if (err || max_ptes_shared > HPAGE_PMD_NR-1)
		return -EINVAL;

	khugepaged_max_ptes_shared = max_ptes_shared;

	return count;
}

static struct kobj_attribute khugepaged_max_ptes_shared_attr =
	__ATTR(max_ptes_shared, 0644, khugepaged_max_ptes_shared_show,
	       khugepaged_max_ptes_shared_store);

static struct attribute *khugepaged_attr[] = {
	&khugepaged_defrag_attr.attr,
	&khugepaged_max_ptes_none_attr.attr,
	&khugepaged_max_ptes_swap_attr.attr,
	&khugepaged_max_ptes_shared_attr.attr,
	&pages_to_scan_attr.attr,
	&pages_collapsed_attr.attr,
	&full_scans_attr.attr,
	&scan_sleep_millisecs_attr.attr,
	&alloc_sleep_millisecs_attr.attr,
	NULL,
};

struct attribute_group khugepaged_attr_group = {
	.attrs = khugepaged_attr,
	.name = "khugepaged",
};
#endif /* CONFIG_SYSFS */

int hugepage_madvise(struct vm_area_struct *vma,
		     unsigned long *vm_flags, int advice)
{
	switch (advice) {
	case MADV_HUGEPAGE:
#ifdef CONFIG_S390
		/*
		 * qemu blindly sets MADV_HUGEPAGE on all allocations, but s390
		 * can't handle this properly after s390_enable_sie, so we simply
		 * ignore the madvise to prevent qemu from causing a SIGSEGV.
		 */
		if (mm_has_pgste(vma->vm_mm))
			return 0;
#endif
		*vm_flags &= ~VM_NOHUGEPAGE;
		*vm_flags |= VM_HUGEPAGE;
		/*
		 * If the vma become good for khugepaged to scan,
		 * register it here without waiting a page fault that
		 * may not happen any time soon.
		 */
		if (!(*vm_flags & VM_NO_KHUGEPAGED) &&
				khugepaged_enter_vma_merge(vma, *vm_flags))
			return -ENOMEM;
		break;
	case MADV_NOHUGEPAGE:
		*vm_flags &= ~VM_HUGEPAGE;
		*vm_flags |= VM_NOHUGEPAGE;
		/*
		 * Setting VM_NOHUGEPAGE will prevent khugepaged from scanning
		 * this vma even if we leave the mm registered in khugepaged if
		 * it got registered before VM_NOHUGEPAGE was set.
		 */
		break;
	}

	return 0;
}

int __init khugepaged_init(void)
{
	mm_slot_cache = kmem_cache_create("khugepaged_mm_slot",
					  sizeof(struct mm_slot),
					  __alignof__(struct mm_slot), 0, NULL);
	if (!mm_slot_cache)
		return -ENOMEM;

	khugepaged_pages_to_scan = HPAGE_PMD_NR * 8;
	khugepaged_max_ptes_none = HPAGE_PMD_NR - 1;
	khugepaged_max_ptes_swap = HPAGE_PMD_NR / 8;
	khugepaged_max_ptes_shared = HPAGE_PMD_NR / 2;

	return 0;
}

void __init khugepaged_destroy(void)
{
	kmem_cache_destroy(mm_slot_cache);
}

static inline struct mm_slot *alloc_mm_slot(void)
{
	if (!mm_slot_cache)	/* initialization failed */
		return NULL;
	return kmem_cache_zalloc(mm_slot_cache, GFP_KERNEL);
}

static inline void free_mm_slot(struct mm_slot *mm_slot)
{
	kmem_cache_free(mm_slot_cache, mm_slot);
}

static struct mm_slot *get_mm_slot(struct mm_struct *mm)
{
	struct mm_slot *mm_slot;

	hash_for_each_possible(mm_slots_hash, mm_slot, hash, (unsigned long)mm)
		if (mm == mm_slot->mm)
			return mm_slot;

	return NULL;
}

static void insert_to_mm_slots_hash(struct mm_struct *mm,
				    struct mm_slot *mm_slot)
{
	mm_slot->mm = mm;
	hash_add(mm_slots_hash, &mm_slot->hash, (long)mm);
}

static inline int khugepaged_test_exit(struct mm_struct *mm)
{
	return atomic_read(&mm->mm_users) == 0;
}

static bool hugepage_vma_check(struct vm_area_struct *vma,
			       unsigned long vm_flags)
{
	if (!transhuge_vma_enabled(vma, vm_flags))
		return false;

	if (vma->vm_file && !IS_ALIGNED((vma->vm_start >> PAGE_SHIFT) -
				vma->vm_pgoff, HPAGE_PMD_NR))
		return false;

	/* Enabled via shmem mount options or sysfs settings. */
	if (shmem_file(vma->vm_file))
		return shmem_huge_enabled(vma);

	/* THP settings require madvise. */
	if (!(vm_flags & VM_HUGEPAGE) && !khugepaged_always())
		return false;

	/* Only regular file is valid */
	if (IS_ENABLED(CONFIG_READ_ONLY_THP_FOR_FS) && vma->vm_file &&
<<<<<<< HEAD
	    !inode_is_open_for_write(vma->vm_file->f_inode) &&
	    (vm_flags & VM_EXEC)) {
		return IS_ALIGNED((vma->vm_start >> PAGE_SHIFT) - vma->vm_pgoff,
				HPAGE_PMD_NR);
=======
	    (vm_flags & VM_DENYWRITE)) {
		struct inode *inode = vma->vm_file->f_inode;

		return S_ISREG(inode->i_mode);
>>>>>>> 50405204
	}

	if (!vma->anon_vma || vma->vm_ops)
		return false;
	if (vma_is_temporary_stack(vma))
		return false;
	return !(vm_flags & VM_NO_KHUGEPAGED);
}

int __khugepaged_enter(struct mm_struct *mm)
{
	struct mm_slot *mm_slot;
	int wakeup;

	mm_slot = alloc_mm_slot();
	if (!mm_slot)
		return -ENOMEM;

	/* __khugepaged_exit() must not run from under us */
	VM_BUG_ON_MM(atomic_read(&mm->mm_users) == 0, mm);
	if (unlikely(test_and_set_bit(MMF_VM_HUGEPAGE, &mm->flags))) {
		free_mm_slot(mm_slot);
		return 0;
	}

	spin_lock(&khugepaged_mm_lock);
	insert_to_mm_slots_hash(mm, mm_slot);
	/*
	 * Insert just behind the scanning cursor, to let the area settle
	 * down a little.
	 */
	wakeup = list_empty(&khugepaged_scan.mm_head);
	list_add_tail(&mm_slot->mm_node, &khugepaged_scan.mm_head);
	spin_unlock(&khugepaged_mm_lock);

	mmgrab(mm);
	if (wakeup)
		wake_up_interruptible(&khugepaged_wait);

	return 0;
}

int khugepaged_enter_vma_merge(struct vm_area_struct *vma,
			       unsigned long vm_flags)
{
	unsigned long hstart, hend;

	/*
	 * khugepaged only supports read-only files for non-shmem files.
	 * khugepaged does not yet work on special mappings. And
	 * file-private shmem THP is not supported.
	 */
	if (!hugepage_vma_check(vma, vm_flags))
		return 0;

	hstart = (vma->vm_start + ~HPAGE_PMD_MASK) & HPAGE_PMD_MASK;
	hend = vma->vm_end & HPAGE_PMD_MASK;
	if (hstart < hend)
		return khugepaged_enter(vma, vm_flags);
	return 0;
}

void __khugepaged_exit(struct mm_struct *mm)
{
	struct mm_slot *mm_slot;
	int free = 0;

	spin_lock(&khugepaged_mm_lock);
	mm_slot = get_mm_slot(mm);
	if (mm_slot && khugepaged_scan.mm_slot != mm_slot) {
		hash_del(&mm_slot->hash);
		list_del(&mm_slot->mm_node);
		free = 1;
	}
	spin_unlock(&khugepaged_mm_lock);

	if (free) {
		clear_bit(MMF_VM_HUGEPAGE, &mm->flags);
		free_mm_slot(mm_slot);
		mmdrop(mm);
	} else if (mm_slot) {
		/*
		 * This is required to serialize against
		 * khugepaged_test_exit() (which is guaranteed to run
		 * under mmap sem read mode). Stop here (after we
		 * return all pagetables will be destroyed) until
		 * khugepaged has finished working on the pagetables
		 * under the mmap_lock.
		 */
		mmap_write_lock(mm);
		mmap_write_unlock(mm);
	}
}

static void release_pte_page(struct page *page)
{
	mod_node_page_state(page_pgdat(page),
			NR_ISOLATED_ANON + page_is_file_lru(page),
			-compound_nr(page));
	unlock_page(page);
	putback_lru_page(page);
}

static void release_pte_pages(pte_t *pte, pte_t *_pte,
		struct list_head *compound_pagelist)
{
	struct page *page, *tmp;

	while (--_pte >= pte) {
		pte_t pteval = *_pte;

		page = pte_page(pteval);
		if (!pte_none(pteval) && !is_zero_pfn(pte_pfn(pteval)) &&
				!PageCompound(page))
			release_pte_page(page);
	}

	list_for_each_entry_safe(page, tmp, compound_pagelist, lru) {
		list_del(&page->lru);
		release_pte_page(page);
	}
}

static bool is_refcount_suitable(struct page *page)
{
	int expected_refcount;

	expected_refcount = total_mapcount(page);
	if (PageSwapCache(page))
		expected_refcount += compound_nr(page);

	return page_count(page) == expected_refcount;
}

static int __collapse_huge_page_isolate(struct vm_area_struct *vma,
					unsigned long address,
					pte_t *pte,
					struct list_head *compound_pagelist)
{
	struct page *page = NULL;
	pte_t *_pte;
	int none_or_zero = 0, shared = 0, result = 0, referenced = 0;
	bool writable = false;

	for (_pte = pte; _pte < pte+HPAGE_PMD_NR;
	     _pte++, address += PAGE_SIZE) {
		pte_t pteval = *_pte;
		if (pte_none(pteval) || (pte_present(pteval) &&
				is_zero_pfn(pte_pfn(pteval)))) {
			if (!userfaultfd_armed(vma) &&
			    ++none_or_zero <= khugepaged_max_ptes_none) {
				continue;
			} else {
				result = SCAN_EXCEED_NONE_PTE;
				goto out;
			}
		}
		if (!pte_present(pteval)) {
			result = SCAN_PTE_NON_PRESENT;
			goto out;
		}
		page = vm_normal_page(vma, address, pteval);
		if (unlikely(!page)) {
			result = SCAN_PAGE_NULL;
			goto out;
		}

		VM_BUG_ON_PAGE(!PageAnon(page), page);

		if (page_mapcount(page) > 1 &&
				++shared > khugepaged_max_ptes_shared) {
			result = SCAN_EXCEED_SHARED_PTE;
			goto out;
		}

		if (PageCompound(page)) {
			struct page *p;
			page = compound_head(page);

			/*
			 * Check if we have dealt with the compound page
			 * already
			 */
			list_for_each_entry(p, compound_pagelist, lru) {
				if (page == p)
					goto next;
			}
		}

		/*
		 * We can do it before isolate_lru_page because the
		 * page can't be freed from under us. NOTE: PG_lock
		 * is needed to serialize against split_huge_page
		 * when invoked from the VM.
		 */
		if (!trylock_page(page)) {
			result = SCAN_PAGE_LOCK;
			goto out;
		}

		/*
		 * Check if the page has any GUP (or other external) pins.
		 *
		 * The page table that maps the page has been already unlinked
		 * from the page table tree and this process cannot get
		 * an additinal pin on the page.
		 *
		 * New pins can come later if the page is shared across fork,
		 * but not from this process. The other process cannot write to
		 * the page, only trigger CoW.
		 */
		if (!is_refcount_suitable(page)) {
			unlock_page(page);
			result = SCAN_PAGE_COUNT;
			goto out;
		}
		if (!pte_write(pteval) && PageSwapCache(page) &&
				!reuse_swap_page(page, NULL)) {
			/*
			 * Page is in the swap cache and cannot be re-used.
			 * It cannot be collapsed into a THP.
			 */
			unlock_page(page);
			result = SCAN_SWAP_CACHE_PAGE;
			goto out;
		}

		/*
		 * Isolate the page to avoid collapsing an hugepage
		 * currently in use by the VM.
		 */
		if (isolate_lru_page(page)) {
			unlock_page(page);
			result = SCAN_DEL_PAGE_LRU;
			goto out;
		}
		mod_node_page_state(page_pgdat(page),
				NR_ISOLATED_ANON + page_is_file_lru(page),
				compound_nr(page));
		VM_BUG_ON_PAGE(!PageLocked(page), page);
		VM_BUG_ON_PAGE(PageLRU(page), page);

		if (PageCompound(page))
			list_add_tail(&page->lru, compound_pagelist);
next:
		/* There should be enough young pte to collapse the page */
		if (pte_young(pteval) ||
		    page_is_young(page) || PageReferenced(page) ||
		    mmu_notifier_test_young(vma->vm_mm, address))
			referenced++;

		if (pte_write(pteval))
			writable = true;
	}

	if (unlikely(!writable)) {
		result = SCAN_PAGE_RO;
	} else if (unlikely(!referenced)) {
		result = SCAN_LACK_REFERENCED_PAGE;
	} else {
		result = SCAN_SUCCEED;
		trace_mm_collapse_huge_page_isolate(page, none_or_zero,
						    referenced, writable, result);
		return 1;
	}
out:
	release_pte_pages(pte, _pte, compound_pagelist);
	trace_mm_collapse_huge_page_isolate(page, none_or_zero,
					    referenced, writable, result);
	return 0;
}

static void __collapse_huge_page_copy(pte_t *pte, struct page *page,
				      struct vm_area_struct *vma,
				      unsigned long address,
				      spinlock_t *ptl,
				      struct list_head *compound_pagelist)
{
	struct page *src_page, *tmp;
	pte_t *_pte;
	for (_pte = pte; _pte < pte + HPAGE_PMD_NR;
				_pte++, page++, address += PAGE_SIZE) {
		pte_t pteval = *_pte;

		if (pte_none(pteval) || is_zero_pfn(pte_pfn(pteval))) {
			clear_user_highpage(page, address);
			add_mm_counter(vma->vm_mm, MM_ANONPAGES, 1);
			if (is_zero_pfn(pte_pfn(pteval))) {
				/*
				 * ptl mostly unnecessary.
				 */
				spin_lock(ptl);
				/*
				 * paravirt calls inside pte_clear here are
				 * superfluous.
				 */
				pte_clear(vma->vm_mm, address, _pte);
				spin_unlock(ptl);
			}
		} else {
			src_page = pte_page(pteval);
			copy_user_highpage(page, src_page, address, vma);
			if (!PageCompound(src_page))
				release_pte_page(src_page);
			/*
			 * ptl mostly unnecessary, but preempt has to
			 * be disabled to update the per-cpu stats
			 * inside page_remove_rmap().
			 */
			spin_lock(ptl);
			/*
			 * paravirt calls inside pte_clear here are
			 * superfluous.
			 */
			pte_clear(vma->vm_mm, address, _pte);
			page_remove_rmap(src_page, false);
			spin_unlock(ptl);
			free_page_and_swap_cache(src_page);
		}
	}

	list_for_each_entry_safe(src_page, tmp, compound_pagelist, lru) {
		list_del(&src_page->lru);
		release_pte_page(src_page);
	}
}

static void khugepaged_alloc_sleep(void)
{
	DEFINE_WAIT(wait);

	add_wait_queue(&khugepaged_wait, &wait);
	freezable_schedule_timeout_interruptible(
		msecs_to_jiffies(khugepaged_alloc_sleep_millisecs));
	remove_wait_queue(&khugepaged_wait, &wait);
}

static int khugepaged_node_load[MAX_NUMNODES];

static bool khugepaged_scan_abort(int nid)
{
	int i;

	/*
	 * If node_reclaim_mode is disabled, then no extra effort is made to
	 * allocate memory locally.
	 */
	if (!node_reclaim_mode)
		return false;

	/* If there is a count for this node already, it must be acceptable */
	if (khugepaged_node_load[nid])
		return false;

	for (i = 0; i < MAX_NUMNODES; i++) {
		if (!khugepaged_node_load[i])
			continue;
		if (node_distance(nid, i) > node_reclaim_distance)
			return true;
	}
	return false;
}

/* Defrag for khugepaged will enter direct reclaim/compaction if necessary */
static inline gfp_t alloc_hugepage_khugepaged_gfpmask(void)
{
	return khugepaged_defrag() ? GFP_TRANSHUGE : GFP_TRANSHUGE_LIGHT;
}

#ifdef CONFIG_NUMA
static int khugepaged_find_target_node(void)
{
	static int last_khugepaged_target_node = NUMA_NO_NODE;
	int nid, target_node = 0, max_value = 0;

	/* find first node with max normal pages hit */
	for (nid = 0; nid < MAX_NUMNODES; nid++)
		if (khugepaged_node_load[nid] > max_value) {
			max_value = khugepaged_node_load[nid];
			target_node = nid;
		}

	/* do some balance if several nodes have the same hit record */
	if (target_node <= last_khugepaged_target_node)
		for (nid = last_khugepaged_target_node + 1; nid < MAX_NUMNODES;
				nid++)
			if (max_value == khugepaged_node_load[nid]) {
				target_node = nid;
				break;
			}

	last_khugepaged_target_node = target_node;
	return target_node;
}

static bool khugepaged_prealloc_page(struct page **hpage, bool *wait)
{
	if (IS_ERR(*hpage)) {
		if (!*wait)
			return false;

		*wait = false;
		*hpage = NULL;
		khugepaged_alloc_sleep();
	} else if (*hpage) {
		put_page(*hpage);
		*hpage = NULL;
	}

	return true;
}

static struct page *
khugepaged_alloc_page(struct page **hpage, gfp_t gfp, int node)
{
	VM_BUG_ON_PAGE(*hpage, *hpage);

	*hpage = __alloc_pages_node(node, gfp, HPAGE_PMD_ORDER);
	if (unlikely(!*hpage)) {
		count_vm_event(THP_COLLAPSE_ALLOC_FAILED);
		*hpage = ERR_PTR(-ENOMEM);
		return NULL;
	}

	prep_transhuge_page(*hpage);
	count_vm_event(THP_COLLAPSE_ALLOC);
	return *hpage;
}
#else
static int khugepaged_find_target_node(void)
{
	return 0;
}

static inline struct page *alloc_khugepaged_hugepage(void)
{
	struct page *page;

	page = alloc_pages(alloc_hugepage_khugepaged_gfpmask(),
			   HPAGE_PMD_ORDER);
	if (page)
		prep_transhuge_page(page);
	return page;
}

static struct page *khugepaged_alloc_hugepage(bool *wait)
{
	struct page *hpage;

	do {
		hpage = alloc_khugepaged_hugepage();
		if (!hpage) {
			count_vm_event(THP_COLLAPSE_ALLOC_FAILED);
			if (!*wait)
				return NULL;

			*wait = false;
			khugepaged_alloc_sleep();
		} else
			count_vm_event(THP_COLLAPSE_ALLOC);
	} while (unlikely(!hpage) && likely(khugepaged_enabled()));

	return hpage;
}

static bool khugepaged_prealloc_page(struct page **hpage, bool *wait)
{
	/*
	 * If the hpage allocated earlier was briefly exposed in page cache
	 * before collapse_file() failed, it is possible that racing lookups
	 * have not yet completed, and would then be unpleasantly surprised by
	 * finding the hpage reused for the same mapping at a different offset.
	 * Just release the previous allocation if there is any danger of that.
	 */
	if (*hpage && page_count(*hpage) > 1) {
		put_page(*hpage);
		*hpage = NULL;
	}

	if (!*hpage)
		*hpage = khugepaged_alloc_hugepage(wait);

	if (unlikely(!*hpage))
		return false;

	return true;
}

static struct page *
khugepaged_alloc_page(struct page **hpage, gfp_t gfp, int node)
{
	VM_BUG_ON(!*hpage);

	return  *hpage;
}
#endif

/*
 * If mmap_lock temporarily dropped, revalidate vma
 * before taking mmap_lock.
 * Return 0 if succeeds, otherwise return none-zero
 * value (scan code).
 */

static int hugepage_vma_revalidate(struct mm_struct *mm, unsigned long address,
		struct vm_area_struct **vmap)
{
	struct vm_area_struct *vma;
	unsigned long hstart, hend;

	if (unlikely(khugepaged_test_exit(mm)))
		return SCAN_ANY_PROCESS;

	*vmap = vma = find_vma(mm, address);
	if (!vma)
		return SCAN_VMA_NULL;

	hstart = (vma->vm_start + ~HPAGE_PMD_MASK) & HPAGE_PMD_MASK;
	hend = vma->vm_end & HPAGE_PMD_MASK;
	if (address < hstart || address + HPAGE_PMD_SIZE > hend)
		return SCAN_ADDRESS_RANGE;
	if (!hugepage_vma_check(vma, vma->vm_flags))
		return SCAN_VMA_CHECK;
	/* Anon VMA expected */
	if (!vma->anon_vma || vma->vm_ops)
		return SCAN_VMA_CHECK;
	return 0;
}

/*
 * Bring missing pages in from swap, to complete THP collapse.
 * Only done if khugepaged_scan_pmd believes it is worthwhile.
 *
 * Called and returns without pte mapped or spinlocks held,
 * but with mmap_lock held to protect against vma changes.
 */

static bool __collapse_huge_page_swapin(struct mm_struct *mm,
					struct vm_area_struct *vma,
					unsigned long haddr, pmd_t *pmd,
					int referenced)
{
	int swapped_in = 0;
	vm_fault_t ret = 0;
	unsigned long address, end = haddr + (HPAGE_PMD_NR * PAGE_SIZE);

	for (address = haddr; address < end; address += PAGE_SIZE) {
		struct vm_fault vmf = {
			.vma = vma,
			.address = address,
			.pgoff = linear_page_index(vma, haddr),
			.flags = FAULT_FLAG_ALLOW_RETRY,
			.pmd = pmd,
			.vma_flags = vma->vm_flags,
			.vma_page_prot = vma->vm_page_prot,
		};

		vmf.pte = pte_offset_map(pmd, address);
		vmf.orig_pte = *vmf.pte;
		if (!is_swap_pte(vmf.orig_pte)) {
			pte_unmap(vmf.pte);
			continue;
		}
		swapped_in++;
		ret = do_swap_page(&vmf);

		/* do_swap_page returns VM_FAULT_RETRY with released mmap_lock */
		if (ret & VM_FAULT_RETRY) {
			mmap_read_lock(mm);
			if (hugepage_vma_revalidate(mm, haddr, &vma)) {
				/* vma is no longer available, don't continue to swapin */
				trace_mm_collapse_huge_page_swapin(mm, swapped_in, referenced, 0);
				return false;
			}
			/* check if the pmd is still valid */
			if (mm_find_pmd(mm, haddr) != pmd) {
				trace_mm_collapse_huge_page_swapin(mm, swapped_in, referenced, 0);
				return false;
			}
		}
		if (ret & VM_FAULT_ERROR) {
			trace_mm_collapse_huge_page_swapin(mm, swapped_in, referenced, 0);
			return false;
		}
	}

	/* Drain LRU add pagevec to remove extra pin on the swapped in pages */
	if (swapped_in)
		lru_add_drain();

	trace_mm_collapse_huge_page_swapin(mm, swapped_in, referenced, 1);
	return true;
}

static void collapse_huge_page(struct mm_struct *mm,
				   unsigned long address,
				   struct page **hpage,
				   int node, int referenced, int unmapped)
{
	LIST_HEAD(compound_pagelist);
	pmd_t *pmd, _pmd;
	pte_t *pte;
	pgtable_t pgtable;
	struct page *new_page;
	spinlock_t *pmd_ptl, *pte_ptl;
	int isolated = 0, result = 0;
	struct vm_area_struct *vma;
	struct mmu_notifier_range range;
	gfp_t gfp;

	VM_BUG_ON(address & ~HPAGE_PMD_MASK);

	/* Only allocate from the target node */
	gfp = alloc_hugepage_khugepaged_gfpmask() | __GFP_THISNODE;

	/*
	 * Before allocating the hugepage, release the mmap_lock read lock.
	 * The allocation can take potentially a long time if it involves
	 * sync compaction, and we do not need to hold the mmap_lock during
	 * that. We will recheck the vma after taking it again in write mode.
	 */
	mmap_read_unlock(mm);
	new_page = khugepaged_alloc_page(hpage, gfp, node);
	if (!new_page) {
		result = SCAN_ALLOC_HUGE_PAGE_FAIL;
		goto out_nolock;
	}

	if (unlikely(mem_cgroup_charge(new_page, mm, gfp))) {
		result = SCAN_CGROUP_CHARGE_FAIL;
		goto out_nolock;
	}
	count_memcg_page_event(new_page, THP_COLLAPSE_ALLOC);

	mmap_read_lock(mm);
	result = hugepage_vma_revalidate(mm, address, &vma);
	if (result) {
		mmap_read_unlock(mm);
		goto out_nolock;
	}

	pmd = mm_find_pmd(mm, address);
	if (!pmd) {
		result = SCAN_PMD_NULL;
		mmap_read_unlock(mm);
		goto out_nolock;
	}

	/*
	 * __collapse_huge_page_swapin always returns with mmap_lock locked.
	 * If it fails, we release mmap_lock and jump out_nolock.
	 * Continuing to collapse causes inconsistency.
	 */
	if (unmapped && !__collapse_huge_page_swapin(mm, vma, address,
						     pmd, referenced)) {
		mmap_read_unlock(mm);
		goto out_nolock;
	}

	mmap_read_unlock(mm);
	/*
	 * Prevent all access to pagetables with the exception of
	 * gup_fast later handled by the ptep_clear_flush and the VM
	 * handled by the anon_vma lock + PG_lock.
	 */
	mmap_write_lock(mm);
	result = hugepage_vma_revalidate(mm, address, &vma);
	if (result)
		goto out;
	/* check if the pmd is still valid */
	if (mm_find_pmd(mm, address) != pmd)
		goto out;

	vm_write_begin(vma);
	anon_vma_lock_write(vma->anon_vma);

	mmu_notifier_range_init(&range, MMU_NOTIFY_CLEAR, 0, NULL, mm,
				address, address + HPAGE_PMD_SIZE);
	mmu_notifier_invalidate_range_start(&range);

	pte = pte_offset_map(pmd, address);
	pte_ptl = pte_lockptr(mm, pmd);

	pmd_ptl = pmd_lock(mm, pmd); /* probably unnecessary */
	/*
	 * After this gup_fast can't run anymore. This also removes
	 * any huge TLB entry from the CPU so we won't allow
	 * huge and small TLB entries for the same virtual address
	 * to avoid the risk of CPU bugs in that area.
	 */
	_pmd = pmdp_collapse_flush(vma, address, pmd);
	spin_unlock(pmd_ptl);
	mmu_notifier_invalidate_range_end(&range);

	spin_lock(pte_ptl);
	isolated = __collapse_huge_page_isolate(vma, address, pte,
			&compound_pagelist);
	spin_unlock(pte_ptl);

	if (unlikely(!isolated)) {
		pte_unmap(pte);
		spin_lock(pmd_ptl);
		BUG_ON(!pmd_none(*pmd));
		/*
		 * We can only use set_pmd_at when establishing
		 * hugepmds and never for establishing regular pmds that
		 * points to regular pagetables. Use pmd_populate for that
		 */
		pmd_populate(mm, pmd, pmd_pgtable(_pmd));
		spin_unlock(pmd_ptl);
		anon_vma_unlock_write(vma->anon_vma);
		vm_write_end(vma);
		result = SCAN_FAIL;
		goto out;
	}

	/*
	 * All pages are isolated and locked so anon_vma rmap
	 * can't run anymore.
	 */
	anon_vma_unlock_write(vma->anon_vma);

	__collapse_huge_page_copy(pte, new_page, vma, address, pte_ptl,
			&compound_pagelist);
	pte_unmap(pte);
	__SetPageUptodate(new_page);
	pgtable = pmd_pgtable(_pmd);

	_pmd = mk_huge_pmd(new_page, vma->vm_page_prot);
	_pmd = maybe_pmd_mkwrite(pmd_mkdirty(_pmd), vma);

	/*
	 * spin_lock() below is not the equivalent of smp_wmb(), so
	 * this is needed to avoid the copy_huge_page writes to become
	 * visible after the set_pmd_at() write.
	 */
	smp_wmb();

	spin_lock(pmd_ptl);
	BUG_ON(!pmd_none(*pmd));
	page_add_new_anon_rmap(new_page, vma, address, true);
	lru_cache_add_inactive_or_unevictable(new_page, vma);
	pgtable_trans_huge_deposit(mm, pmd, pgtable);
	set_pmd_at(mm, address, pmd, _pmd);
	update_mmu_cache_pmd(vma, address, pmd);
	spin_unlock(pmd_ptl);
	vm_write_end(vma);

	*hpage = NULL;

	khugepaged_pages_collapsed++;
	result = SCAN_SUCCEED;
out_up_write:
	mmap_write_unlock(mm);
out_nolock:
	if (!IS_ERR_OR_NULL(*hpage))
		mem_cgroup_uncharge(*hpage);
	trace_mm_collapse_huge_page(mm, isolated, result);
	return;
out:
	goto out_up_write;
}

static int khugepaged_scan_pmd(struct mm_struct *mm,
			       struct vm_area_struct *vma,
			       unsigned long address,
			       struct page **hpage)
{
	pmd_t *pmd;
	pte_t *pte, *_pte;
	int ret = 0, result = 0, referenced = 0;
	int none_or_zero = 0, shared = 0;
	struct page *page = NULL;
	unsigned long _address;
	spinlock_t *ptl;
	int node = NUMA_NO_NODE, unmapped = 0;
	bool writable = false;

	VM_BUG_ON(address & ~HPAGE_PMD_MASK);

	pmd = mm_find_pmd(mm, address);
	if (!pmd) {
		result = SCAN_PMD_NULL;
		goto out;
	}

	memset(khugepaged_node_load, 0, sizeof(khugepaged_node_load));
	pte = pte_offset_map_lock(mm, pmd, address, &ptl);
	for (_address = address, _pte = pte; _pte < pte+HPAGE_PMD_NR;
	     _pte++, _address += PAGE_SIZE) {
		pte_t pteval = *_pte;
		if (is_swap_pte(pteval)) {
			if (++unmapped <= khugepaged_max_ptes_swap) {
				/*
				 * Always be strict with uffd-wp
				 * enabled swap entries.  Please see
				 * comment below for pte_uffd_wp().
				 */
				if (pte_swp_uffd_wp(pteval)) {
					result = SCAN_PTE_UFFD_WP;
					goto out_unmap;
				}
				continue;
			} else {
				result = SCAN_EXCEED_SWAP_PTE;
				goto out_unmap;
			}
		}
		if (pte_none(pteval) || is_zero_pfn(pte_pfn(pteval))) {
			if (!userfaultfd_armed(vma) &&
			    ++none_or_zero <= khugepaged_max_ptes_none) {
				continue;
			} else {
				result = SCAN_EXCEED_NONE_PTE;
				goto out_unmap;
			}
		}
		if (!pte_present(pteval)) {
			result = SCAN_PTE_NON_PRESENT;
			goto out_unmap;
		}
		if (pte_uffd_wp(pteval)) {
			/*
			 * Don't collapse the page if any of the small
			 * PTEs are armed with uffd write protection.
			 * Here we can also mark the new huge pmd as
			 * write protected if any of the small ones is
			 * marked but that could bring uknown
			 * userfault messages that falls outside of
			 * the registered range.  So, just be simple.
			 */
			result = SCAN_PTE_UFFD_WP;
			goto out_unmap;
		}
		if (pte_write(pteval))
			writable = true;

		page = vm_normal_page(vma, _address, pteval);
		if (unlikely(!page)) {
			result = SCAN_PAGE_NULL;
			goto out_unmap;
		}

		if (page_mapcount(page) > 1 &&
				++shared > khugepaged_max_ptes_shared) {
			result = SCAN_EXCEED_SHARED_PTE;
			goto out_unmap;
		}

		page = compound_head(page);

		/*
		 * Record which node the original page is from and save this
		 * information to khugepaged_node_load[].
		 * Khupaged will allocate hugepage from the node has the max
		 * hit record.
		 */
		node = page_to_nid(page);
		if (khugepaged_scan_abort(node)) {
			result = SCAN_SCAN_ABORT;
			goto out_unmap;
		}
		khugepaged_node_load[node]++;
		if (!PageLRU(page)) {
			result = SCAN_PAGE_LRU;
			goto out_unmap;
		}
		if (PageLocked(page)) {
			result = SCAN_PAGE_LOCK;
			goto out_unmap;
		}
		if (!PageAnon(page)) {
			result = SCAN_PAGE_ANON;
			goto out_unmap;
		}

		/*
		 * Check if the page has any GUP (or other external) pins.
		 *
		 * Here the check is racy it may see totmal_mapcount > refcount
		 * in some cases.
		 * For example, one process with one forked child process.
		 * The parent has the PMD split due to MADV_DONTNEED, then
		 * the child is trying unmap the whole PMD, but khugepaged
		 * may be scanning the parent between the child has
		 * PageDoubleMap flag cleared and dec the mapcount.  So
		 * khugepaged may see total_mapcount > refcount.
		 *
		 * But such case is ephemeral we could always retry collapse
		 * later.  However it may report false positive if the page
		 * has excessive GUP pins (i.e. 512).  Anyway the same check
		 * will be done again later the risk seems low.
		 */
		if (!is_refcount_suitable(page)) {
			result = SCAN_PAGE_COUNT;
			goto out_unmap;
		}
		if (pte_young(pteval) ||
		    page_is_young(page) || PageReferenced(page) ||
		    mmu_notifier_test_young(vma->vm_mm, address))
			referenced++;
	}
	if (!writable) {
		result = SCAN_PAGE_RO;
	} else if (!referenced || (unmapped && referenced < HPAGE_PMD_NR/2)) {
		result = SCAN_LACK_REFERENCED_PAGE;
	} else {
		result = SCAN_SUCCEED;
		ret = 1;
	}
out_unmap:
	pte_unmap_unlock(pte, ptl);
	if (ret) {
		node = khugepaged_find_target_node();
		/* collapse_huge_page will return with the mmap_lock released */
		collapse_huge_page(mm, address, hpage, node,
				referenced, unmapped);
	}
out:
	trace_mm_khugepaged_scan_pmd(mm, page, writable, referenced,
				     none_or_zero, result, unmapped);
	return ret;
}

static void collect_mm_slot(struct mm_slot *mm_slot)
{
	struct mm_struct *mm = mm_slot->mm;

	lockdep_assert_held(&khugepaged_mm_lock);

	if (khugepaged_test_exit(mm)) {
		/* free mm_slot */
		hash_del(&mm_slot->hash);
		list_del(&mm_slot->mm_node);

		/*
		 * Not strictly needed because the mm exited already.
		 *
		 * clear_bit(MMF_VM_HUGEPAGE, &mm->flags);
		 */

		/* khugepaged_mm_lock actually not necessary for the below */
		free_mm_slot(mm_slot);
		mmdrop(mm);
	}
}

#ifdef CONFIG_SHMEM
/*
 * Notify khugepaged that given addr of the mm is pte-mapped THP. Then
 * khugepaged should try to collapse the page table.
 */
static int khugepaged_add_pte_mapped_thp(struct mm_struct *mm,
					 unsigned long addr)
{
	struct mm_slot *mm_slot;

	VM_BUG_ON(addr & ~HPAGE_PMD_MASK);

	spin_lock(&khugepaged_mm_lock);
	mm_slot = get_mm_slot(mm);
	if (likely(mm_slot && mm_slot->nr_pte_mapped_thp < MAX_PTE_MAPPED_THP))
		mm_slot->pte_mapped_thp[mm_slot->nr_pte_mapped_thp++] = addr;
	spin_unlock(&khugepaged_mm_lock);
	return 0;
}

/**
 * Try to collapse a pte-mapped THP for mm at address haddr.
 *
 * This function checks whether all the PTEs in the PMD are pointing to the
 * right THP. If so, retract the page table so the THP can refault in with
 * as pmd-mapped.
 */
void collapse_pte_mapped_thp(struct mm_struct *mm, unsigned long addr)
{
	unsigned long haddr = addr & HPAGE_PMD_MASK;
	struct vm_area_struct *vma = find_vma(mm, haddr);
	struct page *hpage;
	pte_t *start_pte, *pte;
	pmd_t *pmd, _pmd;
	spinlock_t *ptl;
	int count = 0;
	int i;

	if (!vma || !vma->vm_file ||
	    vma->vm_start > haddr || vma->vm_end < haddr + HPAGE_PMD_SIZE)
		return;

	/*
	 * This vm_flags may not have VM_HUGEPAGE if the page was not
	 * collapsed by this mm. But we can still collapse if the page is
	 * the valid THP. Add extra VM_HUGEPAGE so hugepage_vma_check()
	 * will not fail the vma for missing VM_HUGEPAGE
	 */
	if (!hugepage_vma_check(vma, vma->vm_flags | VM_HUGEPAGE))
		return;

	hpage = find_lock_page(vma->vm_file->f_mapping,
			       linear_page_index(vma, haddr));
	if (!hpage)
		return;

	if (!PageHead(hpage))
		goto drop_hpage;

	pmd = mm_find_pmd(mm, haddr);
	if (!pmd)
		goto drop_hpage;

	start_pte = pte_offset_map_lock(mm, pmd, haddr, &ptl);

	/* step 1: check all mapped PTEs are to the right huge page */
	for (i = 0, addr = haddr, pte = start_pte;
	     i < HPAGE_PMD_NR; i++, addr += PAGE_SIZE, pte++) {
		struct page *page;

		/* empty pte, skip */
		if (pte_none(*pte))
			continue;

		/* page swapped out, abort */
		if (!pte_present(*pte))
			goto abort;

		page = vm_normal_page(vma, addr, *pte);

		/*
		 * Note that uprobe, debugger, or MAP_PRIVATE may change the
		 * page table, but the new page will not be a subpage of hpage.
		 */
		if (hpage + i != page)
			goto abort;
		count++;
	}

	/* step 2: adjust rmap */
	for (i = 0, addr = haddr, pte = start_pte;
	     i < HPAGE_PMD_NR; i++, addr += PAGE_SIZE, pte++) {
		struct page *page;

		if (pte_none(*pte))
			continue;
		page = vm_normal_page(vma, addr, *pte);
		page_remove_rmap(page, false);
	}

	pte_unmap_unlock(start_pte, ptl);

	/* step 3: set proper refcount and mm_counters. */
	if (count) {
		page_ref_sub(hpage, count);
		add_mm_counter(vma->vm_mm, mm_counter_file(hpage), -count);
	}

	/* step 4: collapse pmd */
	ptl = pmd_lock(vma->vm_mm, pmd);
	_pmd = pmdp_collapse_flush(vma, haddr, pmd);
	spin_unlock(ptl);
	mm_dec_nr_ptes(mm);
	pte_free(mm, pmd_pgtable(_pmd));

drop_hpage:
	unlock_page(hpage);
	put_page(hpage);
	return;

abort:
	pte_unmap_unlock(start_pte, ptl);
	goto drop_hpage;
}

static int khugepaged_collapse_pte_mapped_thps(struct mm_slot *mm_slot)
{
	struct mm_struct *mm = mm_slot->mm;
	int i;

	if (likely(mm_slot->nr_pte_mapped_thp == 0))
		return 0;

	if (!mmap_write_trylock(mm))
		return -EBUSY;

	if (unlikely(khugepaged_test_exit(mm)))
		goto out;

	for (i = 0; i < mm_slot->nr_pte_mapped_thp; i++)
		collapse_pte_mapped_thp(mm, mm_slot->pte_mapped_thp[i]);

out:
	mm_slot->nr_pte_mapped_thp = 0;
	mmap_write_unlock(mm);
	return 0;
}

static void retract_page_tables(struct address_space *mapping, pgoff_t pgoff)
{
	struct vm_area_struct *vma;
	struct mm_struct *mm;
	unsigned long addr;
	pmd_t *pmd, _pmd;

	i_mmap_lock_write(mapping);
	vma_interval_tree_foreach(vma, &mapping->i_mmap, pgoff, pgoff) {
		/*
		 * Check vma->anon_vma to exclude MAP_PRIVATE mappings that
		 * got written to. These VMAs are likely not worth investing
		 * mmap_write_lock(mm) as PMD-mapping is likely to be split
		 * later.
		 *
		 * Not that vma->anon_vma check is racy: it can be set up after
		 * the check but before we took mmap_lock by the fault path.
		 * But page lock would prevent establishing any new ptes of the
		 * page, so we are safe.
		 *
		 * An alternative would be drop the check, but check that page
		 * table is clear before calling pmdp_collapse_flush() under
		 * ptl. It has higher chance to recover THP for the VMA, but
		 * has higher cost too.
		 */
		if (vma->anon_vma)
			continue;
		addr = vma->vm_start + ((pgoff - vma->vm_pgoff) << PAGE_SHIFT);
		if (addr & ~HPAGE_PMD_MASK)
			continue;
		if (vma->vm_end < addr + HPAGE_PMD_SIZE)
			continue;
		mm = vma->vm_mm;
		pmd = mm_find_pmd(mm, addr);
		if (!pmd)
			continue;
		/*
		 * We need exclusive mmap_lock to retract page table.
		 *
		 * We use trylock due to lock inversion: we need to acquire
		 * mmap_lock while holding page lock. Fault path does it in
		 * reverse order. Trylock is a way to avoid deadlock.
		 */
		if (mmap_write_trylock(mm)) {
			if (!khugepaged_test_exit(mm)) {
				spinlock_t *ptl = pmd_lock(mm, pmd);
				/* assume page table is clear */
				_pmd = pmdp_collapse_flush(vma, addr, pmd);
				spin_unlock(ptl);
				mm_dec_nr_ptes(mm);
				pte_free(mm, pmd_pgtable(_pmd));
			}
			mmap_write_unlock(mm);
		} else {
			/* Try again later */
			khugepaged_add_pte_mapped_thp(mm, addr);
		}
	}
	i_mmap_unlock_write(mapping);
}

/**
 * collapse_file - collapse filemap/tmpfs/shmem pages into huge one.
 *
 * Basic scheme is simple, details are more complex:
 *  - allocate and lock a new huge page;
 *  - scan page cache replacing old pages with the new one
 *    + swap/gup in pages if necessary;
 *    + fill in gaps;
 *    + keep old pages around in case rollback is required;
 *  - if replacing succeeds:
 *    + copy data over;
 *    + free old pages;
 *    + unlock huge page;
 *  - if replacing failed;
 *    + put all pages back and unfreeze them;
 *    + restore gaps in the page cache;
 *    + unlock and free huge page;
 */
static void collapse_file(struct mm_struct *mm,
		struct file *file, pgoff_t start,
		struct page **hpage, int node)
{
	struct address_space *mapping = file->f_mapping;
	gfp_t gfp;
	struct page *new_page;
	pgoff_t index, end = start + HPAGE_PMD_NR;
	LIST_HEAD(pagelist);
	XA_STATE_ORDER(xas, &mapping->i_pages, start, HPAGE_PMD_ORDER);
	int nr_none = 0, result = SCAN_SUCCEED;
	bool is_shmem = shmem_file(file);

	VM_BUG_ON(!IS_ENABLED(CONFIG_READ_ONLY_THP_FOR_FS) && !is_shmem);
	VM_BUG_ON(start & (HPAGE_PMD_NR - 1));

	/* Only allocate from the target node */
	gfp = alloc_hugepage_khugepaged_gfpmask() | __GFP_THISNODE;

	new_page = khugepaged_alloc_page(hpage, gfp, node);
	if (!new_page) {
		result = SCAN_ALLOC_HUGE_PAGE_FAIL;
		goto out;
	}

	if (unlikely(mem_cgroup_charge(new_page, mm, gfp))) {
		result = SCAN_CGROUP_CHARGE_FAIL;
		goto out;
	}
	count_memcg_page_event(new_page, THP_COLLAPSE_ALLOC);

	/* This will be less messy when we use multi-index entries */
	do {
		xas_lock_irq(&xas);
		xas_create_range(&xas);
		if (!xas_error(&xas))
			break;
		xas_unlock_irq(&xas);
		if (!xas_nomem(&xas, GFP_KERNEL)) {
			result = SCAN_FAIL;
			goto out;
		}
	} while (1);

	__SetPageLocked(new_page);
	if (is_shmem)
		__SetPageSwapBacked(new_page);
	new_page->index = start;
	new_page->mapping = mapping;

	/*
	 * At this point the new_page is locked and not up-to-date.
	 * It's safe to insert it into the page cache, because nobody would
	 * be able to map it or use it in another way until we unlock it.
	 */

	xas_set(&xas, start);
	for (index = start; index < end; index++) {
		struct page *page = xas_next(&xas);

		VM_BUG_ON(index != xas.xa_index);
		if (is_shmem) {
			if (!page) {
				/*
				 * Stop if extent has been truncated or
				 * hole-punched, and is now completely
				 * empty.
				 */
				if (index == start) {
					if (!xas_next_entry(&xas, end - 1)) {
						result = SCAN_TRUNCATED;
						goto xa_locked;
					}
					xas_set(&xas, index);
				}
				if (!shmem_charge(mapping->host, 1)) {
					result = SCAN_FAIL;
					goto xa_locked;
				}
				xas_store(&xas, new_page);
				nr_none++;
				continue;
			}

			if (xa_is_value(page) || !PageUptodate(page)) {
				xas_unlock_irq(&xas);
				/* swap in or instantiate fallocated page */
				if (shmem_getpage(mapping->host, index, &page,
						  SGP_NOHUGE)) {
					result = SCAN_FAIL;
					goto xa_unlocked;
				}
			} else if (trylock_page(page)) {
				get_page(page);
				xas_unlock_irq(&xas);
			} else {
				result = SCAN_PAGE_LOCK;
				goto xa_locked;
			}
		} else {	/* !is_shmem */
			if (!page || xa_is_value(page)) {
				xas_unlock_irq(&xas);
				page_cache_sync_readahead(mapping, &file->f_ra,
							  file, index,
							  end - index);
				/* drain pagevecs to help isolate_lru_page() */
				lru_add_drain();
				page = find_lock_page(mapping, index);
				if (unlikely(page == NULL)) {
					result = SCAN_FAIL;
					goto xa_unlocked;
				}
			} else if (PageDirty(page)) {
				/*
				 * khugepaged only works on read-only fd,
				 * so this page is dirty because it hasn't
				 * been flushed since first write. There
				 * won't be new dirty pages.
				 *
				 * Trigger async flush here and hope the
				 * writeback is done when khugepaged
				 * revisits this page.
				 *
				 * This is a one-off situation. We are not
				 * forcing writeback in loop.
				 */
				xas_unlock_irq(&xas);
				filemap_flush(mapping);
				result = SCAN_FAIL;
				goto xa_unlocked;
			} else if (PageWriteback(page)) {
				xas_unlock_irq(&xas);
				result = SCAN_FAIL;
				goto xa_unlocked;
			} else if (trylock_page(page)) {
				get_page(page);
				xas_unlock_irq(&xas);
			} else {
				result = SCAN_PAGE_LOCK;
				goto xa_locked;
			}
		}

		/*
		 * The page must be locked, so we can drop the i_pages lock
		 * without racing with truncate.
		 */
		VM_BUG_ON_PAGE(!PageLocked(page), page);

		/* make sure the page is up to date */
		if (unlikely(!PageUptodate(page))) {
			result = SCAN_FAIL;
			goto out_unlock;
		}

		/*
		 * If file was truncated then extended, or hole-punched, before
		 * we locked the first page, then a THP might be there already.
		 */
		if (PageTransCompound(page)) {
			result = SCAN_PAGE_COMPOUND;
			goto out_unlock;
		}

		if (page_mapping(page) != mapping) {
			result = SCAN_TRUNCATED;
			goto out_unlock;
		}

		if (!is_shmem && (PageDirty(page) ||
				  PageWriteback(page))) {
			/*
			 * khugepaged only works on read-only fd, so this
			 * page is dirty because it hasn't been flushed
			 * since first write.
			 */
			result = SCAN_FAIL;
			goto out_unlock;
		}

		if (isolate_lru_page(page)) {
			result = SCAN_DEL_PAGE_LRU;
			goto out_unlock;
		}

		if (page_has_private(page) &&
		    !try_to_release_page(page, GFP_KERNEL)) {
			result = SCAN_PAGE_HAS_PRIVATE;
			putback_lru_page(page);
			goto out_unlock;
		}

		if (page_mapped(page))
			unmap_mapping_pages(mapping, index, 1, false);

		xas_lock_irq(&xas);
		xas_set(&xas, index);

		VM_BUG_ON_PAGE(page != xas_load(&xas), page);
		VM_BUG_ON_PAGE(page_mapped(page), page);

		/*
		 * The page is expected to have page_count() == 3:
		 *  - we hold a pin on it;
		 *  - one reference from page cache;
		 *  - one from isolate_lru_page;
		 */
		if (!page_ref_freeze(page, 3)) {
			result = SCAN_PAGE_COUNT;
			xas_unlock_irq(&xas);
			putback_lru_page(page);
			goto out_unlock;
		}

		/*
		 * Add the page to the list to be able to undo the collapse if
		 * something go wrong.
		 */
		list_add_tail(&page->lru, &pagelist);

		/* Finally, replace with the new page. */
		xas_store(&xas, new_page);
		continue;
out_unlock:
		unlock_page(page);
		put_page(page);
		goto xa_unlocked;
	}

	if (is_shmem)
		__inc_node_page_state(new_page, NR_SHMEM_THPS);
	else {
		__inc_node_page_state(new_page, NR_FILE_THPS);
		filemap_nr_thps_inc(mapping);
		/*
		 * Paired with smp_mb() in do_dentry_open() to ensure
		 * i_writecount is up to date and the update to nr_thps is
		 * visible. Ensures the page cache will be truncated if the
		 * file is opened writable.
		*/
		smp_mb();
		if (inode_is_open_for_write(mapping->host)) {
			result = SCAN_FAIL;
			__dec_node_page_state(new_page, NR_FILE_THPS);
			filemap_nr_thps_dec(mapping);
			goto xa_locked;
		}
	}

	if (nr_none) {
		__mod_lruvec_page_state(new_page, NR_FILE_PAGES, nr_none);
		if (is_shmem)
			__mod_lruvec_page_state(new_page, NR_SHMEM, nr_none);
	}

xa_locked:
	xas_unlock_irq(&xas);
xa_unlocked:

	if (result == SCAN_SUCCEED) {
		struct page *page, *tmp;

		/*
		 * Replacing old pages with new one has succeeded, now we
		 * need to copy the content and free the old pages.
		 */
		index = start;
		list_for_each_entry_safe(page, tmp, &pagelist, lru) {
			while (index < page->index) {
				clear_highpage(new_page + (index % HPAGE_PMD_NR));
				index++;
			}
			copy_highpage(new_page + (page->index % HPAGE_PMD_NR),
					page);
			list_del(&page->lru);
			page->mapping = NULL;
			page_ref_unfreeze(page, 1);
			ClearPageActive(page);
			ClearPageUnevictable(page);
			unlock_page(page);
			put_page(page);
			index++;
		}
		while (index < end) {
			clear_highpage(new_page + (index % HPAGE_PMD_NR));
			index++;
		}

		SetPageUptodate(new_page);
		page_ref_add(new_page, HPAGE_PMD_NR - 1);
		if (is_shmem)
			set_page_dirty(new_page);
		lru_cache_add(new_page);

		/*
		 * Remove pte page tables, so we can re-fault the page as huge.
		 */
		retract_page_tables(mapping, start);
		*hpage = NULL;

		khugepaged_pages_collapsed++;
	} else {
		struct page *page;

		/* Something went wrong: roll back page cache changes */
		xas_lock_irq(&xas);
		mapping->nrpages -= nr_none;

		if (is_shmem)
			shmem_uncharge(mapping->host, nr_none);

		xas_set(&xas, start);
		xas_for_each(&xas, page, end - 1) {
			page = list_first_entry_or_null(&pagelist,
					struct page, lru);
			if (!page || xas.xa_index < page->index) {
				if (!nr_none)
					break;
				nr_none--;
				/* Put holes back where they were */
				xas_store(&xas, NULL);
				continue;
			}

			VM_BUG_ON_PAGE(page->index != xas.xa_index, page);

			/* Unfreeze the page. */
			list_del(&page->lru);
			page_ref_unfreeze(page, 2);
			xas_store(&xas, page);
			xas_pause(&xas);
			xas_unlock_irq(&xas);
			unlock_page(page);
			putback_lru_page(page);
			xas_lock_irq(&xas);
		}
		VM_BUG_ON(nr_none);
		xas_unlock_irq(&xas);

		new_page->mapping = NULL;
	}

	unlock_page(new_page);
out:
	VM_BUG_ON(!list_empty(&pagelist));
	if (!IS_ERR_OR_NULL(*hpage))
		mem_cgroup_uncharge(*hpage);
	/* TODO: tracepoints */
}

static void khugepaged_scan_file(struct mm_struct *mm,
		struct file *file, pgoff_t start, struct page **hpage)
{
	struct page *page = NULL;
	struct address_space *mapping = file->f_mapping;
	XA_STATE(xas, &mapping->i_pages, start);
	int present, swap;
	int node = NUMA_NO_NODE;
	int result = SCAN_SUCCEED;

	present = 0;
	swap = 0;
	memset(khugepaged_node_load, 0, sizeof(khugepaged_node_load));
	rcu_read_lock();
	xas_for_each(&xas, page, start + HPAGE_PMD_NR - 1) {
		if (xas_retry(&xas, page))
			continue;

		if (xa_is_value(page)) {
			if (++swap > khugepaged_max_ptes_swap) {
				result = SCAN_EXCEED_SWAP_PTE;
				break;
			}
			continue;
		}

		if (PageTransCompound(page)) {
			result = SCAN_PAGE_COMPOUND;
			break;
		}

		node = page_to_nid(page);
		if (khugepaged_scan_abort(node)) {
			result = SCAN_SCAN_ABORT;
			break;
		}
		khugepaged_node_load[node]++;

		if (!PageLRU(page)) {
			result = SCAN_PAGE_LRU;
			break;
		}

		if (page_count(page) !=
		    1 + page_mapcount(page) + page_has_private(page)) {
			result = SCAN_PAGE_COUNT;
			break;
		}

		/*
		 * We probably should check if the page is referenced here, but
		 * nobody would transfer pte_young() to PageReferenced() for us.
		 * And rmap walk here is just too costly...
		 */

		present++;

		if (need_resched()) {
			xas_pause(&xas);
			cond_resched_rcu();
		}
	}
	rcu_read_unlock();

	if (result == SCAN_SUCCEED) {
		if (present < HPAGE_PMD_NR - khugepaged_max_ptes_none) {
			result = SCAN_EXCEED_NONE_PTE;
		} else {
			node = khugepaged_find_target_node();
			collapse_file(mm, file, start, hpage, node);
		}
	}

	/* TODO: tracepoints */
}
#else
static void khugepaged_scan_file(struct mm_struct *mm,
		struct file *file, pgoff_t start, struct page **hpage)
{
	BUILD_BUG();
}

static int khugepaged_collapse_pte_mapped_thps(struct mm_slot *mm_slot)
{
	return 0;
}
#endif

static unsigned int khugepaged_scan_mm_slot(unsigned int pages,
					    struct page **hpage)
	__releases(&khugepaged_mm_lock)
	__acquires(&khugepaged_mm_lock)
{
	struct mm_slot *mm_slot;
	struct mm_struct *mm;
	struct vm_area_struct *vma;
	int progress = 0;

	VM_BUG_ON(!pages);
	lockdep_assert_held(&khugepaged_mm_lock);

	if (khugepaged_scan.mm_slot)
		mm_slot = khugepaged_scan.mm_slot;
	else {
		mm_slot = list_entry(khugepaged_scan.mm_head.next,
				     struct mm_slot, mm_node);
		khugepaged_scan.address = 0;
		khugepaged_scan.mm_slot = mm_slot;
	}
	spin_unlock(&khugepaged_mm_lock);
	khugepaged_collapse_pte_mapped_thps(mm_slot);

	mm = mm_slot->mm;
	/*
	 * Don't wait for semaphore (to avoid long wait times).  Just move to
	 * the next mm on the list.
	 */
	vma = NULL;
	if (unlikely(!mmap_read_trylock(mm)))
		goto breakouterloop_mmap_lock;
	if (likely(!khugepaged_test_exit(mm)))
		vma = find_vma(mm, khugepaged_scan.address);

	progress++;
	for (; vma; vma = vma->vm_next) {
		unsigned long hstart, hend;

		cond_resched();
		if (unlikely(khugepaged_test_exit(mm))) {
			progress++;
			break;
		}
		if (!hugepage_vma_check(vma, vma->vm_flags)) {
skip:
			progress++;
			continue;
		}
		hstart = (vma->vm_start + ~HPAGE_PMD_MASK) & HPAGE_PMD_MASK;
		hend = vma->vm_end & HPAGE_PMD_MASK;
		if (hstart >= hend)
			goto skip;
		if (khugepaged_scan.address > hend)
			goto skip;
		if (khugepaged_scan.address < hstart)
			khugepaged_scan.address = hstart;
		VM_BUG_ON(khugepaged_scan.address & ~HPAGE_PMD_MASK);
		if (shmem_file(vma->vm_file) && !shmem_huge_enabled(vma))
			goto skip;

		while (khugepaged_scan.address < hend) {
			int ret;
			cond_resched();
			if (unlikely(khugepaged_test_exit(mm)))
				goto breakouterloop;

			VM_BUG_ON(khugepaged_scan.address < hstart ||
				  khugepaged_scan.address + HPAGE_PMD_SIZE >
				  hend);
			if (IS_ENABLED(CONFIG_SHMEM) && vma->vm_file) {
				struct file *file = get_file(vma->vm_file);
				pgoff_t pgoff = linear_page_index(vma,
						khugepaged_scan.address);

				mmap_read_unlock(mm);
				ret = 1;
				khugepaged_scan_file(mm, file, pgoff, hpage);
				fput(file);
			} else {
				ret = khugepaged_scan_pmd(mm, vma,
						khugepaged_scan.address,
						hpage);
			}
			/* move to next address */
			khugepaged_scan.address += HPAGE_PMD_SIZE;
			progress += HPAGE_PMD_NR;
			if (ret)
				/* we released mmap_lock so break loop */
				goto breakouterloop_mmap_lock;
			if (progress >= pages)
				goto breakouterloop;
		}
	}
breakouterloop:
	mmap_read_unlock(mm); /* exit_mmap will destroy ptes after this */
breakouterloop_mmap_lock:

	spin_lock(&khugepaged_mm_lock);
	VM_BUG_ON(khugepaged_scan.mm_slot != mm_slot);
	/*
	 * Release the current mm_slot if this mm is about to die, or
	 * if we scanned all vmas of this mm.
	 */
	if (khugepaged_test_exit(mm) || !vma) {
		/*
		 * Make sure that if mm_users is reaching zero while
		 * khugepaged runs here, khugepaged_exit will find
		 * mm_slot not pointing to the exiting mm.
		 */
		if (mm_slot->mm_node.next != &khugepaged_scan.mm_head) {
			khugepaged_scan.mm_slot = list_entry(
				mm_slot->mm_node.next,
				struct mm_slot, mm_node);
			khugepaged_scan.address = 0;
		} else {
			khugepaged_scan.mm_slot = NULL;
			khugepaged_full_scans++;
		}

		collect_mm_slot(mm_slot);
	}

	return progress;
}

static int khugepaged_has_work(void)
{
	return !list_empty(&khugepaged_scan.mm_head) &&
		khugepaged_enabled();
}

static int khugepaged_wait_event(void)
{
	return !list_empty(&khugepaged_scan.mm_head) ||
		kthread_should_stop();
}

static void khugepaged_do_scan(void)
{
	struct page *hpage = NULL;
	unsigned int progress = 0, pass_through_head = 0;
	unsigned int pages = khugepaged_pages_to_scan;
	bool wait = true;

	barrier(); /* write khugepaged_pages_to_scan to local stack */

	lru_add_drain_all();

	while (progress < pages) {
		if (!khugepaged_prealloc_page(&hpage, &wait))
			break;

		cond_resched();

		if (unlikely(kthread_should_stop() || try_to_freeze()))
			break;

		spin_lock(&khugepaged_mm_lock);
		if (!khugepaged_scan.mm_slot)
			pass_through_head++;
		if (khugepaged_has_work() &&
		    pass_through_head < 2)
			progress += khugepaged_scan_mm_slot(pages - progress,
							    &hpage);
		else
			progress = pages;
		spin_unlock(&khugepaged_mm_lock);
	}

	if (!IS_ERR_OR_NULL(hpage))
		put_page(hpage);
}

static bool khugepaged_should_wakeup(void)
{
	return kthread_should_stop() ||
	       time_after_eq(jiffies, khugepaged_sleep_expire);
}

static void khugepaged_wait_work(void)
{
	if (khugepaged_has_work()) {
		const unsigned long scan_sleep_jiffies =
			msecs_to_jiffies(khugepaged_scan_sleep_millisecs);

		if (!scan_sleep_jiffies)
			return;

		khugepaged_sleep_expire = jiffies + scan_sleep_jiffies;
		wait_event_freezable_timeout(khugepaged_wait,
					     khugepaged_should_wakeup(),
					     scan_sleep_jiffies);
		return;
	}

	if (khugepaged_enabled())
		wait_event_freezable(khugepaged_wait, khugepaged_wait_event());
}

static int khugepaged(void *none)
{
	struct mm_slot *mm_slot;

	set_freezable();
	set_user_nice(current, MAX_NICE);

	while (!kthread_should_stop()) {
		khugepaged_do_scan();
		khugepaged_wait_work();
	}

	spin_lock(&khugepaged_mm_lock);
	mm_slot = khugepaged_scan.mm_slot;
	khugepaged_scan.mm_slot = NULL;
	if (mm_slot)
		collect_mm_slot(mm_slot);
	spin_unlock(&khugepaged_mm_lock);
	return 0;
}

static void set_recommended_min_free_kbytes(void)
{
	struct zone *zone;
	int nr_zones = 0;
	unsigned long recommended_min;

	for_each_populated_zone(zone) {
		/*
		 * We don't need to worry about fragmentation of
		 * ZONE_MOVABLE since it only has movable pages.
		 */
		if (zone_idx(zone) > gfp_zone(GFP_USER))
			continue;

		nr_zones++;
	}

	/* Ensure 2 pageblocks are free to assist fragmentation avoidance */
	recommended_min = pageblock_nr_pages * nr_zones * 2;

	/*
	 * Make sure that on average at least two pageblocks are almost free
	 * of another type, one for a migratetype to fall back to and a
	 * second to avoid subsequent fallbacks of other types There are 3
	 * MIGRATE_TYPES we care about.
	 */
	recommended_min += pageblock_nr_pages * nr_zones *
			   MIGRATE_PCPTYPES * MIGRATE_PCPTYPES;

	/* don't ever allow to reserve more than 5% of the lowmem */
	recommended_min = min(recommended_min,
			      (unsigned long) nr_free_buffer_pages() / 20);
	recommended_min <<= (PAGE_SHIFT-10);

	if (recommended_min > min_free_kbytes) {
		if (user_min_free_kbytes >= 0)
			pr_info("raising min_free_kbytes from %d to %lu to help transparent hugepage allocations\n",
				min_free_kbytes, recommended_min);

		min_free_kbytes = recommended_min;
	}
	setup_per_zone_wmarks();
}

int start_stop_khugepaged(void)
{
	int err = 0;

	mutex_lock(&khugepaged_mutex);
	if (khugepaged_enabled()) {
		if (!khugepaged_thread)
			khugepaged_thread = kthread_run(khugepaged, NULL,
							"khugepaged");
		if (IS_ERR(khugepaged_thread)) {
			pr_err("khugepaged: kthread_run(khugepaged) failed\n");
			err = PTR_ERR(khugepaged_thread);
			khugepaged_thread = NULL;
			goto fail;
		}

		if (!list_empty(&khugepaged_scan.mm_head))
			wake_up_interruptible(&khugepaged_wait);

		set_recommended_min_free_kbytes();
	} else if (khugepaged_thread) {
		kthread_stop(khugepaged_thread);
		khugepaged_thread = NULL;
	}
fail:
	mutex_unlock(&khugepaged_mutex);
	return err;
}

void khugepaged_min_free_kbytes_update(void)
{
	mutex_lock(&khugepaged_mutex);
	if (khugepaged_enabled() && khugepaged_thread)
		set_recommended_min_free_kbytes();
	mutex_unlock(&khugepaged_mutex);
}<|MERGE_RESOLUTION|>--- conflicted
+++ resolved
@@ -457,17 +457,11 @@
 
 	/* Only regular file is valid */
 	if (IS_ENABLED(CONFIG_READ_ONLY_THP_FOR_FS) && vma->vm_file &&
-<<<<<<< HEAD
 	    !inode_is_open_for_write(vma->vm_file->f_inode) &&
 	    (vm_flags & VM_EXEC)) {
-		return IS_ALIGNED((vma->vm_start >> PAGE_SHIFT) - vma->vm_pgoff,
-				HPAGE_PMD_NR);
-=======
-	    (vm_flags & VM_DENYWRITE)) {
 		struct inode *inode = vma->vm_file->f_inode;
 
 		return S_ISREG(inode->i_mode);
->>>>>>> 50405204
 	}
 
 	if (!vma->anon_vma || vma->vm_ops)
