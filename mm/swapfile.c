// SPDX-License-Identifier: GPL-2.0-only
/*
 *  linux/mm/swapfile.c
 *
 *  Copyright (C) 1991, 1992, 1993, 1994  Linus Torvalds
 *  Swap reorganised 29.12.95, Stephen Tweedie
 */

#include <linux/blkdev.h>
#include <linux/mm.h>
#include <linux/sched/mm.h>
#include <linux/sched/task.h>
#include <linux/hugetlb.h>
#include <linux/mman.h>
#include <linux/slab.h>
#include <linux/kernel_stat.h>
#include <linux/swap.h>
#include <linux/vmalloc.h>
#include <linux/pagemap.h>
#include <linux/namei.h>
#include <linux/shmem_fs.h>
#include <linux/blk-cgroup.h>
#include <linux/random.h>
#include <linux/writeback.h>
#include <linux/proc_fs.h>
#include <linux/seq_file.h>
#include <linux/init.h>
#include <linux/ksm.h>
#include <linux/rmap.h>
#include <linux/security.h>
#include <linux/backing-dev.h>
#include <linux/mutex.h>
#include <linux/capability.h>
#include <linux/syscalls.h>
#include <linux/memcontrol.h>
#include <linux/poll.h>
#include <linux/oom.h>
#include <linux/swapfile.h>
#include <linux/export.h>
#include <linux/swap_slots.h>
#include <linux/sort.h>
#include <linux/completion.h>
#include <linux/suspend.h>
#include <linux/zswap.h>
#include <linux/plist.h>

#include <asm/tlbflush.h>
#include <linux/swapops.h>
#include <linux/swap_cgroup.h>
#include "internal.h"
#include "swap.h"

static bool swap_count_continued(struct swap_info_struct *, pgoff_t,
				 unsigned char);
static void free_swap_count_continuations(struct swap_info_struct *);
static void swap_entry_range_free(struct swap_info_struct *si, swp_entry_t entry,
				  unsigned int nr_pages);
static void swap_range_alloc(struct swap_info_struct *si, unsigned long offset,
			     unsigned int nr_entries);
static bool folio_swapcache_freeable(struct folio *folio);
static struct swap_cluster_info *lock_cluster_or_swap_info(
		struct swap_info_struct *si, unsigned long offset);
static void unlock_cluster_or_swap_info(struct swap_info_struct *si,
					struct swap_cluster_info *ci);

static DEFINE_SPINLOCK(swap_lock);
static unsigned int nr_swapfiles;
atomic_long_t nr_swap_pages;
/*
 * Some modules use swappable objects and may try to swap them out under
 * memory pressure (via the shrinker). Before doing so, they may wish to
 * check to see if any swap space is available.
 */
EXPORT_SYMBOL_GPL(nr_swap_pages);
/* protected with swap_lock. reading in vm_swap_full() doesn't need lock */
long total_swap_pages;
static int least_priority = -1;
unsigned long swapfile_maximum_size;
#ifdef CONFIG_MIGRATION
bool swap_migration_ad_supported;
#endif	/* CONFIG_MIGRATION */

static const char Bad_file[] = "Bad swap file entry ";
static const char Unused_file[] = "Unused swap file entry ";
static const char Bad_offset[] = "Bad swap offset entry ";
static const char Unused_offset[] = "Unused swap offset entry ";

/*
 * all active swap_info_structs
 * protected with swap_lock, and ordered by priority.
 */
static PLIST_HEAD(swap_active_head);

/*
 * all available (active, not full) swap_info_structs
 * protected with swap_avail_lock, ordered by priority.
 * This is used by folio_alloc_swap() instead of swap_active_head
 * because swap_active_head includes all swap_info_structs,
 * but folio_alloc_swap() doesn't need to look at full ones.
 * This uses its own lock instead of swap_lock because when a
 * swap_info_struct changes between not-full/full, it needs to
 * add/remove itself to/from this list, but the swap_info_struct->lock
 * is held and the locking order requires swap_lock to be taken
 * before any swap_info_struct->lock.
 */
static struct plist_head *swap_avail_heads;
static DEFINE_SPINLOCK(swap_avail_lock);

static struct swap_info_struct *swap_info[MAX_SWAPFILES];

static DEFINE_MUTEX(swapon_mutex);

static DECLARE_WAIT_QUEUE_HEAD(proc_poll_wait);
/* Activity counter to indicate that a swapon or swapoff has occurred */
static atomic_t proc_poll_event = ATOMIC_INIT(0);

atomic_t nr_rotate_swap = ATOMIC_INIT(0);

static struct swap_info_struct *swap_type_to_swap_info(int type)
{
	if (type >= MAX_SWAPFILES)
		return NULL;

	return READ_ONCE(swap_info[type]); /* rcu_dereference() */
}

static inline unsigned char swap_count(unsigned char ent)
{
	return ent & ~SWAP_HAS_CACHE;	/* may include COUNT_CONTINUED flag */
}

/* Reclaim the swap entry anyway if possible */
#define TTRS_ANYWAY		0x1
/*
 * Reclaim the swap entry if there are no more mappings of the
 * corresponding page
 */
#define TTRS_UNMAPPED		0x2
/* Reclaim the swap entry if swap is getting full */
#define TTRS_FULL		0x4
/* Reclaim directly, bypass the slot cache and don't touch device lock */
#define TTRS_DIRECT		0x8

static bool swap_is_has_cache(struct swap_info_struct *si,
			      unsigned long offset, int nr_pages)
{
	unsigned char *map = si->swap_map + offset;
	unsigned char *map_end = map + nr_pages;

	do {
		VM_BUG_ON(!(*map & SWAP_HAS_CACHE));
		if (*map != SWAP_HAS_CACHE)
			return false;
	} while (++map < map_end);

	return true;
}

static bool swap_is_last_map(struct swap_info_struct *si,
		unsigned long offset, int nr_pages, bool *has_cache)
{
	unsigned char *map = si->swap_map + offset;
	unsigned char *map_end = map + nr_pages;
	unsigned char count = *map;

	if (swap_count(count) != 1)
		return false;

	while (++map < map_end) {
		if (*map != count)
			return false;
	}

	*has_cache = !!(count & SWAP_HAS_CACHE);
	return true;
}

/*
 * returns number of pages in the folio that backs the swap entry. If positive,
 * the folio was reclaimed. If negative, the folio was not reclaimed. If 0, no
 * folio was associated with the swap entry.
 */
static int __try_to_reclaim_swap(struct swap_info_struct *si,
				 unsigned long offset, unsigned long flags)
{
	swp_entry_t entry = swp_entry(si->type, offset);
	struct address_space *address_space = swap_address_space(entry);
	struct swap_cluster_info *ci;
	struct folio *folio;
	int ret, nr_pages;
	bool need_reclaim;

	folio = filemap_get_folio(address_space, swap_cache_index(entry));
	if (IS_ERR(folio))
		return 0;

	nr_pages = folio_nr_pages(folio);
	ret = -nr_pages;

	/*
	 * When this function is called from scan_swap_map_slots() and it's
	 * called by vmscan.c at reclaiming folios. So we hold a folio lock
	 * here. We have to use trylock for avoiding deadlock. This is a special
	 * case and you should use folio_free_swap() with explicit folio_lock()
	 * in usual operations.
	 */
	if (!folio_trylock(folio))
		goto out;

	/* offset could point to the middle of a large folio */
	entry = folio->swap;
	offset = swp_offset(entry);

	need_reclaim = ((flags & TTRS_ANYWAY) ||
			((flags & TTRS_UNMAPPED) && !folio_mapped(folio)) ||
			((flags & TTRS_FULL) && mem_cgroup_swap_full(folio)));
	if (!need_reclaim || !folio_swapcache_freeable(folio))
		goto out_unlock;

	/*
	 * It's safe to delete the folio from swap cache only if the folio's
	 * swap_map is HAS_CACHE only, which means the slots have no page table
	 * reference or pending writeback, and can't be allocated to others.
	 */
	ci = lock_cluster_or_swap_info(si, offset);
	need_reclaim = swap_is_has_cache(si, offset, nr_pages);
	unlock_cluster_or_swap_info(si, ci);
	if (!need_reclaim)
		goto out_unlock;

	if (!(flags & TTRS_DIRECT)) {
		/* Free through slot cache */
		delete_from_swap_cache(folio);
		folio_set_dirty(folio);
		ret = nr_pages;
		goto out_unlock;
	}

	xa_lock_irq(&address_space->i_pages);
	__delete_from_swap_cache(folio, entry, NULL);
	xa_unlock_irq(&address_space->i_pages);
	folio_ref_sub(folio, nr_pages);
	folio_set_dirty(folio);

	spin_lock(&si->lock);
	/* Only sinple page folio can be backed by zswap */
	if (nr_pages == 1)
		zswap_invalidate(entry);
	swap_entry_range_free(si, entry, nr_pages);
	spin_unlock(&si->lock);
	ret = nr_pages;
out_unlock:
	folio_unlock(folio);
out:
	folio_put(folio);
	return ret;
}

static inline struct swap_extent *first_se(struct swap_info_struct *sis)
{
	struct rb_node *rb = rb_first(&sis->swap_extent_root);
	return rb_entry(rb, struct swap_extent, rb_node);
}

static inline struct swap_extent *next_se(struct swap_extent *se)
{
	struct rb_node *rb = rb_next(&se->rb_node);
	return rb ? rb_entry(rb, struct swap_extent, rb_node) : NULL;
}

/*
 * swapon tell device that all the old swap contents can be discarded,
 * to allow the swap device to optimize its wear-levelling.
 */
static int discard_swap(struct swap_info_struct *si)
{
	struct swap_extent *se;
	sector_t start_block;
	sector_t nr_blocks;
	int err = 0;

	/* Do not discard the swap header page! */
	se = first_se(si);
	start_block = (se->start_block + 1) << (PAGE_SHIFT - 9);
	nr_blocks = ((sector_t)se->nr_pages - 1) << (PAGE_SHIFT - 9);
	if (nr_blocks) {
		err = blkdev_issue_discard(si->bdev, start_block,
				nr_blocks, GFP_KERNEL);
		if (err)
			return err;
		cond_resched();
	}

	for (se = next_se(se); se; se = next_se(se)) {
		start_block = se->start_block << (PAGE_SHIFT - 9);
		nr_blocks = (sector_t)se->nr_pages << (PAGE_SHIFT - 9);

		err = blkdev_issue_discard(si->bdev, start_block,
				nr_blocks, GFP_KERNEL);
		if (err)
			break;

		cond_resched();
	}
	return err;		/* That will often be -EOPNOTSUPP */
}

static struct swap_extent *
offset_to_swap_extent(struct swap_info_struct *sis, unsigned long offset)
{
	struct swap_extent *se;
	struct rb_node *rb;

	rb = sis->swap_extent_root.rb_node;
	while (rb) {
		se = rb_entry(rb, struct swap_extent, rb_node);
		if (offset < se->start_page)
			rb = rb->rb_left;
		else if (offset >= se->start_page + se->nr_pages)
			rb = rb->rb_right;
		else
			return se;
	}
	/* It *must* be present */
	BUG();
}

sector_t swap_folio_sector(struct folio *folio)
{
	struct swap_info_struct *sis = swp_swap_info(folio->swap);
	struct swap_extent *se;
	sector_t sector;
	pgoff_t offset;

	offset = swp_offset(folio->swap);
	se = offset_to_swap_extent(sis, offset);
	sector = se->start_block + (offset - se->start_page);
	return sector << (PAGE_SHIFT - 9);
}

/*
 * swap allocation tell device that a cluster of swap can now be discarded,
 * to allow the swap device to optimize its wear-levelling.
 */
static void discard_swap_cluster(struct swap_info_struct *si,
				 pgoff_t start_page, pgoff_t nr_pages)
{
	struct swap_extent *se = offset_to_swap_extent(si, start_page);

	while (nr_pages) {
		pgoff_t offset = start_page - se->start_page;
		sector_t start_block = se->start_block + offset;
		sector_t nr_blocks = se->nr_pages - offset;

		if (nr_blocks > nr_pages)
			nr_blocks = nr_pages;
		start_page += nr_blocks;
		nr_pages -= nr_blocks;

		start_block <<= PAGE_SHIFT - 9;
		nr_blocks <<= PAGE_SHIFT - 9;
		if (blkdev_issue_discard(si->bdev, start_block,
					nr_blocks, GFP_NOIO))
			break;

		se = next_se(se);
	}
}

#ifdef CONFIG_THP_SWAP
#define SWAPFILE_CLUSTER	HPAGE_PMD_NR

#define swap_entry_order(order)	(order)
#else
#define SWAPFILE_CLUSTER	256

/*
 * Define swap_entry_order() as constant to let compiler to optimize
 * out some code if !CONFIG_THP_SWAP
 */
#define swap_entry_order(order)	0
#endif
#define LATENCY_LIMIT		256

static inline bool cluster_is_free(struct swap_cluster_info *info)
{
	return info->flags & CLUSTER_FLAG_FREE;
}

static inline unsigned int cluster_index(struct swap_info_struct *si,
					 struct swap_cluster_info *ci)
{
	return ci - si->cluster_info;
}

static inline unsigned int cluster_offset(struct swap_info_struct *si,
					  struct swap_cluster_info *ci)
{
	return cluster_index(si, ci) * SWAPFILE_CLUSTER;
}

static inline struct swap_cluster_info *lock_cluster(struct swap_info_struct *si,
						     unsigned long offset)
{
	struct swap_cluster_info *ci;

	ci = si->cluster_info;
	if (ci) {
		ci += offset / SWAPFILE_CLUSTER;
		spin_lock(&ci->lock);
	}
	return ci;
}

static inline void unlock_cluster(struct swap_cluster_info *ci)
{
	if (ci)
		spin_unlock(&ci->lock);
}

/*
 * Determine the locking method in use for this device.  Return
 * swap_cluster_info if SSD-style cluster-based locking is in place.
 */
static inline struct swap_cluster_info *lock_cluster_or_swap_info(
		struct swap_info_struct *si, unsigned long offset)
{
	struct swap_cluster_info *ci;

	/* Try to use fine-grained SSD-style locking if available: */
	ci = lock_cluster(si, offset);
	/* Otherwise, fall back to traditional, coarse locking: */
	if (!ci)
		spin_lock(&si->lock);

	return ci;
}

static inline void unlock_cluster_or_swap_info(struct swap_info_struct *si,
					       struct swap_cluster_info *ci)
{
	if (ci)
		unlock_cluster(ci);
	else
		spin_unlock(&si->lock);
}

/* Add a cluster to discard list and schedule it to do discard */
static void swap_cluster_schedule_discard(struct swap_info_struct *si,
		struct swap_cluster_info *ci)
{
	unsigned int idx = cluster_index(si, ci);
	/*
	 * If scan_swap_map_slots() can't find a free cluster, it will check
	 * si->swap_map directly. To make sure the discarding cluster isn't
	 * taken by scan_swap_map_slots(), mark the swap entries bad (occupied).
	 * It will be cleared after discard
	 */
	memset(si->swap_map + idx * SWAPFILE_CLUSTER,
			SWAP_MAP_BAD, SWAPFILE_CLUSTER);

	VM_BUG_ON(ci->flags & CLUSTER_FLAG_FREE);
	list_move_tail(&ci->list, &si->discard_clusters);
	ci->flags = 0;
	schedule_work(&si->discard_work);
}

static void __free_cluster(struct swap_info_struct *si, struct swap_cluster_info *ci)
{
	lockdep_assert_held(&si->lock);
	lockdep_assert_held(&ci->lock);

	if (ci->flags)
		list_move_tail(&ci->list, &si->free_clusters);
	else
		list_add_tail(&ci->list, &si->free_clusters);
	ci->flags = CLUSTER_FLAG_FREE;
	ci->order = 0;
}

/*
 * Doing discard actually. After a cluster discard is finished, the cluster
 * will be added to free cluster list. caller should hold si->lock.
*/
static void swap_do_scheduled_discard(struct swap_info_struct *si)
{
	struct swap_cluster_info *ci;
	unsigned int idx;

	while (!list_empty(&si->discard_clusters)) {
		ci = list_first_entry(&si->discard_clusters, struct swap_cluster_info, list);
		list_del(&ci->list);
		idx = cluster_index(si, ci);
		spin_unlock(&si->lock);

		discard_swap_cluster(si, idx * SWAPFILE_CLUSTER,
				SWAPFILE_CLUSTER);

		spin_lock(&si->lock);
		spin_lock(&ci->lock);
		__free_cluster(si, ci);
		memset(si->swap_map + idx * SWAPFILE_CLUSTER,
				0, SWAPFILE_CLUSTER);
		spin_unlock(&ci->lock);
	}
}

static void swap_discard_work(struct work_struct *work)
{
	struct swap_info_struct *si;

	si = container_of(work, struct swap_info_struct, discard_work);

	spin_lock(&si->lock);
	swap_do_scheduled_discard(si);
	spin_unlock(&si->lock);
}

static void swap_users_ref_free(struct percpu_ref *ref)
{
	struct swap_info_struct *si;

	si = container_of(ref, struct swap_info_struct, users);
	complete(&si->comp);
}

static void free_cluster(struct swap_info_struct *si, struct swap_cluster_info *ci)
{
	VM_BUG_ON(ci->count != 0);
	lockdep_assert_held(&si->lock);
	lockdep_assert_held(&ci->lock);

	if (ci->flags & CLUSTER_FLAG_FRAG)
		si->frag_cluster_nr[ci->order]--;

	/*
	 * If the swap is discardable, prepare discard the cluster
	 * instead of free it immediately. The cluster will be freed
	 * after discard.
	 */
	if ((si->flags & (SWP_WRITEOK | SWP_PAGE_DISCARD)) ==
	    (SWP_WRITEOK | SWP_PAGE_DISCARD)) {
		swap_cluster_schedule_discard(si, ci);
		return;
	}

	__free_cluster(si, ci);
}

/*
 * The cluster corresponding to page_nr will be used. The cluster will not be
 * added to free cluster list and its usage counter will be increased by 1.
 * Only used for initialization.
 */
static void inc_cluster_info_page(struct swap_info_struct *si,
	struct swap_cluster_info *cluster_info, unsigned long page_nr)
{
	unsigned long idx = page_nr / SWAPFILE_CLUSTER;
	struct swap_cluster_info *ci;

	if (!cluster_info)
		return;

	ci = cluster_info + idx;
	ci->count++;

	VM_BUG_ON(ci->count > SWAPFILE_CLUSTER);
	VM_BUG_ON(ci->flags);
}

/*
 * The cluster ci decreases @nr_pages usage. If the usage counter becomes 0,
 * which means no page in the cluster is in use, we can optionally discard
 * the cluster and add it to free cluster list.
 */
static void dec_cluster_info_page(struct swap_info_struct *si,
				  struct swap_cluster_info *ci, int nr_pages)
{
	if (!si->cluster_info)
		return;

	VM_BUG_ON(ci->count < nr_pages);
	VM_BUG_ON(cluster_is_free(ci));
	lockdep_assert_held(&si->lock);
	lockdep_assert_held(&ci->lock);
	ci->count -= nr_pages;
<<<<<<< HEAD

	if (!ci->count) {
		free_cluster(si, ci);
		return;
	}

=======

	if (!ci->count) {
		free_cluster(si, ci);
		return;
	}

>>>>>>> e8a05819
	if (!(ci->flags & CLUSTER_FLAG_NONFULL)) {
		VM_BUG_ON(ci->flags & CLUSTER_FLAG_FREE);
		if (ci->flags & CLUSTER_FLAG_FRAG)
			si->frag_cluster_nr[ci->order]--;
		list_move_tail(&ci->list, &si->nonfull_clusters[ci->order]);
		ci->flags = CLUSTER_FLAG_NONFULL;
	}
}

static bool cluster_reclaim_range(struct swap_info_struct *si,
				  struct swap_cluster_info *ci,
				  unsigned long start, unsigned long end)
{
	unsigned char *map = si->swap_map;
	unsigned long offset;

	spin_unlock(&ci->lock);
	spin_unlock(&si->lock);

	for (offset = start; offset < end; offset++) {
		switch (READ_ONCE(map[offset])) {
		case 0:
			continue;
		case SWAP_HAS_CACHE:
			if (__try_to_reclaim_swap(si, offset, TTRS_ANYWAY | TTRS_DIRECT) > 0)
				continue;
			goto out;
		default:
			goto out;
		}
	}
out:
	spin_lock(&si->lock);
	spin_lock(&ci->lock);

	/*
	 * Recheck the range no matter reclaim succeeded or not, the slot
	 * could have been be freed while we are not holding the lock.
	 */
	for (offset = start; offset < end; offset++)
		if (READ_ONCE(map[offset]))
			return false;

	return true;
}

static bool cluster_scan_range(struct swap_info_struct *si,
			       struct swap_cluster_info *ci,
			       unsigned long start, unsigned int nr_pages)
{
	unsigned long offset, end = start + nr_pages;
	unsigned char *map = si->swap_map;
	bool need_reclaim = false;

	for (offset = start; offset < end; offset++) {
		switch (READ_ONCE(map[offset])) {
		case 0:
			continue;
		case SWAP_HAS_CACHE:
			if (!vm_swap_full())
				return false;
			need_reclaim = true;
			continue;
		default:
			return false;
		}
	}

	if (need_reclaim)
		return cluster_reclaim_range(si, ci, start, end);

	return true;
}

static void cluster_alloc_range(struct swap_info_struct *si, struct swap_cluster_info *ci,
				unsigned int start, unsigned char usage,
				unsigned int order)
{
	unsigned int nr_pages = 1 << order;

	if (cluster_is_free(ci)) {
		if (nr_pages < SWAPFILE_CLUSTER) {
			list_move_tail(&ci->list, &si->nonfull_clusters[order]);
			ci->flags = CLUSTER_FLAG_NONFULL;
		}
		ci->order = order;
	}

	memset(si->swap_map + start, usage, nr_pages);
	swap_range_alloc(si, start, nr_pages);
	ci->count += nr_pages;

	if (ci->count == SWAPFILE_CLUSTER) {
		VM_BUG_ON(!(ci->flags &
			  (CLUSTER_FLAG_FREE | CLUSTER_FLAG_NONFULL | CLUSTER_FLAG_FRAG)));
		if (ci->flags & CLUSTER_FLAG_FRAG)
			si->frag_cluster_nr[ci->order]--;
		list_move_tail(&ci->list, &si->full_clusters);
		ci->flags = CLUSTER_FLAG_FULL;
	}
}

static unsigned int alloc_swap_scan_cluster(struct swap_info_struct *si, unsigned long offset,
					    unsigned int *foundp, unsigned int order,
					    unsigned char usage)
{
	unsigned long start = offset & ~(SWAPFILE_CLUSTER - 1);
	unsigned long end = min(start + SWAPFILE_CLUSTER, si->max);
	unsigned int nr_pages = 1 << order;
	struct swap_cluster_info *ci;

	if (end < nr_pages)
		return SWAP_NEXT_INVALID;
	end -= nr_pages;

	ci = lock_cluster(si, offset);
	if (ci->count + nr_pages > SWAPFILE_CLUSTER) {
		offset = SWAP_NEXT_INVALID;
		goto done;
	}

	while (offset <= end) {
		if (cluster_scan_range(si, ci, offset, nr_pages)) {
			cluster_alloc_range(si, ci, offset, usage, order);
			*foundp = offset;
			if (ci->count == SWAPFILE_CLUSTER) {
				offset = SWAP_NEXT_INVALID;
				goto done;
			}
			offset += nr_pages;
			break;
		}
		offset += nr_pages;
	}
	if (offset > end)
		offset = SWAP_NEXT_INVALID;
done:
	unlock_cluster(ci);
	return offset;
}

<<<<<<< HEAD
static void swap_reclaim_full_clusters(struct swap_info_struct *si)
=======
/* Return true if reclaimed a whole cluster */
static void swap_reclaim_full_clusters(struct swap_info_struct *si, bool force)
>>>>>>> e8a05819
{
	long to_scan = 1;
	unsigned long offset, end;
	struct swap_cluster_info *ci;
	unsigned char *map = si->swap_map;
<<<<<<< HEAD
	int nr_reclaim, total_reclaimed = 0;

	if (atomic_long_read(&nr_swap_pages) <= SWAPFILE_CLUSTER)
=======
	int nr_reclaim;

	if (force)
>>>>>>> e8a05819
		to_scan = si->inuse_pages / SWAPFILE_CLUSTER;

	while (!list_empty(&si->full_clusters)) {
		ci = list_first_entry(&si->full_clusters, struct swap_cluster_info, list);
		list_move_tail(&ci->list, &si->full_clusters);
		offset = cluster_offset(si, ci);
		end = min(si->max, offset + SWAPFILE_CLUSTER);
		to_scan--;

<<<<<<< HEAD
		while (offset < end) {
			if (READ_ONCE(map[offset]) == SWAP_HAS_CACHE) {
				spin_unlock(&si->lock);
				nr_reclaim = __try_to_reclaim_swap(si, offset,
								   TTRS_ANYWAY | TTRS_DIRECT);
				spin_lock(&si->lock);
				if (nr_reclaim > 0) {
					offset += nr_reclaim;
					total_reclaimed += nr_reclaim;
					continue;
				} else if (nr_reclaim < 0) {
					offset += -nr_reclaim;
=======
		spin_unlock(&si->lock);
		while (offset < end) {
			if (READ_ONCE(map[offset]) == SWAP_HAS_CACHE) {
				nr_reclaim = __try_to_reclaim_swap(si, offset,
								   TTRS_ANYWAY | TTRS_DIRECT);
				if (nr_reclaim) {
					offset += abs(nr_reclaim);
>>>>>>> e8a05819
					continue;
				}
			}
			offset++;
		}
<<<<<<< HEAD
		if (to_scan <= 0 || total_reclaimed)
=======
		spin_lock(&si->lock);

		if (to_scan <= 0)
>>>>>>> e8a05819
			break;
	}
}

<<<<<<< HEAD
=======
static void swap_reclaim_work(struct work_struct *work)
{
	struct swap_info_struct *si;

	si = container_of(work, struct swap_info_struct, reclaim_work);

	spin_lock(&si->lock);
	swap_reclaim_full_clusters(si, true);
	spin_unlock(&si->lock);
}

>>>>>>> e8a05819
/*
 * Try to get swap entries with specified order from current cpu's swap entry
 * pool (a cluster). This might involve allocating a new cluster for current CPU
 * too.
 */
static unsigned long cluster_alloc_swap_entry(struct swap_info_struct *si, int order,
					      unsigned char usage)
{
	struct percpu_cluster *cluster;
	struct swap_cluster_info *ci;
	unsigned int offset, found = 0;

new_cluster:
	lockdep_assert_held(&si->lock);
	cluster = this_cpu_ptr(si->percpu_cluster);
	offset = cluster->next[order];
	if (offset) {
		offset = alloc_swap_scan_cluster(si, offset, &found, order, usage);
		if (found)
			goto done;
	}

	if (!list_empty(&si->free_clusters)) {
		ci = list_first_entry(&si->free_clusters, struct swap_cluster_info, list);
		offset = alloc_swap_scan_cluster(si, cluster_offset(si, ci), &found, order, usage);
		VM_BUG_ON(!found);
		goto done;
	}

<<<<<<< HEAD
=======
	/* Try reclaim from full clusters if free clusters list is drained */
	if (vm_swap_full())
		swap_reclaim_full_clusters(si, false);

>>>>>>> e8a05819
	if (order < PMD_ORDER) {
		unsigned int frags = 0;

		while (!list_empty(&si->nonfull_clusters[order])) {
			ci = list_first_entry(&si->nonfull_clusters[order],
					      struct swap_cluster_info, list);
			list_move_tail(&ci->list, &si->frag_clusters[order]);
			ci->flags = CLUSTER_FLAG_FRAG;
			si->frag_cluster_nr[order]++;
			offset = alloc_swap_scan_cluster(si, cluster_offset(si, ci),
							 &found, order, usage);
			frags++;
			if (found)
				break;
		}

		if (!found) {
			/*
			 * Nonfull clusters are moved to frag tail if we reached
			 * here, count them too, don't over scan the frag list.
			 */
			while (frags < si->frag_cluster_nr[order]) {
				ci = list_first_entry(&si->frag_clusters[order],
						      struct swap_cluster_info, list);
				/*
				 * Rotate the frag list to iterate, they were all failing
				 * high order allocation or moved here due to per-CPU usage,
				 * this help keeping usable cluster ahead.
				 */
				list_move_tail(&ci->list, &si->frag_clusters[order]);
				offset = alloc_swap_scan_cluster(si, cluster_offset(si, ci),
								 &found, order, usage);
				frags++;
				if (found)
					break;
			}
		}
	}

	if (found)
		goto done;

	if (!list_empty(&si->discard_clusters)) {
		/*
		 * we don't have free cluster but have some clusters in
		 * discarding, do discard now and reclaim them, then
		 * reread cluster_next_cpu since we dropped si->lock
		 */
		swap_do_scheduled_discard(si);
		goto new_cluster;
	}

	if (order)
		goto done;

	/* Order 0 stealing from higher order */
	for (int o = 1; o < SWAP_NR_ORDERS; o++) {
		/*
		 * Clusters here have at least one usable slots and can't fail order 0
		 * allocation, but reclaim may drop si->lock and race with another user.
		 */
		while (!list_empty(&si->frag_clusters[o])) {
			ci = list_first_entry(&si->frag_clusters[o],
					      struct swap_cluster_info, list);
			offset = alloc_swap_scan_cluster(si, cluster_offset(si, ci),
							 &found, 0, usage);
			if (found)
				goto done;
		}

		while (!list_empty(&si->nonfull_clusters[o])) {
			ci = list_first_entry(&si->nonfull_clusters[o],
					      struct swap_cluster_info, list);
			offset = alloc_swap_scan_cluster(si, cluster_offset(si, ci),
							 &found, 0, usage);
			if (found)
				goto done;
		}
	}

done:
<<<<<<< HEAD
	/* Try reclaim from full clusters if device is nearfull */
	if (vm_swap_full() && (!found || (si->pages - si->inuse_pages) < SWAPFILE_CLUSTER)) {
		swap_reclaim_full_clusters(si);
		if (!found && !order && si->pages != si->inuse_pages)
			goto new_cluster;
	}

=======
>>>>>>> e8a05819
	cluster->next[order] = offset;
	return found;
}

static void __del_from_avail_list(struct swap_info_struct *si)
{
	int nid;

	assert_spin_locked(&si->lock);
	for_each_node(nid)
		plist_del(&si->avail_lists[nid], &swap_avail_heads[nid]);
}

static void del_from_avail_list(struct swap_info_struct *si)
{
	spin_lock(&swap_avail_lock);
	__del_from_avail_list(si);
	spin_unlock(&swap_avail_lock);
}

static void swap_range_alloc(struct swap_info_struct *si, unsigned long offset,
			     unsigned int nr_entries)
{
	unsigned int end = offset + nr_entries - 1;

	if (offset == si->lowest_bit)
		si->lowest_bit += nr_entries;
	if (end == si->highest_bit)
		WRITE_ONCE(si->highest_bit, si->highest_bit - nr_entries);
	WRITE_ONCE(si->inuse_pages, si->inuse_pages + nr_entries);
	if (si->inuse_pages == si->pages) {
		si->lowest_bit = si->max;
		si->highest_bit = 0;
		del_from_avail_list(si);

		if (vm_swap_full())
			schedule_work(&si->reclaim_work);
	}
}

static void add_to_avail_list(struct swap_info_struct *si)
{
	int nid;

	spin_lock(&swap_avail_lock);
	for_each_node(nid)
		plist_add(&si->avail_lists[nid], &swap_avail_heads[nid]);
	spin_unlock(&swap_avail_lock);
}

static void swap_range_free(struct swap_info_struct *si, unsigned long offset,
			    unsigned int nr_entries)
{
	unsigned long begin = offset;
	unsigned long end = offset + nr_entries - 1;
	void (*swap_slot_free_notify)(struct block_device *, unsigned long);
	unsigned int i;

	/*
	 * Use atomic clear_bit operations only on zeromap instead of non-atomic
	 * bitmap_clear to prevent adjacent bits corruption due to simultaneous writes.
	 */
	for (i = 0; i < nr_entries; i++)
		clear_bit(offset + i, si->zeromap);

	if (offset < si->lowest_bit)
		si->lowest_bit = offset;
	if (end > si->highest_bit) {
		bool was_full = !si->highest_bit;

		WRITE_ONCE(si->highest_bit, end);
		if (was_full && (si->flags & SWP_WRITEOK))
			add_to_avail_list(si);
	}
	if (si->flags & SWP_BLKDEV)
		swap_slot_free_notify =
			si->bdev->bd_disk->fops->swap_slot_free_notify;
	else
		swap_slot_free_notify = NULL;
	while (offset <= end) {
		arch_swap_invalidate_page(si->type, offset);
		if (swap_slot_free_notify)
			swap_slot_free_notify(si->bdev, offset);
		offset++;
	}
	clear_shadow_from_swap_cache(si->type, begin, end);

	/*
	 * Make sure that try_to_unuse() observes si->inuse_pages reaching 0
	 * only after the above cleanups are done.
	 */
	smp_wmb();
	atomic_long_add(nr_entries, &nr_swap_pages);
	WRITE_ONCE(si->inuse_pages, si->inuse_pages - nr_entries);
}

static void set_cluster_next(struct swap_info_struct *si, unsigned long next)
{
	unsigned long prev;

	if (!(si->flags & SWP_SOLIDSTATE)) {
		si->cluster_next = next;
		return;
	}

	prev = this_cpu_read(*si->cluster_next_cpu);
	/*
	 * Cross the swap address space size aligned trunk, choose
	 * another trunk randomly to avoid lock contention on swap
	 * address space if possible.
	 */
	if ((prev >> SWAP_ADDRESS_SPACE_SHIFT) !=
	    (next >> SWAP_ADDRESS_SPACE_SHIFT)) {
		/* No free swap slots available */
		if (si->highest_bit <= si->lowest_bit)
			return;
		next = get_random_u32_inclusive(si->lowest_bit, si->highest_bit);
		next = ALIGN_DOWN(next, SWAP_ADDRESS_SPACE_PAGES);
		next = max_t(unsigned int, next, si->lowest_bit);
	}
	this_cpu_write(*si->cluster_next_cpu, next);
}

static bool swap_offset_available_and_locked(struct swap_info_struct *si,
					     unsigned long offset)
{
	if (data_race(!si->swap_map[offset])) {
		spin_lock(&si->lock);
		return true;
	}

	if (vm_swap_full() && READ_ONCE(si->swap_map[offset]) == SWAP_HAS_CACHE) {
		spin_lock(&si->lock);
		return true;
	}

	return false;
}

static int cluster_alloc_swap(struct swap_info_struct *si,
			     unsigned char usage, int nr,
			     swp_entry_t slots[], int order)
{
	int n_ret = 0;

	VM_BUG_ON(!si->cluster_info);

	while (n_ret < nr) {
		unsigned long offset = cluster_alloc_swap_entry(si, order, usage);

		if (!offset)
			break;
		slots[n_ret++] = swp_entry(si->type, offset);
	}

	return n_ret;
}

static int scan_swap_map_slots(struct swap_info_struct *si,
			       unsigned char usage, int nr,
			       swp_entry_t slots[], int order)
{
	unsigned long offset;
	unsigned long scan_base;
	unsigned long last_in_cluster = 0;
	int latency_ration = LATENCY_LIMIT;
	unsigned int nr_pages = 1 << order;
	int n_ret = 0;
	bool scanned_many = false;

	/*
	 * We try to cluster swap pages by allocating them sequentially
	 * in swap.  Once we've allocated SWAPFILE_CLUSTER pages this
	 * way, however, we resort to first-free allocation, starting
	 * a new cluster.  This prevents us from scattering swap pages
	 * all over the entire swap partition, so that we reduce
	 * overall disk seek times between swap pages.  -- sct
	 * But we do now try to find an empty cluster.  -Andrea
	 * And we let swap pages go all over an SSD partition.  Hugh
	 */

	if (order > 0) {
		/*
		 * Should not even be attempting large allocations when huge
		 * page swap is disabled.  Warn and fail the allocation.
		 */
		if (!IS_ENABLED(CONFIG_THP_SWAP) ||
		    nr_pages > SWAPFILE_CLUSTER) {
			VM_WARN_ON_ONCE(1);
			return 0;
		}

		/*
		 * Swapfile is not block device or not using clusters so unable
		 * to allocate large entries.
		 */
		if (!(si->flags & SWP_BLKDEV) || !si->cluster_info)
			return 0;
	}

	if (si->cluster_info)
		return cluster_alloc_swap(si, usage, nr, slots, order);

	si->flags += SWP_SCANNING;

	/* For HDD, sequential access is more important. */
	scan_base = si->cluster_next;
	offset = scan_base;

	if (unlikely(!si->cluster_nr--)) {
		if (si->pages - si->inuse_pages < SWAPFILE_CLUSTER) {
			si->cluster_nr = SWAPFILE_CLUSTER - 1;
			goto checks;
		}

		spin_unlock(&si->lock);

		/*
		 * If seek is expensive, start searching for new cluster from
		 * start of partition, to minimize the span of allocated swap.
		 */
		scan_base = offset = si->lowest_bit;
		last_in_cluster = offset + SWAPFILE_CLUSTER - 1;

		/* Locate the first empty (unaligned) cluster */
		for (; last_in_cluster <= READ_ONCE(si->highest_bit); offset++) {
			if (si->swap_map[offset])
				last_in_cluster = offset + SWAPFILE_CLUSTER;
			else if (offset == last_in_cluster) {
				spin_lock(&si->lock);
				offset -= SWAPFILE_CLUSTER - 1;
				si->cluster_next = offset;
				si->cluster_nr = SWAPFILE_CLUSTER - 1;
				goto checks;
			}
			if (unlikely(--latency_ration < 0)) {
				cond_resched();
				latency_ration = LATENCY_LIMIT;
			}
		}

		offset = scan_base;
		spin_lock(&si->lock);
		si->cluster_nr = SWAPFILE_CLUSTER - 1;
	}

checks:
	if (!(si->flags & SWP_WRITEOK))
		goto no_page;
	if (!si->highest_bit)
		goto no_page;
	if (offset > si->highest_bit)
		scan_base = offset = si->lowest_bit;

	/* reuse swap entry of cache-only swap if not busy. */
	if (vm_swap_full() && si->swap_map[offset] == SWAP_HAS_CACHE) {
		int swap_was_freed;
		spin_unlock(&si->lock);
		swap_was_freed = __try_to_reclaim_swap(si, offset, TTRS_ANYWAY | TTRS_DIRECT);
		spin_lock(&si->lock);
		/* entry was freed successfully, try to use this again */
		if (swap_was_freed > 0)
			goto checks;
		goto scan; /* check next one */
	}

	if (si->swap_map[offset]) {
		if (!n_ret)
			goto scan;
		else
			goto done;
	}
	memset(si->swap_map + offset, usage, nr_pages);

	swap_range_alloc(si, offset, nr_pages);
	slots[n_ret++] = swp_entry(si->type, offset);

	/* got enough slots or reach max slots? */
	if ((n_ret == nr) || (offset >= si->highest_bit))
		goto done;

	/* search for next available slot */

	/* time to take a break? */
	if (unlikely(--latency_ration < 0)) {
		if (n_ret)
			goto done;
		spin_unlock(&si->lock);
		cond_resched();
		spin_lock(&si->lock);
		latency_ration = LATENCY_LIMIT;
	}

	if (si->cluster_nr && !si->swap_map[++offset]) {
		/* non-ssd case, still more slots in cluster? */
		--si->cluster_nr;
		goto checks;
	}

	/*
	 * Even if there's no free clusters available (fragmented),
	 * try to scan a little more quickly with lock held unless we
	 * have scanned too many slots already.
	 */
	if (!scanned_many) {
		unsigned long scan_limit;

		if (offset < scan_base)
			scan_limit = scan_base;
		else
			scan_limit = si->highest_bit;
		for (; offset <= scan_limit && --latency_ration > 0;
		     offset++) {
			if (!si->swap_map[offset])
				goto checks;
		}
	}

done:
	if (order == 0)
		set_cluster_next(si, offset + 1);
	si->flags -= SWP_SCANNING;
	return n_ret;

scan:
	VM_WARN_ON(order > 0);
	spin_unlock(&si->lock);
	while (++offset <= READ_ONCE(si->highest_bit)) {
		if (unlikely(--latency_ration < 0)) {
			cond_resched();
			latency_ration = LATENCY_LIMIT;
			scanned_many = true;
		}
		if (swap_offset_available_and_locked(si, offset))
			goto checks;
	}
	offset = si->lowest_bit;
	while (offset < scan_base) {
		if (unlikely(--latency_ration < 0)) {
			cond_resched();
			latency_ration = LATENCY_LIMIT;
			scanned_many = true;
		}
		if (swap_offset_available_and_locked(si, offset))
			goto checks;
		offset++;
	}
	spin_lock(&si->lock);

no_page:
	si->flags -= SWP_SCANNING;
	return n_ret;
}

int get_swap_pages(int n_goal, swp_entry_t swp_entries[], int entry_order)
{
	int order = swap_entry_order(entry_order);
	unsigned long size = 1 << order;
	struct swap_info_struct *si, *next;
	long avail_pgs;
	int n_ret = 0;
	int node;

	spin_lock(&swap_avail_lock);

	avail_pgs = atomic_long_read(&nr_swap_pages) / size;
	if (avail_pgs <= 0) {
		spin_unlock(&swap_avail_lock);
		goto noswap;
	}

	n_goal = min3((long)n_goal, (long)SWAP_BATCH, avail_pgs);

	atomic_long_sub(n_goal * size, &nr_swap_pages);

start_over:
	node = numa_node_id();
	plist_for_each_entry_safe(si, next, &swap_avail_heads[node], avail_lists[node]) {
		/* requeue si to after same-priority siblings */
		plist_requeue(&si->avail_lists[node], &swap_avail_heads[node]);
		spin_unlock(&swap_avail_lock);
		spin_lock(&si->lock);
		if (!si->highest_bit || !(si->flags & SWP_WRITEOK)) {
			spin_lock(&swap_avail_lock);
			if (plist_node_empty(&si->avail_lists[node])) {
				spin_unlock(&si->lock);
				goto nextsi;
			}
			WARN(!si->highest_bit,
			     "swap_info %d in list but !highest_bit\n",
			     si->type);
			WARN(!(si->flags & SWP_WRITEOK),
			     "swap_info %d in list but !SWP_WRITEOK\n",
			     si->type);
			__del_from_avail_list(si);
			spin_unlock(&si->lock);
			goto nextsi;
		}
		n_ret = scan_swap_map_slots(si, SWAP_HAS_CACHE,
					    n_goal, swp_entries, order);
		spin_unlock(&si->lock);
		if (n_ret || size > 1)
			goto check_out;
		cond_resched();

		spin_lock(&swap_avail_lock);
nextsi:
		/*
		 * if we got here, it's likely that si was almost full before,
		 * and since scan_swap_map_slots() can drop the si->lock,
		 * multiple callers probably all tried to get a page from the
		 * same si and it filled up before we could get one; or, the si
		 * filled up between us dropping swap_avail_lock and taking
		 * si->lock. Since we dropped the swap_avail_lock, the
		 * swap_avail_head list may have been modified; so if next is
		 * still in the swap_avail_head list then try it, otherwise
		 * start over if we have not gotten any slots.
		 */
		if (plist_node_empty(&next->avail_lists[node]))
			goto start_over;
	}

	spin_unlock(&swap_avail_lock);

check_out:
	if (n_ret < n_goal)
		atomic_long_add((long)(n_goal - n_ret) * size,
				&nr_swap_pages);
noswap:
	return n_ret;
}

static struct swap_info_struct *_swap_info_get(swp_entry_t entry)
{
	struct swap_info_struct *si;
	unsigned long offset;

	if (!entry.val)
		goto out;
	si = swp_swap_info(entry);
	if (!si)
		goto bad_nofile;
	if (data_race(!(si->flags & SWP_USED)))
		goto bad_device;
	offset = swp_offset(entry);
	if (offset >= si->max)
		goto bad_offset;
	if (data_race(!si->swap_map[swp_offset(entry)]))
		goto bad_free;
	return si;

bad_free:
	pr_err("%s: %s%08lx\n", __func__, Unused_offset, entry.val);
	goto out;
bad_offset:
	pr_err("%s: %s%08lx\n", __func__, Bad_offset, entry.val);
	goto out;
bad_device:
	pr_err("%s: %s%08lx\n", __func__, Unused_file, entry.val);
	goto out;
bad_nofile:
	pr_err("%s: %s%08lx\n", __func__, Bad_file, entry.val);
out:
	return NULL;
}

static struct swap_info_struct *swap_info_get_cont(swp_entry_t entry,
					struct swap_info_struct *q)
{
	struct swap_info_struct *p;

	p = _swap_info_get(entry);

	if (p != q) {
		if (q != NULL)
			spin_unlock(&q->lock);
		if (p != NULL)
			spin_lock(&p->lock);
	}
	return p;
}

static unsigned char __swap_entry_free_locked(struct swap_info_struct *si,
					      unsigned long offset,
					      unsigned char usage)
{
	unsigned char count;
	unsigned char has_cache;

	count = si->swap_map[offset];

	has_cache = count & SWAP_HAS_CACHE;
	count &= ~SWAP_HAS_CACHE;

	if (usage == SWAP_HAS_CACHE) {
		VM_BUG_ON(!has_cache);
		has_cache = 0;
	} else if (count == SWAP_MAP_SHMEM) {
		/*
		 * Or we could insist on shmem.c using a special
		 * swap_shmem_free() and free_shmem_swap_and_cache()...
		 */
		count = 0;
	} else if ((count & ~COUNT_CONTINUED) <= SWAP_MAP_MAX) {
		if (count == COUNT_CONTINUED) {
			if (swap_count_continued(si, offset, count))
				count = SWAP_MAP_MAX | COUNT_CONTINUED;
			else
				count = SWAP_MAP_MAX;
		} else
			count--;
	}

	usage = count | has_cache;
	if (usage)
		WRITE_ONCE(si->swap_map[offset], usage);
	else
		WRITE_ONCE(si->swap_map[offset], SWAP_HAS_CACHE);

	return usage;
}

/*
 * When we get a swap entry, if there aren't some other ways to
 * prevent swapoff, such as the folio in swap cache is locked, RCU
 * reader side is locked, etc., the swap entry may become invalid
 * because of swapoff.  Then, we need to enclose all swap related
 * functions with get_swap_device() and put_swap_device(), unless the
 * swap functions call get/put_swap_device() by themselves.
 *
 * RCU reader side lock (including any spinlock) is sufficient to
 * prevent swapoff, because synchronize_rcu() is called in swapoff()
 * before freeing data structures.
 *
 * Check whether swap entry is valid in the swap device.  If so,
 * return pointer to swap_info_struct, and keep the swap entry valid
 * via preventing the swap device from being swapoff, until
 * put_swap_device() is called.  Otherwise return NULL.
 *
 * Notice that swapoff or swapoff+swapon can still happen before the
 * percpu_ref_tryget_live() in get_swap_device() or after the
 * percpu_ref_put() in put_swap_device() if there isn't any other way
 * to prevent swapoff.  The caller must be prepared for that.  For
 * example, the following situation is possible.
 *
 *   CPU1				CPU2
 *   do_swap_page()
 *     ...				swapoff+swapon
 *     __read_swap_cache_async()
 *       swapcache_prepare()
 *         __swap_duplicate()
 *           // check swap_map
 *     // verify PTE not changed
 *
 * In __swap_duplicate(), the swap_map need to be checked before
 * changing partly because the specified swap entry may be for another
 * swap device which has been swapoff.  And in do_swap_page(), after
 * the page is read from the swap device, the PTE is verified not
 * changed with the page table locked to check whether the swap device
 * has been swapoff or swapoff+swapon.
 */
struct swap_info_struct *get_swap_device(swp_entry_t entry)
{
	struct swap_info_struct *si;
	unsigned long offset;

	if (!entry.val)
		goto out;
	si = swp_swap_info(entry);
	if (!si)
		goto bad_nofile;
	if (!percpu_ref_tryget_live(&si->users))
		goto out;
	/*
	 * Guarantee the si->users are checked before accessing other
	 * fields of swap_info_struct.
	 *
	 * Paired with the spin_unlock() after setup_swap_info() in
	 * enable_swap_info().
	 */
	smp_rmb();
	offset = swp_offset(entry);
	if (offset >= si->max)
		goto put_out;

	return si;
bad_nofile:
	pr_err("%s: %s%08lx\n", __func__, Bad_file, entry.val);
out:
	return NULL;
put_out:
	pr_err("%s: %s%08lx\n", __func__, Bad_offset, entry.val);
	percpu_ref_put(&si->users);
	return NULL;
}

static unsigned char __swap_entry_free(struct swap_info_struct *si,
				       swp_entry_t entry)
{
	struct swap_cluster_info *ci;
	unsigned long offset = swp_offset(entry);
	unsigned char usage;

	ci = lock_cluster_or_swap_info(si, offset);
	usage = __swap_entry_free_locked(si, offset, 1);
	unlock_cluster_or_swap_info(si, ci);
	if (!usage)
		free_swap_slot(entry);

	return usage;
}

static bool __swap_entries_free(struct swap_info_struct *si,
		swp_entry_t entry, int nr)
{
	unsigned long offset = swp_offset(entry);
	unsigned int type = swp_type(entry);
	struct swap_cluster_info *ci;
	bool has_cache = false;
	unsigned char count;
	int i;

	if (nr <= 1 || swap_count(data_race(si->swap_map[offset])) != 1)
		goto fallback;
	/* cross into another cluster */
	if (nr > SWAPFILE_CLUSTER - offset % SWAPFILE_CLUSTER)
		goto fallback;

	ci = lock_cluster_or_swap_info(si, offset);
	if (!swap_is_last_map(si, offset, nr, &has_cache)) {
		unlock_cluster_or_swap_info(si, ci);
		goto fallback;
	}
	for (i = 0; i < nr; i++)
		WRITE_ONCE(si->swap_map[offset + i], SWAP_HAS_CACHE);
	unlock_cluster_or_swap_info(si, ci);

	if (!has_cache) {
		for (i = 0; i < nr; i++)
			zswap_invalidate(swp_entry(si->type, offset + i));
		spin_lock(&si->lock);
		swap_entry_range_free(si, entry, nr);
		spin_unlock(&si->lock);
	}
	return has_cache;

fallback:
	for (i = 0; i < nr; i++) {
		if (data_race(si->swap_map[offset + i])) {
			count = __swap_entry_free(si, swp_entry(type, offset + i));
			if (count == SWAP_HAS_CACHE)
				has_cache = true;
		} else {
			WARN_ON_ONCE(1);
		}
	}
	return has_cache;
}

/*
 * Drop the last HAS_CACHE flag of swap entries, caller have to
 * ensure all entries belong to the same cgroup.
 */
static void swap_entry_range_free(struct swap_info_struct *si, swp_entry_t entry,
				  unsigned int nr_pages)
{
	unsigned long offset = swp_offset(entry);
	unsigned char *map = si->swap_map + offset;
	unsigned char *map_end = map + nr_pages;
	struct swap_cluster_info *ci;

	ci = lock_cluster(si, offset);
	do {
		VM_BUG_ON(*map != SWAP_HAS_CACHE);
		*map = 0;
	} while (++map < map_end);
	dec_cluster_info_page(si, ci, nr_pages);
	unlock_cluster(ci);

	mem_cgroup_uncharge_swap(entry, nr_pages);
	swap_range_free(si, offset, nr_pages);
}

static void cluster_swap_free_nr(struct swap_info_struct *si,
		unsigned long offset, int nr_pages,
		unsigned char usage)
{
	struct swap_cluster_info *ci;
	DECLARE_BITMAP(to_free, BITS_PER_LONG) = { 0 };
	int i, nr;

	ci = lock_cluster_or_swap_info(si, offset);
	while (nr_pages) {
		nr = min(BITS_PER_LONG, nr_pages);
		for (i = 0; i < nr; i++) {
			if (!__swap_entry_free_locked(si, offset + i, usage))
				bitmap_set(to_free, i, 1);
		}
		if (!bitmap_empty(to_free, BITS_PER_LONG)) {
			unlock_cluster_or_swap_info(si, ci);
			for_each_set_bit(i, to_free, BITS_PER_LONG)
				free_swap_slot(swp_entry(si->type, offset + i));
			if (nr == nr_pages)
				return;
			bitmap_clear(to_free, 0, BITS_PER_LONG);
			ci = lock_cluster_or_swap_info(si, offset);
		}
		offset += nr;
		nr_pages -= nr;
	}
	unlock_cluster_or_swap_info(si, ci);
}

/*
 * Caller has made sure that the swap device corresponding to entry
 * is still around or has not been recycled.
 */
void swap_free_nr(swp_entry_t entry, int nr_pages)
{
	int nr;
	struct swap_info_struct *sis;
	unsigned long offset = swp_offset(entry);

	sis = _swap_info_get(entry);
	if (!sis)
		return;

	while (nr_pages) {
		nr = min_t(int, nr_pages, SWAPFILE_CLUSTER - offset % SWAPFILE_CLUSTER);
		cluster_swap_free_nr(sis, offset, nr, 1);
		offset += nr;
		nr_pages -= nr;
	}
}

/*
 * Called after dropping swapcache to decrease refcnt to swap entries.
 */
void put_swap_folio(struct folio *folio, swp_entry_t entry)
{
	unsigned long offset = swp_offset(entry);
	struct swap_cluster_info *ci;
	struct swap_info_struct *si;
	int size = 1 << swap_entry_order(folio_order(folio));

	si = _swap_info_get(entry);
	if (!si)
		return;

	ci = lock_cluster_or_swap_info(si, offset);
	if (size > 1 && swap_is_has_cache(si, offset, size)) {
		unlock_cluster_or_swap_info(si, ci);
		spin_lock(&si->lock);
		swap_entry_range_free(si, entry, size);
		spin_unlock(&si->lock);
		return;
	}
	for (int i = 0; i < size; i++, entry.val++) {
		if (!__swap_entry_free_locked(si, offset + i, SWAP_HAS_CACHE)) {
			unlock_cluster_or_swap_info(si, ci);
			free_swap_slot(entry);
			if (i == size - 1)
				return;
			lock_cluster_or_swap_info(si, offset);
		}
	}
	unlock_cluster_or_swap_info(si, ci);
}

static int swp_entry_cmp(const void *ent1, const void *ent2)
{
	const swp_entry_t *e1 = ent1, *e2 = ent2;

	return (int)swp_type(*e1) - (int)swp_type(*e2);
}

void swapcache_free_entries(swp_entry_t *entries, int n)
{
	struct swap_info_struct *p, *prev;
	int i;

	if (n <= 0)
		return;

	prev = NULL;
	p = NULL;

	/*
	 * Sort swap entries by swap device, so each lock is only taken once.
	 * nr_swapfiles isn't absolutely correct, but the overhead of sort() is
	 * so low that it isn't necessary to optimize further.
	 */
	if (nr_swapfiles > 1)
		sort(entries, n, sizeof(entries[0]), swp_entry_cmp, NULL);
	for (i = 0; i < n; ++i) {
		p = swap_info_get_cont(entries[i], prev);
		if (p)
			swap_entry_range_free(p, entries[i], 1);
		prev = p;
	}
	if (p)
		spin_unlock(&p->lock);
}

int __swap_count(swp_entry_t entry)
{
	struct swap_info_struct *si = swp_swap_info(entry);
	pgoff_t offset = swp_offset(entry);

	return swap_count(si->swap_map[offset]);
}

/*
 * How many references to @entry are currently swapped out?
 * This does not give an exact answer when swap count is continued,
 * but does include the high COUNT_CONTINUED flag to allow for that.
 */
int swap_swapcount(struct swap_info_struct *si, swp_entry_t entry)
{
	pgoff_t offset = swp_offset(entry);
	struct swap_cluster_info *ci;
	int count;

	ci = lock_cluster_or_swap_info(si, offset);
	count = swap_count(si->swap_map[offset]);
	unlock_cluster_or_swap_info(si, ci);
	return count;
}

/*
 * How many references to @entry are currently swapped out?
 * This considers COUNT_CONTINUED so it returns exact answer.
 */
int swp_swapcount(swp_entry_t entry)
{
	int count, tmp_count, n;
	struct swap_info_struct *si;
	struct swap_cluster_info *ci;
	struct page *page;
	pgoff_t offset;
	unsigned char *map;

	si = _swap_info_get(entry);
	if (!si)
		return 0;

	offset = swp_offset(entry);

	ci = lock_cluster_or_swap_info(si, offset);

	count = swap_count(si->swap_map[offset]);
	if (!(count & COUNT_CONTINUED))
		goto out;

	count &= ~COUNT_CONTINUED;
	n = SWAP_MAP_MAX + 1;

	page = vmalloc_to_page(si->swap_map + offset);
	offset &= ~PAGE_MASK;
	VM_BUG_ON(page_private(page) != SWP_CONTINUED);

	do {
		page = list_next_entry(page, lru);
		map = kmap_local_page(page);
		tmp_count = map[offset];
		kunmap_local(map);

		count += (tmp_count & ~COUNT_CONTINUED) * n;
		n *= (SWAP_CONT_MAX + 1);
	} while (tmp_count & COUNT_CONTINUED);
out:
	unlock_cluster_or_swap_info(si, ci);
	return count;
}

static bool swap_page_trans_huge_swapped(struct swap_info_struct *si,
					 swp_entry_t entry, int order)
{
	struct swap_cluster_info *ci;
	unsigned char *map = si->swap_map;
	unsigned int nr_pages = 1 << order;
	unsigned long roffset = swp_offset(entry);
	unsigned long offset = round_down(roffset, nr_pages);
	int i;
	bool ret = false;

	ci = lock_cluster_or_swap_info(si, offset);
	if (!ci || nr_pages == 1) {
		if (swap_count(map[roffset]))
			ret = true;
		goto unlock_out;
	}
	for (i = 0; i < nr_pages; i++) {
		if (swap_count(map[offset + i])) {
			ret = true;
			break;
		}
	}
unlock_out:
	unlock_cluster_or_swap_info(si, ci);
	return ret;
}

static bool folio_swapped(struct folio *folio)
{
	swp_entry_t entry = folio->swap;
	struct swap_info_struct *si = _swap_info_get(entry);

	if (!si)
		return false;

	if (!IS_ENABLED(CONFIG_THP_SWAP) || likely(!folio_test_large(folio)))
		return swap_swapcount(si, entry) != 0;

	return swap_page_trans_huge_swapped(si, entry, folio_order(folio));
}

static bool folio_swapcache_freeable(struct folio *folio)
{
	VM_BUG_ON_FOLIO(!folio_test_locked(folio), folio);

	if (!folio_test_swapcache(folio))
		return false;
	if (folio_test_writeback(folio))
		return false;

	/*
	 * Once hibernation has begun to create its image of memory,
	 * there's a danger that one of the calls to folio_free_swap()
	 * - most probably a call from __try_to_reclaim_swap() while
	 * hibernation is allocating its own swap pages for the image,
	 * but conceivably even a call from memory reclaim - will free
	 * the swap from a folio which has already been recorded in the
	 * image as a clean swapcache folio, and then reuse its swap for
	 * another page of the image.  On waking from hibernation, the
	 * original folio might be freed under memory pressure, then
	 * later read back in from swap, now with the wrong data.
	 *
	 * Hibernation suspends storage while it is writing the image
	 * to disk so check that here.
	 */
	if (pm_suspended_storage())
		return false;

	return true;
}

/**
 * folio_free_swap() - Free the swap space used for this folio.
 * @folio: The folio to remove.
 *
 * If swap is getting full, or if there are no more mappings of this folio,
 * then call folio_free_swap to free its swap space.
 *
 * Return: true if we were able to release the swap space.
 */
bool folio_free_swap(struct folio *folio)
{
	if (!folio_swapcache_freeable(folio))
		return false;
	if (folio_swapped(folio))
		return false;

	delete_from_swap_cache(folio);
	folio_set_dirty(folio);
	return true;
}

/**
 * free_swap_and_cache_nr() - Release reference on range of swap entries and
 *                            reclaim their cache if no more references remain.
 * @entry: First entry of range.
 * @nr: Number of entries in range.
 *
 * For each swap entry in the contiguous range, release a reference. If any swap
 * entries become free, try to reclaim their underlying folios, if present. The
 * offset range is defined by [entry.offset, entry.offset + nr).
 */
void free_swap_and_cache_nr(swp_entry_t entry, int nr)
{
	const unsigned long start_offset = swp_offset(entry);
	const unsigned long end_offset = start_offset + nr;
	struct swap_info_struct *si;
	bool any_only_cache = false;
	unsigned long offset;

	if (non_swap_entry(entry))
		return;

	si = get_swap_device(entry);
	if (!si)
		return;

	if (WARN_ON(end_offset > si->max))
		goto out;

	/*
	 * First free all entries in the range.
	 */
	any_only_cache = __swap_entries_free(si, entry, nr);

	/*
	 * Short-circuit the below loop if none of the entries had their
	 * reference drop to zero.
	 */
	if (!any_only_cache)
		goto out;

	/*
	 * Now go back over the range trying to reclaim the swap cache. This is
	 * more efficient for large folios because we will only try to reclaim
	 * the swap once per folio in the common case. If we do
	 * __swap_entry_free() and __try_to_reclaim_swap() in the same loop, the
	 * latter will get a reference and lock the folio for every individual
	 * page but will only succeed once the swap slot for every subpage is
	 * zero.
	 */
	for (offset = start_offset; offset < end_offset; offset += nr) {
		nr = 1;
		if (READ_ONCE(si->swap_map[offset]) == SWAP_HAS_CACHE) {
			/*
			 * Folios are always naturally aligned in swap so
			 * advance forward to the next boundary. Zero means no
			 * folio was found for the swap entry, so advance by 1
			 * in this case. Negative value means folio was found
			 * but could not be reclaimed. Here we can still advance
			 * to the next boundary.
			 */
			nr = __try_to_reclaim_swap(si, offset,
						   TTRS_UNMAPPED | TTRS_FULL);
			if (nr == 0)
				nr = 1;
			else if (nr < 0)
				nr = -nr;
			nr = ALIGN(offset + 1, nr) - offset;
		}
	}

out:
	put_swap_device(si);
}

#ifdef CONFIG_HIBERNATION

swp_entry_t get_swap_page_of_type(int type)
{
	struct swap_info_struct *si = swap_type_to_swap_info(type);
	swp_entry_t entry = {0};

	if (!si)
		goto fail;

	/* This is called for allocating swap entry, not cache */
	spin_lock(&si->lock);
	if ((si->flags & SWP_WRITEOK) && scan_swap_map_slots(si, 1, 1, &entry, 0))
		atomic_long_dec(&nr_swap_pages);
	spin_unlock(&si->lock);
fail:
	return entry;
}

/*
 * Find the swap type that corresponds to given device (if any).
 *
 * @offset - number of the PAGE_SIZE-sized block of the device, starting
 * from 0, in which the swap header is expected to be located.
 *
 * This is needed for the suspend to disk (aka swsusp).
 */
int swap_type_of(dev_t device, sector_t offset)
{
	int type;

	if (!device)
		return -1;

	spin_lock(&swap_lock);
	for (type = 0; type < nr_swapfiles; type++) {
		struct swap_info_struct *sis = swap_info[type];

		if (!(sis->flags & SWP_WRITEOK))
			continue;

		if (device == sis->bdev->bd_dev) {
			struct swap_extent *se = first_se(sis);

			if (se->start_block == offset) {
				spin_unlock(&swap_lock);
				return type;
			}
		}
	}
	spin_unlock(&swap_lock);
	return -ENODEV;
}

int find_first_swap(dev_t *device)
{
	int type;

	spin_lock(&swap_lock);
	for (type = 0; type < nr_swapfiles; type++) {
		struct swap_info_struct *sis = swap_info[type];

		if (!(sis->flags & SWP_WRITEOK))
			continue;
		*device = sis->bdev->bd_dev;
		spin_unlock(&swap_lock);
		return type;
	}
	spin_unlock(&swap_lock);
	return -ENODEV;
}

/*
 * Get the (PAGE_SIZE) block corresponding to given offset on the swapdev
 * corresponding to given index in swap_info (swap type).
 */
sector_t swapdev_block(int type, pgoff_t offset)
{
	struct swap_info_struct *si = swap_type_to_swap_info(type);
	struct swap_extent *se;

	if (!si || !(si->flags & SWP_WRITEOK))
		return 0;
	se = offset_to_swap_extent(si, offset);
	return se->start_block + (offset - se->start_page);
}

/*
 * Return either the total number of swap pages of given type, or the number
 * of free pages of that type (depending on @free)
 *
 * This is needed for software suspend
 */
unsigned int count_swap_pages(int type, int free)
{
	unsigned int n = 0;

	spin_lock(&swap_lock);
	if ((unsigned int)type < nr_swapfiles) {
		struct swap_info_struct *sis = swap_info[type];

		spin_lock(&sis->lock);
		if (sis->flags & SWP_WRITEOK) {
			n = sis->pages;
			if (free)
				n -= sis->inuse_pages;
		}
		spin_unlock(&sis->lock);
	}
	spin_unlock(&swap_lock);
	return n;
}
#endif /* CONFIG_HIBERNATION */

static inline int pte_same_as_swp(pte_t pte, pte_t swp_pte)
{
	return pte_same(pte_swp_clear_flags(pte), swp_pte);
}

/*
 * No need to decide whether this PTE shares the swap entry with others,
 * just let do_wp_page work it out if a write is requested later - to
 * force COW, vm_page_prot omits write permission from any private vma.
 */
static int unuse_pte(struct vm_area_struct *vma, pmd_t *pmd,
		unsigned long addr, swp_entry_t entry, struct folio *folio)
{
	struct page *page;
	struct folio *swapcache;
	spinlock_t *ptl;
	pte_t *pte, new_pte, old_pte;
	bool hwpoisoned = false;
	int ret = 1;

	swapcache = folio;
	folio = ksm_might_need_to_copy(folio, vma, addr);
	if (unlikely(!folio))
		return -ENOMEM;
	else if (unlikely(folio == ERR_PTR(-EHWPOISON))) {
		hwpoisoned = true;
		folio = swapcache;
	}

	page = folio_file_page(folio, swp_offset(entry));
	if (PageHWPoison(page))
		hwpoisoned = true;

	pte = pte_offset_map_lock(vma->vm_mm, pmd, addr, &ptl);
	if (unlikely(!pte || !pte_same_as_swp(ptep_get(pte),
						swp_entry_to_pte(entry)))) {
		ret = 0;
		goto out;
	}

	old_pte = ptep_get(pte);

	if (unlikely(hwpoisoned || !folio_test_uptodate(folio))) {
		swp_entry_t swp_entry;

		dec_mm_counter(vma->vm_mm, MM_SWAPENTS);
		if (hwpoisoned) {
			swp_entry = make_hwpoison_entry(page);
		} else {
			swp_entry = make_poisoned_swp_entry();
		}
		new_pte = swp_entry_to_pte(swp_entry);
		ret = 0;
		goto setpte;
	}

	/*
	 * Some architectures may have to restore extra metadata to the page
	 * when reading from swap. This metadata may be indexed by swap entry
	 * so this must be called before swap_free().
	 */
	arch_swap_restore(folio_swap(entry, folio), folio);

	dec_mm_counter(vma->vm_mm, MM_SWAPENTS);
	inc_mm_counter(vma->vm_mm, MM_ANONPAGES);
	folio_get(folio);
	if (folio == swapcache) {
		rmap_t rmap_flags = RMAP_NONE;

		/*
		 * See do_swap_page(): writeback would be problematic.
		 * However, we do a folio_wait_writeback() just before this
		 * call and have the folio locked.
		 */
		VM_BUG_ON_FOLIO(folio_test_writeback(folio), folio);
		if (pte_swp_exclusive(old_pte))
			rmap_flags |= RMAP_EXCLUSIVE;
		/*
		 * We currently only expect small !anon folios, which are either
		 * fully exclusive or fully shared. If we ever get large folios
		 * here, we have to be careful.
		 */
		if (!folio_test_anon(folio)) {
			VM_WARN_ON_ONCE(folio_test_large(folio));
			VM_WARN_ON_FOLIO(!folio_test_locked(folio), folio);
			folio_add_new_anon_rmap(folio, vma, addr, rmap_flags);
		} else {
			folio_add_anon_rmap_pte(folio, page, vma, addr, rmap_flags);
		}
	} else { /* ksm created a completely new copy */
		folio_add_new_anon_rmap(folio, vma, addr, RMAP_EXCLUSIVE);
		folio_add_lru_vma(folio, vma);
	}
	new_pte = pte_mkold(mk_pte(page, vma->vm_page_prot));
	if (pte_swp_soft_dirty(old_pte))
		new_pte = pte_mksoft_dirty(new_pte);
	if (pte_swp_uffd_wp(old_pte))
		new_pte = pte_mkuffd_wp(new_pte);
setpte:
	set_pte_at(vma->vm_mm, addr, pte, new_pte);
	swap_free(entry);
out:
	if (pte)
		pte_unmap_unlock(pte, ptl);
	if (folio != swapcache) {
		folio_unlock(folio);
		folio_put(folio);
	}
	return ret;
}

static int unuse_pte_range(struct vm_area_struct *vma, pmd_t *pmd,
			unsigned long addr, unsigned long end,
			unsigned int type)
{
	pte_t *pte = NULL;
	struct swap_info_struct *si;

	si = swap_info[type];
	do {
		struct folio *folio;
		unsigned long offset;
		unsigned char swp_count;
		swp_entry_t entry;
		int ret;
		pte_t ptent;

		if (!pte++) {
			pte = pte_offset_map(pmd, addr);
			if (!pte)
				break;
		}

		ptent = ptep_get_lockless(pte);

		if (!is_swap_pte(ptent))
			continue;

		entry = pte_to_swp_entry(ptent);
		if (swp_type(entry) != type)
			continue;

		offset = swp_offset(entry);
		pte_unmap(pte);
		pte = NULL;

		folio = swap_cache_get_folio(entry, vma, addr);
		if (!folio) {
			struct vm_fault vmf = {
				.vma = vma,
				.address = addr,
				.real_address = addr,
				.pmd = pmd,
			};

			folio = swapin_readahead(entry, GFP_HIGHUSER_MOVABLE,
						&vmf);
		}
		if (!folio) {
			swp_count = READ_ONCE(si->swap_map[offset]);
			if (swp_count == 0 || swp_count == SWAP_MAP_BAD)
				continue;
			return -ENOMEM;
		}

		folio_lock(folio);
		folio_wait_writeback(folio);
		ret = unuse_pte(vma, pmd, addr, entry, folio);
		if (ret < 0) {
			folio_unlock(folio);
			folio_put(folio);
			return ret;
		}

		folio_free_swap(folio);
		folio_unlock(folio);
		folio_put(folio);
	} while (addr += PAGE_SIZE, addr != end);

	if (pte)
		pte_unmap(pte);
	return 0;
}

static inline int unuse_pmd_range(struct vm_area_struct *vma, pud_t *pud,
				unsigned long addr, unsigned long end,
				unsigned int type)
{
	pmd_t *pmd;
	unsigned long next;
	int ret;

	pmd = pmd_offset(pud, addr);
	do {
		cond_resched();
		next = pmd_addr_end(addr, end);
		ret = unuse_pte_range(vma, pmd, addr, next, type);
		if (ret)
			return ret;
	} while (pmd++, addr = next, addr != end);
	return 0;
}

static inline int unuse_pud_range(struct vm_area_struct *vma, p4d_t *p4d,
				unsigned long addr, unsigned long end,
				unsigned int type)
{
	pud_t *pud;
	unsigned long next;
	int ret;

	pud = pud_offset(p4d, addr);
	do {
		next = pud_addr_end(addr, end);
		if (pud_none_or_clear_bad(pud))
			continue;
		ret = unuse_pmd_range(vma, pud, addr, next, type);
		if (ret)
			return ret;
	} while (pud++, addr = next, addr != end);
	return 0;
}

static inline int unuse_p4d_range(struct vm_area_struct *vma, pgd_t *pgd,
				unsigned long addr, unsigned long end,
				unsigned int type)
{
	p4d_t *p4d;
	unsigned long next;
	int ret;

	p4d = p4d_offset(pgd, addr);
	do {
		next = p4d_addr_end(addr, end);
		if (p4d_none_or_clear_bad(p4d))
			continue;
		ret = unuse_pud_range(vma, p4d, addr, next, type);
		if (ret)
			return ret;
	} while (p4d++, addr = next, addr != end);
	return 0;
}

static int unuse_vma(struct vm_area_struct *vma, unsigned int type)
{
	pgd_t *pgd;
	unsigned long addr, end, next;
	int ret;

	addr = vma->vm_start;
	end = vma->vm_end;

	pgd = pgd_offset(vma->vm_mm, addr);
	do {
		next = pgd_addr_end(addr, end);
		if (pgd_none_or_clear_bad(pgd))
			continue;
		ret = unuse_p4d_range(vma, pgd, addr, next, type);
		if (ret)
			return ret;
	} while (pgd++, addr = next, addr != end);
	return 0;
}

static int unuse_mm(struct mm_struct *mm, unsigned int type)
{
	struct vm_area_struct *vma;
	int ret = 0;
	VMA_ITERATOR(vmi, mm, 0);

	mmap_read_lock(mm);
	for_each_vma(vmi, vma) {
		if (vma->anon_vma && !is_vm_hugetlb_page(vma)) {
			ret = unuse_vma(vma, type);
			if (ret)
				break;
		}

		cond_resched();
	}
	mmap_read_unlock(mm);
	return ret;
}

/*
 * Scan swap_map from current position to next entry still in use.
 * Return 0 if there are no inuse entries after prev till end of
 * the map.
 */
static unsigned int find_next_to_unuse(struct swap_info_struct *si,
					unsigned int prev)
{
	unsigned int i;
	unsigned char count;

	/*
	 * No need for swap_lock here: we're just looking
	 * for whether an entry is in use, not modifying it; false
	 * hits are okay, and sys_swapoff() has already prevented new
	 * allocations from this area (while holding swap_lock).
	 */
	for (i = prev + 1; i < si->max; i++) {
		count = READ_ONCE(si->swap_map[i]);
		if (count && swap_count(count) != SWAP_MAP_BAD)
			break;
		if ((i % LATENCY_LIMIT) == 0)
			cond_resched();
	}

	if (i == si->max)
		i = 0;

	return i;
}

static int try_to_unuse(unsigned int type)
{
	struct mm_struct *prev_mm;
	struct mm_struct *mm;
	struct list_head *p;
	int retval = 0;
	struct swap_info_struct *si = swap_info[type];
	struct folio *folio;
	swp_entry_t entry;
	unsigned int i;

	if (!READ_ONCE(si->inuse_pages))
		goto success;

retry:
	retval = shmem_unuse(type);
	if (retval)
		return retval;

	prev_mm = &init_mm;
	mmget(prev_mm);

	spin_lock(&mmlist_lock);
	p = &init_mm.mmlist;
	while (READ_ONCE(si->inuse_pages) &&
	       !signal_pending(current) &&
	       (p = p->next) != &init_mm.mmlist) {

		mm = list_entry(p, struct mm_struct, mmlist);
		if (!mmget_not_zero(mm))
			continue;
		spin_unlock(&mmlist_lock);
		mmput(prev_mm);
		prev_mm = mm;
		retval = unuse_mm(mm, type);
		if (retval) {
			mmput(prev_mm);
			return retval;
		}

		/*
		 * Make sure that we aren't completely killing
		 * interactive performance.
		 */
		cond_resched();
		spin_lock(&mmlist_lock);
	}
	spin_unlock(&mmlist_lock);

	mmput(prev_mm);

	i = 0;
	while (READ_ONCE(si->inuse_pages) &&
	       !signal_pending(current) &&
	       (i = find_next_to_unuse(si, i)) != 0) {

		entry = swp_entry(type, i);
		folio = filemap_get_folio(swap_address_space(entry), swap_cache_index(entry));
		if (IS_ERR(folio))
			continue;

		/*
		 * It is conceivable that a racing task removed this folio from
		 * swap cache just before we acquired the page lock. The folio
		 * might even be back in swap cache on another swap area. But
		 * that is okay, folio_free_swap() only removes stale folios.
		 */
		folio_lock(folio);
		folio_wait_writeback(folio);
		folio_free_swap(folio);
		folio_unlock(folio);
		folio_put(folio);
	}

	/*
	 * Lets check again to see if there are still swap entries in the map.
	 * If yes, we would need to do retry the unuse logic again.
	 * Under global memory pressure, swap entries can be reinserted back
	 * into process space after the mmlist loop above passes over them.
	 *
	 * Limit the number of retries? No: when mmget_not_zero()
	 * above fails, that mm is likely to be freeing swap from
	 * exit_mmap(), which proceeds at its own independent pace;
	 * and even shmem_writepage() could have been preempted after
	 * folio_alloc_swap(), temporarily hiding that swap.  It's easy
	 * and robust (though cpu-intensive) just to keep retrying.
	 */
	if (READ_ONCE(si->inuse_pages)) {
		if (!signal_pending(current))
			goto retry;
		return -EINTR;
	}

success:
	/*
	 * Make sure that further cleanups after try_to_unuse() returns happen
	 * after swap_range_free() reduces si->inuse_pages to 0.
	 */
	smp_mb();
	return 0;
}

/*
 * After a successful try_to_unuse, if no swap is now in use, we know
 * we can empty the mmlist.  swap_lock must be held on entry and exit.
 * Note that mmlist_lock nests inside swap_lock, and an mm must be
 * added to the mmlist just after page_duplicate - before would be racy.
 */
static void drain_mmlist(void)
{
	struct list_head *p, *next;
	unsigned int type;

	for (type = 0; type < nr_swapfiles; type++)
		if (swap_info[type]->inuse_pages)
			return;
	spin_lock(&mmlist_lock);
	list_for_each_safe(p, next, &init_mm.mmlist)
		list_del_init(p);
	spin_unlock(&mmlist_lock);
}

/*
 * Free all of a swapdev's extent information
 */
static void destroy_swap_extents(struct swap_info_struct *sis)
{
	while (!RB_EMPTY_ROOT(&sis->swap_extent_root)) {
		struct rb_node *rb = sis->swap_extent_root.rb_node;
		struct swap_extent *se = rb_entry(rb, struct swap_extent, rb_node);

		rb_erase(rb, &sis->swap_extent_root);
		kfree(se);
	}

	if (sis->flags & SWP_ACTIVATED) {
		struct file *swap_file = sis->swap_file;
		struct address_space *mapping = swap_file->f_mapping;

		sis->flags &= ~SWP_ACTIVATED;
		if (mapping->a_ops->swap_deactivate)
			mapping->a_ops->swap_deactivate(swap_file);
	}
}

/*
 * Add a block range (and the corresponding page range) into this swapdev's
 * extent tree.
 *
 * This function rather assumes that it is called in ascending page order.
 */
int
add_swap_extent(struct swap_info_struct *sis, unsigned long start_page,
		unsigned long nr_pages, sector_t start_block)
{
	struct rb_node **link = &sis->swap_extent_root.rb_node, *parent = NULL;
	struct swap_extent *se;
	struct swap_extent *new_se;

	/*
	 * place the new node at the right most since the
	 * function is called in ascending page order.
	 */
	while (*link) {
		parent = *link;
		link = &parent->rb_right;
	}

	if (parent) {
		se = rb_entry(parent, struct swap_extent, rb_node);
		BUG_ON(se->start_page + se->nr_pages != start_page);
		if (se->start_block + se->nr_pages == start_block) {
			/* Merge it */
			se->nr_pages += nr_pages;
			return 0;
		}
	}

	/* No merge, insert a new extent. */
	new_se = kmalloc(sizeof(*se), GFP_KERNEL);
	if (new_se == NULL)
		return -ENOMEM;
	new_se->start_page = start_page;
	new_se->nr_pages = nr_pages;
	new_se->start_block = start_block;

	rb_link_node(&new_se->rb_node, parent, link);
	rb_insert_color(&new_se->rb_node, &sis->swap_extent_root);
	return 1;
}
EXPORT_SYMBOL_GPL(add_swap_extent);

/*
 * A `swap extent' is a simple thing which maps a contiguous range of pages
 * onto a contiguous range of disk blocks.  A rbtree of swap extents is
 * built at swapon time and is then used at swap_writepage/swap_read_folio
 * time for locating where on disk a page belongs.
 *
 * If the swapfile is an S_ISBLK block device, a single extent is installed.
 * This is done so that the main operating code can treat S_ISBLK and S_ISREG
 * swap files identically.
 *
 * Whether the swapdev is an S_ISREG file or an S_ISBLK blockdev, the swap
 * extent rbtree operates in PAGE_SIZE disk blocks.  Both S_ISREG and S_ISBLK
 * swapfiles are handled *identically* after swapon time.
 *
 * For S_ISREG swapfiles, setup_swap_extents() will walk all the file's blocks
 * and will parse them into a rbtree, in PAGE_SIZE chunks.  If some stray
 * blocks are found which do not fall within the PAGE_SIZE alignment
 * requirements, they are simply tossed out - we will never use those blocks
 * for swapping.
 *
 * For all swap devices we set S_SWAPFILE across the life of the swapon.  This
 * prevents users from writing to the swap device, which will corrupt memory.
 *
 * The amount of disk space which a single swap extent represents varies.
 * Typically it is in the 1-4 megabyte range.  So we can have hundreds of
 * extents in the rbtree. - akpm.
 */
static int setup_swap_extents(struct swap_info_struct *sis, sector_t *span)
{
	struct file *swap_file = sis->swap_file;
	struct address_space *mapping = swap_file->f_mapping;
	struct inode *inode = mapping->host;
	int ret;

	if (S_ISBLK(inode->i_mode)) {
		ret = add_swap_extent(sis, 0, sis->max, 0);
		*span = sis->pages;
		return ret;
	}

	if (mapping->a_ops->swap_activate) {
		ret = mapping->a_ops->swap_activate(sis, swap_file, span);
		if (ret < 0)
			return ret;
		sis->flags |= SWP_ACTIVATED;
		if ((sis->flags & SWP_FS_OPS) &&
		    sio_pool_init() != 0) {
			destroy_swap_extents(sis);
			return -ENOMEM;
		}
		return ret;
	}

	return generic_swapfile_activate(sis, swap_file, span);
}

static int swap_node(struct swap_info_struct *si)
{
	struct block_device *bdev;

	if (si->bdev)
		bdev = si->bdev;
	else
		bdev = si->swap_file->f_inode->i_sb->s_bdev;

	return bdev ? bdev->bd_disk->node_id : NUMA_NO_NODE;
}

static void setup_swap_info(struct swap_info_struct *si, int prio,
			    unsigned char *swap_map,
			    struct swap_cluster_info *cluster_info,
			    unsigned long *zeromap)
{
	int i;

	if (prio >= 0)
		si->prio = prio;
	else
		si->prio = --least_priority;
	/*
	 * the plist prio is negated because plist ordering is
	 * low-to-high, while swap ordering is high-to-low
	 */
	si->list.prio = -si->prio;
	for_each_node(i) {
		if (si->prio >= 0)
			si->avail_lists[i].prio = -si->prio;
		else {
			if (swap_node(si) == i)
				si->avail_lists[i].prio = 1;
			else
				si->avail_lists[i].prio = -si->prio;
		}
	}
	si->swap_map = swap_map;
	si->cluster_info = cluster_info;
	si->zeromap = zeromap;
}

static void _enable_swap_info(struct swap_info_struct *si)
{
	si->flags |= SWP_WRITEOK;
	atomic_long_add(si->pages, &nr_swap_pages);
	total_swap_pages += si->pages;

	assert_spin_locked(&swap_lock);
	/*
	 * both lists are plists, and thus priority ordered.
	 * swap_active_head needs to be priority ordered for swapoff(),
	 * which on removal of any swap_info_struct with an auto-assigned
	 * (i.e. negative) priority increments the auto-assigned priority
	 * of any lower-priority swap_info_structs.
	 * swap_avail_head needs to be priority ordered for folio_alloc_swap(),
	 * which allocates swap pages from the highest available priority
	 * swap_info_struct.
	 */
	plist_add(&si->list, &swap_active_head);

	/* add to available list iff swap device is not full */
	if (si->highest_bit)
		add_to_avail_list(si);
}

static void enable_swap_info(struct swap_info_struct *si, int prio,
				unsigned char *swap_map,
				struct swap_cluster_info *cluster_info,
				unsigned long *zeromap)
{
	spin_lock(&swap_lock);
	spin_lock(&si->lock);
	setup_swap_info(si, prio, swap_map, cluster_info, zeromap);
	spin_unlock(&si->lock);
	spin_unlock(&swap_lock);
	/*
	 * Finished initializing swap device, now it's safe to reference it.
	 */
	percpu_ref_resurrect(&si->users);
	spin_lock(&swap_lock);
	spin_lock(&si->lock);
	_enable_swap_info(si);
	spin_unlock(&si->lock);
	spin_unlock(&swap_lock);
}

static void reinsert_swap_info(struct swap_info_struct *si)
{
	spin_lock(&swap_lock);
	spin_lock(&si->lock);
	setup_swap_info(si, si->prio, si->swap_map, si->cluster_info, si->zeromap);
	_enable_swap_info(si);
	spin_unlock(&si->lock);
	spin_unlock(&swap_lock);
}

static bool __has_usable_swap(void)
{
	return !plist_head_empty(&swap_active_head);
}

bool has_usable_swap(void)
{
	bool ret;

	spin_lock(&swap_lock);
	ret = __has_usable_swap();
	spin_unlock(&swap_lock);
	return ret;
}

SYSCALL_DEFINE1(swapoff, const char __user *, specialfile)
{
	struct swap_info_struct *p = NULL;
	unsigned char *swap_map;
	unsigned long *zeromap;
	struct swap_cluster_info *cluster_info;
	struct file *swap_file, *victim;
	struct address_space *mapping;
	struct inode *inode;
	struct filename *pathname;
	int err, found = 0;

	if (!capable(CAP_SYS_ADMIN))
		return -EPERM;

	BUG_ON(!current->mm);

	pathname = getname(specialfile);
	if (IS_ERR(pathname))
		return PTR_ERR(pathname);

	victim = file_open_name(pathname, O_RDWR|O_LARGEFILE, 0);
	err = PTR_ERR(victim);
	if (IS_ERR(victim))
		goto out;

	mapping = victim->f_mapping;
	spin_lock(&swap_lock);
	plist_for_each_entry(p, &swap_active_head, list) {
		if (p->flags & SWP_WRITEOK) {
			if (p->swap_file->f_mapping == mapping) {
				found = 1;
				break;
			}
		}
	}
	if (!found) {
		err = -EINVAL;
		spin_unlock(&swap_lock);
		goto out_dput;
	}
	if (!security_vm_enough_memory_mm(current->mm, p->pages))
		vm_unacct_memory(p->pages);
	else {
		err = -ENOMEM;
		spin_unlock(&swap_lock);
		goto out_dput;
	}
	spin_lock(&p->lock);
	del_from_avail_list(p);
	if (p->prio < 0) {
		struct swap_info_struct *si = p;
		int nid;

		plist_for_each_entry_continue(si, &swap_active_head, list) {
			si->prio++;
			si->list.prio--;
			for_each_node(nid) {
				if (si->avail_lists[nid].prio != 1)
					si->avail_lists[nid].prio--;
			}
		}
		least_priority++;
	}
	plist_del(&p->list, &swap_active_head);
	atomic_long_sub(p->pages, &nr_swap_pages);
	total_swap_pages -= p->pages;
	p->flags &= ~SWP_WRITEOK;
	spin_unlock(&p->lock);
	spin_unlock(&swap_lock);

	disable_swap_slots_cache_lock();

	set_current_oom_origin();
	err = try_to_unuse(p->type);
	clear_current_oom_origin();

	if (err) {
		/* re-insert swap space back into swap_list */
		reinsert_swap_info(p);
		reenable_swap_slots_cache_unlock();
		goto out_dput;
	}

	reenable_swap_slots_cache_unlock();

	/*
	 * Wait for swap operations protected by get/put_swap_device()
	 * to complete.  Because of synchronize_rcu() here, all swap
	 * operations protected by RCU reader side lock (including any
	 * spinlock) will be waited too.  This makes it easy to
	 * prevent folio_test_swapcache() and the following swap cache
	 * operations from racing with swapoff.
	 */
	percpu_ref_kill(&p->users);
	synchronize_rcu();
	wait_for_completion(&p->comp);

	flush_work(&p->discard_work);
	flush_work(&p->reclaim_work);

	destroy_swap_extents(p);
	if (p->flags & SWP_CONTINUED)
		free_swap_count_continuations(p);

	if (!p->bdev || !bdev_nonrot(p->bdev))
		atomic_dec(&nr_rotate_swap);

	mutex_lock(&swapon_mutex);
	spin_lock(&swap_lock);
	spin_lock(&p->lock);
	drain_mmlist();

	/* wait for anyone still in scan_swap_map_slots */
	p->highest_bit = 0;		/* cuts scans short */
	while (p->flags >= SWP_SCANNING) {
		spin_unlock(&p->lock);
		spin_unlock(&swap_lock);
		schedule_timeout_uninterruptible(1);
		spin_lock(&swap_lock);
		spin_lock(&p->lock);
	}

	swap_file = p->swap_file;
	p->swap_file = NULL;
	p->max = 0;
	swap_map = p->swap_map;
	p->swap_map = NULL;
	zeromap = p->zeromap;
	p->zeromap = NULL;
	cluster_info = p->cluster_info;
	p->cluster_info = NULL;
	spin_unlock(&p->lock);
	spin_unlock(&swap_lock);
	arch_swap_invalidate_area(p->type);
	zswap_swapoff(p->type);
	mutex_unlock(&swapon_mutex);
	free_percpu(p->percpu_cluster);
	p->percpu_cluster = NULL;
	free_percpu(p->cluster_next_cpu);
	p->cluster_next_cpu = NULL;
	vfree(swap_map);
	kvfree(zeromap);
	kvfree(cluster_info);
	/* Destroy swap account information */
	swap_cgroup_swapoff(p->type);
	exit_swap_address_space(p->type);

	inode = mapping->host;

	inode_lock(inode);
	inode->i_flags &= ~S_SWAPFILE;
	inode_unlock(inode);
	filp_close(swap_file, NULL);

	/*
	 * Clear the SWP_USED flag after all resources are freed so that swapon
	 * can reuse this swap_info in alloc_swap_info() safely.  It is ok to
	 * not hold p->lock after we cleared its SWP_WRITEOK.
	 */
	spin_lock(&swap_lock);
	p->flags = 0;
	spin_unlock(&swap_lock);

	err = 0;
	atomic_inc(&proc_poll_event);
	wake_up_interruptible(&proc_poll_wait);

out_dput:
	filp_close(victim, NULL);
out:
	putname(pathname);
	return err;
}

#ifdef CONFIG_PROC_FS
static __poll_t swaps_poll(struct file *file, poll_table *wait)
{
	struct seq_file *seq = file->private_data;

	poll_wait(file, &proc_poll_wait, wait);

	if (seq->poll_event != atomic_read(&proc_poll_event)) {
		seq->poll_event = atomic_read(&proc_poll_event);
		return EPOLLIN | EPOLLRDNORM | EPOLLERR | EPOLLPRI;
	}

	return EPOLLIN | EPOLLRDNORM;
}

/* iterator */
static void *swap_start(struct seq_file *swap, loff_t *pos)
{
	struct swap_info_struct *si;
	int type;
	loff_t l = *pos;

	mutex_lock(&swapon_mutex);

	if (!l)
		return SEQ_START_TOKEN;

	for (type = 0; (si = swap_type_to_swap_info(type)); type++) {
		if (!(si->flags & SWP_USED) || !si->swap_map)
			continue;
		if (!--l)
			return si;
	}

	return NULL;
}

static void *swap_next(struct seq_file *swap, void *v, loff_t *pos)
{
	struct swap_info_struct *si = v;
	int type;

	if (v == SEQ_START_TOKEN)
		type = 0;
	else
		type = si->type + 1;

	++(*pos);
	for (; (si = swap_type_to_swap_info(type)); type++) {
		if (!(si->flags & SWP_USED) || !si->swap_map)
			continue;
		return si;
	}

	return NULL;
}

static void swap_stop(struct seq_file *swap, void *v)
{
	mutex_unlock(&swapon_mutex);
}

static int swap_show(struct seq_file *swap, void *v)
{
	struct swap_info_struct *si = v;
	struct file *file;
	int len;
	unsigned long bytes, inuse;

	if (si == SEQ_START_TOKEN) {
		seq_puts(swap, "Filename\t\t\t\tType\t\tSize\t\tUsed\t\tPriority\n");
		return 0;
	}

	bytes = K(si->pages);
	inuse = K(READ_ONCE(si->inuse_pages));

	file = si->swap_file;
	len = seq_file_path(swap, file, " \t\n\\");
	seq_printf(swap, "%*s%s\t%lu\t%s%lu\t%s%d\n",
			len < 40 ? 40 - len : 1, " ",
			S_ISBLK(file_inode(file)->i_mode) ?
				"partition" : "file\t",
			bytes, bytes < 10000000 ? "\t" : "",
			inuse, inuse < 10000000 ? "\t" : "",
			si->prio);
	return 0;
}

static const struct seq_operations swaps_op = {
	.start =	swap_start,
	.next =		swap_next,
	.stop =		swap_stop,
	.show =		swap_show
};

static int swaps_open(struct inode *inode, struct file *file)
{
	struct seq_file *seq;
	int ret;

	ret = seq_open(file, &swaps_op);
	if (ret)
		return ret;

	seq = file->private_data;
	seq->poll_event = atomic_read(&proc_poll_event);
	return 0;
}

static const struct proc_ops swaps_proc_ops = {
	.proc_flags	= PROC_ENTRY_PERMANENT,
	.proc_open	= swaps_open,
	.proc_read	= seq_read,
	.proc_lseek	= seq_lseek,
	.proc_release	= seq_release,
	.proc_poll	= swaps_poll,
};

static int __init procswaps_init(void)
{
	proc_create("swaps", 0, NULL, &swaps_proc_ops);
	return 0;
}
__initcall(procswaps_init);
#endif /* CONFIG_PROC_FS */

#ifdef MAX_SWAPFILES_CHECK
static int __init max_swapfiles_check(void)
{
	MAX_SWAPFILES_CHECK();
	return 0;
}
late_initcall(max_swapfiles_check);
#endif

static struct swap_info_struct *alloc_swap_info(void)
{
	struct swap_info_struct *p;
	struct swap_info_struct *defer = NULL;
	unsigned int type;
	int i;

	p = kvzalloc(struct_size(p, avail_lists, nr_node_ids), GFP_KERNEL);
	if (!p)
		return ERR_PTR(-ENOMEM);

	if (percpu_ref_init(&p->users, swap_users_ref_free,
			    PERCPU_REF_INIT_DEAD, GFP_KERNEL)) {
		kvfree(p);
		return ERR_PTR(-ENOMEM);
	}

	spin_lock(&swap_lock);
	for (type = 0; type < nr_swapfiles; type++) {
		if (!(swap_info[type]->flags & SWP_USED))
			break;
	}
	if (type >= MAX_SWAPFILES) {
		spin_unlock(&swap_lock);
		percpu_ref_exit(&p->users);
		kvfree(p);
		return ERR_PTR(-EPERM);
	}
	if (type >= nr_swapfiles) {
		p->type = type;
		/*
		 * Publish the swap_info_struct after initializing it.
		 * Note that kvzalloc() above zeroes all its fields.
		 */
		smp_store_release(&swap_info[type], p); /* rcu_assign_pointer() */
		nr_swapfiles++;
	} else {
		defer = p;
		p = swap_info[type];
		/*
		 * Do not memset this entry: a racing procfs swap_next()
		 * would be relying on p->type to remain valid.
		 */
	}
	p->swap_extent_root = RB_ROOT;
	plist_node_init(&p->list, 0);
	for_each_node(i)
		plist_node_init(&p->avail_lists[i], 0);
	p->flags = SWP_USED;
	spin_unlock(&swap_lock);
	if (defer) {
		percpu_ref_exit(&defer->users);
		kvfree(defer);
	}
	spin_lock_init(&p->lock);
	spin_lock_init(&p->cont_lock);
	init_completion(&p->comp);

	return p;
}

static int claim_swapfile(struct swap_info_struct *si, struct inode *inode)
{
	if (S_ISBLK(inode->i_mode)) {
		si->bdev = I_BDEV(inode);
		/*
		 * Zoned block devices contain zones that have a sequential
		 * write only restriction.  Hence zoned block devices are not
		 * suitable for swapping.  Disallow them here.
		 */
		if (bdev_is_zoned(si->bdev))
			return -EINVAL;
		si->flags |= SWP_BLKDEV;
	} else if (S_ISREG(inode->i_mode)) {
		si->bdev = inode->i_sb->s_bdev;
	}

	return 0;
}


/*
 * Find out how many pages are allowed for a single swap device. There
 * are two limiting factors:
 * 1) the number of bits for the swap offset in the swp_entry_t type, and
 * 2) the number of bits in the swap pte, as defined by the different
 * architectures.
 *
 * In order to find the largest possible bit mask, a swap entry with
 * swap type 0 and swap offset ~0UL is created, encoded to a swap pte,
 * decoded to a swp_entry_t again, and finally the swap offset is
 * extracted.
 *
 * This will mask all the bits from the initial ~0UL mask that can't
 * be encoded in either the swp_entry_t or the architecture definition
 * of a swap pte.
 */
unsigned long generic_max_swapfile_size(void)
{
	return swp_offset(pte_to_swp_entry(
			swp_entry_to_pte(swp_entry(0, ~0UL)))) + 1;
}

/* Can be overridden by an architecture for additional checks. */
__weak unsigned long arch_max_swapfile_size(void)
{
	return generic_max_swapfile_size();
}

static unsigned long read_swap_header(struct swap_info_struct *si,
					union swap_header *swap_header,
					struct inode *inode)
{
	int i;
	unsigned long maxpages;
	unsigned long swapfilepages;
	unsigned long last_page;

	if (memcmp("SWAPSPACE2", swap_header->magic.magic, 10)) {
		pr_err("Unable to find swap-space signature\n");
		return 0;
	}

	/* swap partition endianness hack... */
	if (swab32(swap_header->info.version) == 1) {
		swab32s(&swap_header->info.version);
		swab32s(&swap_header->info.last_page);
		swab32s(&swap_header->info.nr_badpages);
		if (swap_header->info.nr_badpages > MAX_SWAP_BADPAGES)
			return 0;
		for (i = 0; i < swap_header->info.nr_badpages; i++)
			swab32s(&swap_header->info.badpages[i]);
	}
	/* Check the swap header's sub-version */
	if (swap_header->info.version != 1) {
		pr_warn("Unable to handle swap header version %d\n",
			swap_header->info.version);
		return 0;
	}

	si->lowest_bit  = 1;
	si->cluster_next = 1;
	si->cluster_nr = 0;

	maxpages = swapfile_maximum_size;
	last_page = swap_header->info.last_page;
	if (!last_page) {
		pr_warn("Empty swap-file\n");
		return 0;
	}
	if (last_page > maxpages) {
		pr_warn("Truncating oversized swap area, only using %luk out of %luk\n",
			K(maxpages), K(last_page));
	}
	if (maxpages > last_page) {
		maxpages = last_page + 1;
		/* p->max is an unsigned int: don't overflow it */
		if ((unsigned int)maxpages == 0)
			maxpages = UINT_MAX;
	}
	si->highest_bit = maxpages - 1;

	if (!maxpages)
		return 0;
	swapfilepages = i_size_read(inode) >> PAGE_SHIFT;
	if (swapfilepages && maxpages > swapfilepages) {
		pr_warn("Swap area shorter than signature indicates\n");
		return 0;
	}
	if (swap_header->info.nr_badpages && S_ISREG(inode->i_mode))
		return 0;
	if (swap_header->info.nr_badpages > MAX_SWAP_BADPAGES)
		return 0;

	return maxpages;
}

#define SWAP_CLUSTER_INFO_COLS						\
	DIV_ROUND_UP(L1_CACHE_BYTES, sizeof(struct swap_cluster_info))
#define SWAP_CLUSTER_SPACE_COLS						\
	DIV_ROUND_UP(SWAP_ADDRESS_SPACE_PAGES, SWAPFILE_CLUSTER)
#define SWAP_CLUSTER_COLS						\
	max_t(unsigned int, SWAP_CLUSTER_INFO_COLS, SWAP_CLUSTER_SPACE_COLS)

static int setup_swap_map_and_extents(struct swap_info_struct *si,
					union swap_header *swap_header,
					unsigned char *swap_map,
					unsigned long maxpages,
					sector_t *span)
{
	unsigned int nr_good_pages;
	unsigned long i;
	int nr_extents;

	nr_good_pages = maxpages - 1;	/* omit header page */

	for (i = 0; i < swap_header->info.nr_badpages; i++) {
		unsigned int page_nr = swap_header->info.badpages[i];
		if (page_nr == 0 || page_nr > swap_header->info.last_page)
			return -EINVAL;
		if (page_nr < maxpages) {
			swap_map[page_nr] = SWAP_MAP_BAD;
			nr_good_pages--;
		}
	}

	if (nr_good_pages) {
		swap_map[0] = SWAP_MAP_BAD;
		si->max = maxpages;
		si->pages = nr_good_pages;
		nr_extents = setup_swap_extents(si, span);
		if (nr_extents < 0)
			return nr_extents;
		nr_good_pages = si->pages;
	}
	if (!nr_good_pages) {
		pr_warn("Empty swap-file\n");
		return -EINVAL;
	}

	return nr_extents;
}

static struct swap_cluster_info *setup_clusters(struct swap_info_struct *si,
						union swap_header *swap_header,
						unsigned long maxpages)
{
	unsigned long nr_clusters = DIV_ROUND_UP(maxpages, SWAPFILE_CLUSTER);
	unsigned long col = si->cluster_next / SWAPFILE_CLUSTER % SWAP_CLUSTER_COLS;
	struct swap_cluster_info *cluster_info;
	unsigned long i, j, k, idx;
	int cpu, err = -ENOMEM;

	cluster_info = kvcalloc(nr_clusters, sizeof(*cluster_info), GFP_KERNEL);
	if (!cluster_info)
		goto err;

	for (i = 0; i < nr_clusters; i++)
		spin_lock_init(&cluster_info[i].lock);
<<<<<<< HEAD

	si->cluster_next_cpu = alloc_percpu(unsigned int);
	if (!si->cluster_next_cpu)
		goto err_free;

	/* Random start position to help with wear leveling */
	for_each_possible_cpu(cpu)
		per_cpu(*si->cluster_next_cpu, cpu) =
		get_random_u32_inclusive(1, si->highest_bit);

	si->percpu_cluster = alloc_percpu(struct percpu_cluster);
	if (!si->percpu_cluster)
		goto err_free;

	for_each_possible_cpu(cpu) {
		struct percpu_cluster *cluster;

		cluster = per_cpu_ptr(si->percpu_cluster, cpu);
		for (i = 0; i < SWAP_NR_ORDERS; i++)
			cluster->next[i] = SWAP_NEXT_INVALID;
	}

	/*
	 * Mark unusable pages as unavailable. The clusters aren't
	 * marked free yet, so no list operations are involved yet.
	 *
	 * See setup_swap_map_and_extents(): header page, bad pages,
	 * and the EOF part of the last cluster.
	 */
	inc_cluster_info_page(si, cluster_info, 0);
	for (i = 0; i < swap_header->info.nr_badpages; i++)
		inc_cluster_info_page(si, cluster_info,
				      swap_header->info.badpages[i]);
	for (i = maxpages; i < round_up(maxpages, SWAPFILE_CLUSTER); i++)
		inc_cluster_info_page(si, cluster_info, i);

	INIT_LIST_HEAD(&si->free_clusters);
	INIT_LIST_HEAD(&si->full_clusters);
	INIT_LIST_HEAD(&si->discard_clusters);

=======

	si->cluster_next_cpu = alloc_percpu(unsigned int);
	if (!si->cluster_next_cpu)
		goto err_free;

	/* Random start position to help with wear leveling */
	for_each_possible_cpu(cpu)
		per_cpu(*si->cluster_next_cpu, cpu) =
		get_random_u32_inclusive(1, si->highest_bit);

	si->percpu_cluster = alloc_percpu(struct percpu_cluster);
	if (!si->percpu_cluster)
		goto err_free;

	for_each_possible_cpu(cpu) {
		struct percpu_cluster *cluster;

		cluster = per_cpu_ptr(si->percpu_cluster, cpu);
		for (i = 0; i < SWAP_NR_ORDERS; i++)
			cluster->next[i] = SWAP_NEXT_INVALID;
	}

	/*
	 * Mark unusable pages as unavailable. The clusters aren't
	 * marked free yet, so no list operations are involved yet.
	 *
	 * See setup_swap_map_and_extents(): header page, bad pages,
	 * and the EOF part of the last cluster.
	 */
	inc_cluster_info_page(si, cluster_info, 0);
	for (i = 0; i < swap_header->info.nr_badpages; i++)
		inc_cluster_info_page(si, cluster_info,
				      swap_header->info.badpages[i]);
	for (i = maxpages; i < round_up(maxpages, SWAPFILE_CLUSTER); i++)
		inc_cluster_info_page(si, cluster_info, i);

	INIT_LIST_HEAD(&si->free_clusters);
	INIT_LIST_HEAD(&si->full_clusters);
	INIT_LIST_HEAD(&si->discard_clusters);

>>>>>>> e8a05819
	for (i = 0; i < SWAP_NR_ORDERS; i++) {
		INIT_LIST_HEAD(&si->nonfull_clusters[i]);
		INIT_LIST_HEAD(&si->frag_clusters[i]);
		si->frag_cluster_nr[i] = 0;
	}

	/*
	 * Reduce false cache line sharing between cluster_info and
	 * sharing same address space.
	 */
	for (k = 0; k < SWAP_CLUSTER_COLS; k++) {
		j = (k + col) % SWAP_CLUSTER_COLS;
		for (i = 0; i < DIV_ROUND_UP(nr_clusters, SWAP_CLUSTER_COLS); i++) {
			struct swap_cluster_info *ci;
			idx = i * SWAP_CLUSTER_COLS + j;
			ci = cluster_info + idx;
			if (idx >= nr_clusters)
				continue;
			if (ci->count) {
				ci->flags = CLUSTER_FLAG_NONFULL;
				list_add_tail(&ci->list, &si->nonfull_clusters[0]);
				continue;
			}
			ci->flags = CLUSTER_FLAG_FREE;
			list_add_tail(&ci->list, &si->free_clusters);
		}
	}

	return cluster_info;

err_free:
	kvfree(cluster_info);
err:
	return ERR_PTR(err);
}

SYSCALL_DEFINE2(swapon, const char __user *, specialfile, int, swap_flags)
{
	struct swap_info_struct *si;
	struct filename *name;
	struct file *swap_file = NULL;
	struct address_space *mapping;
	struct dentry *dentry;
	int prio;
	int error;
	union swap_header *swap_header;
	int nr_extents;
	sector_t span;
	unsigned long maxpages;
	unsigned char *swap_map = NULL;
	unsigned long *zeromap = NULL;
	struct swap_cluster_info *cluster_info = NULL;
	struct folio *folio = NULL;
	struct inode *inode = NULL;
	bool inced_nr_rotate_swap = false;

	if (swap_flags & ~SWAP_FLAGS_VALID)
		return -EINVAL;

	if (!capable(CAP_SYS_ADMIN))
		return -EPERM;

	if (!swap_avail_heads)
		return -ENOMEM;

	si = alloc_swap_info();
	if (IS_ERR(si))
		return PTR_ERR(si);

	INIT_WORK(&si->discard_work, swap_discard_work);
<<<<<<< HEAD
=======
	INIT_WORK(&si->reclaim_work, swap_reclaim_work);
>>>>>>> e8a05819

	name = getname(specialfile);
	if (IS_ERR(name)) {
		error = PTR_ERR(name);
		name = NULL;
		goto bad_swap;
	}
	swap_file = file_open_name(name, O_RDWR | O_LARGEFILE | O_EXCL, 0);
	if (IS_ERR(swap_file)) {
		error = PTR_ERR(swap_file);
		swap_file = NULL;
		goto bad_swap;
	}

	si->swap_file = swap_file;
	mapping = swap_file->f_mapping;
	dentry = swap_file->f_path.dentry;
	inode = mapping->host;

	error = claim_swapfile(si, inode);
	if (unlikely(error))
		goto bad_swap;

	inode_lock(inode);
	if (d_unlinked(dentry) || cant_mount(dentry)) {
		error = -ENOENT;
		goto bad_swap_unlock_inode;
	}
	if (IS_SWAPFILE(inode)) {
		error = -EBUSY;
		goto bad_swap_unlock_inode;
	}

	/*
	 * Read the swap header.
	 */
	if (!mapping->a_ops->read_folio) {
		error = -EINVAL;
		goto bad_swap_unlock_inode;
	}
	folio = read_mapping_folio(mapping, 0, swap_file);
	if (IS_ERR(folio)) {
		error = PTR_ERR(folio);
		goto bad_swap_unlock_inode;
	}
	swap_header = kmap_local_folio(folio, 0);

	maxpages = read_swap_header(si, swap_header, inode);
	if (unlikely(!maxpages)) {
		error = -EINVAL;
		goto bad_swap_unlock_inode;
	}

	/* OK, set up the swap map and apply the bad block list */
	swap_map = vzalloc(maxpages);
	if (!swap_map) {
		error = -ENOMEM;
		goto bad_swap_unlock_inode;
	}

	error = swap_cgroup_swapon(si->type, maxpages);
	if (error)
		goto bad_swap_unlock_inode;

	nr_extents = setup_swap_map_and_extents(si, swap_header, swap_map,
						maxpages, &span);
	if (unlikely(nr_extents < 0)) {
		error = nr_extents;
		goto bad_swap_unlock_inode;
	}

	/*
	 * Use kvmalloc_array instead of bitmap_zalloc as the allocation order might
	 * be above MAX_PAGE_ORDER incase of a large swap file.
	 */
	zeromap = kvmalloc_array(BITS_TO_LONGS(maxpages), sizeof(long),
				    GFP_KERNEL | __GFP_ZERO);
	if (!zeromap) {
		error = -ENOMEM;
		goto bad_swap_unlock_inode;
	}

	if (si->bdev && bdev_stable_writes(si->bdev))
		si->flags |= SWP_STABLE_WRITES;

	if (si->bdev && bdev_synchronous(si->bdev))
		si->flags |= SWP_SYNCHRONOUS_IO;

	if (si->bdev && bdev_nonrot(si->bdev)) {
		si->flags |= SWP_SOLIDSTATE;

		cluster_info = setup_clusters(si, swap_header, maxpages);
		if (IS_ERR(cluster_info)) {
			error = PTR_ERR(cluster_info);
			cluster_info = NULL;
			goto bad_swap_unlock_inode;
		}
	} else {
		atomic_inc(&nr_rotate_swap);
		inced_nr_rotate_swap = true;
	}

	if ((swap_flags & SWAP_FLAG_DISCARD) &&
	    si->bdev && bdev_max_discard_sectors(si->bdev)) {
		/*
		 * When discard is enabled for swap with no particular
		 * policy flagged, we set all swap discard flags here in
		 * order to sustain backward compatibility with older
		 * swapon(8) releases.
		 */
		si->flags |= (SWP_DISCARDABLE | SWP_AREA_DISCARD |
			     SWP_PAGE_DISCARD);

		/*
		 * By flagging sys_swapon, a sysadmin can tell us to
		 * either do single-time area discards only, or to just
		 * perform discards for released swap page-clusters.
		 * Now it's time to adjust the p->flags accordingly.
		 */
		if (swap_flags & SWAP_FLAG_DISCARD_ONCE)
			si->flags &= ~SWP_PAGE_DISCARD;
		else if (swap_flags & SWAP_FLAG_DISCARD_PAGES)
			si->flags &= ~SWP_AREA_DISCARD;

		/* issue a swapon-time discard if it's still required */
		if (si->flags & SWP_AREA_DISCARD) {
			int err = discard_swap(si);
			if (unlikely(err))
				pr_err("swapon: discard_swap(%p): %d\n",
					si, err);
		}
	}

	error = init_swap_address_space(si->type, maxpages);
	if (error)
		goto bad_swap_unlock_inode;

	error = zswap_swapon(si->type, maxpages);
	if (error)
		goto free_swap_address_space;

	/*
	 * Flush any pending IO and dirty mappings before we start using this
	 * swap device.
	 */
	inode->i_flags |= S_SWAPFILE;
	error = inode_drain_writes(inode);
	if (error) {
		inode->i_flags &= ~S_SWAPFILE;
		goto free_swap_zswap;
	}

	mutex_lock(&swapon_mutex);
	prio = -1;
	if (swap_flags & SWAP_FLAG_PREFER)
		prio =
		  (swap_flags & SWAP_FLAG_PRIO_MASK) >> SWAP_FLAG_PRIO_SHIFT;
	enable_swap_info(si, prio, swap_map, cluster_info, zeromap);

	pr_info("Adding %uk swap on %s.  Priority:%d extents:%d across:%lluk %s%s%s%s\n",
		K(si->pages), name->name, si->prio, nr_extents,
		K((unsigned long long)span),
		(si->flags & SWP_SOLIDSTATE) ? "SS" : "",
		(si->flags & SWP_DISCARDABLE) ? "D" : "",
		(si->flags & SWP_AREA_DISCARD) ? "s" : "",
		(si->flags & SWP_PAGE_DISCARD) ? "c" : "");

	mutex_unlock(&swapon_mutex);
	atomic_inc(&proc_poll_event);
	wake_up_interruptible(&proc_poll_wait);

	error = 0;
	goto out;
free_swap_zswap:
	zswap_swapoff(si->type);
free_swap_address_space:
	exit_swap_address_space(si->type);
bad_swap_unlock_inode:
	inode_unlock(inode);
bad_swap:
	free_percpu(si->percpu_cluster);
	si->percpu_cluster = NULL;
	free_percpu(si->cluster_next_cpu);
	si->cluster_next_cpu = NULL;
	inode = NULL;
	destroy_swap_extents(si);
	swap_cgroup_swapoff(si->type);
	spin_lock(&swap_lock);
	si->swap_file = NULL;
	si->flags = 0;
	spin_unlock(&swap_lock);
	vfree(swap_map);
	kvfree(zeromap);
	kvfree(cluster_info);
	if (inced_nr_rotate_swap)
		atomic_dec(&nr_rotate_swap);
	if (swap_file)
		filp_close(swap_file, NULL);
out:
	if (!IS_ERR_OR_NULL(folio))
		folio_release_kmap(folio, swap_header);
	if (name)
		putname(name);
	if (inode)
		inode_unlock(inode);
	if (!error)
		enable_swap_slots_cache();
	return error;
}

void si_swapinfo(struct sysinfo *val)
{
	unsigned int type;
	unsigned long nr_to_be_unused = 0;

	spin_lock(&swap_lock);
	for (type = 0; type < nr_swapfiles; type++) {
		struct swap_info_struct *si = swap_info[type];

		if ((si->flags & SWP_USED) && !(si->flags & SWP_WRITEOK))
			nr_to_be_unused += READ_ONCE(si->inuse_pages);
	}
	val->freeswap = atomic_long_read(&nr_swap_pages) + nr_to_be_unused;
	val->totalswap = total_swap_pages + nr_to_be_unused;
	spin_unlock(&swap_lock);
}

/*
 * Verify that nr swap entries are valid and increment their swap map counts.
 *
 * Returns error code in following case.
 * - success -> 0
 * - swp_entry is invalid -> EINVAL
 * - swp_entry is migration entry -> EINVAL
 * - swap-cache reference is requested but there is already one. -> EEXIST
 * - swap-cache reference is requested but the entry is not used. -> ENOENT
 * - swap-mapped reference requested but needs continued swap count. -> ENOMEM
 */
static int __swap_duplicate(swp_entry_t entry, unsigned char usage, int nr)
{
	struct swap_info_struct *si;
	struct swap_cluster_info *ci;
	unsigned long offset;
	unsigned char count;
	unsigned char has_cache;
	int err, i;

	si = swp_swap_info(entry);

	offset = swp_offset(entry);
	VM_WARN_ON(nr > SWAPFILE_CLUSTER - offset % SWAPFILE_CLUSTER);
	VM_WARN_ON(usage == 1 && nr > 1);
	ci = lock_cluster_or_swap_info(si, offset);

	err = 0;
	for (i = 0; i < nr; i++) {
		count = si->swap_map[offset + i];

		/*
		 * swapin_readahead() doesn't check if a swap entry is valid, so the
		 * swap entry could be SWAP_MAP_BAD. Check here with lock held.
		 */
		if (unlikely(swap_count(count) == SWAP_MAP_BAD)) {
			err = -ENOENT;
			goto unlock_out;
		}

		has_cache = count & SWAP_HAS_CACHE;
		count &= ~SWAP_HAS_CACHE;

		if (!count && !has_cache) {
			err = -ENOENT;
		} else if (usage == SWAP_HAS_CACHE) {
			if (has_cache)
				err = -EEXIST;
		} else if ((count & ~COUNT_CONTINUED) > SWAP_MAP_MAX) {
			err = -EINVAL;
		}

		if (err)
			goto unlock_out;
	}

	for (i = 0; i < nr; i++) {
		count = si->swap_map[offset + i];
		has_cache = count & SWAP_HAS_CACHE;
		count &= ~SWAP_HAS_CACHE;

		if (usage == SWAP_HAS_CACHE)
			has_cache = SWAP_HAS_CACHE;
		else if ((count & ~COUNT_CONTINUED) < SWAP_MAP_MAX)
			count += usage;
		else if (swap_count_continued(si, offset + i, count))
			count = COUNT_CONTINUED;
		else {
			/*
			 * Don't need to rollback changes, because if
			 * usage == 1, there must be nr == 1.
			 */
			err = -ENOMEM;
			goto unlock_out;
		}

		WRITE_ONCE(si->swap_map[offset + i], count | has_cache);
	}

unlock_out:
	unlock_cluster_or_swap_info(si, ci);
	return err;
}

/*
 * Help swapoff by noting that swap entry belongs to shmem/tmpfs
 * (in which case its reference count is never incremented).
 */
void swap_shmem_alloc(swp_entry_t entry, int nr)
{
	__swap_duplicate(entry, SWAP_MAP_SHMEM, nr);
}

/*
 * Increase reference count of swap entry by 1.
 * Returns 0 for success, or -ENOMEM if a swap_count_continuation is required
 * but could not be atomically allocated.  Returns 0, just as if it succeeded,
 * if __swap_duplicate() fails for another reason (-EINVAL or -ENOENT), which
 * might occur if a page table entry has got corrupted.
 */
int swap_duplicate(swp_entry_t entry)
{
	int err = 0;

	while (!err && __swap_duplicate(entry, 1, 1) == -ENOMEM)
		err = add_swap_count_continuation(entry, GFP_ATOMIC);
	return err;
}

/*
 * @entry: first swap entry from which we allocate nr swap cache.
 *
 * Called when allocating swap cache for existing swap entries,
 * This can return error codes. Returns 0 at success.
 * -EEXIST means there is a swap cache.
 * Note: return code is different from swap_duplicate().
 */
int swapcache_prepare(swp_entry_t entry, int nr)
{
	return __swap_duplicate(entry, SWAP_HAS_CACHE, nr);
}

void swapcache_clear(struct swap_info_struct *si, swp_entry_t entry, int nr)
{
	unsigned long offset = swp_offset(entry);

	cluster_swap_free_nr(si, offset, nr, SWAP_HAS_CACHE);
}

struct swap_info_struct *swp_swap_info(swp_entry_t entry)
{
	return swap_type_to_swap_info(swp_type(entry));
}

/*
 * out-of-line methods to avoid include hell.
 */
struct address_space *swapcache_mapping(struct folio *folio)
{
	return swp_swap_info(folio->swap)->swap_file->f_mapping;
}
EXPORT_SYMBOL_GPL(swapcache_mapping);

pgoff_t __folio_swap_cache_index(struct folio *folio)
{
	return swap_cache_index(folio->swap);
}
EXPORT_SYMBOL_GPL(__folio_swap_cache_index);

/*
 * add_swap_count_continuation - called when a swap count is duplicated
 * beyond SWAP_MAP_MAX, it allocates a new page and links that to the entry's
 * page of the original vmalloc'ed swap_map, to hold the continuation count
 * (for that entry and for its neighbouring PAGE_SIZE swap entries).  Called
 * again when count is duplicated beyond SWAP_MAP_MAX * SWAP_CONT_MAX, etc.
 *
 * These continuation pages are seldom referenced: the common paths all work
 * on the original swap_map, only referring to a continuation page when the
 * low "digit" of a count is incremented or decremented through SWAP_MAP_MAX.
 *
 * add_swap_count_continuation(, GFP_ATOMIC) can be called while holding
 * page table locks; if it fails, add_swap_count_continuation(, GFP_KERNEL)
 * can be called after dropping locks.
 */
int add_swap_count_continuation(swp_entry_t entry, gfp_t gfp_mask)
{
	struct swap_info_struct *si;
	struct swap_cluster_info *ci;
	struct page *head;
	struct page *page;
	struct page *list_page;
	pgoff_t offset;
	unsigned char count;
	int ret = 0;

	/*
	 * When debugging, it's easier to use __GFP_ZERO here; but it's better
	 * for latency not to zero a page while GFP_ATOMIC and holding locks.
	 */
	page = alloc_page(gfp_mask | __GFP_HIGHMEM);

	si = get_swap_device(entry);
	if (!si) {
		/*
		 * An acceptable race has occurred since the failing
		 * __swap_duplicate(): the swap device may be swapoff
		 */
		goto outer;
	}
	spin_lock(&si->lock);

	offset = swp_offset(entry);

	ci = lock_cluster(si, offset);

	count = swap_count(si->swap_map[offset]);

	if ((count & ~COUNT_CONTINUED) != SWAP_MAP_MAX) {
		/*
		 * The higher the swap count, the more likely it is that tasks
		 * will race to add swap count continuation: we need to avoid
		 * over-provisioning.
		 */
		goto out;
	}

	if (!page) {
		ret = -ENOMEM;
		goto out;
	}

	head = vmalloc_to_page(si->swap_map + offset);
	offset &= ~PAGE_MASK;

	spin_lock(&si->cont_lock);
	/*
	 * Page allocation does not initialize the page's lru field,
	 * but it does always reset its private field.
	 */
	if (!page_private(head)) {
		BUG_ON(count & COUNT_CONTINUED);
		INIT_LIST_HEAD(&head->lru);
		set_page_private(head, SWP_CONTINUED);
		si->flags |= SWP_CONTINUED;
	}

	list_for_each_entry(list_page, &head->lru, lru) {
		unsigned char *map;

		/*
		 * If the previous map said no continuation, but we've found
		 * a continuation page, free our allocation and use this one.
		 */
		if (!(count & COUNT_CONTINUED))
			goto out_unlock_cont;

		map = kmap_local_page(list_page) + offset;
		count = *map;
		kunmap_local(map);

		/*
		 * If this continuation count now has some space in it,
		 * free our allocation and use this one.
		 */
		if ((count & ~COUNT_CONTINUED) != SWAP_CONT_MAX)
			goto out_unlock_cont;
	}

	list_add_tail(&page->lru, &head->lru);
	page = NULL;			/* now it's attached, don't free it */
out_unlock_cont:
	spin_unlock(&si->cont_lock);
out:
	unlock_cluster(ci);
	spin_unlock(&si->lock);
	put_swap_device(si);
outer:
	if (page)
		__free_page(page);
	return ret;
}

/*
 * swap_count_continued - when the original swap_map count is incremented
 * from SWAP_MAP_MAX, check if there is already a continuation page to carry
 * into, carry if so, or else fail until a new continuation page is allocated;
 * when the original swap_map count is decremented from 0 with continuation,
 * borrow from the continuation and report whether it still holds more.
 * Called while __swap_duplicate() or swap_entry_free() holds swap or cluster
 * lock.
 */
static bool swap_count_continued(struct swap_info_struct *si,
				 pgoff_t offset, unsigned char count)
{
	struct page *head;
	struct page *page;
	unsigned char *map;
	bool ret;

	head = vmalloc_to_page(si->swap_map + offset);
	if (page_private(head) != SWP_CONTINUED) {
		BUG_ON(count & COUNT_CONTINUED);
		return false;		/* need to add count continuation */
	}

	spin_lock(&si->cont_lock);
	offset &= ~PAGE_MASK;
	page = list_next_entry(head, lru);
	map = kmap_local_page(page) + offset;

	if (count == SWAP_MAP_MAX)	/* initial increment from swap_map */
		goto init_map;		/* jump over SWAP_CONT_MAX checks */

	if (count == (SWAP_MAP_MAX | COUNT_CONTINUED)) { /* incrementing */
		/*
		 * Think of how you add 1 to 999
		 */
		while (*map == (SWAP_CONT_MAX | COUNT_CONTINUED)) {
			kunmap_local(map);
			page = list_next_entry(page, lru);
			BUG_ON(page == head);
			map = kmap_local_page(page) + offset;
		}
		if (*map == SWAP_CONT_MAX) {
			kunmap_local(map);
			page = list_next_entry(page, lru);
			if (page == head) {
				ret = false;	/* add count continuation */
				goto out;
			}
			map = kmap_local_page(page) + offset;
init_map:		*map = 0;		/* we didn't zero the page */
		}
		*map += 1;
		kunmap_local(map);
		while ((page = list_prev_entry(page, lru)) != head) {
			map = kmap_local_page(page) + offset;
			*map = COUNT_CONTINUED;
			kunmap_local(map);
		}
		ret = true;			/* incremented */

	} else {				/* decrementing */
		/*
		 * Think of how you subtract 1 from 1000
		 */
		BUG_ON(count != COUNT_CONTINUED);
		while (*map == COUNT_CONTINUED) {
			kunmap_local(map);
			page = list_next_entry(page, lru);
			BUG_ON(page == head);
			map = kmap_local_page(page) + offset;
		}
		BUG_ON(*map == 0);
		*map -= 1;
		if (*map == 0)
			count = 0;
		kunmap_local(map);
		while ((page = list_prev_entry(page, lru)) != head) {
			map = kmap_local_page(page) + offset;
			*map = SWAP_CONT_MAX | count;
			count = COUNT_CONTINUED;
			kunmap_local(map);
		}
		ret = count == COUNT_CONTINUED;
	}
out:
	spin_unlock(&si->cont_lock);
	return ret;
}

/*
 * free_swap_count_continuations - swapoff free all the continuation pages
 * appended to the swap_map, after swap_map is quiesced, before vfree'ing it.
 */
static void free_swap_count_continuations(struct swap_info_struct *si)
{
	pgoff_t offset;

	for (offset = 0; offset < si->max; offset += PAGE_SIZE) {
		struct page *head;
		head = vmalloc_to_page(si->swap_map + offset);
		if (page_private(head)) {
			struct page *page, *next;

			list_for_each_entry_safe(page, next, &head->lru, lru) {
				list_del(&page->lru);
				__free_page(page);
			}
		}
	}
}

#if defined(CONFIG_MEMCG) && defined(CONFIG_BLK_CGROUP)
void __folio_throttle_swaprate(struct folio *folio, gfp_t gfp)
{
	struct swap_info_struct *si, *next;
	int nid = folio_nid(folio);

	if (!(gfp & __GFP_IO))
		return;

	if (!__has_usable_swap())
		return;

	if (!blk_cgroup_congested())
		return;

	/*
	 * We've already scheduled a throttle, avoid taking the global swap
	 * lock.
	 */
	if (current->throttle_disk)
		return;

	spin_lock(&swap_avail_lock);
	plist_for_each_entry_safe(si, next, &swap_avail_heads[nid],
				  avail_lists[nid]) {
		if (si->bdev) {
			blkcg_schedule_throttle(si->bdev->bd_disk, true);
			break;
		}
	}
	spin_unlock(&swap_avail_lock);
}
#endif

static int __init swapfile_init(void)
{
	int nid;

	swap_avail_heads = kmalloc_array(nr_node_ids, sizeof(struct plist_head),
					 GFP_KERNEL);
	if (!swap_avail_heads) {
		pr_emerg("Not enough memory for swap heads, swap is disabled\n");
		return -ENOMEM;
	}

	for_each_node(nid)
		plist_head_init(&swap_avail_heads[nid]);

	swapfile_maximum_size = arch_max_swapfile_size();

#ifdef CONFIG_MIGRATION
	if (swapfile_maximum_size >= (1UL << SWP_MIG_TOTAL_BITS))
		swap_migration_ad_supported = true;
#endif	/* CONFIG_MIGRATION */

	return 0;
}
subsys_initcall(swapfile_init);<|MERGE_RESOLUTION|>--- conflicted
+++ resolved
@@ -584,21 +584,12 @@
 	lockdep_assert_held(&si->lock);
 	lockdep_assert_held(&ci->lock);
 	ci->count -= nr_pages;
-<<<<<<< HEAD
 
 	if (!ci->count) {
 		free_cluster(si, ci);
 		return;
 	}
 
-=======
-
-	if (!ci->count) {
-		free_cluster(si, ci);
-		return;
-	}
-
->>>>>>> e8a05819
 	if (!(ci->flags & CLUSTER_FLAG_NONFULL)) {
 		VM_BUG_ON(ci->flags & CLUSTER_FLAG_FREE);
 		if (ci->flags & CLUSTER_FLAG_FRAG)
@@ -740,26 +731,16 @@
 	return offset;
 }
 
-<<<<<<< HEAD
-static void swap_reclaim_full_clusters(struct swap_info_struct *si)
-=======
 /* Return true if reclaimed a whole cluster */
 static void swap_reclaim_full_clusters(struct swap_info_struct *si, bool force)
->>>>>>> e8a05819
 {
 	long to_scan = 1;
 	unsigned long offset, end;
 	struct swap_cluster_info *ci;
 	unsigned char *map = si->swap_map;
-<<<<<<< HEAD
-	int nr_reclaim, total_reclaimed = 0;
-
-	if (atomic_long_read(&nr_swap_pages) <= SWAPFILE_CLUSTER)
-=======
 	int nr_reclaim;
 
 	if (force)
->>>>>>> e8a05819
 		to_scan = si->inuse_pages / SWAPFILE_CLUSTER;
 
 	while (!list_empty(&si->full_clusters)) {
@@ -769,20 +750,6 @@
 		end = min(si->max, offset + SWAPFILE_CLUSTER);
 		to_scan--;
 
-<<<<<<< HEAD
-		while (offset < end) {
-			if (READ_ONCE(map[offset]) == SWAP_HAS_CACHE) {
-				spin_unlock(&si->lock);
-				nr_reclaim = __try_to_reclaim_swap(si, offset,
-								   TTRS_ANYWAY | TTRS_DIRECT);
-				spin_lock(&si->lock);
-				if (nr_reclaim > 0) {
-					offset += nr_reclaim;
-					total_reclaimed += nr_reclaim;
-					continue;
-				} else if (nr_reclaim < 0) {
-					offset += -nr_reclaim;
-=======
 		spin_unlock(&si->lock);
 		while (offset < end) {
 			if (READ_ONCE(map[offset]) == SWAP_HAS_CACHE) {
@@ -790,25 +757,18 @@
 								   TTRS_ANYWAY | TTRS_DIRECT);
 				if (nr_reclaim) {
 					offset += abs(nr_reclaim);
->>>>>>> e8a05819
 					continue;
 				}
 			}
 			offset++;
 		}
-<<<<<<< HEAD
-		if (to_scan <= 0 || total_reclaimed)
-=======
 		spin_lock(&si->lock);
 
 		if (to_scan <= 0)
->>>>>>> e8a05819
 			break;
 	}
 }
 
-<<<<<<< HEAD
-=======
 static void swap_reclaim_work(struct work_struct *work)
 {
 	struct swap_info_struct *si;
@@ -820,7 +780,6 @@
 	spin_unlock(&si->lock);
 }
 
->>>>>>> e8a05819
 /*
  * Try to get swap entries with specified order from current cpu's swap entry
  * pool (a cluster). This might involve allocating a new cluster for current CPU
@@ -850,13 +809,10 @@
 		goto done;
 	}
 
-<<<<<<< HEAD
-=======
 	/* Try reclaim from full clusters if free clusters list is drained */
 	if (vm_swap_full())
 		swap_reclaim_full_clusters(si, false);
 
->>>>>>> e8a05819
 	if (order < PMD_ORDER) {
 		unsigned int frags = 0;
 
@@ -938,16 +894,6 @@
 	}
 
 done:
-<<<<<<< HEAD
-	/* Try reclaim from full clusters if device is nearfull */
-	if (vm_swap_full() && (!found || (si->pages - si->inuse_pages) < SWAPFILE_CLUSTER)) {
-		swap_reclaim_full_clusters(si);
-		if (!found && !order && si->pages != si->inuse_pages)
-			goto new_cluster;
-	}
-
-=======
->>>>>>> e8a05819
 	cluster->next[order] = offset;
 	return found;
 }
@@ -3330,7 +3276,6 @@
 
 	for (i = 0; i < nr_clusters; i++)
 		spin_lock_init(&cluster_info[i].lock);
-<<<<<<< HEAD
 
 	si->cluster_next_cpu = alloc_percpu(unsigned int);
 	if (!si->cluster_next_cpu)
@@ -3371,48 +3316,6 @@
 	INIT_LIST_HEAD(&si->full_clusters);
 	INIT_LIST_HEAD(&si->discard_clusters);
 
-=======
-
-	si->cluster_next_cpu = alloc_percpu(unsigned int);
-	if (!si->cluster_next_cpu)
-		goto err_free;
-
-	/* Random start position to help with wear leveling */
-	for_each_possible_cpu(cpu)
-		per_cpu(*si->cluster_next_cpu, cpu) =
-		get_random_u32_inclusive(1, si->highest_bit);
-
-	si->percpu_cluster = alloc_percpu(struct percpu_cluster);
-	if (!si->percpu_cluster)
-		goto err_free;
-
-	for_each_possible_cpu(cpu) {
-		struct percpu_cluster *cluster;
-
-		cluster = per_cpu_ptr(si->percpu_cluster, cpu);
-		for (i = 0; i < SWAP_NR_ORDERS; i++)
-			cluster->next[i] = SWAP_NEXT_INVALID;
-	}
-
-	/*
-	 * Mark unusable pages as unavailable. The clusters aren't
-	 * marked free yet, so no list operations are involved yet.
-	 *
-	 * See setup_swap_map_and_extents(): header page, bad pages,
-	 * and the EOF part of the last cluster.
-	 */
-	inc_cluster_info_page(si, cluster_info, 0);
-	for (i = 0; i < swap_header->info.nr_badpages; i++)
-		inc_cluster_info_page(si, cluster_info,
-				      swap_header->info.badpages[i]);
-	for (i = maxpages; i < round_up(maxpages, SWAPFILE_CLUSTER); i++)
-		inc_cluster_info_page(si, cluster_info, i);
-
-	INIT_LIST_HEAD(&si->free_clusters);
-	INIT_LIST_HEAD(&si->full_clusters);
-	INIT_LIST_HEAD(&si->discard_clusters);
-
->>>>>>> e8a05819
 	for (i = 0; i < SWAP_NR_ORDERS; i++) {
 		INIT_LIST_HEAD(&si->nonfull_clusters[i]);
 		INIT_LIST_HEAD(&si->frag_clusters[i]);
@@ -3483,10 +3386,7 @@
 		return PTR_ERR(si);
 
 	INIT_WORK(&si->discard_work, swap_discard_work);
-<<<<<<< HEAD
-=======
 	INIT_WORK(&si->reclaim_work, swap_reclaim_work);
->>>>>>> e8a05819
 
 	name = getname(specialfile);
 	if (IS_ERR(name)) {
