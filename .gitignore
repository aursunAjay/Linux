--- conflicted
+++ resolved
@@ -143,11 +143,9 @@
 # Kdevelop4
 *.kdev4
 
-<<<<<<< HEAD
+# Clang's compilation database file
+/compile_commands.json
+
 # Medusa specific
 /myversioning
-!.config
-=======
-# Clang's compilation database file
-/compile_commands.json
->>>>>>> 4d856f72
+!.config