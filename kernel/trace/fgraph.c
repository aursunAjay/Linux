// SPDX-License-Identifier: GPL-2.0
/*
 * Infrastructure to took into function calls and returns.
 * Copyright (c) 2008-2009 Frederic Weisbecker <fweisbec@gmail.com>
 * Mostly borrowed from function tracer which
 * is Copyright (c) Steven Rostedt <srostedt@redhat.com>
 *
 * Highly modified by Steven Rostedt (VMware).
 */
#include <linux/jump_label.h>
#include <linux/suspend.h>
#include <linux/ftrace.h>
#include <linux/slab.h>

#include <trace/events/sched.h>

#include "ftrace_internal.h"

#ifdef CONFIG_DYNAMIC_FTRACE
#define ASSIGN_OPS_HASH(opsname, val) \
	.func_hash		= val, \
	.local_hash.regex_lock	= __MUTEX_INITIALIZER(opsname.local_hash.regex_lock),
#else
#define ASSIGN_OPS_HASH(opsname, val)
#endif

DEFINE_STATIC_KEY_FALSE(kill_ftrace_graph);
int ftrace_graph_active;

/* Both enabled by default (can be cleared by function_graph tracer flags */
static bool fgraph_sleep_time = true;

<<<<<<< HEAD
=======
#ifdef CONFIG_DYNAMIC_FTRACE
/*
 * archs can override this function if they must do something
 * to enable hook for graph tracer.
 */
int __weak ftrace_enable_ftrace_graph_caller(void)
{
	return 0;
}

/*
 * archs can override this function if they must do something
 * to disable hook for graph tracer.
 */
int __weak ftrace_disable_ftrace_graph_caller(void)
{
	return 0;
}
#endif

>>>>>>> 88084a3d
/**
 * ftrace_graph_stop - set to permanently disable function graph tracing
 *
 * In case of an error int function graph tracing, this is called
 * to try to keep function graph tracing from causing any more harm.
 * Usually this is pretty severe and this is called to try to at least
 * get a warning out to the user.
 */
void ftrace_graph_stop(void)
{
	static_branch_enable(&kill_ftrace_graph);
}

/* Add a function return address to the trace stack on thread info.*/
static int
ftrace_push_return_trace(unsigned long ret, unsigned long func,
			 unsigned long frame_pointer, unsigned long *retp)
{
	unsigned long long calltime;
	int index;

	if (unlikely(ftrace_graph_is_dead()))
		return -EBUSY;

	if (!current->ret_stack)
		return -EBUSY;

	/*
	 * We must make sure the ret_stack is tested before we read
	 * anything else.
	 */
	smp_rmb();

	/* The return trace stack is full */
	if (current->curr_ret_stack == FTRACE_RETFUNC_DEPTH - 1) {
		atomic_inc(&current->trace_overrun);
		return -EBUSY;
	}

	calltime = trace_clock_local();

	index = ++current->curr_ret_stack;
	barrier();
	current->ret_stack[index].ret = ret;
	current->ret_stack[index].func = func;
	current->ret_stack[index].calltime = calltime;
#ifdef HAVE_FUNCTION_GRAPH_FP_TEST
	current->ret_stack[index].fp = frame_pointer;
#endif
#ifdef HAVE_FUNCTION_GRAPH_RET_ADDR_PTR
	current->ret_stack[index].retp = retp;
#endif
	return 0;
}

/*
 * Not all archs define MCOUNT_INSN_SIZE which is used to look for direct
 * functions. But those archs currently don't support direct functions
 * anyway, and ftrace_find_rec_direct() is just a stub for them.
 * Define MCOUNT_INSN_SIZE to keep those archs compiling.
 */
#ifndef MCOUNT_INSN_SIZE
/* Make sure this only works without direct calls */
# ifdef CONFIG_DYNAMIC_FTRACE_WITH_DIRECT_CALLS
#  error MCOUNT_INSN_SIZE not defined with direct calls enabled
# endif
# define MCOUNT_INSN_SIZE 0
#endif

int function_graph_enter(unsigned long ret, unsigned long func,
			 unsigned long frame_pointer, unsigned long *retp)
{
	struct ftrace_graph_ent trace;

#ifndef CONFIG_HAVE_DYNAMIC_FTRACE_WITH_ARGS
	/*
	 * Skip graph tracing if the return location is served by direct trampoline,
	 * since call sequence and return addresses are unpredictable anyway.
	 * Ex: BPF trampoline may call original function and may skip frame
	 * depending on type of BPF programs attached.
	 */
	if (ftrace_direct_func_count &&
	    ftrace_find_rec_direct(ret - MCOUNT_INSN_SIZE))
		return -EBUSY;
#endif
	trace.func = func;
	trace.depth = ++current->curr_ret_depth;

	if (ftrace_push_return_trace(ret, func, frame_pointer, retp))
		goto out;

	/* Only trace if the calling function expects to */
	if (!ftrace_graph_entry(&trace))
		goto out_ret;

	return 0;
 out_ret:
	current->curr_ret_stack--;
 out:
	current->curr_ret_depth--;
	return -EBUSY;
}

/* Retrieve a function return address to the trace stack on thread info.*/
static void
ftrace_pop_return_trace(struct ftrace_graph_ret *trace, unsigned long *ret,
			unsigned long frame_pointer)
{
	int index;

	index = current->curr_ret_stack;

	if (unlikely(index < 0 || index >= FTRACE_RETFUNC_DEPTH)) {
		ftrace_graph_stop();
		WARN_ON(1);
		/* Might as well panic, otherwise we have no where to go */
		*ret = (unsigned long)panic;
		return;
	}

#ifdef HAVE_FUNCTION_GRAPH_FP_TEST
	/*
	 * The arch may choose to record the frame pointer used
	 * and check it here to make sure that it is what we expect it
	 * to be. If gcc does not set the place holder of the return
	 * address in the frame pointer, and does a copy instead, then
	 * the function graph trace will fail. This test detects this
	 * case.
	 *
	 * Currently, x86_32 with optimize for size (-Os) makes the latest
	 * gcc do the above.
	 *
	 * Note, -mfentry does not use frame pointers, and this test
	 *  is not needed if CC_USING_FENTRY is set.
	 */
	if (unlikely(current->ret_stack[index].fp != frame_pointer)) {
		ftrace_graph_stop();
		WARN(1, "Bad frame pointer: expected %lx, received %lx\n"
		     "  from func %ps return to %lx\n",
		     current->ret_stack[index].fp,
		     frame_pointer,
		     (void *)current->ret_stack[index].func,
		     current->ret_stack[index].ret);
		*ret = (unsigned long)panic;
		return;
	}
#endif

	*ret = current->ret_stack[index].ret;
	trace->func = current->ret_stack[index].func;
	trace->calltime = current->ret_stack[index].calltime;
	trace->overrun = atomic_read(&current->trace_overrun);
	trace->depth = current->curr_ret_depth--;
	/*
	 * We still want to trace interrupts coming in if
	 * max_depth is set to 1. Make sure the decrement is
	 * seen before ftrace_graph_return.
	 */
	barrier();
}

/*
 * Hibernation protection.
 * The state of the current task is too much unstable during
 * suspend/restore to disk. We want to protect against that.
 */
static int
ftrace_suspend_notifier_call(struct notifier_block *bl, unsigned long state,
							void *unused)
{
	switch (state) {
	case PM_HIBERNATION_PREPARE:
		pause_graph_tracing();
		break;

	case PM_POST_HIBERNATION:
		unpause_graph_tracing();
		break;
	}
	return NOTIFY_DONE;
}

static struct notifier_block ftrace_suspend_notifier = {
	.notifier_call = ftrace_suspend_notifier_call,
};

/*
 * Send the trace to the ring-buffer.
 * @return the original return address.
 */
unsigned long ftrace_return_to_handler(unsigned long frame_pointer)
{
	struct ftrace_graph_ret trace;
	unsigned long ret;

	ftrace_pop_return_trace(&trace, &ret, frame_pointer);
	trace.rettime = trace_clock_local();
	ftrace_graph_return(&trace);
	/*
	 * The ftrace_graph_return() may still access the current
	 * ret_stack structure, we need to make sure the update of
	 * curr_ret_stack is after that.
	 */
	barrier();
	current->curr_ret_stack--;

	if (unlikely(!ret)) {
		ftrace_graph_stop();
		WARN_ON(1);
		/* Might as well panic. What else to do? */
		ret = (unsigned long)panic;
	}

	return ret;
}

/**
 * ftrace_graph_get_ret_stack - return the entry of the shadow stack
 * @task: The task to read the shadow stack from
 * @idx: Index down the shadow stack
 *
 * Return the ret_struct on the shadow stack of the @task at the
 * call graph at @idx starting with zero. If @idx is zero, it
 * will return the last saved ret_stack entry. If it is greater than
 * zero, it will return the corresponding ret_stack for the depth
 * of saved return addresses.
 */
struct ftrace_ret_stack *
ftrace_graph_get_ret_stack(struct task_struct *task, int idx)
{
	idx = task->curr_ret_stack - idx;

	if (idx >= 0 && idx <= task->curr_ret_stack)
		return &task->ret_stack[idx];

	return NULL;
}

/**
 * ftrace_graph_ret_addr - convert a potentially modified stack return address
 *			   to its original value
 *
 * This function can be called by stack unwinding code to convert a found stack
 * return address ('ret') to its original value, in case the function graph
 * tracer has modified it to be 'return_to_handler'.  If the address hasn't
 * been modified, the unchanged value of 'ret' is returned.
 *
 * 'idx' is a state variable which should be initialized by the caller to zero
 * before the first call.
 *
 * 'retp' is a pointer to the return address on the stack.  It's ignored if
 * the arch doesn't have HAVE_FUNCTION_GRAPH_RET_ADDR_PTR defined.
 */
#ifdef HAVE_FUNCTION_GRAPH_RET_ADDR_PTR
unsigned long ftrace_graph_ret_addr(struct task_struct *task, int *idx,
				    unsigned long ret, unsigned long *retp)
{
	int index = task->curr_ret_stack;
	int i;

	if (ret != (unsigned long)dereference_kernel_function_descriptor(return_to_handler))
		return ret;

	if (index < 0)
		return ret;

	for (i = 0; i <= index; i++)
		if (task->ret_stack[i].retp == retp)
			return task->ret_stack[i].ret;

	return ret;
}
#else /* !HAVE_FUNCTION_GRAPH_RET_ADDR_PTR */
unsigned long ftrace_graph_ret_addr(struct task_struct *task, int *idx,
				    unsigned long ret, unsigned long *retp)
{
	int task_idx;

	if (ret != (unsigned long)dereference_kernel_function_descriptor(return_to_handler))
		return ret;

	task_idx = task->curr_ret_stack;

	if (!task->ret_stack || task_idx < *idx)
		return ret;

	task_idx -= *idx;
	(*idx)++;

	return task->ret_stack[task_idx].ret;
}
#endif /* HAVE_FUNCTION_GRAPH_RET_ADDR_PTR */

static struct ftrace_ops graph_ops = {
	.func			= ftrace_graph_func,
	.flags			= FTRACE_OPS_FL_INITIALIZED |
				   FTRACE_OPS_FL_PID |
				   FTRACE_OPS_GRAPH_STUB,
#ifdef FTRACE_GRAPH_TRAMP_ADDR
	.trampoline		= FTRACE_GRAPH_TRAMP_ADDR,
	/* trampoline_size is only needed for dynamically allocated tramps */
#endif
	ASSIGN_OPS_HASH(graph_ops, &global_ops.local_hash)
};

void ftrace_graph_sleep_time_control(bool enable)
{
	fgraph_sleep_time = enable;
}

int ftrace_graph_entry_stub(struct ftrace_graph_ent *trace)
{
	return 0;
}

/*
 * Simply points to ftrace_stub, but with the proper protocol.
 * Defined by the linker script in linux/vmlinux.lds.h
 */
extern void ftrace_stub_graph(struct ftrace_graph_ret *);

/* The callbacks that hook a function */
trace_func_graph_ret_t ftrace_graph_return = ftrace_stub_graph;
trace_func_graph_ent_t ftrace_graph_entry = ftrace_graph_entry_stub;
static trace_func_graph_ent_t __ftrace_graph_entry = ftrace_graph_entry_stub;

/* Try to assign a return stack array on FTRACE_RETSTACK_ALLOC_SIZE tasks. */
static int alloc_retstack_tasklist(struct ftrace_ret_stack **ret_stack_list)
{
	int i;
	int ret = 0;
	int start = 0, end = FTRACE_RETSTACK_ALLOC_SIZE;
	struct task_struct *g, *t;

	for (i = 0; i < FTRACE_RETSTACK_ALLOC_SIZE; i++) {
		ret_stack_list[i] =
			kmalloc_array(FTRACE_RETFUNC_DEPTH,
				      sizeof(struct ftrace_ret_stack),
				      GFP_KERNEL);
		if (!ret_stack_list[i]) {
			start = 0;
			end = i;
			ret = -ENOMEM;
			goto free;
		}
	}

	rcu_read_lock();
	for_each_process_thread(g, t) {
		if (start == end) {
			ret = -EAGAIN;
			goto unlock;
		}

		if (t->ret_stack == NULL) {
			atomic_set(&t->trace_overrun, 0);
			t->curr_ret_stack = -1;
			t->curr_ret_depth = -1;
			/* Make sure the tasks see the -1 first: */
			smp_wmb();
			t->ret_stack = ret_stack_list[start++];
		}
	}

unlock:
	rcu_read_unlock();
free:
	for (i = start; i < end; i++)
		kfree(ret_stack_list[i]);
	return ret;
}

static void
ftrace_graph_probe_sched_switch(void *ignore, bool preempt,
				struct task_struct *prev,
				struct task_struct *next,
				unsigned int prev_state)
{
	unsigned long long timestamp;
	int index;

	/*
	 * Does the user want to count the time a function was asleep.
	 * If so, do not update the time stamps.
	 */
	if (fgraph_sleep_time)
		return;

	timestamp = trace_clock_local();

	prev->ftrace_timestamp = timestamp;

	/* only process tasks that we timestamped */
	if (!next->ftrace_timestamp)
		return;

	/*
	 * Update all the counters in next to make up for the
	 * time next was sleeping.
	 */
	timestamp -= next->ftrace_timestamp;

	for (index = next->curr_ret_stack; index >= 0; index--)
		next->ret_stack[index].calltime += timestamp;
}

static int ftrace_graph_entry_test(struct ftrace_graph_ent *trace)
{
	if (!ftrace_ops_test(&global_ops, trace->func, NULL))
		return 0;
	return __ftrace_graph_entry(trace);
}

/*
 * The function graph tracer should only trace the functions defined
 * by set_ftrace_filter and set_ftrace_notrace. If another function
 * tracer ops is registered, the graph tracer requires testing the
 * function against the global ops, and not just trace any function
 * that any ftrace_ops registered.
 */
void update_function_graph_func(void)
{
	struct ftrace_ops *op;
	bool do_test = false;

	/*
	 * The graph and global ops share the same set of functions
	 * to test. If any other ops is on the list, then
	 * the graph tracing needs to test if its the function
	 * it should call.
	 */
	do_for_each_ftrace_op(op, ftrace_ops_list) {
		if (op != &global_ops && op != &graph_ops &&
		    op != &ftrace_list_end) {
			do_test = true;
			/* in double loop, break out with goto */
			goto out;
		}
	} while_for_each_ftrace_op(op);
 out:
	if (do_test)
		ftrace_graph_entry = ftrace_graph_entry_test;
	else
		ftrace_graph_entry = __ftrace_graph_entry;
}

static DEFINE_PER_CPU(struct ftrace_ret_stack *, idle_ret_stack);

static void
graph_init_task(struct task_struct *t, struct ftrace_ret_stack *ret_stack)
{
	atomic_set(&t->trace_overrun, 0);
	t->ftrace_timestamp = 0;
	/* make curr_ret_stack visible before we add the ret_stack */
	smp_wmb();
	t->ret_stack = ret_stack;
}

/*
 * Allocate a return stack for the idle task. May be the first
 * time through, or it may be done by CPU hotplug online.
 */
void ftrace_graph_init_idle_task(struct task_struct *t, int cpu)
{
	t->curr_ret_stack = -1;
	t->curr_ret_depth = -1;
	/*
	 * The idle task has no parent, it either has its own
	 * stack or no stack at all.
	 */
	if (t->ret_stack)
		WARN_ON(t->ret_stack != per_cpu(idle_ret_stack, cpu));

	if (ftrace_graph_active) {
		struct ftrace_ret_stack *ret_stack;

		ret_stack = per_cpu(idle_ret_stack, cpu);
		if (!ret_stack) {
			ret_stack =
				kmalloc_array(FTRACE_RETFUNC_DEPTH,
					      sizeof(struct ftrace_ret_stack),
					      GFP_KERNEL);
			if (!ret_stack)
				return;
			per_cpu(idle_ret_stack, cpu) = ret_stack;
		}
		graph_init_task(t, ret_stack);
	}
}

/* Allocate a return stack for newly created task */
void ftrace_graph_init_task(struct task_struct *t)
{
	/* Make sure we do not use the parent ret_stack */
	t->ret_stack = NULL;
	t->curr_ret_stack = -1;
	t->curr_ret_depth = -1;

	if (ftrace_graph_active) {
		struct ftrace_ret_stack *ret_stack;

		ret_stack = kmalloc_array(FTRACE_RETFUNC_DEPTH,
					  sizeof(struct ftrace_ret_stack),
					  GFP_KERNEL);
		if (!ret_stack)
			return;
		graph_init_task(t, ret_stack);
	}
}

void ftrace_graph_exit_task(struct task_struct *t)
{
	struct ftrace_ret_stack	*ret_stack = t->ret_stack;

	t->ret_stack = NULL;
	/* NULL must become visible to IRQs before we free it: */
	barrier();

	kfree(ret_stack);
}

/* Allocate a return stack for each task */
static int start_graph_tracing(void)
{
	struct ftrace_ret_stack **ret_stack_list;
	int ret, cpu;

	ret_stack_list = kmalloc_array(FTRACE_RETSTACK_ALLOC_SIZE,
				       sizeof(struct ftrace_ret_stack *),
				       GFP_KERNEL);

	if (!ret_stack_list)
		return -ENOMEM;

	/* The cpu_boot init_task->ret_stack will never be freed */
	for_each_online_cpu(cpu) {
		if (!idle_task(cpu)->ret_stack)
			ftrace_graph_init_idle_task(idle_task(cpu), cpu);
	}

	do {
		ret = alloc_retstack_tasklist(ret_stack_list);
	} while (ret == -EAGAIN);

	if (!ret) {
		ret = register_trace_sched_switch(ftrace_graph_probe_sched_switch, NULL);
		if (ret)
			pr_info("ftrace_graph: Couldn't activate tracepoint"
				" probe to kernel_sched_switch\n");
	}

	kfree(ret_stack_list);
	return ret;
}

int register_ftrace_graph(struct fgraph_ops *gops)
{
	int ret = 0;

	mutex_lock(&ftrace_lock);

	/* we currently allow only one tracer registered at a time */
	if (ftrace_graph_active) {
		ret = -EBUSY;
		goto out;
	}

	register_pm_notifier(&ftrace_suspend_notifier);

	ftrace_graph_active++;
	ret = start_graph_tracing();
	if (ret) {
		ftrace_graph_active--;
		goto out;
	}

	ftrace_graph_return = gops->retfunc;

	/*
	 * Update the indirect function to the entryfunc, and the
	 * function that gets called to the entry_test first. Then
	 * call the update fgraph entry function to determine if
	 * the entryfunc should be called directly or not.
	 */
	__ftrace_graph_entry = gops->entryfunc;
	ftrace_graph_entry = ftrace_graph_entry_test;
	update_function_graph_func();

	ret = ftrace_startup(&graph_ops, FTRACE_START_FUNC_RET);
out:
	mutex_unlock(&ftrace_lock);
	return ret;
}

void unregister_ftrace_graph(struct fgraph_ops *gops)
{
	mutex_lock(&ftrace_lock);

	if (unlikely(!ftrace_graph_active))
		goto out;

	ftrace_graph_active--;
	ftrace_graph_return = ftrace_stub_graph;
	ftrace_graph_entry = ftrace_graph_entry_stub;
	__ftrace_graph_entry = ftrace_graph_entry_stub;
	ftrace_shutdown(&graph_ops, FTRACE_STOP_FUNC_RET);
	unregister_pm_notifier(&ftrace_suspend_notifier);
	unregister_trace_sched_switch(ftrace_graph_probe_sched_switch, NULL);

 out:
	mutex_unlock(&ftrace_lock);
}<|MERGE_RESOLUTION|>--- conflicted
+++ resolved
@@ -30,8 +30,6 @@
 /* Both enabled by default (can be cleared by function_graph tracer flags */
 static bool fgraph_sleep_time = true;
 
-<<<<<<< HEAD
-=======
 #ifdef CONFIG_DYNAMIC_FTRACE
 /*
  * archs can override this function if they must do something
@@ -52,7 +50,6 @@
 }
 #endif
 
->>>>>>> 88084a3d
 /**
  * ftrace_graph_stop - set to permanently disable function graph tracing
  *
