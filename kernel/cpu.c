--- conflicted
+++ resolved
@@ -436,7 +436,6 @@
 	 * core will shutdown the machine.
 	 */
 	return !cpumask_test_cpu(cpu, &cpus_booted_once_mask);
-<<<<<<< HEAD
 }
 
 /* Returns true if SMT is not supported of forcefully (irreversibly) disabled */
@@ -445,16 +444,6 @@
 	return cpu_smt_control != CPU_SMT_FORCE_DISABLED &&
 		cpu_smt_control != CPU_SMT_NOT_SUPPORTED;
 }
-=======
-}
-
-/* Returns true if SMT is not supported of forcefully (irreversibly) disabled */
-bool cpu_smt_possible(void)
-{
-	return cpu_smt_control != CPU_SMT_FORCE_DISABLED &&
-		cpu_smt_control != CPU_SMT_NOT_SUPPORTED;
-}
->>>>>>> 00dc9e7d
 EXPORT_SYMBOL_GPL(cpu_smt_possible);
 #else
 static inline bool cpu_smt_allowed(unsigned int cpu) { return true; }
