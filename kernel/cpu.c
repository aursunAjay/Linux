--- conflicted
+++ resolved
@@ -1302,12 +1302,6 @@
  */
 static int cpuhp_reserve_state(enum cpuhp_state state)
 {
-<<<<<<< HEAD
-	enum cpuhp_state i;
-
-	for (i = CPUHP_AP_ONLINE_DYN; i <= CPUHP_AP_ONLINE_DYN_END; i++) {
-		if (!cpuhp_ap_states[i].name)
-=======
 	enum cpuhp_state i, end;
 	struct cpuhp_step *step;
 
@@ -1326,7 +1320,6 @@
 
 	for (i = state; i <= end; i++, step++) {
 		if (!step->name)
->>>>>>> a544c619
 			return i;
 	}
 	WARN(1, "No more dynamic states available for CPU hotplug\n");
@@ -1344,11 +1337,7 @@
 
 	mutex_lock(&cpuhp_state_mutex);
 
-<<<<<<< HEAD
-	if (state == CPUHP_AP_ONLINE_DYN) {
-=======
 	if (state == CPUHP_AP_ONLINE_DYN || state == CPUHP_BP_PREPARE_DYN) {
->>>>>>> a544c619
 		ret = cpuhp_reserve_state(state);
 		if (ret < 0)
 			goto out;
