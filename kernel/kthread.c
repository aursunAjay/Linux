/* Kernel thread helper functions.
 *   Copyright (C) 2004 IBM Corporation, Rusty Russell.
 *
 * Creation is done via kthreadd, so that we get a clean environment
 * even if we're invoked from userspace (think modprobe, hotplug cpu,
 * etc.).
 */
#include <linux/sched.h>
#include <linux/kthread.h>
#include <linux/completion.h>
#include <linux/err.h>
#include <linux/cpuset.h>
#include <linux/unistd.h>
#include <linux/file.h>
#include <linux/export.h>
#include <linux/mutex.h>
#include <linux/slab.h>
#include <linux/freezer.h>
#include <linux/ptrace.h>
#include <linux/uaccess.h>
#include <trace/events/sched.h>

static DEFINE_SPINLOCK(kthread_create_lock);
static LIST_HEAD(kthread_create_list);
struct task_struct *kthreadd_task;

struct kthread_create_info
{
	/* Information passed to kthread() from kthreadd. */
	int (*threadfn)(void *data);
	void *data;
	int node;

	/* Result passed back to kthread_create() from kthreadd. */
	struct task_struct *result;
	struct completion *done;

	struct list_head list;
};

struct kthread {
	unsigned long flags;
	unsigned int cpu;
	void *data;
	struct completion parked;
	struct completion exited;
};

enum KTHREAD_BITS {
	KTHREAD_IS_PER_CPU = 0,
	KTHREAD_SHOULD_STOP,
	KTHREAD_SHOULD_PARK,
	KTHREAD_IS_PARKED,
};

static inline void set_kthread_struct(void *kthread)
{
	/*
	 * We abuse ->set_child_tid to avoid the new member and because it
	 * can't be wrongly copied by copy_process(). We also rely on fact
	 * that the caller can't exec, so PF_KTHREAD can't be cleared.
	 */
	current->set_child_tid = (__force void __user *)kthread;
}

static inline struct kthread *to_kthread(struct task_struct *k)
{
	WARN_ON(!(k->flags & PF_KTHREAD));
	return (__force void *)k->set_child_tid;
}

void free_kthread_struct(struct task_struct *k)
{
	/*
	 * Can be NULL if this kthread was created by kernel_thread()
	 * or if kmalloc() in kthread() failed.
	 */
	kfree(to_kthread(k));
}

/**
 * kthread_should_stop - should this kthread return now?
 *
 * When someone calls kthread_stop() on your kthread, it will be woken
 * and this will return true.  You should then return, and your return
 * value will be passed through to kthread_stop().
 */
bool kthread_should_stop(void)
{
	return test_bit(KTHREAD_SHOULD_STOP, &to_kthread(current)->flags);
}
EXPORT_SYMBOL(kthread_should_stop);

/**
 * kthread_should_park - should this kthread park now?
 *
 * When someone calls kthread_park() on your kthread, it will be woken
 * and this will return true.  You should then do the necessary
 * cleanup and call kthread_parkme()
 *
 * Similar to kthread_should_stop(), but this keeps the thread alive
 * and in a park position. kthread_unpark() "restarts" the thread and
 * calls the thread function again.
 */
bool kthread_should_park(void)
{
	return test_bit(KTHREAD_SHOULD_PARK, &to_kthread(current)->flags);
}
EXPORT_SYMBOL_GPL(kthread_should_park);

/**
 * kthread_freezable_should_stop - should this freezable kthread return now?
 * @was_frozen: optional out parameter, indicates whether %current was frozen
 *
 * kthread_should_stop() for freezable kthreads, which will enter
 * refrigerator if necessary.  This function is safe from kthread_stop() /
 * freezer deadlock and freezable kthreads should use this function instead
 * of calling try_to_freeze() directly.
 */
bool kthread_freezable_should_stop(bool *was_frozen)
{
	bool frozen = false;

	might_sleep();

	if (unlikely(freezing(current)))
		frozen = __refrigerator(true);

	if (was_frozen)
		*was_frozen = frozen;

	return kthread_should_stop();
}
EXPORT_SYMBOL_GPL(kthread_freezable_should_stop);

/**
 * kthread_data - return data value specified on kthread creation
 * @task: kthread task in question
 *
 * Return the data value specified when kthread @task was created.
 * The caller is responsible for ensuring the validity of @task when
 * calling this function.
 */
void *kthread_data(struct task_struct *task)
{
	return to_kthread(task)->data;
}

/**
 * kthread_probe_data - speculative version of kthread_data()
 * @task: possible kthread task in question
 *
 * @task could be a kthread task.  Return the data value specified when it
 * was created if accessible.  If @task isn't a kthread task or its data is
 * inaccessible for any reason, %NULL is returned.  This function requires
 * that @task itself is safe to dereference.
 */
void *kthread_probe_data(struct task_struct *task)
{
	struct kthread *kthread = to_kthread(task);
	void *data = NULL;

	probe_kernel_read(&data, &kthread->data, sizeof(data));
	return data;
}

static void __kthread_parkme(struct kthread *self)
{
	__set_current_state(TASK_PARKED);
	while (test_bit(KTHREAD_SHOULD_PARK, &self->flags)) {
		if (!test_and_set_bit(KTHREAD_IS_PARKED, &self->flags))
			complete(&self->parked);
		schedule();
		__set_current_state(TASK_PARKED);
	}
	clear_bit(KTHREAD_IS_PARKED, &self->flags);
	__set_current_state(TASK_RUNNING);
}

void kthread_parkme(void)
{
	__kthread_parkme(to_kthread(current));
}
EXPORT_SYMBOL_GPL(kthread_parkme);

static int kthread(void *_create)
{
	/* Copy data: it's on kthread's stack */
	struct kthread_create_info *create = _create;
	int (*threadfn)(void *data) = create->threadfn;
	void *data = create->data;
	struct completion *done;
	struct kthread *self;
	int ret;

	self = kmalloc(sizeof(*self), GFP_KERNEL);
	set_kthread_struct(self);

	/* If user was SIGKILLed, I release the structure. */
	done = xchg(&create->done, NULL);
	if (!done) {
		kfree(create);
		do_exit(-EINTR);
	}

	if (!self) {
		create->result = ERR_PTR(-ENOMEM);
		complete(done);
		do_exit(-ENOMEM);
	}

	self->flags = 0;
	self->data = data;
	init_completion(&self->exited);
	init_completion(&self->parked);
	current->vfork_done = &self->exited;

	/* OK, tell user we're spawned, wait for stop or wakeup */
	__set_current_state(TASK_UNINTERRUPTIBLE);
	create->result = current;
	complete(done);
	schedule();

	ret = -EINTR;
	if (!test_bit(KTHREAD_SHOULD_STOP, &self->flags)) {
		__kthread_parkme(self);
		ret = threadfn(data);
	}
	do_exit(ret);
}

/* called from do_fork() to get node information for about to be created task */
int tsk_fork_get_node(struct task_struct *tsk)
{
#ifdef CONFIG_NUMA
	if (tsk == kthreadd_task)
		return tsk->pref_node_fork;
#endif
	return NUMA_NO_NODE;
}

static void create_kthread(struct kthread_create_info *create)
{
	int pid;

#ifdef CONFIG_NUMA
	current->pref_node_fork = create->node;
#endif
	/* We want our own signal handler (we take no signals by default). */
	pid = kernel_thread(kthread, create, CLONE_FS | CLONE_FILES | SIGCHLD);
	if (pid < 0) {
		/* If user was SIGKILLed, I release the structure. */
		struct completion *done = xchg(&create->done, NULL);

		if (!done) {
			kfree(create);
			return;
		}
		create->result = ERR_PTR(pid);
		complete(done);
	}
}

<<<<<<< HEAD
static struct task_struct *__kthread_create_on_node(int (*threadfn)(void *data),
=======
static __printf(4, 0)
struct task_struct *__kthread_create_on_node(int (*threadfn)(void *data),
>>>>>>> 405182c2
						    void *data, int node,
						    const char namefmt[],
						    va_list args)
{
	DECLARE_COMPLETION_ONSTACK(done);
	struct task_struct *task;
	struct kthread_create_info *create = kmalloc(sizeof(*create),
						     GFP_KERNEL);

	if (!create)
		return ERR_PTR(-ENOMEM);
	create->threadfn = threadfn;
	create->data = data;
	create->node = node;
	create->done = &done;

	spin_lock(&kthread_create_lock);
	list_add_tail(&create->list, &kthread_create_list);
	spin_unlock(&kthread_create_lock);

	wake_up_process(kthreadd_task);
	/*
	 * Wait for completion in killable state, for I might be chosen by
	 * the OOM killer while kthreadd is trying to allocate memory for
	 * new kernel thread.
	 */
	if (unlikely(wait_for_completion_killable(&done))) {
		/*
		 * If I was SIGKILLed before kthreadd (or new kernel thread)
		 * calls complete(), leave the cleanup of this structure to
		 * that thread.
		 */
		if (xchg(&create->done, NULL))
			return ERR_PTR(-EINTR);
		/*
		 * kthreadd (or new kernel thread) will call complete()
		 * shortly.
		 */
		wait_for_completion(&done);
	}
	task = create->result;
	if (!IS_ERR(task)) {
		static const struct sched_param param = { .sched_priority = 0 };

		vsnprintf(task->comm, sizeof(task->comm), namefmt, args);
		/*
		 * root may have changed our (kthreadd's) priority or CPU mask.
		 * The kernel thread should not inherit these properties.
		 */
		sched_setscheduler_nocheck(task, SCHED_NORMAL, &param);
		set_cpus_allowed_ptr(task, cpu_all_mask);
	}
	kfree(create);
	return task;
}

/**
 * kthread_create_on_node - create a kthread.
 * @threadfn: the function to run until signal_pending(current).
 * @data: data ptr for @threadfn.
 * @node: task and thread structures for the thread are allocated on this node
 * @namefmt: printf-style name for the thread.
 *
 * Description: This helper function creates and names a kernel
 * thread.  The thread will be stopped: use wake_up_process() to start
 * it.  See also kthread_run().  The new thread has SCHED_NORMAL policy and
 * is affine to all CPUs.
 *
 * If thread is going to be bound on a particular cpu, give its node
 * in @node, to get NUMA affinity for kthread stack, or else give NUMA_NO_NODE.
 * When woken, the thread will run @threadfn() with @data as its
 * argument. @threadfn() can either call do_exit() directly if it is a
 * standalone thread for which no one will call kthread_stop(), or
 * return when 'kthread_should_stop()' is true (which means
 * kthread_stop() has been called).  The return value should be zero
 * or a negative error number; it will be passed to kthread_stop().
 *
 * Returns a task_struct or ERR_PTR(-ENOMEM) or ERR_PTR(-EINTR).
 */
struct task_struct *kthread_create_on_node(int (*threadfn)(void *data),
					   void *data, int node,
					   const char namefmt[],
					   ...)
{
	struct task_struct *task;
	va_list args;

	va_start(args, namefmt);
	task = __kthread_create_on_node(threadfn, data, node, namefmt, args);
	va_end(args);

	return task;
}
EXPORT_SYMBOL(kthread_create_on_node);

static void __kthread_bind_mask(struct task_struct *p, const struct cpumask *mask, long state)
{
	unsigned long flags;

	if (!wait_task_inactive(p, state)) {
		WARN_ON(1);
		return;
	}

	/* It's safe because the task is inactive. */
	raw_spin_lock_irqsave(&p->pi_lock, flags);
	do_set_cpus_allowed(p, mask);
	p->flags |= PF_NO_SETAFFINITY;
	raw_spin_unlock_irqrestore(&p->pi_lock, flags);
}

static void __kthread_bind(struct task_struct *p, unsigned int cpu, long state)
{
	__kthread_bind_mask(p, cpumask_of(cpu), state);
}

void kthread_bind_mask(struct task_struct *p, const struct cpumask *mask)
{
	__kthread_bind_mask(p, mask, TASK_UNINTERRUPTIBLE);
}

/**
 * kthread_bind - bind a just-created kthread to a cpu.
 * @p: thread created by kthread_create().
 * @cpu: cpu (might not be online, must be possible) for @k to run on.
 *
 * Description: This function is equivalent to set_cpus_allowed(),
 * except that @cpu doesn't need to be online, and the thread must be
 * stopped (i.e., just returned from kthread_create()).
 */
void kthread_bind(struct task_struct *p, unsigned int cpu)
{
	__kthread_bind(p, cpu, TASK_UNINTERRUPTIBLE);
}
EXPORT_SYMBOL(kthread_bind);

/**
 * kthread_create_on_cpu - Create a cpu bound kthread
 * @threadfn: the function to run until signal_pending(current).
 * @data: data ptr for @threadfn.
 * @cpu: The cpu on which the thread should be bound,
 * @namefmt: printf-style name for the thread. Format is restricted
 *	     to "name.*%u". Code fills in cpu number.
 *
 * Description: This helper function creates and names a kernel thread
 * The thread will be woken and put into park mode.
 */
struct task_struct *kthread_create_on_cpu(int (*threadfn)(void *data),
					  void *data, unsigned int cpu,
					  const char *namefmt)
{
	struct task_struct *p;

	p = kthread_create_on_node(threadfn, data, cpu_to_node(cpu), namefmt,
				   cpu);
	if (IS_ERR(p))
		return p;
	kthread_bind(p, cpu);
	/* CPU hotplug need to bind once again when unparking the thread. */
	set_bit(KTHREAD_IS_PER_CPU, &to_kthread(p)->flags);
	to_kthread(p)->cpu = cpu;
	return p;
}

/**
 * kthread_unpark - unpark a thread created by kthread_create().
 * @k:		thread created by kthread_create().
 *
 * Sets kthread_should_park() for @k to return false, wakes it, and
 * waits for it to return. If the thread is marked percpu then its
 * bound to the cpu again.
 */
void kthread_unpark(struct task_struct *k)
{
	struct kthread *kthread = to_kthread(k);

	clear_bit(KTHREAD_SHOULD_PARK, &kthread->flags);
	/*
	 * We clear the IS_PARKED bit here as we don't wait
	 * until the task has left the park code. So if we'd
	 * park before that happens we'd see the IS_PARKED bit
	 * which might be about to be cleared.
	 */
	if (test_and_clear_bit(KTHREAD_IS_PARKED, &kthread->flags)) {
		/*
		 * Newly created kthread was parked when the CPU was offline.
		 * The binding was lost and we need to set it again.
		 */
		if (test_bit(KTHREAD_IS_PER_CPU, &kthread->flags))
			__kthread_bind(k, kthread->cpu, TASK_PARKED);
		wake_up_state(k, TASK_PARKED);
	}
}
EXPORT_SYMBOL_GPL(kthread_unpark);

/**
 * kthread_park - park a thread created by kthread_create().
 * @k: thread created by kthread_create().
 *
 * Sets kthread_should_park() for @k to return true, wakes it, and
 * waits for it to return. This can also be called after kthread_create()
 * instead of calling wake_up_process(): the thread will park without
 * calling threadfn().
 *
 * Returns 0 if the thread is parked, -ENOSYS if the thread exited.
 * If called by the kthread itself just the park bit is set.
 */
int kthread_park(struct task_struct *k)
{
	struct kthread *kthread = to_kthread(k);

	if (WARN_ON(k->flags & PF_EXITING))
		return -ENOSYS;

	if (!test_bit(KTHREAD_IS_PARKED, &kthread->flags)) {
		set_bit(KTHREAD_SHOULD_PARK, &kthread->flags);
		if (k != current) {
			wake_up_process(k);
			wait_for_completion(&kthread->parked);
		}
	}

	return 0;
}
EXPORT_SYMBOL_GPL(kthread_park);

/**
 * kthread_stop - stop a thread created by kthread_create().
 * @k: thread created by kthread_create().
 *
 * Sets kthread_should_stop() for @k to return true, wakes it, and
 * waits for it to exit. This can also be called after kthread_create()
 * instead of calling wake_up_process(): the thread will exit without
 * calling threadfn().
 *
 * If threadfn() may call do_exit() itself, the caller must ensure
 * task_struct can't go away.
 *
 * Returns the result of threadfn(), or %-EINTR if wake_up_process()
 * was never called.
 */
int kthread_stop(struct task_struct *k)
{
	struct kthread *kthread;
	int ret;

	trace_sched_kthread_stop(k);

	get_task_struct(k);
	kthread = to_kthread(k);
	set_bit(KTHREAD_SHOULD_STOP, &kthread->flags);
	kthread_unpark(k);
	wake_up_process(k);
	wait_for_completion(&kthread->exited);
	ret = k->exit_code;
	put_task_struct(k);

	trace_sched_kthread_stop_ret(ret);
	return ret;
}
EXPORT_SYMBOL(kthread_stop);

int kthreadd(void *unused)
{
	struct task_struct *tsk = current;

	/* Setup a clean context for our children to inherit. */
	set_task_comm(tsk, "kthreadd");
	ignore_signals(tsk);
	set_cpus_allowed_ptr(tsk, cpu_all_mask);
	set_mems_allowed(node_states[N_MEMORY]);

	current->flags |= PF_NOFREEZE;

	for (;;) {
		set_current_state(TASK_INTERRUPTIBLE);
		if (list_empty(&kthread_create_list))
			schedule();
		__set_current_state(TASK_RUNNING);

		spin_lock(&kthread_create_lock);
		while (!list_empty(&kthread_create_list)) {
			struct kthread_create_info *create;

			create = list_entry(kthread_create_list.next,
					    struct kthread_create_info, list);
			list_del_init(&create->list);
			spin_unlock(&kthread_create_lock);

			create_kthread(create);

			spin_lock(&kthread_create_lock);
		}
		spin_unlock(&kthread_create_lock);
	}

	return 0;
}

void __kthread_init_worker(struct kthread_worker *worker,
				const char *name,
				struct lock_class_key *key)
{
	memset(worker, 0, sizeof(struct kthread_worker));
	spin_lock_init(&worker->lock);
	lockdep_set_class_and_name(&worker->lock, key, name);
	INIT_LIST_HEAD(&worker->work_list);
	INIT_LIST_HEAD(&worker->delayed_work_list);
}
EXPORT_SYMBOL_GPL(__kthread_init_worker);

/**
 * kthread_worker_fn - kthread function to process kthread_worker
 * @worker_ptr: pointer to initialized kthread_worker
 *
 * This function implements the main cycle of kthread worker. It processes
 * work_list until it is stopped with kthread_stop(). It sleeps when the queue
 * is empty.
 *
 * The works are not allowed to keep any locks, disable preemption or interrupts
 * when they finish. There is defined a safe point for freezing when one work
 * finishes and before a new one is started.
 *
 * Also the works must not be handled by more than one worker at the same time,
 * see also kthread_queue_work().
 */
int kthread_worker_fn(void *worker_ptr)
{
	struct kthread_worker *worker = worker_ptr;
	struct kthread_work *work;

	/*
	 * FIXME: Update the check and remove the assignment when all kthread
	 * worker users are created using kthread_create_worker*() functions.
	 */
	WARN_ON(worker->task && worker->task != current);
	worker->task = current;

	if (worker->flags & KTW_FREEZABLE)
		set_freezable();

repeat:
	set_current_state(TASK_INTERRUPTIBLE);	/* mb paired w/ kthread_stop */

	if (kthread_should_stop()) {
		__set_current_state(TASK_RUNNING);
		spin_lock_irq(&worker->lock);
		worker->task = NULL;
		spin_unlock_irq(&worker->lock);
		return 0;
	}

	work = NULL;
	spin_lock_irq(&worker->lock);
	if (!list_empty(&worker->work_list)) {
		work = list_first_entry(&worker->work_list,
					struct kthread_work, node);
		list_del_init(&work->node);
	}
	worker->current_work = work;
	spin_unlock_irq(&worker->lock);

	if (work) {
		__set_current_state(TASK_RUNNING);
		work->func(work);
	} else if (!freezing(current))
		schedule();

	try_to_freeze();
	goto repeat;
}
EXPORT_SYMBOL_GPL(kthread_worker_fn);

<<<<<<< HEAD
static struct kthread_worker *
=======
static __printf(3, 0) struct kthread_worker *
>>>>>>> 405182c2
__kthread_create_worker(int cpu, unsigned int flags,
			const char namefmt[], va_list args)
{
	struct kthread_worker *worker;
	struct task_struct *task;
<<<<<<< HEAD
=======
	int node = -1;
>>>>>>> 405182c2

	worker = kzalloc(sizeof(*worker), GFP_KERNEL);
	if (!worker)
		return ERR_PTR(-ENOMEM);

	kthread_init_worker(worker);

<<<<<<< HEAD
	if (cpu >= 0) {
		char name[TASK_COMM_LEN];

		/*
		 * kthread_create_worker_on_cpu() allows to pass a generic
		 * namefmt in compare with kthread_create_on_cpu. We need
		 * to format it here.
		 */
		vsnprintf(name, sizeof(name), namefmt, args);
		task = kthread_create_on_cpu(kthread_worker_fn, worker,
					     cpu, name);
	} else {
		task = __kthread_create_on_node(kthread_worker_fn, worker,
						-1, namefmt, args);
	}

	if (IS_ERR(task))
		goto fail_task;

=======
	if (cpu >= 0)
		node = cpu_to_node(cpu);

	task = __kthread_create_on_node(kthread_worker_fn, worker,
						node, namefmt, args);
	if (IS_ERR(task))
		goto fail_task;

	if (cpu >= 0)
		kthread_bind(task, cpu);

>>>>>>> 405182c2
	worker->flags = flags;
	worker->task = task;
	wake_up_process(task);
	return worker;

fail_task:
	kfree(worker);
	return ERR_CAST(task);
}

/**
 * kthread_create_worker - create a kthread worker
 * @flags: flags modifying the default behavior of the worker
 * @namefmt: printf-style name for the kthread worker (task).
 *
 * Returns a pointer to the allocated worker on success, ERR_PTR(-ENOMEM)
 * when the needed structures could not get allocated, and ERR_PTR(-EINTR)
 * when the worker was SIGKILLed.
 */
struct kthread_worker *
kthread_create_worker(unsigned int flags, const char namefmt[], ...)
{
	struct kthread_worker *worker;
	va_list args;

	va_start(args, namefmt);
	worker = __kthread_create_worker(-1, flags, namefmt, args);
	va_end(args);

	return worker;
}
EXPORT_SYMBOL(kthread_create_worker);

/**
 * kthread_create_worker_on_cpu - create a kthread worker and bind it
 *	it to a given CPU and the associated NUMA node.
 * @cpu: CPU number
 * @flags: flags modifying the default behavior of the worker
 * @namefmt: printf-style name for the kthread worker (task).
 *
 * Use a valid CPU number if you want to bind the kthread worker
 * to the given CPU and the associated NUMA node.
 *
 * A good practice is to add the cpu number also into the worker name.
 * For example, use kthread_create_worker_on_cpu(cpu, "helper/%d", cpu).
 *
 * Returns a pointer to the allocated worker on success, ERR_PTR(-ENOMEM)
 * when the needed structures could not get allocated, and ERR_PTR(-EINTR)
 * when the worker was SIGKILLed.
 */
struct kthread_worker *
kthread_create_worker_on_cpu(int cpu, unsigned int flags,
			     const char namefmt[], ...)
{
	struct kthread_worker *worker;
	va_list args;

	va_start(args, namefmt);
	worker = __kthread_create_worker(cpu, flags, namefmt, args);
	va_end(args);

	return worker;
}
EXPORT_SYMBOL(kthread_create_worker_on_cpu);

/*
 * Returns true when the work could not be queued at the moment.
 * It happens when it is already pending in a worker list
 * or when it is being cancelled.
 */
static inline bool queuing_blocked(struct kthread_worker *worker,
				   struct kthread_work *work)
{
	lockdep_assert_held(&worker->lock);

	return !list_empty(&work->node) || work->canceling;
}

static void kthread_insert_work_sanity_check(struct kthread_worker *worker,
					     struct kthread_work *work)
{
	lockdep_assert_held(&worker->lock);
	WARN_ON_ONCE(!list_empty(&work->node));
	/* Do not use a work with >1 worker, see kthread_queue_work() */
	WARN_ON_ONCE(work->worker && work->worker != worker);
}

/* insert @work before @pos in @worker */
static void kthread_insert_work(struct kthread_worker *worker,
				struct kthread_work *work,
				struct list_head *pos)
{
	kthread_insert_work_sanity_check(worker, work);

	list_add_tail(&work->node, pos);
	work->worker = worker;
	if (!worker->current_work && likely(worker->task))
		wake_up_process(worker->task);
}

/**
 * kthread_queue_work - queue a kthread_work
 * @worker: target kthread_worker
 * @work: kthread_work to queue
 *
 * Queue @work to work processor @task for async execution.  @task
 * must have been created with kthread_worker_create().  Returns %true
 * if @work was successfully queued, %false if it was already pending.
 *
 * Reinitialize the work if it needs to be used by another worker.
 * For example, when the worker was stopped and started again.
 */
bool kthread_queue_work(struct kthread_worker *worker,
			struct kthread_work *work)
{
	bool ret = false;
	unsigned long flags;

	spin_lock_irqsave(&worker->lock, flags);
	if (!queuing_blocked(worker, work)) {
		kthread_insert_work(worker, work, &worker->work_list);
		ret = true;
	}
	spin_unlock_irqrestore(&worker->lock, flags);
	return ret;
}
EXPORT_SYMBOL_GPL(kthread_queue_work);

/**
 * kthread_delayed_work_timer_fn - callback that queues the associated kthread
 *	delayed work when the timer expires.
 * @__data: pointer to the data associated with the timer
 *
 * The format of the function is defined by struct timer_list.
 * It should have been called from irqsafe timer with irq already off.
 */
void kthread_delayed_work_timer_fn(unsigned long __data)
{
	struct kthread_delayed_work *dwork =
		(struct kthread_delayed_work *)__data;
	struct kthread_work *work = &dwork->work;
	struct kthread_worker *worker = work->worker;

	/*
	 * This might happen when a pending work is reinitialized.
	 * It means that it is used a wrong way.
	 */
	if (WARN_ON_ONCE(!worker))
		return;

	spin_lock(&worker->lock);
	/* Work must not be used with >1 worker, see kthread_queue_work(). */
	WARN_ON_ONCE(work->worker != worker);

	/* Move the work from worker->delayed_work_list. */
	WARN_ON_ONCE(list_empty(&work->node));
	list_del_init(&work->node);
	kthread_insert_work(worker, work, &worker->work_list);

	spin_unlock(&worker->lock);
}
EXPORT_SYMBOL(kthread_delayed_work_timer_fn);

void __kthread_queue_delayed_work(struct kthread_worker *worker,
				  struct kthread_delayed_work *dwork,
				  unsigned long delay)
{
	struct timer_list *timer = &dwork->timer;
	struct kthread_work *work = &dwork->work;

	WARN_ON_ONCE(timer->function != kthread_delayed_work_timer_fn ||
		     timer->data != (unsigned long)dwork);

	/*
	 * If @delay is 0, queue @dwork->work immediately.  This is for
	 * both optimization and correctness.  The earliest @timer can
	 * expire is on the closest next tick and delayed_work users depend
	 * on that there's no such delay when @delay is 0.
	 */
	if (!delay) {
		kthread_insert_work(worker, work, &worker->work_list);
		return;
	}

	/* Be paranoid and try to detect possible races already now. */
	kthread_insert_work_sanity_check(worker, work);

	list_add(&work->node, &worker->delayed_work_list);
	work->worker = worker;
	timer_stats_timer_set_start_info(&dwork->timer);
	timer->expires = jiffies + delay;
	add_timer(timer);
}

/**
 * kthread_queue_delayed_work - queue the associated kthread work
 *	after a delay.
 * @worker: target kthread_worker
 * @dwork: kthread_delayed_work to queue
 * @delay: number of jiffies to wait before queuing
 *
 * If the work has not been pending it starts a timer that will queue
 * the work after the given @delay. If @delay is zero, it queues the
 * work immediately.
 *
 * Return: %false if the @work has already been pending. It means that
 * either the timer was running or the work was queued. It returns %true
 * otherwise.
 */
bool kthread_queue_delayed_work(struct kthread_worker *worker,
				struct kthread_delayed_work *dwork,
				unsigned long delay)
{
	struct kthread_work *work = &dwork->work;
	unsigned long flags;
	bool ret = false;

	spin_lock_irqsave(&worker->lock, flags);

	if (!queuing_blocked(worker, work)) {
		__kthread_queue_delayed_work(worker, dwork, delay);
		ret = true;
	}

	spin_unlock_irqrestore(&worker->lock, flags);
	return ret;
}
EXPORT_SYMBOL_GPL(kthread_queue_delayed_work);

struct kthread_flush_work {
	struct kthread_work	work;
	struct completion	done;
};

static void kthread_flush_work_fn(struct kthread_work *work)
{
	struct kthread_flush_work *fwork =
		container_of(work, struct kthread_flush_work, work);
	complete(&fwork->done);
}

/**
 * kthread_flush_work - flush a kthread_work
 * @work: work to flush
 *
 * If @work is queued or executing, wait for it to finish execution.
 */
void kthread_flush_work(struct kthread_work *work)
{
	struct kthread_flush_work fwork = {
		KTHREAD_WORK_INIT(fwork.work, kthread_flush_work_fn),
		COMPLETION_INITIALIZER_ONSTACK(fwork.done),
	};
	struct kthread_worker *worker;
	bool noop = false;

	worker = work->worker;
	if (!worker)
		return;

	spin_lock_irq(&worker->lock);
	/* Work must not be used with >1 worker, see kthread_queue_work(). */
	WARN_ON_ONCE(work->worker != worker);

	if (!list_empty(&work->node))
		kthread_insert_work(worker, &fwork.work, work->node.next);
	else if (worker->current_work == work)
		kthread_insert_work(worker, &fwork.work,
				    worker->work_list.next);
	else
		noop = true;

	spin_unlock_irq(&worker->lock);

	if (!noop)
		wait_for_completion(&fwork.done);
}
EXPORT_SYMBOL_GPL(kthread_flush_work);

/*
 * This function removes the work from the worker queue. Also it makes sure
 * that it won't get queued later via the delayed work's timer.
 *
 * The work might still be in use when this function finishes. See the
 * current_work proceed by the worker.
 *
 * Return: %true if @work was pending and successfully canceled,
 *	%false if @work was not pending
 */
static bool __kthread_cancel_work(struct kthread_work *work, bool is_dwork,
				  unsigned long *flags)
{
	/* Try to cancel the timer if exists. */
	if (is_dwork) {
		struct kthread_delayed_work *dwork =
			container_of(work, struct kthread_delayed_work, work);
		struct kthread_worker *worker = work->worker;

		/*
		 * del_timer_sync() must be called to make sure that the timer
		 * callback is not running. The lock must be temporary released
		 * to avoid a deadlock with the callback. In the meantime,
		 * any queuing is blocked by setting the canceling counter.
		 */
		work->canceling++;
		spin_unlock_irqrestore(&worker->lock, *flags);
		del_timer_sync(&dwork->timer);
		spin_lock_irqsave(&worker->lock, *flags);
		work->canceling--;
	}

	/*
	 * Try to remove the work from a worker list. It might either
	 * be from worker->work_list or from worker->delayed_work_list.
	 */
	if (!list_empty(&work->node)) {
		list_del_init(&work->node);
		return true;
	}

	return false;
}
<<<<<<< HEAD

/**
 * kthread_mod_delayed_work - modify delay of or queue a kthread delayed work
 * @worker: kthread worker to use
 * @dwork: kthread delayed work to queue
 * @delay: number of jiffies to wait before queuing
 *
 * If @dwork is idle, equivalent to kthread_queue_delayed_work(). Otherwise,
 * modify @dwork's timer so that it expires after @delay. If @delay is zero,
 * @work is guaranteed to be queued immediately.
 *
 * Return: %true if @dwork was pending and its timer was modified,
 * %false otherwise.
 *
 * A special case is when the work is being canceled in parallel.
 * It might be caused either by the real kthread_cancel_delayed_work_sync()
 * or yet another kthread_mod_delayed_work() call. We let the other command
 * win and return %false here. The caller is supposed to synchronize these
 * operations a reasonable way.
 *
 * This function is safe to call from any context including IRQ handler.
 * See __kthread_cancel_work() and kthread_delayed_work_timer_fn()
 * for details.
 */
bool kthread_mod_delayed_work(struct kthread_worker *worker,
			      struct kthread_delayed_work *dwork,
			      unsigned long delay)
{
	struct kthread_work *work = &dwork->work;
	unsigned long flags;
	int ret = false;

	spin_lock_irqsave(&worker->lock, flags);

	/* Do not bother with canceling when never queued. */
	if (!work->worker)
		goto fast_queue;

	/* Work must not be used with >1 worker, see kthread_queue_work() */
	WARN_ON_ONCE(work->worker != worker);

	/* Do not fight with another command that is canceling this work. */
	if (work->canceling)
		goto out;

	ret = __kthread_cancel_work(work, true, &flags);
fast_queue:
	__kthread_queue_delayed_work(worker, dwork, delay);
out:
	spin_unlock_irqrestore(&worker->lock, flags);
	return ret;
}
EXPORT_SYMBOL_GPL(kthread_mod_delayed_work);

static bool __kthread_cancel_work_sync(struct kthread_work *work, bool is_dwork)
{
	struct kthread_worker *worker = work->worker;
	unsigned long flags;
	int ret = false;

	if (!worker)
		goto out;

	spin_lock_irqsave(&worker->lock, flags);
	/* Work must not be used with >1 worker, see kthread_queue_work(). */
	WARN_ON_ONCE(work->worker != worker);

	ret = __kthread_cancel_work(work, is_dwork, &flags);

	if (worker->current_work != work)
		goto out_fast;

	/*
	 * The work is in progress and we need to wait with the lock released.
	 * In the meantime, block any queuing by setting the canceling counter.
	 */
	work->canceling++;
	spin_unlock_irqrestore(&worker->lock, flags);
	kthread_flush_work(work);
	spin_lock_irqsave(&worker->lock, flags);
	work->canceling--;

out_fast:
	spin_unlock_irqrestore(&worker->lock, flags);
out:
	return ret;
}

/**
 * kthread_cancel_work_sync - cancel a kthread work and wait for it to finish
 * @work: the kthread work to cancel
 *
 * Cancel @work and wait for its execution to finish.  This function
 * can be used even if the work re-queues itself. On return from this
 * function, @work is guaranteed to be not pending or executing on any CPU.
 *
 * kthread_cancel_work_sync(&delayed_work->work) must not be used for
 * delayed_work's. Use kthread_cancel_delayed_work_sync() instead.
 *
 * The caller must ensure that the worker on which @work was last
 * queued can't be destroyed before this function returns.
 *
 * Return: %true if @work was pending, %false otherwise.
 */
bool kthread_cancel_work_sync(struct kthread_work *work)
{
	return __kthread_cancel_work_sync(work, false);
}
EXPORT_SYMBOL_GPL(kthread_cancel_work_sync);

/**
 * kthread_cancel_delayed_work_sync - cancel a kthread delayed work and
 *	wait for it to finish.
 * @dwork: the kthread delayed work to cancel
 *
 * This is kthread_cancel_work_sync() for delayed works.
 *
 * Return: %true if @dwork was pending, %false otherwise.
 */
bool kthread_cancel_delayed_work_sync(struct kthread_delayed_work *dwork)
{
	return __kthread_cancel_work_sync(&dwork->work, true);
}
EXPORT_SYMBOL_GPL(kthread_cancel_delayed_work_sync);

/**
=======

/**
 * kthread_mod_delayed_work - modify delay of or queue a kthread delayed work
 * @worker: kthread worker to use
 * @dwork: kthread delayed work to queue
 * @delay: number of jiffies to wait before queuing
 *
 * If @dwork is idle, equivalent to kthread_queue_delayed_work(). Otherwise,
 * modify @dwork's timer so that it expires after @delay. If @delay is zero,
 * @work is guaranteed to be queued immediately.
 *
 * Return: %true if @dwork was pending and its timer was modified,
 * %false otherwise.
 *
 * A special case is when the work is being canceled in parallel.
 * It might be caused either by the real kthread_cancel_delayed_work_sync()
 * or yet another kthread_mod_delayed_work() call. We let the other command
 * win and return %false here. The caller is supposed to synchronize these
 * operations a reasonable way.
 *
 * This function is safe to call from any context including IRQ handler.
 * See __kthread_cancel_work() and kthread_delayed_work_timer_fn()
 * for details.
 */
bool kthread_mod_delayed_work(struct kthread_worker *worker,
			      struct kthread_delayed_work *dwork,
			      unsigned long delay)
{
	struct kthread_work *work = &dwork->work;
	unsigned long flags;
	int ret = false;

	spin_lock_irqsave(&worker->lock, flags);

	/* Do not bother with canceling when never queued. */
	if (!work->worker)
		goto fast_queue;

	/* Work must not be used with >1 worker, see kthread_queue_work() */
	WARN_ON_ONCE(work->worker != worker);

	/* Do not fight with another command that is canceling this work. */
	if (work->canceling)
		goto out;

	ret = __kthread_cancel_work(work, true, &flags);
fast_queue:
	__kthread_queue_delayed_work(worker, dwork, delay);
out:
	spin_unlock_irqrestore(&worker->lock, flags);
	return ret;
}
EXPORT_SYMBOL_GPL(kthread_mod_delayed_work);

static bool __kthread_cancel_work_sync(struct kthread_work *work, bool is_dwork)
{
	struct kthread_worker *worker = work->worker;
	unsigned long flags;
	int ret = false;

	if (!worker)
		goto out;

	spin_lock_irqsave(&worker->lock, flags);
	/* Work must not be used with >1 worker, see kthread_queue_work(). */
	WARN_ON_ONCE(work->worker != worker);

	ret = __kthread_cancel_work(work, is_dwork, &flags);

	if (worker->current_work != work)
		goto out_fast;

	/*
	 * The work is in progress and we need to wait with the lock released.
	 * In the meantime, block any queuing by setting the canceling counter.
	 */
	work->canceling++;
	spin_unlock_irqrestore(&worker->lock, flags);
	kthread_flush_work(work);
	spin_lock_irqsave(&worker->lock, flags);
	work->canceling--;

out_fast:
	spin_unlock_irqrestore(&worker->lock, flags);
out:
	return ret;
}

/**
 * kthread_cancel_work_sync - cancel a kthread work and wait for it to finish
 * @work: the kthread work to cancel
 *
 * Cancel @work and wait for its execution to finish.  This function
 * can be used even if the work re-queues itself. On return from this
 * function, @work is guaranteed to be not pending or executing on any CPU.
 *
 * kthread_cancel_work_sync(&delayed_work->work) must not be used for
 * delayed_work's. Use kthread_cancel_delayed_work_sync() instead.
 *
 * The caller must ensure that the worker on which @work was last
 * queued can't be destroyed before this function returns.
 *
 * Return: %true if @work was pending, %false otherwise.
 */
bool kthread_cancel_work_sync(struct kthread_work *work)
{
	return __kthread_cancel_work_sync(work, false);
}
EXPORT_SYMBOL_GPL(kthread_cancel_work_sync);

/**
 * kthread_cancel_delayed_work_sync - cancel a kthread delayed work and
 *	wait for it to finish.
 * @dwork: the kthread delayed work to cancel
 *
 * This is kthread_cancel_work_sync() for delayed works.
 *
 * Return: %true if @dwork was pending, %false otherwise.
 */
bool kthread_cancel_delayed_work_sync(struct kthread_delayed_work *dwork)
{
	return __kthread_cancel_work_sync(&dwork->work, true);
}
EXPORT_SYMBOL_GPL(kthread_cancel_delayed_work_sync);

/**
>>>>>>> 405182c2
 * kthread_flush_worker - flush all current works on a kthread_worker
 * @worker: worker to flush
 *
 * Wait until all currently executing or pending works on @worker are
 * finished.
 */
void kthread_flush_worker(struct kthread_worker *worker)
{
	struct kthread_flush_work fwork = {
		KTHREAD_WORK_INIT(fwork.work, kthread_flush_work_fn),
		COMPLETION_INITIALIZER_ONSTACK(fwork.done),
	};

	kthread_queue_work(worker, &fwork.work);
	wait_for_completion(&fwork.done);
}
EXPORT_SYMBOL_GPL(kthread_flush_worker);

/**
 * kthread_destroy_worker - destroy a kthread worker
 * @worker: worker to be destroyed
 *
 * Flush and destroy @worker.  The simple flush is enough because the kthread
 * worker API is used only in trivial scenarios.  There are no multi-step state
 * machines needed.
 */
void kthread_destroy_worker(struct kthread_worker *worker)
{
	struct task_struct *task;

	task = worker->task;
	if (WARN_ON(!task))
		return;

	kthread_flush_worker(worker);
	kthread_stop(task);
	WARN_ON(!list_empty(&worker->work_list));
	kfree(worker);
}
EXPORT_SYMBOL(kthread_destroy_worker);<|MERGE_RESOLUTION|>--- conflicted
+++ resolved
@@ -261,12 +261,8 @@
 	}
 }
 
-<<<<<<< HEAD
-static struct task_struct *__kthread_create_on_node(int (*threadfn)(void *data),
-=======
 static __printf(4, 0)
 struct task_struct *__kthread_create_on_node(int (*threadfn)(void *data),
->>>>>>> 405182c2
 						    void *data, int node,
 						    const char namefmt[],
 						    va_list args)
@@ -640,20 +636,13 @@
 }
 EXPORT_SYMBOL_GPL(kthread_worker_fn);
 
-<<<<<<< HEAD
-static struct kthread_worker *
-=======
 static __printf(3, 0) struct kthread_worker *
->>>>>>> 405182c2
 __kthread_create_worker(int cpu, unsigned int flags,
 			const char namefmt[], va_list args)
 {
 	struct kthread_worker *worker;
 	struct task_struct *task;
-<<<<<<< HEAD
-=======
 	int node = -1;
->>>>>>> 405182c2
 
 	worker = kzalloc(sizeof(*worker), GFP_KERNEL);
 	if (!worker)
@@ -661,27 +650,6 @@
 
 	kthread_init_worker(worker);
 
-<<<<<<< HEAD
-	if (cpu >= 0) {
-		char name[TASK_COMM_LEN];
-
-		/*
-		 * kthread_create_worker_on_cpu() allows to pass a generic
-		 * namefmt in compare with kthread_create_on_cpu. We need
-		 * to format it here.
-		 */
-		vsnprintf(name, sizeof(name), namefmt, args);
-		task = kthread_create_on_cpu(kthread_worker_fn, worker,
-					     cpu, name);
-	} else {
-		task = __kthread_create_on_node(kthread_worker_fn, worker,
-						-1, namefmt, args);
-	}
-
-	if (IS_ERR(task))
-		goto fail_task;
-
-=======
 	if (cpu >= 0)
 		node = cpu_to_node(cpu);
 
@@ -693,7 +661,6 @@
 	if (cpu >= 0)
 		kthread_bind(task, cpu);
 
->>>>>>> 405182c2
 	worker->flags = flags;
 	worker->task = task;
 	wake_up_process(task);
@@ -1016,7 +983,6 @@
 
 	return false;
 }
-<<<<<<< HEAD
 
 /**
  * kthread_mod_delayed_work - modify delay of or queue a kthread delayed work
@@ -1143,134 +1109,6 @@
 EXPORT_SYMBOL_GPL(kthread_cancel_delayed_work_sync);
 
 /**
-=======
-
-/**
- * kthread_mod_delayed_work - modify delay of or queue a kthread delayed work
- * @worker: kthread worker to use
- * @dwork: kthread delayed work to queue
- * @delay: number of jiffies to wait before queuing
- *
- * If @dwork is idle, equivalent to kthread_queue_delayed_work(). Otherwise,
- * modify @dwork's timer so that it expires after @delay. If @delay is zero,
- * @work is guaranteed to be queued immediately.
- *
- * Return: %true if @dwork was pending and its timer was modified,
- * %false otherwise.
- *
- * A special case is when the work is being canceled in parallel.
- * It might be caused either by the real kthread_cancel_delayed_work_sync()
- * or yet another kthread_mod_delayed_work() call. We let the other command
- * win and return %false here. The caller is supposed to synchronize these
- * operations a reasonable way.
- *
- * This function is safe to call from any context including IRQ handler.
- * See __kthread_cancel_work() and kthread_delayed_work_timer_fn()
- * for details.
- */
-bool kthread_mod_delayed_work(struct kthread_worker *worker,
-			      struct kthread_delayed_work *dwork,
-			      unsigned long delay)
-{
-	struct kthread_work *work = &dwork->work;
-	unsigned long flags;
-	int ret = false;
-
-	spin_lock_irqsave(&worker->lock, flags);
-
-	/* Do not bother with canceling when never queued. */
-	if (!work->worker)
-		goto fast_queue;
-
-	/* Work must not be used with >1 worker, see kthread_queue_work() */
-	WARN_ON_ONCE(work->worker != worker);
-
-	/* Do not fight with another command that is canceling this work. */
-	if (work->canceling)
-		goto out;
-
-	ret = __kthread_cancel_work(work, true, &flags);
-fast_queue:
-	__kthread_queue_delayed_work(worker, dwork, delay);
-out:
-	spin_unlock_irqrestore(&worker->lock, flags);
-	return ret;
-}
-EXPORT_SYMBOL_GPL(kthread_mod_delayed_work);
-
-static bool __kthread_cancel_work_sync(struct kthread_work *work, bool is_dwork)
-{
-	struct kthread_worker *worker = work->worker;
-	unsigned long flags;
-	int ret = false;
-
-	if (!worker)
-		goto out;
-
-	spin_lock_irqsave(&worker->lock, flags);
-	/* Work must not be used with >1 worker, see kthread_queue_work(). */
-	WARN_ON_ONCE(work->worker != worker);
-
-	ret = __kthread_cancel_work(work, is_dwork, &flags);
-
-	if (worker->current_work != work)
-		goto out_fast;
-
-	/*
-	 * The work is in progress and we need to wait with the lock released.
-	 * In the meantime, block any queuing by setting the canceling counter.
-	 */
-	work->canceling++;
-	spin_unlock_irqrestore(&worker->lock, flags);
-	kthread_flush_work(work);
-	spin_lock_irqsave(&worker->lock, flags);
-	work->canceling--;
-
-out_fast:
-	spin_unlock_irqrestore(&worker->lock, flags);
-out:
-	return ret;
-}
-
-/**
- * kthread_cancel_work_sync - cancel a kthread work and wait for it to finish
- * @work: the kthread work to cancel
- *
- * Cancel @work and wait for its execution to finish.  This function
- * can be used even if the work re-queues itself. On return from this
- * function, @work is guaranteed to be not pending or executing on any CPU.
- *
- * kthread_cancel_work_sync(&delayed_work->work) must not be used for
- * delayed_work's. Use kthread_cancel_delayed_work_sync() instead.
- *
- * The caller must ensure that the worker on which @work was last
- * queued can't be destroyed before this function returns.
- *
- * Return: %true if @work was pending, %false otherwise.
- */
-bool kthread_cancel_work_sync(struct kthread_work *work)
-{
-	return __kthread_cancel_work_sync(work, false);
-}
-EXPORT_SYMBOL_GPL(kthread_cancel_work_sync);
-
-/**
- * kthread_cancel_delayed_work_sync - cancel a kthread delayed work and
- *	wait for it to finish.
- * @dwork: the kthread delayed work to cancel
- *
- * This is kthread_cancel_work_sync() for delayed works.
- *
- * Return: %true if @dwork was pending, %false otherwise.
- */
-bool kthread_cancel_delayed_work_sync(struct kthread_delayed_work *dwork)
-{
-	return __kthread_cancel_work_sync(&dwork->work, true);
-}
-EXPORT_SYMBOL_GPL(kthread_cancel_delayed_work_sync);
-
-/**
->>>>>>> 405182c2
  * kthread_flush_worker - flush all current works on a kthread_worker
  * @worker: worker to flush
  *
