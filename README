--- conflicted
+++ resolved
@@ -1,34 +1,22 @@
-<<<<<<< HEAD
-MDB Linux Kernel Debugger
-=======
         Linux kernel release 4.x <http://kernel.org/>
 
 These are the release notes for Linux version 4.  Read them carefully,
 as they tell you what this is all about, explain how to install the
-kernel, and what to do if something goes wrong.
+kernel, and what to do if something goes wrong. 
 
 WHAT IS LINUX?
 
   Linux is a clone of the operating system Unix, written from scratch by
   Linus Torvalds with assistance from a loosely-knit team of hackers across
   the Net. It aims towards POSIX and Single UNIX Specification compliance.
->>>>>>> e9ad9b9b
-
-MDB (Merkey's Kernel Debugger) was written in 1998 and was one of the 
-earliest debuggers on Linux. It was originally developed for Linux 
-kernel file system development on the 2.2 series Linux kernels to be 
-used as a loadable module.
-
-<<<<<<< HEAD
-MDB supports a lot of features and capabilities and enhances the range 
-of tools for debugging kernel applications on Linux. If MDB is useful 
-to you, please feel free to contribute any changes or enhancements back. 
-MDB is fast, loads as a module, and supports complex conditional breakpoints 
-and disassembly on the fly, and is extremely useful for debugging in the 
-field.
-=======
+
+  It has all the features you would expect in a modern fully-fledged Unix,
+  including true multitasking, virtual memory, shared libraries, demand
+  loading, shared copy-on-write executables, proper memory management,
+  and multistack networking including IPv4 and IPv6.
+
   It is distributed under the GNU General Public License - see the
-  accompanying COPYING file for more details.
+  accompanying COPYING file for more details. 
 
 ON WHAT HARDWARE DOES IT RUN?
 
@@ -45,23 +33,18 @@
   functionality is then obviously somewhat limited.
   Linux has also been ported to itself. You can now run the kernel as a
   userspace application - this is called UserMode Linux (UML).
->>>>>>> e9ad9b9b
-
-Hardware Required: x86-64 or ia-32 system with Standard Keyboard or remote 
-serial port. USB Keyboard not supported.
-
-Installation
-
-<<<<<<< HEAD
-There are several options for installing MDB on your linux systems. You can 
-download or clone the entire repository from git, you can download a simple 
-patch or diff and patch your kernel (diff is easiest), or you can download 
-a tar.gz file of all the current source code for each branch as a completely 
-integrated kernel source tree. The simplest and fastest method is to 
-download a diff and patch and build your kernel.
-=======
+
+DOCUMENTATION:
+
+ - There is a lot of documentation available both in electronic form on
+   the Internet and in books, both Linux-specific and pertaining to
+   general UNIX questions.  I'd recommend looking into the documentation
+   subdirectories on any Linux FTP site for the LDP (Linux Documentation
+   Project) books.  This README is not meant to be documentation on the
+   system: there are much better sources available.
+
  - There are various README files in the Documentation/ subdirectory:
-   these typically contain kernel-specific installation notes for some
+   these typically contain kernel-specific installation notes for some 
    drivers for example. See Documentation/00-INDEX for a list of what
    is contained in each file.  Please read the Changes file, as it
    contains information about the problems, which may result by upgrading
@@ -72,200 +55,199 @@
    number of formats:  PostScript (.ps), PDF, HTML, & man-pages, among others.
    After installation, "make psdocs", "make pdfdocs", "make htmldocs",
    or "make mandocs" will render the documentation in the requested format.
->>>>>>> e9ad9b9b
-
-Download the diff which matches your particular linux version from 
-http://jeffmerkey.github.io/linux, then apply the patch from your linux build 
-directory. To download the diff and convert it into a patch file, click on 
-the link for your kernel version for your system, then the patch text will 
-display in your browser window, use your mouse to right click, then save as 
-and save the patch into any filename you wish. It does not matter what 
-filename you save the file under, you can choose any filename you wish, so 
-long as it matches the filename you specify when you run the patch utility. 
-To patch the kernel, from the linux build directory, type:
-
-(linux build directory) patch -p1 < filename.diff
-
-then type
-
-make oldconfig
-
-make bzImage modules modules_install install
-
-You can also type "make menuconfig" to manually adjust kernel settings for 
-your debugger under the section "Kernel Hacking". After the kernel rebuilds, 
-reboot your system to the new kernel and you can load MDB as a module.
-
-MDB Build Options
-
-These are the following build options for enabling and configuring MDB to run 
-on your linux kernel.
-
-CONFIG_MDB
-
-Kernel Debugger for Linux written to be used as a loadable module. 
-'echo a > /proc/sysrq-trigger' will activate the debugger from the text 
-based Linux Console, and the 'a' character (alt-printscreen/sysrq + 'a') 
-with MAGIC_SYSRQ enabled to enter the debugger. X Windows is not supported. 
-This debugger is minimal and text based. Excellent help can be obtained 
-from the debugger by typing "Help Help" or "help" from the debugger command 
-console. If you compiled MDB as a module you may need to load the debugger 
-with the 'modprobe mdb' before you can access the debugger from the Linux 
-Console. To enable the MAGIC-SYSRQ key type 
-'echo 1 > /proc/sys/kernel/sysrq'. Use 'modinfo mdb' to display params 
-for setting a serial port address for remote operations over serial link.
-
-CONFIG_MDB_CONSOLE_REDIRECTION
-
-Reset any Console Redirection to default system settings (0) when the MDB 
-debugger is active. The Debugger will restore the redirection to the custom 
-settings when the debugger is exited. This feature is useful on systems 
-which by default redirect printk output and the screen debugger output to 
-a log file or system device, which can prevent the debugger screen from 
-being visible. Enabling this feature does not affect or disable remote 
-operations via serial port. It is recommended to enable this feature by 
-default to prevent the system console from being redirected during debugging.
-
-CONFIG_MDB_DIRECT_MODE
-
-Disable the default hardware breakpoint facility in Linux and allow MDB to 
-control the debugger registers directly. This feature will disable KGBD, 
-KDB-KGDB, and Ptrace but will still allow the userspace GDB debugger to 
-function concurrently with MDB. Use this option if you want to disable 
-other kernel debugging facilities other than mdb. Not recommended unless 
-you really know what you are doing.
-
-Loading MDB
-
-To load MDB as a module, type:
-
-modprobe mdb
-
-To enter the debugger type:
-
-echo a > /proc/sysrq-trigger
-
-The debugger has excellent online help, just type 'h' or 'help' from the 
-debugger console for a list of commands. For help with a specific command, 
-just type 'help (command)' where (command) is the command you need help with.
-
-Using MDB over a serial port
-
-MDB is designed to be used from the local system console via keyboard, but 
-can also be operated over a serial port and has very basic serial support. 
-To set the serial port address, simply write the serial port address you
-wish to use into the MDB module parameter mdb_serial_port located at 
-sys/module/mdb/parameters/mdb_serial_port after you have loaded the MDB 
-module.
-
-cat /sys/module/mdb/parameters/mdb_serial_port
-
-will display the current settings for the serial port. Default is "0".
-
-echo 0x3f8 > /sys/module/mdb/parameters/mdb_serial_port
-
-will set the serial port address to COM1 (ttyS0) which is port address 0x3f8.
-
-To display other serial port address options most commonly used, type modinfo 
-mdb. MDB expects the serial port address as a numerical value, so don't try 
-to enter "ttyXX", use a numerical serial port address.
-
-[root@localhost ~]# modinfo mdb
-filename: /lib/modules/4.3.0+/kernel/arch/x86/kernel/debug/mdb/mdb.ko
-license: GPL
-description: Minimal Kernel Debugger
-srcversion: C1CAC573BB00F3C65D21F7C
-depends:
-intree: Y
-vermagic: 4.3.0+ SMP mod_unload modversions
-parm: mdb_serial_port:MDB serial port address. 
-i.e. 0x3f8(ttyS0), 0x2f8(ttyS1), 0x3e8(ttyS2), 0x2e8(ttyS3) (uint)
-[root@localhost ~]#
-
-Disabling KDB/KGDB
-
-You need to check whether or not another kernel debugger is active on the 
-system, and if so, disable it. Both the KGDB and KDB debuggers are available 
-as default build options on Linux. Only one debugger can be running at a time 
-on the system to function properly. Don't try to run MDB if KDB or KGDB are 
-active, disable them first. If MDB is compiled as a module, during module 
-loading MDB will attempt to disable KGDB/KDB if it detects either is active. 
-You may see something like this in your /var/log/messages file after the 
-module loads which indicates it detected and disabled KGDB or KDB:
-
-localhost kernel: KGDB: Registered I/O driver kgdboc
-localhost kernel: MDB: kgdb currently set to [kdb], attempting to disable.
-localhost kernel: KGDB: Unregistered I/O driver kgdboc, debugger disabled
-localhost kernel: MDB: kgdb/kdb set to disabled. MDB is enabled.
-
-By default, MDB will always compile as a module unless you select it to 
-compile directly into the kernel. If MDB is compiled in the kernel directly, 
-you may need to check whether KGDB/KDB have been enabled before activating 
-the MDB debugger.
-
-To check whether kdb or kgdb are running on your system, type:
-
-cat /sys/module/kgdboc/parameters/kgdboc
-
-if the text string "kdb", "kbd", or "tty"(some numbers) show up disable this 
-interface by typing:
-
-echo "" > /sys/module/kgdboc/parameters/kgdboc
-
-which will disable kgdb and kdb and allow MDB to function correctly.
-
-Using Git to pull remote MDB Branches
-
-You can also use git to pull any of the debugger branches into your local git 
-clone of the default linux and linux-stable git trees from www.kernel.org and 
-build MDB directly from your tree as each branch corresponds to a particular 
-kernel build and revision. To pull a remote branch from your local repository 
-type:
-
-git remote add mdb https://github.com/jeffmerkey/linux.git
-
-git fetch mdb mdb-(branch version) i.e. git fetch mdb mdb-v4.3
-
-make certain you create a local branch to merge to
-
-git checkout (kernel version) i.e. git checkout v4.3
-
-git branch (mdb branch) i.e. git branch mdb-v4.3
-
-git checkout (mdb branch) i.e. git checkout mdb-v4.3
-
-then if you wish to commit those changes, type:
-
-git merge mdb/(branch version) i.e. git merge mdb/mdb-v4.3
-
-you can also just pull directly and skip the fetch/merge steps just make 
-certain you have created and switched to a local branch to commit your 
-changes into.
-
-git pull mdb mdb-(branch version) i.e. git pull mdb mdb-v4.3
-
-After you have merged your changes into your local branch, switch to your 
-local linux build directory then you can build your kernel by typing:
-
-make oldconfig
-
-make bzImage modules modules_install install
-
-then follow the instructions above for loading MDB from the linux command 
-line.
-
-Support or Contact
-Need to report a bug or issue with the MDB Linux Kernel Debugger? Please 
-post it to Issues.
-
-Having trouble with Pages? Check out Github's documentation or contact Github 
-support and we'll help you sort it out.
-
-Attribution
-
-<<<<<<< HEAD
-Linux(r) is a registered trademark of Linus Torvalds in the US and other countries.
-=======
+
+INSTALLING the kernel source:
+
+ - If you install the full sources, put the kernel tarball in a
+   directory where you have permissions (e.g. your home directory) and
+   unpack it:
+
+     xz -cd linux-4.X.tar.xz | tar xvf -
+
+   Replace "X" with the version number of the latest kernel.
+
+   Do NOT use the /usr/src/linux area! This area has a (usually
+   incomplete) set of kernel headers that are used by the library header
+   files.  They should match the library, and not get messed up by
+   whatever the kernel-du-jour happens to be.
+
+ - You can also upgrade between 4.x releases by patching.  Patches are
+   distributed in the xz format.  To install by patching, get all the
+   newer patch files, enter the top level directory of the kernel source
+   (linux-4.X) and execute:
+
+     xz -cd ../patch-4.x.xz | patch -p1
+
+   Replace "x" for all versions bigger than the version "X" of your current
+   source tree, _in_order_, and you should be ok.  You may want to remove
+   the backup files (some-file-name~ or some-file-name.orig), and make sure
+   that there are no failed patches (some-file-name# or some-file-name.rej).
+   If there are, either you or I have made a mistake.
+
+   Unlike patches for the 4.x kernels, patches for the 4.x.y kernels
+   (also known as the -stable kernels) are not incremental but instead apply
+   directly to the base 4.x kernel.  For example, if your base kernel is 4.0
+   and you want to apply the 4.0.3 patch, you must not first apply the 4.0.1
+   and 4.0.2 patches. Similarly, if you are running kernel version 4.0.2 and
+   want to jump to 4.0.3, you must first reverse the 4.0.2 patch (that is,
+   patch -R) _before_ applying the 4.0.3 patch. You can read more on this in
+   Documentation/applying-patches.txt
+
+   Alternatively, the script patch-kernel can be used to automate this
+   process.  It determines the current kernel version and applies any
+   patches found.
+
+     linux/scripts/patch-kernel linux
+
+   The first argument in the command above is the location of the
+   kernel source.  Patches are applied from the current directory, but
+   an alternative directory can be specified as the second argument.
+
+ - Make sure you have no stale .o files and dependencies lying around:
+
+     cd linux
+     make mrproper
+
+   You should now have the sources correctly installed.
+
+SOFTWARE REQUIREMENTS
+
+   Compiling and running the 4.x kernels requires up-to-date
+   versions of various software packages.  Consult
+   Documentation/Changes for the minimum version numbers required
+   and how to get updates for these packages.  Beware that using
+   excessively old versions of these packages can cause indirect
+   errors that are very difficult to track down, so don't assume that
+   you can just update packages when obvious problems arise during
+   build or operation.
+
+BUILD directory for the kernel:
+
+   When compiling the kernel, all output files will per default be
+   stored together with the kernel source code.
+   Using the option "make O=output/dir" allows you to specify an alternate
+   place for the output files (including .config).
+   Example:
+
+     kernel source code: /usr/src/linux-4.X
+     build directory:    /home/name/build/kernel
+
+   To configure and build the kernel, use:
+
+     cd /usr/src/linux-4.X
+     make O=/home/name/build/kernel menuconfig
+     make O=/home/name/build/kernel
+     sudo make O=/home/name/build/kernel modules_install install
+
+   Please note: If the 'O=output/dir' option is used, then it must be
+   used for all invocations of make.
+
+CONFIGURING the kernel:
+
+   Do not skip this step even if you are only upgrading one minor
+   version.  New configuration options are added in each release, and
+   odd problems will turn up if the configuration files are not set up
+   as expected.  If you want to carry your existing configuration to a
+   new version with minimal work, use "make oldconfig", which will
+   only ask you for the answers to new questions.
+
+ - Alternative configuration commands are:
+
+     "make config"      Plain text interface.
+
+     "make menuconfig"  Text based color menus, radiolists & dialogs.
+
+     "make nconfig"     Enhanced text based color menus.
+
+     "make xconfig"     Qt based configuration tool.
+
+     "make gconfig"     GTK+ based configuration tool.
+
+     "make oldconfig"   Default all questions based on the contents of
+                        your existing ./.config file and asking about
+                        new config symbols.
+
+     "make silentoldconfig"
+                        Like above, but avoids cluttering the screen
+                        with questions already answered.
+                        Additionally updates the dependencies.
+
+     "make olddefconfig"
+                        Like above, but sets new symbols to their default
+                        values without prompting.
+
+     "make defconfig"   Create a ./.config file by using the default
+                        symbol values from either arch/$ARCH/defconfig
+                        or arch/$ARCH/configs/${PLATFORM}_defconfig,
+                        depending on the architecture.
+
+     "make ${PLATFORM}_defconfig"
+                        Create a ./.config file by using the default
+                        symbol values from
+                        arch/$ARCH/configs/${PLATFORM}_defconfig.
+                        Use "make help" to get a list of all available
+                        platforms of your architecture.
+
+     "make allyesconfig"
+                        Create a ./.config file by setting symbol
+                        values to 'y' as much as possible.
+
+     "make allmodconfig"
+                        Create a ./.config file by setting symbol
+                        values to 'm' as much as possible.
+
+     "make allnoconfig" Create a ./.config file by setting symbol
+                        values to 'n' as much as possible.
+
+     "make randconfig"  Create a ./.config file by setting symbol
+                        values to random values.
+
+     "make localmodconfig" Create a config based on current config and
+                           loaded modules (lsmod). Disables any module
+                           option that is not needed for the loaded modules.
+
+                           To create a localmodconfig for another machine,
+                           store the lsmod of that machine into a file
+                           and pass it in as a LSMOD parameter.
+
+                   target$ lsmod > /tmp/mylsmod
+                   target$ scp /tmp/mylsmod host:/tmp
+
+                   host$ make LSMOD=/tmp/mylsmod localmodconfig
+
+                           The above also works when cross compiling.
+
+     "make localyesconfig" Similar to localmodconfig, except it will convert
+                           all module options to built in (=y) options.
+
+   You can find more information on using the Linux kernel config tools
+   in Documentation/kbuild/kconfig.txt.
+
+ - NOTES on "make config":
+
+    - Having unnecessary drivers will make the kernel bigger, and can
+      under some circumstances lead to problems: probing for a
+      nonexistent controller card may confuse your other controllers
+
+    - Compiling the kernel with "Processor type" set higher than 386
+      will result in a kernel that does NOT work on a 386.  The
+      kernel will detect this on bootup, and give up.
+
+    - A kernel with math-emulation compiled in will still use the
+      coprocessor if one is present: the math emulation will just
+      never get used in that case.  The kernel will be slightly larger,
+      but will work on different machines regardless of whether they
+      have a math coprocessor or not.
+
+    - The "kernel hacking" configuration details usually result in a
+      bigger or slower kernel (or both), and can even make the kernel
+      less stable by configuring some routines to actively try to
+      break bad code to find kernel problems (kmalloc()).  Thus you
+      should probably answer 'n' to the questions for "development",
+      "experimental", or "debugging" features.
+
+COMPILING the kernel:
+
  - Make sure you have at least gcc 3.2 available.
    For more information, refer to Documentation/Changes.
 
@@ -294,7 +276,7 @@
    To have the build system also tell the reason for the rebuild of each
    target, use "V=2".  The default is "V=0".
 
- - Keep a backup kernel handy in case something goes wrong.  This is
+ - Keep a backup kernel handy in case something goes wrong.  This is 
    especially true for the development releases, since each new release
    contains new code which has not been debugged.  Make sure you keep a
    backup of the modules corresponding to that kernel, as well.  If you
@@ -308,7 +290,7 @@
 
  - In order to boot your new kernel, you'll need to copy the kernel
    image (e.g. .../linux/arch/i386/boot/bzImage after compilation)
-   to the place where your regular bootable kernel is found.
+   to the place where your regular bootable kernel is found. 
 
  - Booting a kernel directly from a floppy without the assistance of a
    bootloader such as LILO, is no longer supported.
@@ -321,10 +303,10 @@
    to update the loading map! If you don't, you won't be able to boot
    the new kernel image.
 
-   Reinstalling LILO is usually a matter of running /sbin/lilo.
+   Reinstalling LILO is usually a matter of running /sbin/lilo. 
    You may wish to edit /etc/lilo.conf to specify an entry for your
    old kernel image (say, /vmlinux.old) in case the new one does not
-   work.  See the LILO docs for more information.
+   work.  See the LILO docs for more information. 
 
    After reinstalling LILO, you should be all set.  Shutdown the system,
    reboot, and enjoy!
@@ -332,9 +314,9 @@
    If you ever need to change the default root device, video mode,
    ramdisk size, etc.  in the kernel image, use the 'rdev' program (or
    alternatively the LILO boot options when appropriate).  No need to
-   recompile the kernel to change these parameters.
-
- - Reboot with the new kernel and enjoy.
+   recompile the kernel to change these parameters. 
+
+ - Reboot with the new kernel and enjoy. 
 
 IF SOMETHING GOES WRONG:
 
@@ -401,7 +383,7 @@
    is followed by a function with a higher address you will find the one
    you want.  In fact, it may be a good idea to include a bit of
    "context" in your problem report, giving a few lines around the
-   interesting one.
+   interesting one. 
 
    If you for some reason cannot do the above (you have a pre-compiled
    kernel image or similar), telling me as much about your setup as
@@ -419,4 +401,3 @@
 
    gdb'ing a non-running kernel currently fails because gdb (wrongly)
    disregards the starting offset for which the kernel is compiled.
->>>>>>> e9ad9b9b
