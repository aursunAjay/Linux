/* kobject_force.c, (C) 2002 Milan Pikula */

#include <linux/sched.h>
#include <linux/module.h>
#include <linux/init.h>
#include <linux/slab.h>

#include <linux/medusa/l3/registry.h>

#include <linux/medusa/l1/task.h> /* in fact, linux/sched includes that ;) */

#include "kobject_process.h"

#define MAX_FORCE_SIZE 16384	/* TODO: configurable size */

struct force_kobject {
	pid_t pid;
	unsigned char code[MAX_FORCE_SIZE];
};

MED_ATTRS(force_kobject) {
	MED_ATTR_KEY_RO	(force_kobject, pid, "pid", MED_SIGNED),
	MED_ATTR	(force_kobject, code, "code", MED_BITMAP_8),

	MED_ATTR_END
};

static medusa_answer_t force_update(struct medusa_kobject_s * kobj)
{
	struct task_struct * p;
	medusa_answer_t retval = MED_ERR;
	char * buf;

	/* kmalloc() with GFP_KERNEL may sleep; it can't be in RCU */
	buf = kmalloc(MAX_FORCE_SIZE, GFP_KERNEL);
	if (!buf)
		return retval;

	printk("force: 1\n");
<<<<<<< HEAD
=======
	retval = MED_ERR;
>>>>>>> 7920e8f4
	rcu_read_lock();
	//p = find_task_by_pid(((struct force_kobject *)kobj)->pid);
	p = pid_task(find_vpid(((struct force_kobject *)kobj)->pid), PIDTYPE_PID);
	if (!p)
		goto out_kfree;
	printk("force: 2\n");
	if (task_security(p).force_code)
		goto out_kfree;
	printk("force: 3\n");
	memcpy(buf, ((struct force_kobject *)kobj)->code, MAX_FORCE_SIZE);
	printk("force: 4 0x%.2x 0x%.2x 0x%.2x 0x%.2x\n",
		((struct force_kobject *)kobj)->code[0],
		((struct force_kobject *)kobj)->code[1],
		((struct force_kobject *)kobj)->code[2],
		((struct force_kobject *)kobj)->code[3]
	);
	task_security(p).force_code = buf;
	retval = MED_OK;
	goto out_unlock;
out_kfree:
	kfree(buf);
out_unlock:
	rcu_read_unlock();
	return retval;
}

MED_KCLASS(force_kobject) {
	MEDUSA_KCLASS_HEADER(force_kobject),
	"force",
	NULL,	/* init kclass */
	NULL,	/* destroy kclass */
	NULL,	/* fetch */
	force_update,
	NULL,	/* unmonitor */
};

int __init force_kobject_init(void) {
	//MED_REGISTER_KCLASS(force_kobject);
	return 0;
}

__initcall(force_kobject_init);
<|MERGE_RESOLUTION|>--- conflicted
+++ resolved
@@ -37,10 +37,7 @@
 		return retval;
 
 	printk("force: 1\n");
-<<<<<<< HEAD
-=======
 	retval = MED_ERR;
->>>>>>> 7920e8f4
 	rcu_read_lock();
 	//p = find_task_by_pid(((struct force_kobject *)kobj)->pid);
 	p = pid_task(find_vpid(((struct force_kobject *)kobj)->pid), PIDTYPE_PID);
