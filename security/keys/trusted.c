// SPDX-License-Identifier: GPL-2.0-only
/*
 * Copyright (C) 2010 IBM Corporation
 *
 * Author:
 * David Safford <safford@us.ibm.com>
 *
 * See Documentation/security/keys/trusted-encrypted.rst
 */

#include <crypto/hash_info.h>
#include <linux/uaccess.h>
#include <linux/module.h>
#include <linux/init.h>
#include <linux/slab.h>
#include <linux/parser.h>
#include <linux/string.h>
#include <linux/err.h>
#include <keys/user-type.h>
#include <keys/trusted-type.h>
#include <linux/key-type.h>
#include <linux/rcupdate.h>
#include <linux/crypto.h>
#include <crypto/hash.h>
#include <crypto/sha.h>
#include <linux/capability.h>
#include <linux/tpm.h>
#include <linux/tpm_command.h>

#include <keys/trusted.h>

static const char hmac_alg[] = "hmac(sha1)";
static const char hash_alg[] = "sha1";
static struct tpm_chip *chip;
static struct tpm_digest *digests;

struct sdesc {
	struct shash_desc shash;
	char ctx[];
};

static struct crypto_shash *hashalg;
static struct crypto_shash *hmacalg;

static struct sdesc *init_sdesc(struct crypto_shash *alg)
{
	struct sdesc *sdesc;
	int size;

	size = sizeof(struct shash_desc) + crypto_shash_descsize(alg);
	sdesc = kmalloc(size, GFP_KERNEL);
	if (!sdesc)
		return ERR_PTR(-ENOMEM);
	sdesc->shash.tfm = alg;
	return sdesc;
}

static int TSS_sha1(const unsigned char *data, unsigned int datalen,
		    unsigned char *digest)
{
	struct sdesc *sdesc;
	int ret;

	sdesc = init_sdesc(hashalg);
	if (IS_ERR(sdesc)) {
		pr_info("trusted_key: can't alloc %s\n", hash_alg);
		return PTR_ERR(sdesc);
	}

	ret = crypto_shash_digest(&sdesc->shash, data, datalen, digest);
	kzfree(sdesc);
	return ret;
}

static int TSS_rawhmac(unsigned char *digest, const unsigned char *key,
		       unsigned int keylen, ...)
{
	struct sdesc *sdesc;
	va_list argp;
	unsigned int dlen;
	unsigned char *data;
	int ret;

	sdesc = init_sdesc(hmacalg);
	if (IS_ERR(sdesc)) {
		pr_info("trusted_key: can't alloc %s\n", hmac_alg);
		return PTR_ERR(sdesc);
	}

	ret = crypto_shash_setkey(hmacalg, key, keylen);
	if (ret < 0)
		goto out;
	ret = crypto_shash_init(&sdesc->shash);
	if (ret < 0)
		goto out;

	va_start(argp, keylen);
	for (;;) {
		dlen = va_arg(argp, unsigned int);
		if (dlen == 0)
			break;
		data = va_arg(argp, unsigned char *);
		if (data == NULL) {
			ret = -EINVAL;
			break;
		}
		ret = crypto_shash_update(&sdesc->shash, data, dlen);
		if (ret < 0)
			break;
	}
	va_end(argp);
	if (!ret)
		ret = crypto_shash_final(&sdesc->shash, digest);
out:
	kzfree(sdesc);
	return ret;
}

/*
 * calculate authorization info fields to send to TPM
 */
int TSS_authhmac(unsigned char *digest, const unsigned char *key,
			unsigned int keylen, unsigned char *h1,
			unsigned char *h2, unsigned int h3, ...)
{
	unsigned char paramdigest[SHA1_DIGEST_SIZE];
	struct sdesc *sdesc;
	unsigned int dlen;
	unsigned char *data;
	unsigned char c;
	int ret;
	va_list argp;

	if (!chip)
		return -ENODEV;

	sdesc = init_sdesc(hashalg);
	if (IS_ERR(sdesc)) {
		pr_info("trusted_key: can't alloc %s\n", hash_alg);
		return PTR_ERR(sdesc);
	}

	c = !!h3;
	ret = crypto_shash_init(&sdesc->shash);
	if (ret < 0)
		goto out;
	va_start(argp, h3);
	for (;;) {
		dlen = va_arg(argp, unsigned int);
		if (dlen == 0)
			break;
		data = va_arg(argp, unsigned char *);
		if (!data) {
			ret = -EINVAL;
			break;
		}
		ret = crypto_shash_update(&sdesc->shash, data, dlen);
		if (ret < 0)
			break;
	}
	va_end(argp);
	if (!ret)
		ret = crypto_shash_final(&sdesc->shash, paramdigest);
	if (!ret)
		ret = TSS_rawhmac(digest, key, keylen, SHA1_DIGEST_SIZE,
				  paramdigest, TPM_NONCE_SIZE, h1,
				  TPM_NONCE_SIZE, h2, 1, &c, 0, 0);
out:
	kzfree(sdesc);
	return ret;
}
EXPORT_SYMBOL_GPL(TSS_authhmac);

/*
 * verify the AUTH1_COMMAND (Seal) result from TPM
 */
int TSS_checkhmac1(unsigned char *buffer,
			  const uint32_t command,
			  const unsigned char *ononce,
			  const unsigned char *key,
			  unsigned int keylen, ...)
{
	uint32_t bufsize;
	uint16_t tag;
	uint32_t ordinal;
	uint32_t result;
	unsigned char *enonce;
	unsigned char *continueflag;
	unsigned char *authdata;
	unsigned char testhmac[SHA1_DIGEST_SIZE];
	unsigned char paramdigest[SHA1_DIGEST_SIZE];
	struct sdesc *sdesc;
	unsigned int dlen;
	unsigned int dpos;
	va_list argp;
	int ret;

	if (!chip)
		return -ENODEV;

	bufsize = LOAD32(buffer, TPM_SIZE_OFFSET);
	tag = LOAD16(buffer, 0);
	ordinal = command;
	result = LOAD32N(buffer, TPM_RETURN_OFFSET);
	if (tag == TPM_TAG_RSP_COMMAND)
		return 0;
	if (tag != TPM_TAG_RSP_AUTH1_COMMAND)
		return -EINVAL;
	authdata = buffer + bufsize - SHA1_DIGEST_SIZE;
	continueflag = authdata - 1;
	enonce = continueflag - TPM_NONCE_SIZE;

	sdesc = init_sdesc(hashalg);
	if (IS_ERR(sdesc)) {
		pr_info("trusted_key: can't alloc %s\n", hash_alg);
		return PTR_ERR(sdesc);
	}
	ret = crypto_shash_init(&sdesc->shash);
	if (ret < 0)
		goto out;
	ret = crypto_shash_update(&sdesc->shash, (const u8 *)&result,
				  sizeof result);
	if (ret < 0)
		goto out;
	ret = crypto_shash_update(&sdesc->shash, (const u8 *)&ordinal,
				  sizeof ordinal);
	if (ret < 0)
		goto out;
	va_start(argp, keylen);
	for (;;) {
		dlen = va_arg(argp, unsigned int);
		if (dlen == 0)
			break;
		dpos = va_arg(argp, unsigned int);
		ret = crypto_shash_update(&sdesc->shash, buffer + dpos, dlen);
		if (ret < 0)
			break;
	}
	va_end(argp);
	if (!ret)
		ret = crypto_shash_final(&sdesc->shash, paramdigest);
	if (ret < 0)
		goto out;

	ret = TSS_rawhmac(testhmac, key, keylen, SHA1_DIGEST_SIZE, paramdigest,
			  TPM_NONCE_SIZE, enonce, TPM_NONCE_SIZE, ononce,
			  1, continueflag, 0, 0);
	if (ret < 0)
		goto out;

	if (memcmp(testhmac, authdata, SHA1_DIGEST_SIZE))
		ret = -EINVAL;
out:
	kzfree(sdesc);
	return ret;
}
EXPORT_SYMBOL_GPL(TSS_checkhmac1);

/*
 * verify the AUTH2_COMMAND (unseal) result from TPM
 */
static int TSS_checkhmac2(unsigned char *buffer,
			  const uint32_t command,
			  const unsigned char *ononce,
			  const unsigned char *key1,
			  unsigned int keylen1,
			  const unsigned char *key2,
			  unsigned int keylen2, ...)
{
	uint32_t bufsize;
	uint16_t tag;
	uint32_t ordinal;
	uint32_t result;
	unsigned char *enonce1;
	unsigned char *continueflag1;
	unsigned char *authdata1;
	unsigned char *enonce2;
	unsigned char *continueflag2;
	unsigned char *authdata2;
	unsigned char testhmac1[SHA1_DIGEST_SIZE];
	unsigned char testhmac2[SHA1_DIGEST_SIZE];
	unsigned char paramdigest[SHA1_DIGEST_SIZE];
	struct sdesc *sdesc;
	unsigned int dlen;
	unsigned int dpos;
	va_list argp;
	int ret;

	bufsize = LOAD32(buffer, TPM_SIZE_OFFSET);
	tag = LOAD16(buffer, 0);
	ordinal = command;
	result = LOAD32N(buffer, TPM_RETURN_OFFSET);

	if (tag == TPM_TAG_RSP_COMMAND)
		return 0;
	if (tag != TPM_TAG_RSP_AUTH2_COMMAND)
		return -EINVAL;
	authdata1 = buffer + bufsize - (SHA1_DIGEST_SIZE + 1
			+ SHA1_DIGEST_SIZE + SHA1_DIGEST_SIZE);
	authdata2 = buffer + bufsize - (SHA1_DIGEST_SIZE);
	continueflag1 = authdata1 - 1;
	continueflag2 = authdata2 - 1;
	enonce1 = continueflag1 - TPM_NONCE_SIZE;
	enonce2 = continueflag2 - TPM_NONCE_SIZE;

	sdesc = init_sdesc(hashalg);
	if (IS_ERR(sdesc)) {
		pr_info("trusted_key: can't alloc %s\n", hash_alg);
		return PTR_ERR(sdesc);
	}
	ret = crypto_shash_init(&sdesc->shash);
	if (ret < 0)
		goto out;
	ret = crypto_shash_update(&sdesc->shash, (const u8 *)&result,
				  sizeof result);
	if (ret < 0)
		goto out;
	ret = crypto_shash_update(&sdesc->shash, (const u8 *)&ordinal,
				  sizeof ordinal);
	if (ret < 0)
		goto out;

	va_start(argp, keylen2);
	for (;;) {
		dlen = va_arg(argp, unsigned int);
		if (dlen == 0)
			break;
		dpos = va_arg(argp, unsigned int);
		ret = crypto_shash_update(&sdesc->shash, buffer + dpos, dlen);
		if (ret < 0)
			break;
	}
	va_end(argp);
	if (!ret)
		ret = crypto_shash_final(&sdesc->shash, paramdigest);
	if (ret < 0)
		goto out;

	ret = TSS_rawhmac(testhmac1, key1, keylen1, SHA1_DIGEST_SIZE,
			  paramdigest, TPM_NONCE_SIZE, enonce1,
			  TPM_NONCE_SIZE, ononce, 1, continueflag1, 0, 0);
	if (ret < 0)
		goto out;
	if (memcmp(testhmac1, authdata1, SHA1_DIGEST_SIZE)) {
		ret = -EINVAL;
		goto out;
	}
	ret = TSS_rawhmac(testhmac2, key2, keylen2, SHA1_DIGEST_SIZE,
			  paramdigest, TPM_NONCE_SIZE, enonce2,
			  TPM_NONCE_SIZE, ononce, 1, continueflag2, 0, 0);
	if (ret < 0)
		goto out;
	if (memcmp(testhmac2, authdata2, SHA1_DIGEST_SIZE))
		ret = -EINVAL;
out:
	kzfree(sdesc);
	return ret;
}

/*
 * For key specific tpm requests, we will generate and send our
 * own TPM command packets using the drivers send function.
 */
int trusted_tpm_send(unsigned char *cmd, size_t buflen)
{
	int rc;

	if (!chip)
		return -ENODEV;

	dump_tpm_buf(cmd);
	rc = tpm_send(chip, cmd, buflen);
	dump_tpm_buf(cmd);
	if (rc > 0)
		/* Can't return positive return codes values to keyctl */
		rc = -EPERM;
	return rc;
}
EXPORT_SYMBOL_GPL(trusted_tpm_send);

/*
 * Lock a trusted key, by extending a selected PCR.
 *
 * Prevents a trusted key that is sealed to PCRs from being accessed.
 * This uses the tpm driver's extend function.
 */
static int pcrlock(const int pcrnum)
{
	if (!capable(CAP_SYS_ADMIN))
		return -EPERM;

	return tpm_pcr_extend(chip, pcrnum, digests) ? -EINVAL : 0;
}

/*
 * Create an object specific authorisation protocol (OSAP) session
 */
static int osap(struct tpm_buf *tb, struct osapsess *s,
		const unsigned char *key, uint16_t type, uint32_t handle)
{
	unsigned char enonce[TPM_NONCE_SIZE];
	unsigned char ononce[TPM_NONCE_SIZE];
	int ret;

	ret = tpm_get_random(chip, ononce, TPM_NONCE_SIZE);
	if (ret != TPM_NONCE_SIZE)
		return ret;

	INIT_BUF(tb);
	store16(tb, TPM_TAG_RQU_COMMAND);
	store32(tb, TPM_OSAP_SIZE);
	store32(tb, TPM_ORD_OSAP);
	store16(tb, type);
	store32(tb, handle);
	storebytes(tb, ononce, TPM_NONCE_SIZE);

	ret = trusted_tpm_send(tb->data, MAX_BUF_SIZE);
	if (ret < 0)
		return ret;

	s->handle = LOAD32(tb->data, TPM_DATA_OFFSET);
	memcpy(s->enonce, &(tb->data[TPM_DATA_OFFSET + sizeof(uint32_t)]),
	       TPM_NONCE_SIZE);
	memcpy(enonce, &(tb->data[TPM_DATA_OFFSET + sizeof(uint32_t) +
				  TPM_NONCE_SIZE]), TPM_NONCE_SIZE);
	return TSS_rawhmac(s->secret, key, SHA1_DIGEST_SIZE, TPM_NONCE_SIZE,
			   enonce, TPM_NONCE_SIZE, ononce, 0, 0);
}

/*
 * Create an object independent authorisation protocol (oiap) session
 */
int oiap(struct tpm_buf *tb, uint32_t *handle, unsigned char *nonce)
{
	int ret;

	if (!chip)
		return -ENODEV;

	INIT_BUF(tb);
	store16(tb, TPM_TAG_RQU_COMMAND);
	store32(tb, TPM_OIAP_SIZE);
	store32(tb, TPM_ORD_OIAP);
	ret = trusted_tpm_send(tb->data, MAX_BUF_SIZE);
	if (ret < 0)
		return ret;

	*handle = LOAD32(tb->data, TPM_DATA_OFFSET);
	memcpy(nonce, &tb->data[TPM_DATA_OFFSET + sizeof(uint32_t)],
	       TPM_NONCE_SIZE);
	return 0;
}
EXPORT_SYMBOL_GPL(oiap);

struct tpm_digests {
	unsigned char encauth[SHA1_DIGEST_SIZE];
	unsigned char pubauth[SHA1_DIGEST_SIZE];
	unsigned char xorwork[SHA1_DIGEST_SIZE * 2];
	unsigned char xorhash[SHA1_DIGEST_SIZE];
	unsigned char nonceodd[TPM_NONCE_SIZE];
};

/*
 * Have the TPM seal(encrypt) the trusted key, possibly based on
 * Platform Configuration Registers (PCRs). AUTH1 for sealing key.
 */
static int tpm_seal(struct tpm_buf *tb, uint16_t keytype,
		    uint32_t keyhandle, const unsigned char *keyauth,
		    const unsigned char *data, uint32_t datalen,
		    unsigned char *blob, uint32_t *bloblen,
		    const unsigned char *blobauth,
		    const unsigned char *pcrinfo, uint32_t pcrinfosize)
{
	struct osapsess sess;
	struct tpm_digests *td;
	unsigned char cont;
	uint32_t ordinal;
	uint32_t pcrsize;
	uint32_t datsize;
	int sealinfosize;
	int encdatasize;
	int storedsize;
	int ret;
	int i;

	/* alloc some work space for all the hashes */
	td = kmalloc(sizeof *td, GFP_KERNEL);
	if (!td)
		return -ENOMEM;

	/* get session for sealing key */
	ret = osap(tb, &sess, keyauth, keytype, keyhandle);
	if (ret < 0)
		goto out;
	dump_sess(&sess);

	/* calculate encrypted authorization value */
	memcpy(td->xorwork, sess.secret, SHA1_DIGEST_SIZE);
	memcpy(td->xorwork + SHA1_DIGEST_SIZE, sess.enonce, SHA1_DIGEST_SIZE);
	ret = TSS_sha1(td->xorwork, SHA1_DIGEST_SIZE * 2, td->xorhash);
	if (ret < 0)
		goto out;

	ret = tpm_get_random(chip, td->nonceodd, TPM_NONCE_SIZE);
	if (ret != TPM_NONCE_SIZE)
		goto out;
	ordinal = htonl(TPM_ORD_SEAL);
	datsize = htonl(datalen);
	pcrsize = htonl(pcrinfosize);
	cont = 0;

	/* encrypt data authorization key */
	for (i = 0; i < SHA1_DIGEST_SIZE; ++i)
		td->encauth[i] = td->xorhash[i] ^ blobauth[i];

	/* calculate authorization HMAC value */
	if (pcrinfosize == 0) {
		/* no pcr info specified */
		ret = TSS_authhmac(td->pubauth, sess.secret, SHA1_DIGEST_SIZE,
				   sess.enonce, td->nonceodd, cont,
				   sizeof(uint32_t), &ordinal, SHA1_DIGEST_SIZE,
				   td->encauth, sizeof(uint32_t), &pcrsize,
				   sizeof(uint32_t), &datsize, datalen, data, 0,
				   0);
	} else {
		/* pcr info specified */
		ret = TSS_authhmac(td->pubauth, sess.secret, SHA1_DIGEST_SIZE,
				   sess.enonce, td->nonceodd, cont,
				   sizeof(uint32_t), &ordinal, SHA1_DIGEST_SIZE,
				   td->encauth, sizeof(uint32_t), &pcrsize,
				   pcrinfosize, pcrinfo, sizeof(uint32_t),
				   &datsize, datalen, data, 0, 0);
	}
	if (ret < 0)
		goto out;

	/* build and send the TPM request packet */
	INIT_BUF(tb);
	store16(tb, TPM_TAG_RQU_AUTH1_COMMAND);
	store32(tb, TPM_SEAL_SIZE + pcrinfosize + datalen);
	store32(tb, TPM_ORD_SEAL);
	store32(tb, keyhandle);
	storebytes(tb, td->encauth, SHA1_DIGEST_SIZE);
	store32(tb, pcrinfosize);
	storebytes(tb, pcrinfo, pcrinfosize);
	store32(tb, datalen);
	storebytes(tb, data, datalen);
	store32(tb, sess.handle);
	storebytes(tb, td->nonceodd, TPM_NONCE_SIZE);
	store8(tb, cont);
	storebytes(tb, td->pubauth, SHA1_DIGEST_SIZE);

	ret = trusted_tpm_send(tb->data, MAX_BUF_SIZE);
	if (ret < 0)
		goto out;

	/* calculate the size of the returned Blob */
	sealinfosize = LOAD32(tb->data, TPM_DATA_OFFSET + sizeof(uint32_t));
	encdatasize = LOAD32(tb->data, TPM_DATA_OFFSET + sizeof(uint32_t) +
			     sizeof(uint32_t) + sealinfosize);
	storedsize = sizeof(uint32_t) + sizeof(uint32_t) + sealinfosize +
	    sizeof(uint32_t) + encdatasize;

	/* check the HMAC in the response */
	ret = TSS_checkhmac1(tb->data, ordinal, td->nonceodd, sess.secret,
			     SHA1_DIGEST_SIZE, storedsize, TPM_DATA_OFFSET, 0,
			     0);

	/* copy the returned blob to caller */
	if (!ret) {
		memcpy(blob, tb->data + TPM_DATA_OFFSET, storedsize);
		*bloblen = storedsize;
	}
out:
	kzfree(td);
	return ret;
}

/*
 * use the AUTH2_COMMAND form of unseal, to authorize both key and blob
 */
static int tpm_unseal(struct tpm_buf *tb,
		      uint32_t keyhandle, const unsigned char *keyauth,
		      const unsigned char *blob, int bloblen,
		      const unsigned char *blobauth,
		      unsigned char *data, unsigned int *datalen)
{
	unsigned char nonceodd[TPM_NONCE_SIZE];
	unsigned char enonce1[TPM_NONCE_SIZE];
	unsigned char enonce2[TPM_NONCE_SIZE];
	unsigned char authdata1[SHA1_DIGEST_SIZE];
	unsigned char authdata2[SHA1_DIGEST_SIZE];
	uint32_t authhandle1 = 0;
	uint32_t authhandle2 = 0;
	unsigned char cont = 0;
	uint32_t ordinal;
	uint32_t keyhndl;
	int ret;

	/* sessions for unsealing key and data */
	ret = oiap(tb, &authhandle1, enonce1);
	if (ret < 0) {
		pr_info("trusted_key: oiap failed (%d)\n", ret);
		return ret;
	}
	ret = oiap(tb, &authhandle2, enonce2);
	if (ret < 0) {
		pr_info("trusted_key: oiap failed (%d)\n", ret);
		return ret;
	}

	ordinal = htonl(TPM_ORD_UNSEAL);
	keyhndl = htonl(SRKHANDLE);
	ret = tpm_get_random(chip, nonceodd, TPM_NONCE_SIZE);
	if (ret != TPM_NONCE_SIZE) {
		pr_info("trusted_key: tpm_get_random failed (%d)\n", ret);
		return ret;
	}
	ret = TSS_authhmac(authdata1, keyauth, TPM_NONCE_SIZE,
			   enonce1, nonceodd, cont, sizeof(uint32_t),
			   &ordinal, bloblen, blob, 0, 0);
	if (ret < 0)
		return ret;
	ret = TSS_authhmac(authdata2, blobauth, TPM_NONCE_SIZE,
			   enonce2, nonceodd, cont, sizeof(uint32_t),
			   &ordinal, bloblen, blob, 0, 0);
	if (ret < 0)
		return ret;

	/* build and send TPM request packet */
	INIT_BUF(tb);
	store16(tb, TPM_TAG_RQU_AUTH2_COMMAND);
	store32(tb, TPM_UNSEAL_SIZE + bloblen);
	store32(tb, TPM_ORD_UNSEAL);
	store32(tb, keyhandle);
	storebytes(tb, blob, bloblen);
	store32(tb, authhandle1);
	storebytes(tb, nonceodd, TPM_NONCE_SIZE);
	store8(tb, cont);
	storebytes(tb, authdata1, SHA1_DIGEST_SIZE);
	store32(tb, authhandle2);
	storebytes(tb, nonceodd, TPM_NONCE_SIZE);
	store8(tb, cont);
	storebytes(tb, authdata2, SHA1_DIGEST_SIZE);

	ret = trusted_tpm_send(tb->data, MAX_BUF_SIZE);
	if (ret < 0) {
		pr_info("trusted_key: authhmac failed (%d)\n", ret);
		return ret;
	}

	*datalen = LOAD32(tb->data, TPM_DATA_OFFSET);
	ret = TSS_checkhmac2(tb->data, ordinal, nonceodd,
			     keyauth, SHA1_DIGEST_SIZE,
			     blobauth, SHA1_DIGEST_SIZE,
			     sizeof(uint32_t), TPM_DATA_OFFSET,
			     *datalen, TPM_DATA_OFFSET + sizeof(uint32_t), 0,
			     0);
	if (ret < 0) {
		pr_info("trusted_key: TSS_checkhmac2 failed (%d)\n", ret);
		return ret;
	}
	memcpy(data, tb->data + TPM_DATA_OFFSET + sizeof(uint32_t), *datalen);
	return 0;
}

/*
 * Have the TPM seal(encrypt) the symmetric key
 */
static int key_seal(struct trusted_key_payload *p,
		    struct trusted_key_options *o)
{
	struct tpm_buf *tb;
	int ret;

	tb = kzalloc(sizeof *tb, GFP_KERNEL);
	if (!tb)
		return -ENOMEM;

	/* include migratable flag at end of sealed key */
	p->key[p->key_len] = p->migratable;

	ret = tpm_seal(tb, o->keytype, o->keyhandle, o->keyauth,
		       p->key, p->key_len + 1, p->blob, &p->blob_len,
		       o->blobauth, o->pcrinfo, o->pcrinfo_len);
	if (ret < 0)
		pr_info("trusted_key: srkseal failed (%d)\n", ret);

	kzfree(tb);
	return ret;
}

/*
 * Have the TPM unseal(decrypt) the symmetric key
 */
static int key_unseal(struct trusted_key_payload *p,
		      struct trusted_key_options *o)
{
	struct tpm_buf *tb;
	int ret;

	tb = kzalloc(sizeof *tb, GFP_KERNEL);
	if (!tb)
		return -ENOMEM;

	ret = tpm_unseal(tb, o->keyhandle, o->keyauth, p->blob, p->blob_len,
			 o->blobauth, p->key, &p->key_len);
	if (ret < 0)
		pr_info("trusted_key: srkunseal failed (%d)\n", ret);
	else
		/* pull migratable flag out of sealed key */
		p->migratable = p->key[--p->key_len];

	kzfree(tb);
	return ret;
}

enum {
	Opt_err,
	Opt_new, Opt_load, Opt_update,
	Opt_keyhandle, Opt_keyauth, Opt_blobauth,
	Opt_pcrinfo, Opt_pcrlock, Opt_migratable,
	Opt_hash,
	Opt_policydigest,
	Opt_policyhandle,
};

static const match_table_t key_tokens = {
	{Opt_new, "new"},
	{Opt_load, "load"},
	{Opt_update, "update"},
	{Opt_keyhandle, "keyhandle=%s"},
	{Opt_keyauth, "keyauth=%s"},
	{Opt_blobauth, "blobauth=%s"},
	{Opt_pcrinfo, "pcrinfo=%s"},
	{Opt_pcrlock, "pcrlock=%s"},
	{Opt_migratable, "migratable=%s"},
	{Opt_hash, "hash=%s"},
	{Opt_policydigest, "policydigest=%s"},
	{Opt_policyhandle, "policyhandle=%s"},
	{Opt_err, NULL}
};

/* can have zero or more token= options */
static int getoptions(char *c, struct trusted_key_payload *pay,
		      struct trusted_key_options *opt)
{
	substring_t args[MAX_OPT_ARGS];
	char *p = c;
	int token;
	int res;
	unsigned long handle;
	unsigned long lock;
	unsigned long token_mask = 0;
	unsigned int digest_len;
	int i;
	int tpm2;

	tpm2 = tpm_is_tpm2(chip);
	if (tpm2 < 0)
		return tpm2;

	opt->hash = tpm2 ? HASH_ALGO_SHA256 : HASH_ALGO_SHA1;

	while ((p = strsep(&c, " \t"))) {
		if (*p == '\0' || *p == ' ' || *p == '\t')
			continue;
		token = match_token(p, key_tokens, args);
		if (test_and_set_bit(token, &token_mask))
			return -EINVAL;

		switch (token) {
		case Opt_pcrinfo:
			opt->pcrinfo_len = strlen(args[0].from) / 2;
			if (opt->pcrinfo_len > MAX_PCRINFO_SIZE)
				return -EINVAL;
			res = hex2bin(opt->pcrinfo, args[0].from,
				      opt->pcrinfo_len);
			if (res < 0)
				return -EINVAL;
			break;
		case Opt_keyhandle:
			res = kstrtoul(args[0].from, 16, &handle);
			if (res < 0)
				return -EINVAL;
			opt->keytype = SEAL_keytype;
			opt->keyhandle = handle;
			break;
		case Opt_keyauth:
			if (strlen(args[0].from) != 2 * SHA1_DIGEST_SIZE)
				return -EINVAL;
			res = hex2bin(opt->keyauth, args[0].from,
				      SHA1_DIGEST_SIZE);
			if (res < 0)
				return -EINVAL;
			break;
		case Opt_blobauth:
			if (strlen(args[0].from) != 2 * SHA1_DIGEST_SIZE)
				return -EINVAL;
			res = hex2bin(opt->blobauth, args[0].from,
				      SHA1_DIGEST_SIZE);
			if (res < 0)
				return -EINVAL;
			break;
		case Opt_migratable:
			if (*args[0].from == '0')
				pay->migratable = 0;
			else
				return -EINVAL;
			break;
		case Opt_pcrlock:
			res = kstrtoul(args[0].from, 10, &lock);
			if (res < 0)
				return -EINVAL;
			opt->pcrlock = lock;
			break;
		case Opt_hash:
			if (test_bit(Opt_policydigest, &token_mask))
				return -EINVAL;
			for (i = 0; i < HASH_ALGO__LAST; i++) {
				if (!strcmp(args[0].from, hash_algo_name[i])) {
					opt->hash = i;
					break;
				}
			}
			if (i == HASH_ALGO__LAST)
				return -EINVAL;
			if  (!tpm2 && i != HASH_ALGO_SHA1) {
				pr_info("trusted_key: TPM 1.x only supports SHA-1.\n");
				return -EINVAL;
			}
			break;
		case Opt_policydigest:
			digest_len = hash_digest_size[opt->hash];
			if (!tpm2 || strlen(args[0].from) != (2 * digest_len))
				return -EINVAL;
			res = hex2bin(opt->policydigest, args[0].from,
				      digest_len);
			if (res < 0)
				return -EINVAL;
			opt->policydigest_len = digest_len;
			break;
		case Opt_policyhandle:
			if (!tpm2)
				return -EINVAL;
			res = kstrtoul(args[0].from, 16, &handle);
			if (res < 0)
				return -EINVAL;
			opt->policyhandle = handle;
			break;
		default:
			return -EINVAL;
		}
	}
	return 0;
}

/*
 * datablob_parse - parse the keyctl data and fill in the
 * 		    payload and options structures
 *
 * On success returns 0, otherwise -EINVAL.
 */
static int datablob_parse(char *datablob, struct trusted_key_payload *p,
			  struct trusted_key_options *o)
{
	substring_t args[MAX_OPT_ARGS];
	long keylen;
	int ret = -EINVAL;
	int key_cmd;
	char *c;

	/* main command */
	c = strsep(&datablob, " \t");
	if (!c)
		return -EINVAL;
	key_cmd = match_token(c, key_tokens, args);
	switch (key_cmd) {
	case Opt_new:
		/* first argument is key size */
		c = strsep(&datablob, " \t");
		if (!c)
			return -EINVAL;
		ret = kstrtol(c, 10, &keylen);
		if (ret < 0 || keylen < MIN_KEY_SIZE || keylen > MAX_KEY_SIZE)
			return -EINVAL;
		p->key_len = keylen;
		ret = getoptions(datablob, p, o);
		if (ret < 0)
			return ret;
		ret = Opt_new;
		break;
	case Opt_load:
		/* first argument is sealed blob */
		c = strsep(&datablob, " \t");
		if (!c)
			return -EINVAL;
		p->blob_len = strlen(c) / 2;
		if (p->blob_len > MAX_BLOB_SIZE)
			return -EINVAL;
		ret = hex2bin(p->blob, c, p->blob_len);
		if (ret < 0)
			return -EINVAL;
		ret = getoptions(datablob, p, o);
		if (ret < 0)
			return ret;
		ret = Opt_load;
		break;
	case Opt_update:
		/* all arguments are options */
		ret = getoptions(datablob, p, o);
		if (ret < 0)
			return ret;
		ret = Opt_update;
		break;
	case Opt_err:
		return -EINVAL;
		break;
	}
	return ret;
}

static struct trusted_key_options *trusted_options_alloc(void)
{
	struct trusted_key_options *options;
	int tpm2;

	tpm2 = tpm_is_tpm2(chip);
	if (tpm2 < 0)
		return NULL;

	options = kzalloc(sizeof *options, GFP_KERNEL);
	if (options) {
		/* set any non-zero defaults */
		options->keytype = SRK_keytype;

		if (!tpm2)
			options->keyhandle = SRKHANDLE;
	}
	return options;
}

static struct trusted_key_payload *trusted_payload_alloc(struct key *key)
{
	struct trusted_key_payload *p = NULL;
	int ret;

	ret = key_payload_reserve(key, sizeof *p);
	if (ret < 0)
		return p;
	p = kzalloc(sizeof *p, GFP_KERNEL);
	if (p)
		p->migratable = 1; /* migratable by default */
	return p;
}

/*
 * trusted_instantiate - create a new trusted key
 *
 * Unseal an existing trusted blob or, for a new key, get a
 * random key, then seal and create a trusted key-type key,
 * adding it to the specified keyring.
 *
 * On success, return 0. Otherwise return errno.
 */
static int trusted_instantiate(struct key *key,
			       struct key_preparsed_payload *prep)
{
	struct trusted_key_payload *payload = NULL;
	struct trusted_key_options *options = NULL;
	size_t datalen = prep->datalen;
	char *datablob;
	int ret = 0;
	int key_cmd;
	size_t key_len;
	int tpm2;

	tpm2 = tpm_is_tpm2(chip);
	if (tpm2 < 0)
		return tpm2;

	if (datalen <= 0 || datalen > 32767 || !prep->data)
		return -EINVAL;

	datablob = kmalloc(datalen + 1, GFP_KERNEL);
	if (!datablob)
		return -ENOMEM;
	memcpy(datablob, prep->data, datalen);
	datablob[datalen] = '\0';

	options = trusted_options_alloc();
	if (!options) {
		ret = -ENOMEM;
		goto out;
	}
	payload = trusted_payload_alloc(key);
	if (!payload) {
		ret = -ENOMEM;
		goto out;
	}

	key_cmd = datablob_parse(datablob, payload, options);
	if (key_cmd < 0) {
		ret = key_cmd;
		goto out;
	}

	if (!options->keyhandle) {
		ret = -EINVAL;
		goto out;
	}

	dump_payload(payload);
	dump_options(options);

	switch (key_cmd) {
	case Opt_load:
		if (tpm2)
			ret = tpm_unseal_trusted(chip, payload, options);
		else
			ret = key_unseal(payload, options);
		dump_payload(payload);
		dump_options(options);
		if (ret < 0)
			pr_info("trusted_key: key_unseal failed (%d)\n", ret);
		break;
	case Opt_new:
		key_len = payload->key_len;
		ret = tpm_get_random(chip, payload->key, key_len);
		if (ret != key_len) {
			pr_info("trusted_key: key_create failed (%d)\n", ret);
			goto out;
		}
		if (tpm2)
			ret = tpm_seal_trusted(chip, payload, options);
		else
			ret = key_seal(payload, options);
		if (ret < 0)
			pr_info("trusted_key: key_seal failed (%d)\n", ret);
		break;
	default:
		ret = -EINVAL;
		goto out;
	}
	if (!ret && options->pcrlock)
		ret = pcrlock(options->pcrlock);
out:
	kzfree(datablob);
	kzfree(options);
	if (!ret)
		rcu_assign_keypointer(key, payload);
	else
		kzfree(payload);
	return ret;
}

static void trusted_rcu_free(struct rcu_head *rcu)
{
	struct trusted_key_payload *p;

	p = container_of(rcu, struct trusted_key_payload, rcu);
	kzfree(p);
}

/*
 * trusted_update - reseal an existing key with new PCR values
 */
static int trusted_update(struct key *key, struct key_preparsed_payload *prep)
{
	struct trusted_key_payload *p;
	struct trusted_key_payload *new_p;
	struct trusted_key_options *new_o;
	size_t datalen = prep->datalen;
	char *datablob;
	int ret = 0;

	if (key_is_negative(key))
		return -ENOKEY;
	p = key->payload.data[0];
	if (!p->migratable)
		return -EPERM;
	if (datalen <= 0 || datalen > 32767 || !prep->data)
		return -EINVAL;

	datablob = kmalloc(datalen + 1, GFP_KERNEL);
	if (!datablob)
		return -ENOMEM;
	new_o = trusted_options_alloc();
	if (!new_o) {
		ret = -ENOMEM;
		goto out;
	}
	new_p = trusted_payload_alloc(key);
	if (!new_p) {
		ret = -ENOMEM;
		goto out;
	}

	memcpy(datablob, prep->data, datalen);
	datablob[datalen] = '\0';
	ret = datablob_parse(datablob, new_p, new_o);
	if (ret != Opt_update) {
		ret = -EINVAL;
		kzfree(new_p);
		goto out;
	}

	if (!new_o->keyhandle) {
		ret = -EINVAL;
		kzfree(new_p);
		goto out;
	}

	/* copy old key values, and reseal with new pcrs */
	new_p->migratable = p->migratable;
	new_p->key_len = p->key_len;
	memcpy(new_p->key, p->key, p->key_len);
	dump_payload(p);
	dump_payload(new_p);

	ret = key_seal(new_p, new_o);
	if (ret < 0) {
		pr_info("trusted_key: key_seal failed (%d)\n", ret);
		kzfree(new_p);
		goto out;
	}
	if (new_o->pcrlock) {
		ret = pcrlock(new_o->pcrlock);
		if (ret < 0) {
			pr_info("trusted_key: pcrlock failed (%d)\n", ret);
			kzfree(new_p);
			goto out;
		}
	}
	rcu_assign_keypointer(key, new_p);
	call_rcu(&p->rcu, trusted_rcu_free);
out:
	kzfree(datablob);
	kzfree(new_o);
	return ret;
}

/*
 * trusted_read - copy the sealed blob data to userspace in hex.
 * On success, return to userspace the trusted key datablob size.
 */
static long trusted_read(const struct key *key, char __user *buffer,
			 size_t buflen)
{
	const struct trusted_key_payload *p;
	char *ascii_buf;
	char *bufp;
	int i;

	p = dereference_key_locked(key);
	if (!p)
		return -EINVAL;

	if (buffer && buflen >= 2 * p->blob_len) {
		ascii_buf = kmalloc_array(2, p->blob_len, GFP_KERNEL);
		if (!ascii_buf)
			return -ENOMEM;

		bufp = ascii_buf;
		for (i = 0; i < p->blob_len; i++)
			bufp = hex_byte_pack(bufp, p->blob[i]);
		if (copy_to_user(buffer, ascii_buf, 2 * p->blob_len) != 0) {
			kzfree(ascii_buf);
			return -EFAULT;
		}
		kzfree(ascii_buf);
	}
	return 2 * p->blob_len;
}

/*
 * trusted_destroy - clear and free the key's payload
 */
static void trusted_destroy(struct key *key)
{
	kzfree(key->payload.data[0]);
}

struct key_type key_type_trusted = {
	.name = "trusted",
	.instantiate = trusted_instantiate,
	.update = trusted_update,
	.destroy = trusted_destroy,
	.describe = user_describe,
	.read = trusted_read,
};

EXPORT_SYMBOL_GPL(key_type_trusted);

static void trusted_shash_release(void)
{
	if (hashalg)
		crypto_free_shash(hashalg);
	if (hmacalg)
		crypto_free_shash(hmacalg);
}

static int __init trusted_shash_alloc(void)
{
	int ret;

	hmacalg = crypto_alloc_shash(hmac_alg, 0, 0);
	if (IS_ERR(hmacalg)) {
		pr_info("trusted_key: could not allocate crypto %s\n",
			hmac_alg);
		return PTR_ERR(hmacalg);
	}

	hashalg = crypto_alloc_shash(hash_alg, 0, 0);
	if (IS_ERR(hashalg)) {
		pr_info("trusted_key: could not allocate crypto %s\n",
			hash_alg);
		ret = PTR_ERR(hashalg);
		goto hashalg_fail;
	}

	return 0;

hashalg_fail:
	crypto_free_shash(hmacalg);
	return ret;
}

static int __init init_digests(void)
{
<<<<<<< HEAD
=======
	int i;

>>>>>>> 3877dcd0
	digests = kcalloc(chip->nr_allocated_banks, sizeof(*digests),
			  GFP_KERNEL);
	if (!digests)
		return -ENOMEM;

<<<<<<< HEAD
=======
	for (i = 0; i < chip->nr_allocated_banks; i++)
		digests[i].alg_id = chip->allocated_banks[i].alg_id;

>>>>>>> 3877dcd0
	return 0;
}

static int __init init_trusted(void)
{
	int ret;

	/* encrypted_keys.ko depends on successful load of this module even if
	 * TPM is not used.
	 */
	chip = tpm_default_chip();
	if (!chip)
		return 0;

	ret = init_digests();
	if (ret < 0)
		goto err_put;
	ret = trusted_shash_alloc();
	if (ret < 0)
		goto err_free;
	ret = register_key_type(&key_type_trusted);
	if (ret < 0)
		goto err_release;
	return 0;
err_release:
	trusted_shash_release();
err_free:
	kfree(digests);
err_put:
	put_device(&chip->dev);
	return ret;
}

static void __exit cleanup_trusted(void)
{
	if (chip) {
		put_device(&chip->dev);
		kfree(digests);
		trusted_shash_release();
		unregister_key_type(&key_type_trusted);
	}
}

late_initcall(init_trusted);
module_exit(cleanup_trusted);

MODULE_LICENSE("GPL");<|MERGE_RESOLUTION|>--- conflicted
+++ resolved
@@ -1228,22 +1228,16 @@
 
 static int __init init_digests(void)
 {
-<<<<<<< HEAD
-=======
 	int i;
 
->>>>>>> 3877dcd0
 	digests = kcalloc(chip->nr_allocated_banks, sizeof(*digests),
 			  GFP_KERNEL);
 	if (!digests)
 		return -ENOMEM;
 
-<<<<<<< HEAD
-=======
 	for (i = 0; i < chip->nr_allocated_banks; i++)
 		digests[i].alg_id = chip->allocated_banks[i].alg_id;
 
->>>>>>> 3877dcd0
 	return 0;
 }
 
